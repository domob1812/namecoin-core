// Copyright (c) 2009-2010 Satoshi Nakamoto
// Copyright (c) 2009-2014 The Bitcoin Core developers
// Distributed under the MIT software license, see the accompanying
// file COPYING or http://www.opensource.org/licenses/mit-license.php.

#include "txmempool.h"

#include "clientversion.h"
#include "consensus/consensus.h"
#include "consensus/validation.h"
#include "main.h"
#include "policy/fees.h"
#include "streams.h"
#include "util.h"
#include "utilmoneystr.h"
#include "version.h"

using namespace std;

CTxMemPoolEntry::CTxMemPoolEntry():
    nFee(0), nTxSize(0), nModSize(0), nUsageSize(0), nTime(0), dPriority(0.0), hadNoDependencies(false),
    nameOp()
{
    nHeight = MEMPOOL_HEIGHT;
}

CTxMemPoolEntry::CTxMemPoolEntry(const CTransaction& _tx, const CAmount& _nFee,
                                 int64_t _nTime, double _dPriority,
                                 unsigned int _nHeight, bool poolHasNoInputsOf):
    tx(_tx), nFee(_nFee), nTime(_nTime), dPriority(_dPriority), nHeight(_nHeight),
    hadNoDependencies(poolHasNoInputsOf),
    nameOp()
{
    nTxSize = ::GetSerializeSize(tx, SER_NETWORK, PROTOCOL_VERSION);
    nModSize = tx.CalculateModifiedSize(nTxSize);
<<<<<<< HEAD
    nUsageSize = tx.DynamicMemoryUsage();

    if (tx.IsNamecoin())
    {
        BOOST_FOREACH(const CTxOut& txout, tx.vout)
        {
            const CNameScript curNameOp(txout.scriptPubKey);
            if (!curNameOp.isNameOp())
                continue;

            assert(!nameOp.isNameOp());
            nameOp = curNameOp;
        }

        assert(nameOp.isNameOp());
    }
=======
    nUsageSize = RecursiveDynamicUsage(tx);
>>>>>>> a46ab45f
}

CTxMemPoolEntry::CTxMemPoolEntry(const CTxMemPoolEntry& other)
{
    *this = other;
}

double
CTxMemPoolEntry::GetPriority(unsigned int currentHeight) const
{
    CAmount nValueIn = tx.GetValueOut()+nFee;
    double deltaPriority = ((double)(currentHeight-nHeight)*nValueIn)/nModSize;
    double dResult = dPriority + deltaPriority;
    return dResult;
}

CTxMemPool::CTxMemPool(const CFeeRate& _minRelayFee) :
    nTransactionsUpdated(0),
    names(*this), fCheckInputs(true)
{
    // Sanity checks off by default for performance, because otherwise
    // accepting transactions becomes O(N^2) where N is the number
    // of transactions in the pool
    fSanityCheck = false;

    minerPolicyEstimator = new CBlockPolicyEstimator(_minRelayFee);
}

CTxMemPool::~CTxMemPool()
{
    delete minerPolicyEstimator;
}

void CTxMemPool::pruneSpent(const uint256 &hashTx, CCoins &coins)
{
    LOCK(cs);

    std::map<COutPoint, CInPoint>::iterator it = mapNextTx.lower_bound(COutPoint(hashTx, 0));

    // iterate over all COutPoints in mapNextTx whose hash equals the provided hashTx
    while (it != mapNextTx.end() && it->first.hash == hashTx) {
        coins.Spend(it->first.n); // and remove those outputs from coins
        it++;
    }
}

unsigned int CTxMemPool::GetTransactionsUpdated() const
{
    LOCK(cs);
    return nTransactionsUpdated;
}

void CTxMemPool::AddTransactionsUpdated(unsigned int n)
{
    LOCK(cs);
    nTransactionsUpdated += n;
}


bool CTxMemPool::addUnchecked(const uint256& hash, const CTxMemPoolEntry &entry, bool fCurrentEstimate)
{
    // Add to memory pool without checking anything.
    // Used by main.cpp AcceptToMemoryPool(), which DOES do
    // all the appropriate checks.
    LOCK(cs);
    mapTx[hash] = entry;
    const CTransaction& tx = mapTx[hash].GetTx();
    for (unsigned int i = 0; i < tx.vin.size(); i++)
        mapNextTx[tx.vin[i].prevout] = CInPoint(&tx, i);
    nTransactionsUpdated++;
    totalTxSize += entry.GetTxSize();
    cachedInnerUsage += entry.DynamicMemoryUsage();
    minerPolicyEstimator->processTransaction(entry, fCurrentEstimate);
    names.addUnchecked (hash, entry);
    return true;
}


void CTxMemPool::remove(const CTransaction &origTx, std::list<CTransaction>& removed, bool fRecursive)
{
    // Remove transaction from memory pool
    {
        LOCK(cs);
        std::deque<uint256> txToRemove;
        txToRemove.push_back(origTx.GetHash());
        if (fRecursive && !mapTx.count(origTx.GetHash())) {
            // If recursively removing but origTx isn't in the mempool
            // be sure to remove any children that are in the pool. This can
            // happen during chain re-orgs if origTx isn't re-accepted into
            // the mempool for any reason.
            for (unsigned int i = 0; i < origTx.vout.size(); i++) {
                std::map<COutPoint, CInPoint>::iterator it = mapNextTx.find(COutPoint(origTx.GetHash(), i));
                if (it == mapNextTx.end())
                    continue;
                txToRemove.push_back(it->second.ptx->GetHash());
            }
        }
        while (!txToRemove.empty())
        {
            uint256 hash = txToRemove.front();
            txToRemove.pop_front();
            if (!mapTx.count(hash))
                continue;
            const CTransaction& tx = mapTx[hash].GetTx();
            if (fRecursive) {
                for (unsigned int i = 0; i < tx.vout.size(); i++) {
                    std::map<COutPoint, CInPoint>::iterator it = mapNextTx.find(COutPoint(hash, i));
                    if (it == mapNextTx.end())
                        continue;
                    txToRemove.push_back(it->second.ptx->GetHash());
                }
            }
            BOOST_FOREACH(const CTxIn& txin, tx.vin)
                mapNextTx.erase(txin.prevout);

            removed.push_back(tx);
            totalTxSize -= mapTx[hash].GetTxSize();
            cachedInnerUsage -= mapTx[hash].DynamicMemoryUsage();

            names.remove (mapTx[hash]);
            mapTx.erase(hash);
            nTransactionsUpdated++;
            minerPolicyEstimator->removeTx(hash);
        }
    }
}

void CTxMemPool::removeCoinbaseSpends(const CCoinsViewCache *pcoins, unsigned int nMemPoolHeight)
{
    // Remove transactions spending a coinbase which are now immature
    LOCK(cs);
    list<CTransaction> transactionsToRemove;
    for (std::map<uint256, CTxMemPoolEntry>::const_iterator it = mapTx.begin(); it != mapTx.end(); it++) {
        const CTransaction& tx = it->second.GetTx();
        BOOST_FOREACH(const CTxIn& txin, tx.vin) {
            std::map<uint256, CTxMemPoolEntry>::const_iterator it2 = mapTx.find(txin.prevout.hash);
            if (it2 != mapTx.end())
                continue;
            const CCoins *coins = pcoins->AccessCoins(txin.prevout.hash);
            if (fSanityCheck) assert(coins);
            if (!coins || (coins->IsCoinBase() && ((signed long)nMemPoolHeight) - coins->nHeight < COINBASE_MATURITY)) {
                transactionsToRemove.push_back(tx);
                break;
            }
        }
    }
    BOOST_FOREACH(const CTransaction& tx, transactionsToRemove) {
        list<CTransaction> removed;
        remove(tx, removed, true);
    }
}

void CTxMemPool::removeConflicts(const CTransaction &tx, std::list<CTransaction>& removed)
{
    // Remove transactions which depend on inputs of tx, recursively
    list<CTransaction> result;
    LOCK(cs);
    BOOST_FOREACH(const CTxIn &txin, tx.vin) {
        std::map<COutPoint, CInPoint>::iterator it = mapNextTx.find(txin.prevout);
        if (it != mapNextTx.end()) {
            const CTransaction &txConflict = *it->second.ptx;
            if (txConflict != tx)
            {
                remove(txConflict, removed, true);
            }
        }
    }

    /* Remove conflicting name registrations.  */
    names.removeConflicts (tx, removed);
}

/**
 * Called when a block is connected. Removes from mempool and updates the miner fee estimator.
 */
void CTxMemPool::removeForBlock(const std::vector<CTransaction>& vtx, unsigned int nBlockHeight,
                                std::list<CTransaction>& conflicts, bool fCurrentEstimate)
{
    LOCK(cs);
    std::vector<CTxMemPoolEntry> entries;
    BOOST_FOREACH(const CTransaction& tx, vtx)
    {
        uint256 hash = tx.GetHash();
        if (mapTx.count(hash))
            entries.push_back(mapTx[hash]);
    }
    BOOST_FOREACH(const CTransaction& tx, vtx)
    {
        std::list<CTransaction> dummy;
        remove(tx, dummy, false);
        removeConflicts(tx, conflicts);
        ClearPrioritisation(tx.GetHash());
    }
    // After the txs in the new block have been removed from the mempool, update policy estimates
    minerPolicyEstimator->processBlock(nBlockHeight, entries, fCurrentEstimate);
}

void CTxMemPool::clear()
{
    LOCK(cs);
    mapTx.clear();
    mapNextTx.clear();
    names.clear();
    totalTxSize = 0;
    cachedInnerUsage = 0;
    ++nTransactionsUpdated;
}

void CTxMemPool::check(const CCoinsViewCache *pcoins) const
{
    if (!fSanityCheck)
        return;

    LogPrint("mempool", "Checking mempool with %u transactions and %u inputs\n", (unsigned int)mapTx.size(), (unsigned int)mapNextTx.size());

    uint64_t checkTotal = 0;
    uint64_t innerUsage = 0;

    CCoinsViewCache mempoolDuplicate(const_cast<CCoinsViewCache*>(pcoins));

    LOCK(cs);
    list<const CTxMemPoolEntry*> waitingOnDependants;
    for (std::map<uint256, CTxMemPoolEntry>::const_iterator it = mapTx.begin(); it != mapTx.end(); it++) {
        unsigned int i = 0;
        checkTotal += it->second.GetTxSize();
        innerUsage += it->second.DynamicMemoryUsage();
        const CTransaction& tx = it->second.GetTx();
        bool fDependsWait = false;
        BOOST_FOREACH(const CTxIn &txin, tx.vin) {
            // Check that every mempool transaction's inputs refer to available coins, or other mempool tx's.
            std::map<uint256, CTxMemPoolEntry>::const_iterator it2 = mapTx.find(txin.prevout.hash);
            if (it2 != mapTx.end()) {
                const CTransaction& tx2 = it2->second.GetTx();
                assert(tx2.vout.size() > txin.prevout.n && !tx2.vout[txin.prevout.n].IsNull());
                fDependsWait = true;
            } else {
                const CCoins* coins = pcoins->AccessCoins(txin.prevout.hash);
                assert(coins && coins->IsAvailable(txin.prevout.n));
            }
            // Check whether its inputs are marked in mapNextTx.
            std::map<COutPoint, CInPoint>::const_iterator it3 = mapNextTx.find(txin.prevout);
            assert(it3 != mapNextTx.end());
            assert(it3->second.ptx == &tx);
            assert(it3->second.n == i);
            i++;
        }
        if (fDependsWait)
            waitingOnDependants.push_back(&it->second);
        else {
            CValidationState state;
            assert(!fCheckInputs || CheckInputs(tx, state, mempoolDuplicate, false, SCRIPT_VERIFY_NAMES_MEMPOOL, false, NULL));
            UpdateCoins(tx, state, mempoolDuplicate, 1000000);
        }
    }
    unsigned int stepsSinceLastRemove = 0;
    while (!waitingOnDependants.empty()) {
        const CTxMemPoolEntry* entry = waitingOnDependants.front();
        waitingOnDependants.pop_front();
        CValidationState state;
        if (!mempoolDuplicate.HaveInputs(entry->GetTx())) {
            waitingOnDependants.push_back(entry);
            stepsSinceLastRemove++;
            assert(stepsSinceLastRemove < waitingOnDependants.size());
        } else {
            assert(!fCheckInputs || CheckInputs(entry->GetTx(), state, mempoolDuplicate, false, SCRIPT_VERIFY_NAMES_MEMPOOL, false, NULL));
            UpdateCoins(entry->GetTx(), state, mempoolDuplicate, 1000000);
            stepsSinceLastRemove = 0;
        }
    }
    for (std::map<COutPoint, CInPoint>::const_iterator it = mapNextTx.begin(); it != mapNextTx.end(); it++) {
        uint256 hash = it->second.ptx->GetHash();
        map<uint256, CTxMemPoolEntry>::const_iterator it2 = mapTx.find(hash);
        const CTransaction& tx = it2->second.GetTx();
        assert(it2 != mapTx.end());
        assert(&tx == it->second.ptx);
        assert(tx.vin.size() > it->second.n);
        assert(it->first == it->second.ptx->vin[it->second.n].prevout);
    }

    assert(totalTxSize == checkTotal);
    assert(innerUsage == cachedInnerUsage);

    names.check (*pcoins);
}

void CTxMemPool::queryHashes(vector<uint256>& vtxid)
{
    vtxid.clear();

    LOCK(cs);
    vtxid.reserve(mapTx.size());
    for (map<uint256, CTxMemPoolEntry>::iterator mi = mapTx.begin(); mi != mapTx.end(); ++mi)
        vtxid.push_back((*mi).first);
}

bool CTxMemPool::lookup(uint256 hash, CTransaction& result) const
{
    LOCK(cs);
    map<uint256, CTxMemPoolEntry>::const_iterator i = mapTx.find(hash);
    if (i == mapTx.end()) return false;
    result = i->second.GetTx();
    return true;
}

CFeeRate CTxMemPool::estimateFee(int nBlocks) const
{
    LOCK(cs);
    return minerPolicyEstimator->estimateFee(nBlocks);
}
double CTxMemPool::estimatePriority(int nBlocks) const
{
    LOCK(cs);
    return minerPolicyEstimator->estimatePriority(nBlocks);
}

bool
CTxMemPool::WriteFeeEstimates(CAutoFile& fileout) const
{
    try {
        LOCK(cs);
        fileout << 109900; // version required to read: 0.10.99 or later
        fileout << CLIENT_VERSION; // version that wrote the file
        minerPolicyEstimator->Write(fileout);
    }
    catch (const std::exception&) {
        LogPrintf("CTxMemPool::WriteFeeEstimates(): unable to write policy estimator data (non-fatal)");
        return false;
    }
    return true;
}

bool
CTxMemPool::ReadFeeEstimates(CAutoFile& filein)
{
    try {
        int nVersionRequired, nVersionThatWrote;
        filein >> nVersionRequired >> nVersionThatWrote;
        if (nVersionRequired > CLIENT_VERSION)
            return error("CTxMemPool::ReadFeeEstimates(): up-version (%d) fee estimate file", nVersionRequired);

        LOCK(cs);
        minerPolicyEstimator->Read(filein);
    }
    catch (const std::exception&) {
        LogPrintf("CTxMemPool::ReadFeeEstimates(): unable to read policy estimator data (non-fatal)");
        return false;
    }
    return true;
}

void CTxMemPool::PrioritiseTransaction(const uint256 hash, const string strHash, double dPriorityDelta, const CAmount& nFeeDelta)
{
    {
        LOCK(cs);
        std::pair<double, CAmount> &deltas = mapDeltas[hash];
        deltas.first += dPriorityDelta;
        deltas.second += nFeeDelta;
    }
    LogPrintf("PrioritiseTransaction: %s priority += %f, fee += %d\n", strHash, dPriorityDelta, FormatMoney(nFeeDelta));
}

void CTxMemPool::ApplyDeltas(const uint256 hash, double &dPriorityDelta, CAmount &nFeeDelta)
{
    LOCK(cs);
    std::map<uint256, std::pair<double, CAmount> >::iterator pos = mapDeltas.find(hash);
    if (pos == mapDeltas.end())
        return;
    const std::pair<double, CAmount> &deltas = pos->second;
    dPriorityDelta += deltas.first;
    nFeeDelta += deltas.second;
}

void CTxMemPool::ClearPrioritisation(const uint256 hash)
{
    LOCK(cs);
    mapDeltas.erase(hash);
}

bool CTxMemPool::HasNoInputsOf(const CTransaction &tx) const
{
    for (unsigned int i = 0; i < tx.vin.size(); i++)
        if (exists(tx.vin[i].prevout.hash))
            return false;
    return true;
}

CCoinsViewMemPool::CCoinsViewMemPool(CCoinsView *baseIn, CTxMemPool &mempoolIn) : CCoinsViewBacked(baseIn), mempool(mempoolIn) { }

bool CCoinsViewMemPool::GetCoins(const uint256 &txid, CCoins &coins) const {
    // If an entry in the mempool exists, always return that one, as it's guaranteed to never
    // conflict with the underlying cache, and it cannot have pruned entries (as it contains full)
    // transactions. First checking the underlying cache risks returning a pruned entry instead.
    CTransaction tx;
    if (mempool.lookup(txid, tx)) {
        coins = CCoins(tx, MEMPOOL_HEIGHT);
        return true;
    }
    return (base->GetCoins(txid, coins) && !coins.IsPruned());
}

bool CCoinsViewMemPool::HaveCoins(const uint256 &txid) const {
    return mempool.exists(txid) || base->HaveCoins(txid);
}

size_t CTxMemPool::DynamicMemoryUsage() const {
    LOCK(cs);
    return memusage::DynamicUsage(mapTx) + memusage::DynamicUsage(mapNextTx) + memusage::DynamicUsage(mapDeltas) + cachedInnerUsage;
}<|MERGE_RESOLUTION|>--- conflicted
+++ resolved
@@ -33,8 +33,7 @@
 {
     nTxSize = ::GetSerializeSize(tx, SER_NETWORK, PROTOCOL_VERSION);
     nModSize = tx.CalculateModifiedSize(nTxSize);
-<<<<<<< HEAD
-    nUsageSize = tx.DynamicMemoryUsage();
+    nUsageSize = RecursiveDynamicUsage(tx);
 
     if (tx.IsNamecoin())
     {
@@ -50,9 +49,6 @@
 
         assert(nameOp.isNameOp());
     }
-=======
-    nUsageSize = RecursiveDynamicUsage(tx);
->>>>>>> a46ab45f
 }
 
 CTxMemPoolEntry::CTxMemPoolEntry(const CTxMemPoolEntry& other)
