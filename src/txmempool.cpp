// Copyright (c) 2009-2010 Satoshi Nakamoto
// Copyright (c) 2009-2015 The Bitcoin Core developers
// Distributed under the MIT software license, see the accompanying
// file COPYING or http://www.opensource.org/licenses/mit-license.php.

#include "txmempool.h"

#include "clientversion.h"
#include "consensus/consensus.h"
#include "consensus/validation.h"
#include "main.h"
#include "policy/fees.h"
#include "script/interpreter.h"
#include "streams.h"
#include "timedata.h"
#include "util.h"
#include "utilmoneystr.h"
#include "utiltime.h"
#include "version.h"

using namespace std;

CTxMemPoolEntry::CTxMemPoolEntry(const CTransaction& _tx, const CAmount& _nFee,
                                 int64_t _nTime, double _entryPriority, unsigned int _entryHeight,
                                 bool poolHasNoInputsOf, CAmount _inChainInputValue,
                                 bool _spendsCoinbase, unsigned int _sigOps, LockPoints lp):
    tx(_tx), nFee(_nFee), nTime(_nTime), entryPriority(_entryPriority), entryHeight(_entryHeight),
    hadNoDependencies(poolHasNoInputsOf), inChainInputValue(_inChainInputValue),
<<<<<<< HEAD
    spendsCoinbase(_spendsCoinbase), sigOpCount(_sigOps),
    nameOp()
=======
    spendsCoinbase(_spendsCoinbase), sigOpCount(_sigOps), lockPoints(lp)
>>>>>>> 1fe650be
{
    nTxSize = ::GetSerializeSize(tx, SER_NETWORK, PROTOCOL_VERSION);
    nModSize = tx.CalculateModifiedSize(nTxSize);
    nUsageSize = RecursiveDynamicUsage(tx);

    nCountWithDescendants = 1;
    nSizeWithDescendants = nTxSize;
    nModFeesWithDescendants = nFee;
    CAmount nValueIn = tx.GetValueOut()+nFee;
    assert(inChainInputValue <= nValueIn);

    feeDelta = 0;

<<<<<<< HEAD
    if (tx.IsNamecoin())
    {
        BOOST_FOREACH(const CTxOut& txout, tx.vout)
        {
            const CNameScript curNameOp(txout.scriptPubKey);
            if (!curNameOp.isNameOp())
                continue;

            assert(!nameOp.isNameOp());
            nameOp = curNameOp;
        }

        assert(nameOp.isNameOp());
    }
=======
    nCountWithAncestors = 1;
    nSizeWithAncestors = nTxSize;
    nModFeesWithAncestors = nFee;
    nSigOpCountWithAncestors = sigOpCount;
>>>>>>> 1fe650be
}

CTxMemPoolEntry::CTxMemPoolEntry(const CTxMemPoolEntry& other)
{
    *this = other;
}

double
CTxMemPoolEntry::GetPriority(unsigned int currentHeight) const
{
    double deltaPriority = ((double)(currentHeight-entryHeight)*inChainInputValue)/nModSize;
    double dResult = entryPriority + deltaPriority;
    if (dResult < 0) // This should only happen if it was called with a height below entry height
        dResult = 0;
    return dResult;
}

void CTxMemPoolEntry::UpdateFeeDelta(int64_t newFeeDelta)
{
    nModFeesWithDescendants += newFeeDelta - feeDelta;
    nModFeesWithAncestors += newFeeDelta - feeDelta;
    feeDelta = newFeeDelta;
}

void CTxMemPoolEntry::UpdateLockPoints(const LockPoints& lp)
{
    lockPoints = lp;
}

// Update the given tx for any in-mempool descendants.
// Assumes that setMemPoolChildren is correct for the given tx and all
// descendants.
void CTxMemPool::UpdateForDescendants(txiter updateIt, cacheMap &cachedDescendants, const std::set<uint256> &setExclude)
{
    setEntries stageEntries, setAllDescendants;
    stageEntries = GetMemPoolChildren(updateIt);

    while (!stageEntries.empty()) {
        const txiter cit = *stageEntries.begin();
        setAllDescendants.insert(cit);
        stageEntries.erase(cit);
        const setEntries &setChildren = GetMemPoolChildren(cit);
        BOOST_FOREACH(const txiter childEntry, setChildren) {
            cacheMap::iterator cacheIt = cachedDescendants.find(childEntry);
            if (cacheIt != cachedDescendants.end()) {
                // We've already calculated this one, just add the entries for this set
                // but don't traverse again.
                BOOST_FOREACH(const txiter cacheEntry, cacheIt->second) {
                    setAllDescendants.insert(cacheEntry);
                }
            } else if (!setAllDescendants.count(childEntry)) {
                // Schedule for later processing
                stageEntries.insert(childEntry);
            }
        }
    }
    // setAllDescendants now contains all in-mempool descendants of updateIt.
    // Update and add to cached descendant map
    int64_t modifySize = 0;
    CAmount modifyFee = 0;
    int64_t modifyCount = 0;
    BOOST_FOREACH(txiter cit, setAllDescendants) {
        if (!setExclude.count(cit->GetTx().GetHash())) {
            modifySize += cit->GetTxSize();
            modifyFee += cit->GetModifiedFee();
            modifyCount++;
            cachedDescendants[updateIt].insert(cit);
            // Update ancestor state for each descendant
            mapTx.modify(cit, update_ancestor_state(updateIt->GetTxSize(), updateIt->GetModifiedFee(), 1, updateIt->GetSigOpCount()));
        }
    }
    mapTx.modify(updateIt, update_descendant_state(modifySize, modifyFee, modifyCount));
}

// vHashesToUpdate is the set of transaction hashes from a disconnected block
// which has been re-added to the mempool.
// for each entry, look for descendants that are outside hashesToUpdate, and
// add fee/size information for such descendants to the parent.
// for each such descendant, also update the ancestor state to include the parent.
void CTxMemPool::UpdateTransactionsFromBlock(const std::vector<uint256> &vHashesToUpdate)
{
    LOCK(cs);
    // For each entry in vHashesToUpdate, store the set of in-mempool, but not
    // in-vHashesToUpdate transactions, so that we don't have to recalculate
    // descendants when we come across a previously seen entry.
    cacheMap mapMemPoolDescendantsToUpdate;

    // Use a set for lookups into vHashesToUpdate (these entries are already
    // accounted for in the state of their ancestors)
    std::set<uint256> setAlreadyIncluded(vHashesToUpdate.begin(), vHashesToUpdate.end());

    // Iterate in reverse, so that whenever we are looking at at a transaction
    // we are sure that all in-mempool descendants have already been processed.
    // This maximizes the benefit of the descendant cache and guarantees that
    // setMemPoolChildren will be updated, an assumption made in
    // UpdateForDescendants.
    BOOST_REVERSE_FOREACH(const uint256 &hash, vHashesToUpdate) {
        // we cache the in-mempool children to avoid duplicate updates
        setEntries setChildren;
        // calculate children from mapNextTx
        txiter it = mapTx.find(hash);
        if (it == mapTx.end()) {
            continue;
        }
        std::map<COutPoint, CInPoint>::iterator iter = mapNextTx.lower_bound(COutPoint(hash, 0));
        // First calculate the children, and update setMemPoolChildren to
        // include them, and update their setMemPoolParents to include this tx.
        for (; iter != mapNextTx.end() && iter->first.hash == hash; ++iter) {
            const uint256 &childHash = iter->second.ptx->GetHash();
            txiter childIter = mapTx.find(childHash);
            assert(childIter != mapTx.end());
            // We can skip updating entries we've encountered before or that
            // are in the block (which are already accounted for).
            if (setChildren.insert(childIter).second && !setAlreadyIncluded.count(childHash)) {
                UpdateChild(it, childIter, true);
                UpdateParent(childIter, it, true);
            }
        }
        UpdateForDescendants(it, mapMemPoolDescendantsToUpdate, setAlreadyIncluded);
    }
}

bool CTxMemPool::CalculateMemPoolAncestors(const CTxMemPoolEntry &entry, setEntries &setAncestors, uint64_t limitAncestorCount, uint64_t limitAncestorSize, uint64_t limitDescendantCount, uint64_t limitDescendantSize, std::string &errString, bool fSearchForParents /* = true */) const
{
    setEntries parentHashes;
    const CTransaction &tx = entry.GetTx();

    if (fSearchForParents) {
        // Get parents of this transaction that are in the mempool
        // GetMemPoolParents() is only valid for entries in the mempool, so we
        // iterate mapTx to find parents.
        for (unsigned int i = 0; i < tx.vin.size(); i++) {
            txiter piter = mapTx.find(tx.vin[i].prevout.hash);
            if (piter != mapTx.end()) {
                parentHashes.insert(piter);
                if (parentHashes.size() + 1 > limitAncestorCount) {
                    errString = strprintf("too many unconfirmed parents [limit: %u]", limitAncestorCount);
                    return false;
                }
            }
        }
    } else {
        // If we're not searching for parents, we require this to be an
        // entry in the mempool already.
        txiter it = mapTx.iterator_to(entry);
        parentHashes = GetMemPoolParents(it);
    }

    size_t totalSizeWithAncestors = entry.GetTxSize();

    while (!parentHashes.empty()) {
        txiter stageit = *parentHashes.begin();

        setAncestors.insert(stageit);
        parentHashes.erase(stageit);
        totalSizeWithAncestors += stageit->GetTxSize();

        if (stageit->GetSizeWithDescendants() + entry.GetTxSize() > limitDescendantSize) {
            errString = strprintf("exceeds descendant size limit for tx %s [limit: %u]", stageit->GetTx().GetHash().ToString(), limitDescendantSize);
            return false;
        } else if (stageit->GetCountWithDescendants() + 1 > limitDescendantCount) {
            errString = strprintf("too many descendants for tx %s [limit: %u]", stageit->GetTx().GetHash().ToString(), limitDescendantCount);
            return false;
        } else if (totalSizeWithAncestors > limitAncestorSize) {
            errString = strprintf("exceeds ancestor size limit [limit: %u]", limitAncestorSize);
            return false;
        }

        const setEntries & setMemPoolParents = GetMemPoolParents(stageit);
        BOOST_FOREACH(const txiter &phash, setMemPoolParents) {
            // If this is a new ancestor, add it.
            if (setAncestors.count(phash) == 0) {
                parentHashes.insert(phash);
            }
            if (parentHashes.size() + setAncestors.size() + 1 > limitAncestorCount) {
                errString = strprintf("too many unconfirmed ancestors [limit: %u]", limitAncestorCount);
                return false;
            }
        }
    }

    return true;
}

void CTxMemPool::UpdateAncestorsOf(bool add, txiter it, setEntries &setAncestors)
{
    setEntries parentIters = GetMemPoolParents(it);
    // add or remove this tx as a child of each parent
    BOOST_FOREACH(txiter piter, parentIters) {
        UpdateChild(piter, it, add);
    }
    const int64_t updateCount = (add ? 1 : -1);
    const int64_t updateSize = updateCount * it->GetTxSize();
    const CAmount updateFee = updateCount * it->GetModifiedFee();
    BOOST_FOREACH(txiter ancestorIt, setAncestors) {
        mapTx.modify(ancestorIt, update_descendant_state(updateSize, updateFee, updateCount));
    }
}

void CTxMemPool::UpdateEntryForAncestors(txiter it, const setEntries &setAncestors)
{
    int64_t updateCount = setAncestors.size();
    int64_t updateSize = 0;
    CAmount updateFee = 0;
    int updateSigOps = 0;
    BOOST_FOREACH(txiter ancestorIt, setAncestors) {
        updateSize += ancestorIt->GetTxSize();
        updateFee += ancestorIt->GetModifiedFee();
        updateSigOps += ancestorIt->GetSigOpCount();
    }
    mapTx.modify(it, update_ancestor_state(updateSize, updateFee, updateCount, updateSigOps));
}

void CTxMemPool::UpdateChildrenForRemoval(txiter it)
{
    const setEntries &setMemPoolChildren = GetMemPoolChildren(it);
    BOOST_FOREACH(txiter updateIt, setMemPoolChildren) {
        UpdateParent(updateIt, it, false);
    }
}

void CTxMemPool::UpdateForRemoveFromMempool(const setEntries &entriesToRemove, bool updateDescendants)
{
    // For each entry, walk back all ancestors and decrement size associated with this
    // transaction
    const uint64_t nNoLimit = std::numeric_limits<uint64_t>::max();
    if (updateDescendants) {
        // updateDescendants should be true whenever we're not recursively
        // removing a tx and all its descendants, eg when a transaction is
        // confirmed in a block.
        // Here we only update statistics and not data in mapLinks (which
        // we need to preserve until we're finished with all operations that
        // need to traverse the mempool).
        BOOST_FOREACH(txiter removeIt, entriesToRemove) {
            setEntries setDescendants;
            CalculateDescendants(removeIt, setDescendants);
            setDescendants.erase(removeIt); // don't update state for self
            int64_t modifySize = -((int64_t)removeIt->GetTxSize());
            CAmount modifyFee = -removeIt->GetModifiedFee();
            int modifySigOps = -removeIt->GetSigOpCount();
            BOOST_FOREACH(txiter dit, setDescendants) {
                mapTx.modify(dit, update_ancestor_state(modifySize, modifyFee, -1, modifySigOps));
            }
        }
    }
    BOOST_FOREACH(txiter removeIt, entriesToRemove) {
        setEntries setAncestors;
        const CTxMemPoolEntry &entry = *removeIt;
        std::string dummy;
        // Since this is a tx that is already in the mempool, we can call CMPA
        // with fSearchForParents = false.  If the mempool is in a consistent
        // state, then using true or false should both be correct, though false
        // should be a bit faster.
        // However, if we happen to be in the middle of processing a reorg, then
        // the mempool can be in an inconsistent state.  In this case, the set
        // of ancestors reachable via mapLinks will be the same as the set of 
        // ancestors whose packages include this transaction, because when we
        // add a new transaction to the mempool in addUnchecked(), we assume it
        // has no children, and in the case of a reorg where that assumption is
        // false, the in-mempool children aren't linked to the in-block tx's
        // until UpdateTransactionsFromBlock() is called.
        // So if we're being called during a reorg, ie before
        // UpdateTransactionsFromBlock() has been called, then mapLinks[] will
        // differ from the set of mempool parents we'd calculate by searching,
        // and it's important that we use the mapLinks[] notion of ancestor
        // transactions as the set of things to update for removal.
        CalculateMemPoolAncestors(entry, setAncestors, nNoLimit, nNoLimit, nNoLimit, nNoLimit, dummy, false);
        // Note that UpdateAncestorsOf severs the child links that point to
        // removeIt in the entries for the parents of removeIt.
        UpdateAncestorsOf(false, removeIt, setAncestors);
    }
    // After updating all the ancestor sizes, we can now sever the link between each
    // transaction being removed and any mempool children (ie, update setMemPoolParents
    // for each direct child of a transaction being removed).
    BOOST_FOREACH(txiter removeIt, entriesToRemove) {
        UpdateChildrenForRemoval(removeIt);
    }
}

void CTxMemPoolEntry::UpdateDescendantState(int64_t modifySize, CAmount modifyFee, int64_t modifyCount)
{
    nSizeWithDescendants += modifySize;
    assert(int64_t(nSizeWithDescendants) > 0);
    nModFeesWithDescendants += modifyFee;
    nCountWithDescendants += modifyCount;
    assert(int64_t(nCountWithDescendants) > 0);
}

void CTxMemPoolEntry::UpdateAncestorState(int64_t modifySize, CAmount modifyFee, int64_t modifyCount, int modifySigOps)
{
    nSizeWithAncestors += modifySize;
    assert(int64_t(nSizeWithAncestors) > 0);
    nModFeesWithAncestors += modifyFee;
    nCountWithAncestors += modifyCount;
    assert(int64_t(nCountWithAncestors) > 0);
    nSigOpCountWithAncestors += modifySigOps;
    assert(int(nSigOpCountWithAncestors) >= 0);
}

CTxMemPool::CTxMemPool(const CFeeRate& _minReasonableRelayFee) :
    nTransactionsUpdated(0),
    names(*this), fCheckInputs(true)
{
    _clear(); //lock free clear

    // Sanity checks off by default for performance, because otherwise
    // accepting transactions becomes O(N^2) where N is the number
    // of transactions in the pool
    nCheckFrequency = 0;

    minerPolicyEstimator = new CBlockPolicyEstimator(_minReasonableRelayFee);
    minReasonableRelayFee = _minReasonableRelayFee;
}

CTxMemPool::~CTxMemPool()
{
    delete minerPolicyEstimator;
}

void CTxMemPool::pruneSpent(const uint256 &hashTx, CCoins &coins)
{
    LOCK(cs);

    std::map<COutPoint, CInPoint>::iterator it = mapNextTx.lower_bound(COutPoint(hashTx, 0));

    // iterate over all COutPoints in mapNextTx whose hash equals the provided hashTx
    while (it != mapNextTx.end() && it->first.hash == hashTx) {
        coins.Spend(it->first.n); // and remove those outputs from coins
        it++;
    }
}

unsigned int CTxMemPool::GetTransactionsUpdated() const
{
    LOCK(cs);
    return nTransactionsUpdated;
}

void CTxMemPool::AddTransactionsUpdated(unsigned int n)
{
    LOCK(cs);
    nTransactionsUpdated += n;
}

bool CTxMemPool::addUnchecked(const uint256& hash, const CTxMemPoolEntry &entry, setEntries &setAncestors, bool fCurrentEstimate)
{
    // Add to memory pool without checking anything.
    // Used by main.cpp AcceptToMemoryPool(), which DOES do
    // all the appropriate checks.
    LOCK(cs);
    indexed_transaction_set::iterator newit = mapTx.insert(entry).first;
    mapLinks.insert(make_pair(newit, TxLinks()));

    // Update transaction for any feeDelta created by PrioritiseTransaction
    // TODO: refactor so that the fee delta is calculated before inserting
    // into mapTx.
    std::map<uint256, std::pair<double, CAmount> >::const_iterator pos = mapDeltas.find(hash);
    if (pos != mapDeltas.end()) {
        const std::pair<double, CAmount> &deltas = pos->second;
        if (deltas.second) {
            mapTx.modify(newit, update_fee_delta(deltas.second));
        }
    }

    // Update cachedInnerUsage to include contained transaction's usage.
    // (When we update the entry for in-mempool parents, memory usage will be
    // further updated.)
    cachedInnerUsage += entry.DynamicMemoryUsage();

    const CTransaction& tx = newit->GetTx();
    std::set<uint256> setParentTransactions;
    for (unsigned int i = 0; i < tx.vin.size(); i++) {
        mapNextTx[tx.vin[i].prevout] = CInPoint(&tx, i);
        setParentTransactions.insert(tx.vin[i].prevout.hash);
    }
    // Don't bother worrying about child transactions of this one.
    // Normal case of a new transaction arriving is that there can't be any
    // children, because such children would be orphans.
    // An exception to that is if a transaction enters that used to be in a block.
    // In that case, our disconnect block logic will call UpdateTransactionsFromBlock
    // to clean up the mess we're leaving here.

    // Update ancestors with information about this tx
    BOOST_FOREACH (const uint256 &phash, setParentTransactions) {
        txiter pit = mapTx.find(phash);
        if (pit != mapTx.end()) {
            UpdateParent(newit, pit, true);
        }
    }
    UpdateAncestorsOf(true, newit, setAncestors);
    UpdateEntryForAncestors(newit, setAncestors);

    nTransactionsUpdated++;
    totalTxSize += entry.GetTxSize();
    minerPolicyEstimator->processTransaction(entry, fCurrentEstimate);
    names.addUnchecked (hash, entry);
    return true;
}

void CTxMemPool::removeUnchecked(txiter it)
{
    names.remove (*it);

    const uint256 hash = it->GetTx().GetHash();
    BOOST_FOREACH(const CTxIn& txin, it->GetTx().vin)
        mapNextTx.erase(txin.prevout);

    totalTxSize -= it->GetTxSize();
    cachedInnerUsage -= it->DynamicMemoryUsage();
    cachedInnerUsage -= memusage::DynamicUsage(mapLinks[it].parents) + memusage::DynamicUsage(mapLinks[it].children);
    mapLinks.erase(it);
    mapTx.erase(it);
    nTransactionsUpdated++;
    minerPolicyEstimator->removeTx(hash);
}

// Calculates descendants of entry that are not already in setDescendants, and adds to
// setDescendants. Assumes entryit is already a tx in the mempool and setMemPoolChildren
// is correct for tx and all descendants.
// Also assumes that if an entry is in setDescendants already, then all
// in-mempool descendants of it are already in setDescendants as well, so that we
// can save time by not iterating over those entries.
void CTxMemPool::CalculateDescendants(txiter entryit, setEntries &setDescendants)
{
    setEntries stage;
    if (setDescendants.count(entryit) == 0) {
        stage.insert(entryit);
    }
    // Traverse down the children of entry, only adding children that are not
    // accounted for in setDescendants already (because those children have either
    // already been walked, or will be walked in this iteration).
    while (!stage.empty()) {
        txiter it = *stage.begin();
        setDescendants.insert(it);
        stage.erase(it);

        const setEntries &setChildren = GetMemPoolChildren(it);
        BOOST_FOREACH(const txiter &childiter, setChildren) {
            if (!setDescendants.count(childiter)) {
                stage.insert(childiter);
            }
        }
    }
}

void CTxMemPool::removeRecursive(const CTransaction &origTx, std::list<CTransaction>& removed)
{
    // Remove transaction from memory pool
    {
        LOCK(cs);
        setEntries txToRemove;
        txiter origit = mapTx.find(origTx.GetHash());
        if (origit != mapTx.end()) {
            txToRemove.insert(origit);
        } else {
            // When recursively removing but origTx isn't in the mempool
            // be sure to remove any children that are in the pool. This can
            // happen during chain re-orgs if origTx isn't re-accepted into
            // the mempool for any reason.
            for (unsigned int i = 0; i < origTx.vout.size(); i++) {
                std::map<COutPoint, CInPoint>::iterator it = mapNextTx.find(COutPoint(origTx.GetHash(), i));
                if (it == mapNextTx.end())
                    continue;
                txiter nextit = mapTx.find(it->second.ptx->GetHash());
                assert(nextit != mapTx.end());
                txToRemove.insert(nextit);
            }
        }
        setEntries setAllRemoves;
        BOOST_FOREACH(txiter it, txToRemove) {
            CalculateDescendants(it, setAllRemoves);
        }
        BOOST_FOREACH(txiter it, setAllRemoves) {
            removed.push_back(it->GetTx());
        }
        RemoveStaged(setAllRemoves, false);
    }
}

void CTxMemPool::removeForReorg(const CCoinsViewCache *pcoins, unsigned int nMemPoolHeight, int flags)
{
    // Remove transactions spending a coinbase which are now immature and no-longer-final transactions
    LOCK(cs);
    list<CTransaction> transactionsToRemove;
    for (indexed_transaction_set::const_iterator it = mapTx.begin(); it != mapTx.end(); it++) {
        const CTransaction& tx = it->GetTx();
        LockPoints lp = it->GetLockPoints();
        bool validLP =  TestLockPointValidity(&lp);
        if (!CheckFinalTx(tx, flags) || !CheckSequenceLocks(tx, flags, &lp, validLP)) {
            // Note if CheckSequenceLocks fails the LockPoints may still be invalid
            // So it's critical that we remove the tx and not depend on the LockPoints.
            transactionsToRemove.push_back(tx);
        } else if (it->GetSpendsCoinbase()) {
            BOOST_FOREACH(const CTxIn& txin, tx.vin) {
                indexed_transaction_set::const_iterator it2 = mapTx.find(txin.prevout.hash);
                if (it2 != mapTx.end())
                    continue;
                const CCoins *coins = pcoins->AccessCoins(txin.prevout.hash);
		if (nCheckFrequency != 0) assert(coins);
                if (!coins || (coins->IsCoinBase() && ((signed long)nMemPoolHeight) - coins->nHeight < COINBASE_MATURITY)) {
                    transactionsToRemove.push_back(tx);
                    break;
                }
            }
        }
        if (!validLP) {
            mapTx.modify(it, update_lock_points(lp));
        }
    }
    BOOST_FOREACH(const CTransaction& tx, transactionsToRemove) {
        list<CTransaction> removed;
        removeRecursive(tx, removed);
    }
}

void CTxMemPool::removeConflicts(const CTransaction &tx, std::list<CTransaction>& removed, std::list<CTransaction>& removedNames)
{
    // Remove transactions which depend on inputs of tx, recursively
    list<CTransaction> result;
    LOCK(cs);
    BOOST_FOREACH(const CTxIn &txin, tx.vin) {
        std::map<COutPoint, CInPoint>::iterator it = mapNextTx.find(txin.prevout);
        if (it != mapNextTx.end()) {
            const CTransaction &txConflict = *it->second.ptx;
            if (txConflict != tx)
            {
                removeRecursive(txConflict, removed);
                ClearPrioritisation(txConflict.GetHash());
            }
        }
    }

    /* Remove conflicting name registrations.  */
    names.removeConflicts (tx, removedNames);
}

/**
 * Called when a block is connected. Removes from mempool and updates the miner fee estimator.
 */
void CTxMemPool::removeForBlock(const std::vector<CTransaction>& vtx, unsigned int nBlockHeight,
                                std::list<CTransaction>& conflicts,
                                std::list<CTransaction>& nameConflicts,
                                bool fCurrentEstimate)
{
    LOCK(cs);
    std::vector<CTxMemPoolEntry> entries;
    BOOST_FOREACH(const CTransaction& tx, vtx)
    {
        uint256 hash = tx.GetHash();

        indexed_transaction_set::iterator i = mapTx.find(hash);
        if (i != mapTx.end())
            entries.push_back(*i);
    }
    BOOST_FOREACH(const CTransaction& tx, vtx)
    {
<<<<<<< HEAD
        std::list<CTransaction> dummy;
        remove(tx, dummy, false);
        removeConflicts(tx, conflicts, nameConflicts);
=======
        txiter it = mapTx.find(tx.GetHash());
        if (it != mapTx.end()) {
            setEntries stage;
            stage.insert(it);
            RemoveStaged(stage, true);
        }
        removeConflicts(tx, conflicts);
>>>>>>> 1fe650be
        ClearPrioritisation(tx.GetHash());
    }
    // After the txs in the new block have been removed from the mempool, update policy estimates
    minerPolicyEstimator->processBlock(nBlockHeight, entries, fCurrentEstimate);
    lastRollingFeeUpdate = GetTime();
    blockSinceLastRollingFeeBump = true;
}

void CTxMemPool::_clear()
{
    mapLinks.clear();
    mapTx.clear();
    mapNextTx.clear();
    names.clear();
    totalTxSize = 0;
    cachedInnerUsage = 0;
    lastRollingFeeUpdate = GetTime();
    blockSinceLastRollingFeeBump = false;
    rollingMinimumFeeRate = 0;
    ++nTransactionsUpdated;
}

void CTxMemPool::clear()
{
    LOCK(cs);
    _clear();
}

void CTxMemPool::check(const CCoinsViewCache *pcoins) const
{
    if (nCheckFrequency == 0)
        return;

    if (insecure_rand() >= nCheckFrequency)
        return;

    LogPrint("mempool", "Checking mempool with %u transactions and %u inputs\n", (unsigned int)mapTx.size(), (unsigned int)mapNextTx.size());

    uint64_t checkTotal = 0;
    uint64_t innerUsage = 0;

    CCoinsViewCache mempoolDuplicate(const_cast<CCoinsViewCache*>(pcoins));

    LOCK(cs);
    list<const CTxMemPoolEntry*> waitingOnDependants;
    for (indexed_transaction_set::const_iterator it = mapTx.begin(); it != mapTx.end(); it++) {
        unsigned int i = 0;
        checkTotal += it->GetTxSize();
        innerUsage += it->DynamicMemoryUsage();
        const CTransaction& tx = it->GetTx();
        txlinksMap::const_iterator linksiter = mapLinks.find(it);
        assert(linksiter != mapLinks.end());
        const TxLinks &links = linksiter->second;
        innerUsage += memusage::DynamicUsage(links.parents) + memusage::DynamicUsage(links.children);
        bool fDependsWait = false;
        setEntries setParentCheck;
        int64_t parentSizes = 0;
        unsigned int parentSigOpCount = 0;
        BOOST_FOREACH(const CTxIn &txin, tx.vin) {
            // Check that every mempool transaction's inputs refer to available coins, or other mempool tx's.
            indexed_transaction_set::const_iterator it2 = mapTx.find(txin.prevout.hash);
            if (it2 != mapTx.end()) {
                const CTransaction& tx2 = it2->GetTx();
                assert(tx2.vout.size() > txin.prevout.n && !tx2.vout[txin.prevout.n].IsNull());
                fDependsWait = true;
                if (setParentCheck.insert(it2).second) {
                    parentSizes += it2->GetTxSize();
                    parentSigOpCount += it2->GetSigOpCount();
                }
            } else {
                const CCoins* coins = pcoins->AccessCoins(txin.prevout.hash);
                assert(coins && coins->IsAvailable(txin.prevout.n));
            }
            // Check whether its inputs are marked in mapNextTx.
            std::map<COutPoint, CInPoint>::const_iterator it3 = mapNextTx.find(txin.prevout);
            assert(it3 != mapNextTx.end());
            assert(it3->second.ptx == &tx);
            assert(it3->second.n == i);
            i++;
        }
        assert(setParentCheck == GetMemPoolParents(it));
        // Verify ancestor state is correct.
        setEntries setAncestors;
        uint64_t nNoLimit = std::numeric_limits<uint64_t>::max();
        std::string dummy;
        CalculateMemPoolAncestors(*it, setAncestors, nNoLimit, nNoLimit, nNoLimit, nNoLimit, dummy);
        uint64_t nCountCheck = setAncestors.size() + 1;
        uint64_t nSizeCheck = it->GetTxSize();
        CAmount nFeesCheck = it->GetModifiedFee();
        unsigned int nSigOpCheck = it->GetSigOpCount();

        BOOST_FOREACH(txiter ancestorIt, setAncestors) {
            nSizeCheck += ancestorIt->GetTxSize();
            nFeesCheck += ancestorIt->GetModifiedFee();
            nSigOpCheck += ancestorIt->GetSigOpCount();
        }

        assert(it->GetCountWithAncestors() == nCountCheck);
        assert(it->GetSizeWithAncestors() == nSizeCheck);
        assert(it->GetSigOpCountWithAncestors() == nSigOpCheck);
        assert(it->GetModFeesWithAncestors() == nFeesCheck);

        // Check children against mapNextTx
        CTxMemPool::setEntries setChildrenCheck;
        std::map<COutPoint, CInPoint>::const_iterator iter = mapNextTx.lower_bound(COutPoint(it->GetTx().GetHash(), 0));
        int64_t childSizes = 0;
        for (; iter != mapNextTx.end() && iter->first.hash == it->GetTx().GetHash(); ++iter) {
            txiter childit = mapTx.find(iter->second.ptx->GetHash());
            assert(childit != mapTx.end()); // mapNextTx points to in-mempool transactions
            if (setChildrenCheck.insert(childit).second) {
                childSizes += childit->GetTxSize();
            }
        }
        assert(setChildrenCheck == GetMemPoolChildren(it));
        // Also check to make sure size is greater than sum with immediate children.
        // just a sanity check, not definitive that this calc is correct...
        assert(it->GetSizeWithDescendants() >= childSizes + it->GetTxSize());

        if (fDependsWait)
            waitingOnDependants.push_back(&(*it));
        else {
            CValidationState state;
            assert(!fCheckInputs || CheckInputs(tx, state, mempoolDuplicate, false, SCRIPT_VERIFY_NAMES_MEMPOOL, false, NULL));
            UpdateCoins(tx, state, mempoolDuplicate, 1000000);
        }
    }
    unsigned int stepsSinceLastRemove = 0;
    while (!waitingOnDependants.empty()) {
        const CTxMemPoolEntry* entry = waitingOnDependants.front();
        waitingOnDependants.pop_front();
        CValidationState state;
        if (!mempoolDuplicate.HaveInputs(entry->GetTx())) {
            waitingOnDependants.push_back(entry);
            stepsSinceLastRemove++;
            assert(stepsSinceLastRemove < waitingOnDependants.size());
        } else {
            assert(!fCheckInputs || CheckInputs(entry->GetTx(), state, mempoolDuplicate, false, SCRIPT_VERIFY_NAMES_MEMPOOL, false, NULL));
            UpdateCoins(entry->GetTx(), state, mempoolDuplicate, 1000000);
            stepsSinceLastRemove = 0;
        }
    }
    for (std::map<COutPoint, CInPoint>::const_iterator it = mapNextTx.begin(); it != mapNextTx.end(); it++) {
        uint256 hash = it->second.ptx->GetHash();
        indexed_transaction_set::const_iterator it2 = mapTx.find(hash);
        const CTransaction& tx = it2->GetTx();
        assert(it2 != mapTx.end());
        assert(&tx == it->second.ptx);
        assert(tx.vin.size() > it->second.n);
        assert(it->first == it->second.ptx->vin[it->second.n].prevout);
    }

    assert(totalTxSize == checkTotal);
    assert(innerUsage == cachedInnerUsage);

    names.check (*pcoins);
}

void CTxMemPool::queryHashes(vector<uint256>& vtxid)
{
    vtxid.clear();

    LOCK(cs);
    vtxid.reserve(mapTx.size());
    for (indexed_transaction_set::iterator mi = mapTx.begin(); mi != mapTx.end(); ++mi)
        vtxid.push_back(mi->GetTx().GetHash());
}

bool CTxMemPool::lookup(uint256 hash, CTransaction& result) const
{
    LOCK(cs);
    indexed_transaction_set::const_iterator i = mapTx.find(hash);
    if (i == mapTx.end()) return false;
    result = i->GetTx();
    return true;
}

CFeeRate CTxMemPool::estimateFee(int nBlocks) const
{
    LOCK(cs);
    return minerPolicyEstimator->estimateFee(nBlocks);
}
CFeeRate CTxMemPool::estimateSmartFee(int nBlocks, int *answerFoundAtBlocks) const
{
    LOCK(cs);
    return minerPolicyEstimator->estimateSmartFee(nBlocks, answerFoundAtBlocks, *this);
}
double CTxMemPool::estimatePriority(int nBlocks) const
{
    LOCK(cs);
    return minerPolicyEstimator->estimatePriority(nBlocks);
}
double CTxMemPool::estimateSmartPriority(int nBlocks, int *answerFoundAtBlocks) const
{
    LOCK(cs);
    return minerPolicyEstimator->estimateSmartPriority(nBlocks, answerFoundAtBlocks, *this);
}

bool
CTxMemPool::WriteFeeEstimates(CAutoFile& fileout) const
{
    try {
        LOCK(cs);
        fileout << 109900; // version required to read: 0.10.99 or later
        fileout << CLIENT_VERSION; // version that wrote the file
        minerPolicyEstimator->Write(fileout);
    }
    catch (const std::exception&) {
        LogPrintf("CTxMemPool::WriteFeeEstimates(): unable to write policy estimator data (non-fatal)\n");
        return false;
    }
    return true;
}

bool
CTxMemPool::ReadFeeEstimates(CAutoFile& filein)
{
    try {
        int nVersionRequired, nVersionThatWrote;
        filein >> nVersionRequired >> nVersionThatWrote;
        if (nVersionRequired > CLIENT_VERSION)
            return error("CTxMemPool::ReadFeeEstimates(): up-version (%d) fee estimate file", nVersionRequired);

        LOCK(cs);
        minerPolicyEstimator->Read(filein);
    }
    catch (const std::exception&) {
        LogPrintf("CTxMemPool::ReadFeeEstimates(): unable to read policy estimator data (non-fatal)\n");
        return false;
    }
    return true;
}

void CTxMemPool::PrioritiseTransaction(const uint256 hash, const string strHash, double dPriorityDelta, const CAmount& nFeeDelta)
{
    {
        LOCK(cs);
        std::pair<double, CAmount> &deltas = mapDeltas[hash];
        deltas.first += dPriorityDelta;
        deltas.second += nFeeDelta;
        txiter it = mapTx.find(hash);
        if (it != mapTx.end()) {
            mapTx.modify(it, update_fee_delta(deltas.second));
            // Now update all ancestors' modified fees with descendants
            setEntries setAncestors;
            uint64_t nNoLimit = std::numeric_limits<uint64_t>::max();
            std::string dummy;
            CalculateMemPoolAncestors(*it, setAncestors, nNoLimit, nNoLimit, nNoLimit, nNoLimit, dummy, false);
            BOOST_FOREACH(txiter ancestorIt, setAncestors) {
                mapTx.modify(ancestorIt, update_descendant_state(0, nFeeDelta, 0));
            }
        }
    }
    LogPrintf("PrioritiseTransaction: %s priority += %f, fee += %d\n", strHash, dPriorityDelta, FormatMoney(nFeeDelta));
}

void CTxMemPool::ApplyDeltas(const uint256 hash, double &dPriorityDelta, CAmount &nFeeDelta) const
{
    LOCK(cs);
    std::map<uint256, std::pair<double, CAmount> >::const_iterator pos = mapDeltas.find(hash);
    if (pos == mapDeltas.end())
        return;
    const std::pair<double, CAmount> &deltas = pos->second;
    dPriorityDelta += deltas.first;
    nFeeDelta += deltas.second;
}

void CTxMemPool::ClearPrioritisation(const uint256 hash)
{
    LOCK(cs);
    mapDeltas.erase(hash);
}

bool CTxMemPool::HasNoInputsOf(const CTransaction &tx) const
{
    for (unsigned int i = 0; i < tx.vin.size(); i++)
        if (exists(tx.vin[i].prevout.hash))
            return false;
    return true;
}

CCoinsViewMemPool::CCoinsViewMemPool(CCoinsView *baseIn, CTxMemPool &mempoolIn) : CCoinsViewBacked(baseIn), mempool(mempoolIn) { }

bool CCoinsViewMemPool::GetCoins(const uint256 &txid, CCoins &coins) const {
    // If an entry in the mempool exists, always return that one, as it's guaranteed to never
    // conflict with the underlying cache, and it cannot have pruned entries (as it contains full)
    // transactions. First checking the underlying cache risks returning a pruned entry instead.
    CTransaction tx;
    if (mempool.lookup(txid, tx)) {
        coins = CCoins(tx, MEMPOOL_HEIGHT);
        return true;
    }
    return (base->GetCoins(txid, coins) && !coins.IsPruned());
}

bool CCoinsViewMemPool::HaveCoins(const uint256 &txid) const {
    return mempool.exists(txid) || base->HaveCoins(txid);
}

size_t CTxMemPool::DynamicMemoryUsage() const {
    LOCK(cs);
    // Estimate the overhead of mapTx to be 15 pointers + an allocation, as no exact formula for boost::multi_index_contained is implemented.
    return memusage::MallocUsage(sizeof(CTxMemPoolEntry) + 15 * sizeof(void*)) * mapTx.size() + memusage::DynamicUsage(mapNextTx) + memusage::DynamicUsage(mapDeltas) + memusage::DynamicUsage(mapLinks) + cachedInnerUsage;
}

void CTxMemPool::RemoveStaged(setEntries &stage, bool updateDescendants) {
    AssertLockHeld(cs);
    UpdateForRemoveFromMempool(stage, updateDescendants);
    BOOST_FOREACH(const txiter& it, stage) {
        removeUnchecked(it);
    }
}

int CTxMemPool::Expire(int64_t time) {
    LOCK(cs);
    indexed_transaction_set::index<entry_time>::type::iterator it = mapTx.get<entry_time>().begin();
    setEntries toremove;
    while (it != mapTx.get<entry_time>().end() && it->GetTime() < time) {
        toremove.insert(mapTx.project<0>(it));
        it++;
    }
    setEntries stage;
    BOOST_FOREACH(txiter removeit, toremove) {
        CalculateDescendants(removeit, stage);
    }
    RemoveStaged(stage, false);
    return stage.size();
}

bool CTxMemPool::addUnchecked(const uint256&hash, const CTxMemPoolEntry &entry, bool fCurrentEstimate)
{
    LOCK(cs);
    setEntries setAncestors;
    uint64_t nNoLimit = std::numeric_limits<uint64_t>::max();
    std::string dummy;
    CalculateMemPoolAncestors(entry, setAncestors, nNoLimit, nNoLimit, nNoLimit, nNoLimit, dummy);
    return addUnchecked(hash, entry, setAncestors, fCurrentEstimate);
}

void CTxMemPool::UpdateChild(txiter entry, txiter child, bool add)
{
    setEntries s;
    if (add && mapLinks[entry].children.insert(child).second) {
        cachedInnerUsage += memusage::IncrementalDynamicUsage(s);
    } else if (!add && mapLinks[entry].children.erase(child)) {
        cachedInnerUsage -= memusage::IncrementalDynamicUsage(s);
    }
}

void CTxMemPool::UpdateParent(txiter entry, txiter parent, bool add)
{
    setEntries s;
    if (add && mapLinks[entry].parents.insert(parent).second) {
        cachedInnerUsage += memusage::IncrementalDynamicUsage(s);
    } else if (!add && mapLinks[entry].parents.erase(parent)) {
        cachedInnerUsage -= memusage::IncrementalDynamicUsage(s);
    }
}

const CTxMemPool::setEntries & CTxMemPool::GetMemPoolParents(txiter entry) const
{
    assert (entry != mapTx.end());
    txlinksMap::const_iterator it = mapLinks.find(entry);
    assert(it != mapLinks.end());
    return it->second.parents;
}

const CTxMemPool::setEntries & CTxMemPool::GetMemPoolChildren(txiter entry) const
{
    assert (entry != mapTx.end());
    txlinksMap::const_iterator it = mapLinks.find(entry);
    assert(it != mapLinks.end());
    return it->second.children;
}

CFeeRate CTxMemPool::GetMinFee(size_t sizelimit) const {
    LOCK(cs);
    if (!blockSinceLastRollingFeeBump || rollingMinimumFeeRate == 0)
        return CFeeRate(rollingMinimumFeeRate);

    int64_t time = GetTime();
    if (time > lastRollingFeeUpdate + 10) {
        double halflife = ROLLING_FEE_HALFLIFE;
        if (DynamicMemoryUsage() < sizelimit / 4)
            halflife /= 4;
        else if (DynamicMemoryUsage() < sizelimit / 2)
            halflife /= 2;

        rollingMinimumFeeRate = rollingMinimumFeeRate / pow(2.0, (time - lastRollingFeeUpdate) / halflife);
        lastRollingFeeUpdate = time;

        if (rollingMinimumFeeRate < minReasonableRelayFee.GetFeePerK() / 2) {
            rollingMinimumFeeRate = 0;
            return CFeeRate(0);
        }
    }
    return std::max(CFeeRate(rollingMinimumFeeRate), minReasonableRelayFee);
}

void CTxMemPool::trackPackageRemoved(const CFeeRate& rate) {
    AssertLockHeld(cs);
    if (rate.GetFeePerK() > rollingMinimumFeeRate) {
        rollingMinimumFeeRate = rate.GetFeePerK();
        blockSinceLastRollingFeeBump = false;
    }
}

void CTxMemPool::TrimToSize(size_t sizelimit, std::vector<uint256>* pvNoSpendsRemaining) {
    LOCK(cs);

    unsigned nTxnRemoved = 0;
    CFeeRate maxFeeRateRemoved(0);
    while (DynamicMemoryUsage() > sizelimit) {
        indexed_transaction_set::index<descendant_score>::type::iterator it = mapTx.get<descendant_score>().begin();

        // We set the new mempool min fee to the feerate of the removed set, plus the
        // "minimum reasonable fee rate" (ie some value under which we consider txn
        // to have 0 fee). This way, we don't allow txn to enter mempool with feerate
        // equal to txn which were removed with no block in between.
        CFeeRate removed(it->GetModFeesWithDescendants(), it->GetSizeWithDescendants());
        removed += minReasonableRelayFee;
        trackPackageRemoved(removed);
        maxFeeRateRemoved = std::max(maxFeeRateRemoved, removed);

        setEntries stage;
        CalculateDescendants(mapTx.project<0>(it), stage);
        nTxnRemoved += stage.size();

        std::vector<CTransaction> txn;
        if (pvNoSpendsRemaining) {
            txn.reserve(stage.size());
            BOOST_FOREACH(txiter it, stage)
                txn.push_back(it->GetTx());
        }
        RemoveStaged(stage, false);
        if (pvNoSpendsRemaining) {
            BOOST_FOREACH(const CTransaction& tx, txn) {
                BOOST_FOREACH(const CTxIn& txin, tx.vin) {
                    if (exists(txin.prevout.hash))
                        continue;
                    std::map<COutPoint, CInPoint>::iterator it = mapNextTx.lower_bound(COutPoint(txin.prevout.hash, 0));
                    if (it == mapNextTx.end() || it->first.hash != txin.prevout.hash)
                        pvNoSpendsRemaining->push_back(txin.prevout.hash);
                }
            }
        }
    }

    if (maxFeeRateRemoved > CFeeRate(0))
        LogPrint("mempool", "Removed %u txn, rolling minimum fee bumped to %s\n", nTxnRemoved, maxFeeRateRemoved.ToString());
}<|MERGE_RESOLUTION|>--- conflicted
+++ resolved
@@ -26,12 +26,8 @@
                                  bool _spendsCoinbase, unsigned int _sigOps, LockPoints lp):
     tx(_tx), nFee(_nFee), nTime(_nTime), entryPriority(_entryPriority), entryHeight(_entryHeight),
     hadNoDependencies(poolHasNoInputsOf), inChainInputValue(_inChainInputValue),
-<<<<<<< HEAD
-    spendsCoinbase(_spendsCoinbase), sigOpCount(_sigOps),
+    spendsCoinbase(_spendsCoinbase), sigOpCount(_sigOps), lockPoints(lp),
     nameOp()
-=======
-    spendsCoinbase(_spendsCoinbase), sigOpCount(_sigOps), lockPoints(lp)
->>>>>>> 1fe650be
 {
     nTxSize = ::GetSerializeSize(tx, SER_NETWORK, PROTOCOL_VERSION);
     nModSize = tx.CalculateModifiedSize(nTxSize);
@@ -45,7 +41,11 @@
 
     feeDelta = 0;
 
-<<<<<<< HEAD
+    nCountWithAncestors = 1;
+    nSizeWithAncestors = nTxSize;
+    nModFeesWithAncestors = nFee;
+    nSigOpCountWithAncestors = sigOpCount;
+
     if (tx.IsNamecoin())
     {
         BOOST_FOREACH(const CTxOut& txout, tx.vout)
@@ -60,12 +60,6 @@
 
         assert(nameOp.isNameOp());
     }
-=======
-    nCountWithAncestors = 1;
-    nSizeWithAncestors = nTxSize;
-    nModFeesWithAncestors = nFee;
-    nSigOpCountWithAncestors = sigOpCount;
->>>>>>> 1fe650be
 }
 
 CTxMemPoolEntry::CTxMemPoolEntry(const CTxMemPoolEntry& other)
@@ -622,19 +616,13 @@
     }
     BOOST_FOREACH(const CTransaction& tx, vtx)
     {
-<<<<<<< HEAD
-        std::list<CTransaction> dummy;
-        remove(tx, dummy, false);
-        removeConflicts(tx, conflicts, nameConflicts);
-=======
         txiter it = mapTx.find(tx.GetHash());
         if (it != mapTx.end()) {
             setEntries stage;
             stage.insert(it);
             RemoveStaged(stage, true);
         }
-        removeConflicts(tx, conflicts);
->>>>>>> 1fe650be
+        removeConflicts(tx, conflicts, nameConflicts);
         ClearPrioritisation(tx.GetHash());
     }
     // After the txs in the new block have been removed from the mempool, update policy estimates
