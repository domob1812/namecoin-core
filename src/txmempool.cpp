// Copyright (c) 2009-2010 Satoshi Nakamoto
// Copyright (c) 2009-2022 The Bitcoin Core developers
// Distributed under the MIT software license, see the accompanying
// file COPYING or http://www.opensource.org/licenses/mit-license.php.

#include <txmempool.h>

#include <chain.h>
#include <coins.h>
#include <common/system.h>
#include <consensus/consensus.h>
#include <consensus/tx_verify.h>
#include <consensus/validation.h>
#include <logging.h>
#include <policy/policy.h>
#include <policy/settings.h>
#include <random.h>
#include <tinyformat.h>
#include <util/check.h>
#include <util/feefrac.h>
#include <util/moneystr.h>
#include <util/overflow.h>
#include <util/result.h>
#include <util/time.h>
#include <util/trace.h>
#include <util/translation.h>
#include <validationinterface.h>

#include <algorithm>
#include <cmath>
#include <numeric>
#include <optional>
#include <ranges>
#include <string_view>
#include <utility>

TRACEPOINT_SEMAPHORE(mempool, added);
TRACEPOINT_SEMAPHORE(mempool, removed);

bool TestLockPointValidity(CChain& active_chain, const LockPoints& lp)
{
    AssertLockHeld(cs_main);
    // If there are relative lock times then the maxInputBlock will be set
    // If there are no relative lock times, the LockPoints don't depend on the chain
    if (lp.maxInputBlock) {
        // Check whether active_chain is an extension of the block at which the LockPoints
        // calculation was valid.  If not LockPoints are no longer valid
        if (!active_chain.Contains(lp.maxInputBlock)) {
            return false;
        }
    }

    // LockPoints still valid
    return true;
}

void CTxMemPool::UpdateForDescendants(txiter updateIt, cacheMap& cachedDescendants,
                                      const std::set<Txid>& setExclude, std::set<Txid>& descendants_to_remove)
{
    CTxMemPoolEntry::Children stageEntries, descendants;
    stageEntries = updateIt->GetMemPoolChildrenConst();

    while (!stageEntries.empty()) {
        const CTxMemPoolEntry& descendant = *stageEntries.begin();
        descendants.insert(descendant);
        stageEntries.erase(descendant);
        const CTxMemPoolEntry::Children& children = descendant.GetMemPoolChildrenConst();
        for (const CTxMemPoolEntry& childEntry : children) {
            cacheMap::iterator cacheIt = cachedDescendants.find(mapTx.iterator_to(childEntry));
            if (cacheIt != cachedDescendants.end()) {
                // We've already calculated this one, just add the entries for this set
                // but don't traverse again.
                for (txiter cacheEntry : cacheIt->second) {
                    descendants.insert(*cacheEntry);
                }
            } else if (!descendants.count(childEntry)) {
                // Schedule for later processing
                stageEntries.insert(childEntry);
            }
        }
    }
    // descendants now contains all in-mempool descendants of updateIt.
    // Update and add to cached descendant map
    int32_t modifySize = 0;
    CAmount modifyFee = 0;
    int64_t modifyCount = 0;
    for (const CTxMemPoolEntry& descendant : descendants) {
        if (!setExclude.count(descendant.GetTx().GetHash())) {
            modifySize += descendant.GetTxSize();
            modifyFee += descendant.GetModifiedFee();
            modifyCount++;
            cachedDescendants[updateIt].insert(mapTx.iterator_to(descendant));
            // Update ancestor state for each descendant
            mapTx.modify(mapTx.iterator_to(descendant), [=](CTxMemPoolEntry& e) {
              e.UpdateAncestorState(updateIt->GetTxSize(), updateIt->GetModifiedFee(), 1, updateIt->GetSigOpCost());
            });
            // Don't directly remove the transaction here -- doing so would
            // invalidate iterators in cachedDescendants. Mark it for removal
            // by inserting into descendants_to_remove.
            if (descendant.GetCountWithAncestors() > uint64_t(m_opts.limits.ancestor_count) || descendant.GetSizeWithAncestors() > m_opts.limits.ancestor_size_vbytes) {
                descendants_to_remove.insert(descendant.GetTx().GetHash());
            }
        }
    }
    mapTx.modify(updateIt, [=](CTxMemPoolEntry& e) { e.UpdateDescendantState(modifySize, modifyFee, modifyCount); });
}

void CTxMemPool::UpdateTransactionsFromBlock(const std::vector<Txid>& vHashesToUpdate)
{
    AssertLockHeld(cs);
    // For each entry in vHashesToUpdate, store the set of in-mempool, but not
    // in-vHashesToUpdate transactions, so that we don't have to recalculate
    // descendants when we come across a previously seen entry.
    cacheMap mapMemPoolDescendantsToUpdate;

    // Use a set for lookups into vHashesToUpdate (these entries are already
    // accounted for in the state of their ancestors)
    std::set<Txid> setAlreadyIncluded(vHashesToUpdate.begin(), vHashesToUpdate.end());

    std::set<Txid> descendants_to_remove;

    // Iterate in reverse, so that whenever we are looking at a transaction
    // we are sure that all in-mempool descendants have already been processed.
    // This maximizes the benefit of the descendant cache and guarantees that
    // CTxMemPoolEntry::m_children will be updated, an assumption made in
    // UpdateForDescendants.
    for (const Txid& hash : vHashesToUpdate | std::views::reverse) {
        // calculate children from mapNextTx
        txiter it = mapTx.find(hash);
        if (it == mapTx.end()) {
            continue;
        }
        auto iter = mapNextTx.lower_bound(COutPoint(hash, 0));
        // First calculate the children, and update CTxMemPoolEntry::m_children to
        // include them, and update their CTxMemPoolEntry::m_parents to include this tx.
        // we cache the in-mempool children to avoid duplicate updates
        {
            WITH_FRESH_EPOCH(m_epoch);
            for (; iter != mapNextTx.end() && iter->first->hash == hash; ++iter) {
                const Txid &childHash = iter->second->GetHash();
                txiter childIter = mapTx.find(childHash);
                assert(childIter != mapTx.end());
                // We can skip updating entries we've encountered before or that
                // are in the block (which are already accounted for).
                if (!visited(childIter) && !setAlreadyIncluded.count(childHash)) {
                    UpdateChild(it, childIter, true);
                    UpdateParent(childIter, it, true);
                }
            }
        } // release epoch guard for UpdateForDescendants
        UpdateForDescendants(it, mapMemPoolDescendantsToUpdate, setAlreadyIncluded, descendants_to_remove);
    }

    for (const auto& txid : descendants_to_remove) {
        // This txid may have been removed already in a prior call to removeRecursive.
        // Therefore we ensure it is not yet removed already.
        if (const std::optional<txiter> txiter = GetIter(txid)) {
            removeRecursive((*txiter)->GetTx(), MemPoolRemovalReason::SIZELIMIT);
        }
    }
}

util::Result<CTxMemPool::setEntries> CTxMemPool::CalculateAncestorsAndCheckLimits(
    int64_t entry_size,
    size_t entry_count,
    CTxMemPoolEntry::Parents& staged_ancestors,
    const Limits& limits) const
{
    int64_t totalSizeWithAncestors = entry_size;
    setEntries ancestors;

    while (!staged_ancestors.empty()) {
        const CTxMemPoolEntry& stage = staged_ancestors.begin()->get();
        txiter stageit = mapTx.iterator_to(stage);

        ancestors.insert(stageit);
        staged_ancestors.erase(stage);
        totalSizeWithAncestors += stageit->GetTxSize();

        if (stageit->GetSizeWithDescendants() + entry_size > limits.descendant_size_vbytes) {
            return util::Error{Untranslated(strprintf("exceeds descendant size limit for tx %s [limit: %u]", stageit->GetTx().GetHash().ToString(), limits.descendant_size_vbytes))};
        } else if (stageit->GetCountWithDescendants() + entry_count > static_cast<uint64_t>(limits.descendant_count)) {
            return util::Error{Untranslated(strprintf("too many descendants for tx %s [limit: %u]", stageit->GetTx().GetHash().ToString(), limits.descendant_count))};
        } else if (totalSizeWithAncestors > limits.ancestor_size_vbytes) {
            return util::Error{Untranslated(strprintf("exceeds ancestor size limit [limit: %u]", limits.ancestor_size_vbytes))};
        }

        const CTxMemPoolEntry::Parents& parents = stageit->GetMemPoolParentsConst();
        for (const CTxMemPoolEntry& parent : parents) {
            txiter parent_it = mapTx.iterator_to(parent);

            // If this is a new ancestor, add it.
            if (ancestors.count(parent_it) == 0) {
                staged_ancestors.insert(parent);
            }
            if (staged_ancestors.size() + ancestors.size() + entry_count > static_cast<uint64_t>(limits.ancestor_count)) {
                return util::Error{Untranslated(strprintf("too many unconfirmed ancestors [limit: %u]", limits.ancestor_count))};
            }
        }
    }

    return ancestors;
}

util::Result<void> CTxMemPool::CheckPackageLimits(const Package& package,
                                                  const int64_t total_vsize) const
{
    size_t pack_count = package.size();

    // Package itself is busting mempool limits; should be rejected even if no staged_ancestors exist
    if (pack_count > static_cast<uint64_t>(m_opts.limits.ancestor_count)) {
        return util::Error{Untranslated(strprintf("package count %u exceeds ancestor count limit [limit: %u]", pack_count, m_opts.limits.ancestor_count))};
    } else if (pack_count > static_cast<uint64_t>(m_opts.limits.descendant_count)) {
        return util::Error{Untranslated(strprintf("package count %u exceeds descendant count limit [limit: %u]", pack_count, m_opts.limits.descendant_count))};
    } else if (total_vsize > m_opts.limits.ancestor_size_vbytes) {
        return util::Error{Untranslated(strprintf("package size %u exceeds ancestor size limit [limit: %u]", total_vsize, m_opts.limits.ancestor_size_vbytes))};
    } else if (total_vsize > m_opts.limits.descendant_size_vbytes) {
        return util::Error{Untranslated(strprintf("package size %u exceeds descendant size limit [limit: %u]", total_vsize, m_opts.limits.descendant_size_vbytes))};
    }

    CTxMemPoolEntry::Parents staged_ancestors;
    for (const auto& tx : package) {
        for (const auto& input : tx->vin) {
            std::optional<txiter> piter = GetIter(input.prevout.hash);
            if (piter) {
                staged_ancestors.insert(**piter);
                if (staged_ancestors.size() + package.size() > static_cast<uint64_t>(m_opts.limits.ancestor_count)) {
                    return util::Error{Untranslated(strprintf("too many unconfirmed parents [limit: %u]", m_opts.limits.ancestor_count))};
                }
            }
        }
    }
    // When multiple transactions are passed in, the ancestors and descendants of all transactions
    // considered together must be within limits even if they are not interdependent. This may be
    // stricter than the limits for each individual transaction.
    const auto ancestors{CalculateAncestorsAndCheckLimits(total_vsize, package.size(),
                                                          staged_ancestors, m_opts.limits)};
    // It's possible to overestimate the ancestor/descendant totals.
    if (!ancestors.has_value()) return util::Error{Untranslated("possibly " + util::ErrorString(ancestors).original)};
    return {};
}

util::Result<CTxMemPool::setEntries> CTxMemPool::CalculateMemPoolAncestors(
    const CTxMemPoolEntry &entry,
    const Limits& limits,
    bool fSearchForParents /* = true */) const
{
    CTxMemPoolEntry::Parents staged_ancestors;
    const CTransaction &tx = entry.GetTx();

    if (fSearchForParents) {
        // Get parents of this transaction that are in the mempool
        // GetMemPoolParents() is only valid for entries in the mempool, so we
        // iterate mapTx to find parents.
        for (unsigned int i = 0; i < tx.vin.size(); i++) {
            std::optional<txiter> piter = GetIter(tx.vin[i].prevout.hash);
            if (piter) {
                staged_ancestors.insert(**piter);
                if (staged_ancestors.size() + 1 > static_cast<uint64_t>(limits.ancestor_count)) {
                    return util::Error{Untranslated(strprintf("too many unconfirmed parents [limit: %u]", limits.ancestor_count))};
                }
            }
        }
    } else {
        // If we're not searching for parents, we require this to already be an
        // entry in the mempool and use the entry's cached parents.
        txiter it = mapTx.iterator_to(entry);
        staged_ancestors = it->GetMemPoolParentsConst();
    }

    return CalculateAncestorsAndCheckLimits(entry.GetTxSize(), /*entry_count=*/1, staged_ancestors,
                                            limits);
}

CTxMemPool::setEntries CTxMemPool::AssumeCalculateMemPoolAncestors(
    std::string_view calling_fn_name,
    const CTxMemPoolEntry &entry,
    const Limits& limits,
    bool fSearchForParents /* = true */) const
{
    auto result{CalculateMemPoolAncestors(entry, limits, fSearchForParents)};
    if (!Assume(result)) {
        LogPrintLevel(BCLog::MEMPOOL, BCLog::Level::Error, "%s: CalculateMemPoolAncestors failed unexpectedly, continuing with empty ancestor set (%s)\n",
                      calling_fn_name, util::ErrorString(result).original);
    }
    return std::move(result).value_or(CTxMemPool::setEntries{});
}

void CTxMemPool::UpdateAncestorsOf(bool add, txiter it, setEntries &setAncestors)
{
    const CTxMemPoolEntry::Parents& parents = it->GetMemPoolParentsConst();
    // add or remove this tx as a child of each parent
    for (const CTxMemPoolEntry& parent : parents) {
        UpdateChild(mapTx.iterator_to(parent), it, add);
    }
    const int32_t updateCount = (add ? 1 : -1);
    const int32_t updateSize{updateCount * it->GetTxSize()};
    const CAmount updateFee = updateCount * it->GetModifiedFee();
    for (txiter ancestorIt : setAncestors) {
        mapTx.modify(ancestorIt, [=](CTxMemPoolEntry& e) { e.UpdateDescendantState(updateSize, updateFee, updateCount); });
    }
}

void CTxMemPool::UpdateEntryForAncestors(txiter it, const setEntries &setAncestors)
{
    int64_t updateCount = setAncestors.size();
    int64_t updateSize = 0;
    CAmount updateFee = 0;
    int64_t updateSigOpsCost = 0;
    for (txiter ancestorIt : setAncestors) {
        updateSize += ancestorIt->GetTxSize();
        updateFee += ancestorIt->GetModifiedFee();
        updateSigOpsCost += ancestorIt->GetSigOpCost();
    }
    mapTx.modify(it, [=](CTxMemPoolEntry& e){ e.UpdateAncestorState(updateSize, updateFee, updateCount, updateSigOpsCost); });
}

void CTxMemPool::UpdateChildrenForRemoval(txiter it)
{
    const CTxMemPoolEntry::Children& children = it->GetMemPoolChildrenConst();
    for (const CTxMemPoolEntry& updateIt : children) {
        UpdateParent(mapTx.iterator_to(updateIt), it, false);
    }
}

void CTxMemPool::UpdateForRemoveFromMempool(const setEntries &entriesToRemove, bool updateDescendants)
{
    // For each entry, walk back all ancestors and decrement size associated with this
    // transaction
    if (updateDescendants) {
        // updateDescendants should be true whenever we're not recursively
        // removing a tx and all its descendants, eg when a transaction is
        // confirmed in a block.
        // Here we only update statistics and not data in CTxMemPool::Parents
        // and CTxMemPoolEntry::Children (which we need to preserve until we're
        // finished with all operations that need to traverse the mempool).
        for (txiter removeIt : entriesToRemove) {
            setEntries setDescendants;
            CalculateDescendants(removeIt, setDescendants);
            setDescendants.erase(removeIt); // don't update state for self
            int32_t modifySize = -removeIt->GetTxSize();
            CAmount modifyFee = -removeIt->GetModifiedFee();
            int modifySigOps = -removeIt->GetSigOpCost();
            for (txiter dit : setDescendants) {
                mapTx.modify(dit, [=](CTxMemPoolEntry& e){ e.UpdateAncestorState(modifySize, modifyFee, -1, modifySigOps); });
            }
        }
    }
    for (txiter removeIt : entriesToRemove) {
        const CTxMemPoolEntry &entry = *removeIt;
        // Since this is a tx that is already in the mempool, we can call CMPA
        // with fSearchForParents = false.  If the mempool is in a consistent
        // state, then using true or false should both be correct, though false
        // should be a bit faster.
        // However, if we happen to be in the middle of processing a reorg, then
        // the mempool can be in an inconsistent state.  In this case, the set
        // of ancestors reachable via GetMemPoolParents()/GetMemPoolChildren()
        // will be the same as the set of ancestors whose packages include this
        // transaction, because when we add a new transaction to the mempool in
        // addNewTransaction(), we assume it has no children, and in the case of a
        // reorg where that assumption is false, the in-mempool children aren't
        // linked to the in-block tx's until UpdateTransactionsFromBlock() is
        // called.
        // So if we're being called during a reorg, ie before
        // UpdateTransactionsFromBlock() has been called, then
        // GetMemPoolParents()/GetMemPoolChildren() will differ from the set of
        // mempool parents we'd calculate by searching, and it's important that
        // we use the cached notion of ancestor transactions as the set of
        // things to update for removal.
        auto ancestors{AssumeCalculateMemPoolAncestors(__func__, entry, Limits::NoLimits(), /*fSearchForParents=*/false)};
        // Note that UpdateAncestorsOf severs the child links that point to
        // removeIt in the entries for the parents of removeIt.
        UpdateAncestorsOf(false, removeIt, ancestors);
    }
    // After updating all the ancestor sizes, we can now sever the link between each
    // transaction being removed and any mempool children (ie, update CTxMemPoolEntry::m_parents
    // for each direct child of a transaction being removed).
    for (txiter removeIt : entriesToRemove) {
        UpdateChildrenForRemoval(removeIt);
    }
}

void CTxMemPoolEntry::UpdateDescendantState(int32_t modifySize, CAmount modifyFee, int64_t modifyCount)
{
    nSizeWithDescendants += modifySize;
    assert(nSizeWithDescendants > 0);
    nModFeesWithDescendants = SaturatingAdd(nModFeesWithDescendants, modifyFee);
    m_count_with_descendants += modifyCount;
    assert(m_count_with_descendants > 0);
}

void CTxMemPoolEntry::UpdateAncestorState(int32_t modifySize, CAmount modifyFee, int64_t modifyCount, int64_t modifySigOps)
{
    nSizeWithAncestors += modifySize;
    assert(nSizeWithAncestors > 0);
    nModFeesWithAncestors = SaturatingAdd(nModFeesWithAncestors, modifyFee);
    m_count_with_ancestors += modifyCount;
    assert(m_count_with_ancestors > 0);
    nSigOpCostWithAncestors += modifySigOps;
    assert(int(nSigOpCostWithAncestors) >= 0);
}

//! Clamp option values and populate the error if options are not valid.
static CTxMemPool::Options&& Flatten(CTxMemPool::Options&& opts, bilingual_str& error)
{
    opts.check_ratio = std::clamp<int>(opts.check_ratio, 0, 1'000'000);
    int64_t descendant_limit_bytes = opts.limits.descendant_size_vbytes * 40;
    if (opts.max_size_bytes < 0 || opts.max_size_bytes < descendant_limit_bytes) {
        error = strprintf(_("-maxmempool must be at least %d MB"), std::ceil(descendant_limit_bytes / 1'000'000.0));
    }
    return std::move(opts);
}

CTxMemPool::CTxMemPool(Options opts, bilingual_str& error)
    : names{*this},
      m_opts{Flatten(std::move(opts), error)}
{
}

bool CTxMemPool::isSpent(const COutPoint& outpoint) const
{
    LOCK(cs);
    return mapNextTx.count(outpoint);
}

unsigned int CTxMemPool::GetTransactionsUpdated() const
{
    return nTransactionsUpdated;
}

void CTxMemPool::AddTransactionsUpdated(unsigned int n)
{
    nTransactionsUpdated += n;
}

void CTxMemPool::Apply(ChangeSet* changeset)
{
    AssertLockHeld(cs);
    RemoveStaged(changeset->m_to_remove, false, MemPoolRemovalReason::REPLACED);

    for (size_t i=0; i<changeset->m_entry_vec.size(); ++i) {
        auto tx_entry = changeset->m_entry_vec[i];
        std::optional<CTxMemPool::setEntries> ancestors;
        if (i == 0) {
            // Note: ChangeSet::CalculateMemPoolAncestors() will return a
            // cached value if mempool ancestors for this transaction were
            // previously calculated.
            // We can only use a cached ancestor calculation for the first
            // transaction in a package, because in-package parents won't be
            // present in the cached ancestor sets of in-package children.
            // We pass in Limits::NoLimits() to ensure that this function won't fail
            // (we're going to be applying this set of transactions whether or
            // not the mempool policy limits are being respected).
            ancestors = *Assume(changeset->CalculateMemPoolAncestors(tx_entry, Limits::NoLimits()));
        }
        // First splice this entry into mapTx.
        auto node_handle = changeset->m_to_add.extract(tx_entry);
        auto result = mapTx.insert(std::move(node_handle));

        Assume(result.inserted);
        txiter it = result.position;

        // Now update the entry for ancestors/descendants.
        if (ancestors.has_value()) {
            addNewTransaction(it, *ancestors);
        } else {
            addNewTransaction(it);
        }
    }
}

void CTxMemPool::addNewTransaction(CTxMemPool::txiter it)
{
    auto ancestors{AssumeCalculateMemPoolAncestors(__func__, *it, Limits::NoLimits())};
    return addNewTransaction(it, ancestors);
}

void CTxMemPool::addNewTransaction(CTxMemPool::txiter newit, CTxMemPool::setEntries& setAncestors)
{
    const CTxMemPoolEntry& entry = *newit;

    // Update cachedInnerUsage to include contained transaction's usage.
    // (When we update the entry for in-mempool parents, memory usage will be
    // further updated.)
    cachedInnerUsage += entry.DynamicMemoryUsage();

    const CTransaction& tx = newit->GetTx();
    std::set<Txid> setParentTransactions;
    for (unsigned int i = 0; i < tx.vin.size(); i++) {
        mapNextTx.insert(std::make_pair(&tx.vin[i].prevout, &tx));
        setParentTransactions.insert(tx.vin[i].prevout.hash);
    }
    // Don't bother worrying about child transactions of this one.
    // Normal case of a new transaction arriving is that there can't be any
    // children, because such children would be orphans.
    // An exception to that is if a transaction enters that used to be in a block.
    // In that case, our disconnect block logic will call UpdateTransactionsFromBlock
    // to clean up the mess we're leaving here.

    // Update ancestors with information about this tx
    for (const auto& pit : GetIterSet(setParentTransactions)) {
        UpdateParent(newit, pit, true);
    }
    UpdateAncestorsOf(true, newit, setAncestors);
    UpdateEntryForAncestors(newit, setAncestors);

    nTransactionsUpdated++;
    totalTxSize += entry.GetTxSize();
    m_total_fee += entry.GetFee();

<<<<<<< HEAD
    names.addUnchecked (entry);

    txns_randomized.emplace_back(newit->GetSharedTx());
=======
    txns_randomized.emplace_back(tx.GetWitnessHash(), newit);
>>>>>>> 3c04266e
    newit->idx_randomized = txns_randomized.size() - 1;

    TRACEPOINT(mempool, added,
        entry.GetTx().GetHash().data(),
        entry.GetTxSize(),
        entry.GetFee()
    );
}

void CTxMemPool::removeUnchecked(txiter it, MemPoolRemovalReason reason)
{
    names.remove (*it);

    // We increment mempool sequence value no matter removal reason
    // even if not directly reported below.
    uint64_t mempool_sequence = GetAndIncrementSequence();

    if (reason != MemPoolRemovalReason::BLOCK && m_opts.signals) {
        // Notify clients that a transaction has been removed from the mempool
        // for any reason except being included in a block. Clients interested
        // in transactions included in blocks can subscribe to the BlockConnected
        // notification.
        m_opts.signals->TransactionRemovedFromMempool(it->GetSharedTx(), reason, mempool_sequence);
    }
    TRACEPOINT(mempool, removed,
        it->GetTx().GetHash().data(),
        RemovalReasonToString(reason).c_str(),
        it->GetTxSize(),
        it->GetFee(),
        std::chrono::duration_cast<std::chrono::duration<std::uint64_t>>(it->GetTime()).count()
    );

    for (const CTxIn& txin : it->GetTx().vin)
        mapNextTx.erase(txin.prevout);

    RemoveUnbroadcastTx(it->GetTx().GetHash(), true /* add logging because unchecked */);

    if (txns_randomized.size() > 1) {
        // Remove entry from txns_randomized by replacing it with the back and deleting the back.
        txns_randomized[it->idx_randomized] = std::move(txns_randomized.back());
        txns_randomized[it->idx_randomized].second->idx_randomized = it->idx_randomized;
        txns_randomized.pop_back();
        if (txns_randomized.size() * 2 < txns_randomized.capacity()) {
            txns_randomized.shrink_to_fit();
        }
    } else {
        txns_randomized.clear();
    }

    totalTxSize -= it->GetTxSize();
    m_total_fee -= it->GetFee();
    cachedInnerUsage -= it->DynamicMemoryUsage();
    cachedInnerUsage -= memusage::DynamicUsage(it->GetMemPoolParentsConst()) + memusage::DynamicUsage(it->GetMemPoolChildrenConst());
    mapTx.erase(it);
    nTransactionsUpdated++;
}

// Calculates descendants of entry that are not already in setDescendants, and adds to
// setDescendants. Assumes entryit is already a tx in the mempool and CTxMemPoolEntry::m_children
// is correct for tx and all descendants.
// Also assumes that if an entry is in setDescendants already, then all
// in-mempool descendants of it are already in setDescendants as well, so that we
// can save time by not iterating over those entries.
void CTxMemPool::CalculateDescendants(txiter entryit, setEntries& setDescendants) const
{
    setEntries stage;
    if (setDescendants.count(entryit) == 0) {
        stage.insert(entryit);
    }
    // Traverse down the children of entry, only adding children that are not
    // accounted for in setDescendants already (because those children have either
    // already been walked, or will be walked in this iteration).
    while (!stage.empty()) {
        txiter it = *stage.begin();
        setDescendants.insert(it);
        stage.erase(it);

        const CTxMemPoolEntry::Children& children = it->GetMemPoolChildrenConst();
        for (const CTxMemPoolEntry& child : children) {
            txiter childiter = mapTx.iterator_to(child);
            if (!setDescendants.count(childiter)) {
                stage.insert(childiter);
            }
        }
    }
}

void CTxMemPool::removeRecursive(const CTransaction &origTx, MemPoolRemovalReason reason)
{
    // Remove transaction from memory pool
    AssertLockHeld(cs);
    Assume(!m_have_changeset);
        setEntries txToRemove;
        txiter origit = mapTx.find(origTx.GetHash());
        if (origit != mapTx.end()) {
            txToRemove.insert(origit);
        } else {
            // When recursively removing but origTx isn't in the mempool
            // be sure to remove any children that are in the pool. This can
            // happen during chain re-orgs if origTx isn't re-accepted into
            // the mempool for any reason.
            for (unsigned int i = 0; i < origTx.vout.size(); i++) {
                auto it = mapNextTx.find(COutPoint(origTx.GetHash(), i));
                if (it == mapNextTx.end())
                    continue;
                txiter nextit = mapTx.find(it->second->GetHash());
                assert(nextit != mapTx.end());
                txToRemove.insert(nextit);
            }
        }
        setEntries setAllRemoves;
        for (txiter it : txToRemove) {
            CalculateDescendants(it, setAllRemoves);
        }

        RemoveStaged(setAllRemoves, false, reason);
}

void CTxMemPool::removeForReorg(CChain& chain, std::function<bool(txiter)> check_final_and_mature)
{
    // Remove transactions spending a coinbase which are now immature and no-longer-final transactions
    AssertLockHeld(cs);
    AssertLockHeld(::cs_main);
    Assume(!m_have_changeset);

    setEntries txToRemove;
    for (indexed_transaction_set::const_iterator it = mapTx.begin(); it != mapTx.end(); it++) {
        if (check_final_and_mature(it)) txToRemove.insert(it);
    }
    setEntries setAllRemoves;
    for (txiter it : txToRemove) {
        CalculateDescendants(it, setAllRemoves);
    }
    RemoveStaged(setAllRemoves, false, MemPoolRemovalReason::REORG);
    for (indexed_transaction_set::const_iterator it = mapTx.begin(); it != mapTx.end(); it++) {
        assert(TestLockPointValidity(chain, it->GetLockPoints()));
    }
}

void CTxMemPool::removeConflicts(const CTransaction &tx)
{
    // Remove transactions which depend on inputs of tx, recursively
    AssertLockHeld(cs);
    for (const CTxIn &txin : tx.vin) {
        auto it = mapNextTx.find(txin.prevout);
        if (it != mapNextTx.end()) {
            const CTransaction &txConflict = *it->second;
            if (Assume(txConflict.GetHash() != tx.GetHash()))
            {
                ClearPrioritisation(txConflict.GetHash());
                removeRecursive(txConflict, MemPoolRemovalReason::CONFLICT);
            }
        }
    }

    /* Remove conflicting name registrations.  */
    names.removeConflicts (tx);
}

void CTxMemPool::removeForBlock(const std::vector<CTransactionRef>& vtx, unsigned int nBlockHeight)
{
    // Remove confirmed txs and conflicts when a new block is connected, updating the fee logic
    AssertLockHeld(cs);
    Assume(!m_have_changeset);
    std::vector<RemovedMempoolTransactionInfo> txs_removed_for_block;
    if (mapTx.size() || mapNextTx.size() || mapDeltas.size()) {
        txs_removed_for_block.reserve(vtx.size());
        for (const auto& tx : vtx) {
            txiter it = mapTx.find(tx->GetHash());
            if (it != mapTx.end()) {
                setEntries stage;
                stage.insert(it);
                txs_removed_for_block.emplace_back(*it);
                RemoveStaged(stage, true, MemPoolRemovalReason::BLOCK);
            }
            removeConflicts(*tx);
            ClearPrioritisation(tx->GetHash());
        }
    }
    if (m_opts.signals) {
        m_opts.signals->MempoolTransactionsRemovedForBlock(txs_removed_for_block, nBlockHeight);
    }
    lastRollingFeeUpdate = GetTime();
    blockSinceLastRollingFeeBump = true;
}

void CTxMemPool::check(const CCoinsViewCache& active_coins_tip, int64_t spendheight) const
{
    if (m_opts.check_ratio == 0) return;

    if (FastRandomContext().randrange(m_opts.check_ratio) >= 1) return;

    AssertLockHeld(::cs_main);
    LOCK(cs);
    LogDebug(BCLog::MEMPOOL, "Checking mempool with %u transactions and %u inputs\n", (unsigned int)mapTx.size(), (unsigned int)mapNextTx.size());

    uint64_t checkTotal = 0;
    CAmount check_total_fee{0};
    uint64_t innerUsage = 0;
    uint64_t prev_ancestor_count{0};

    CCoinsViewCache mempoolDuplicate(const_cast<CCoinsViewCache*>(&active_coins_tip));

    for (const auto& it : GetSortedDepthAndScore()) {
        checkTotal += it->GetTxSize();
        check_total_fee += it->GetFee();
        innerUsage += it->DynamicMemoryUsage();
        const CTransaction& tx = it->GetTx();
        innerUsage += memusage::DynamicUsage(it->GetMemPoolParentsConst()) + memusage::DynamicUsage(it->GetMemPoolChildrenConst());
        CTxMemPoolEntry::Parents setParentCheck;
        for (const CTxIn &txin : tx.vin) {
            // Check that every mempool transaction's inputs refer to available coins, or other mempool tx's.
            indexed_transaction_set::const_iterator it2 = mapTx.find(txin.prevout.hash);
            if (it2 != mapTx.end()) {
                const CTransaction& tx2 = it2->GetTx();
                assert(tx2.vout.size() > txin.prevout.n && !tx2.vout[txin.prevout.n].IsNull());
                setParentCheck.insert(*it2);
            }
            // We are iterating through the mempool entries sorted in order by ancestor count.
            // All parents must have been checked before their children and their coins added to
            // the mempoolDuplicate coins cache.
            assert(mempoolDuplicate.HaveCoin(txin.prevout));
            // Check whether its inputs are marked in mapNextTx.
            auto it3 = mapNextTx.find(txin.prevout);
            assert(it3 != mapNextTx.end());
            assert(it3->first == &txin.prevout);
            assert(it3->second == &tx);
        }
        auto comp = [](const CTxMemPoolEntry& a, const CTxMemPoolEntry& b) -> bool {
            return a.GetTx().GetHash() == b.GetTx().GetHash();
        };
        assert(setParentCheck.size() == it->GetMemPoolParentsConst().size());
        assert(std::equal(setParentCheck.begin(), setParentCheck.end(), it->GetMemPoolParentsConst().begin(), comp));
        // Verify ancestor state is correct.
        auto ancestors{AssumeCalculateMemPoolAncestors(__func__, *it, Limits::NoLimits())};
        uint64_t nCountCheck = ancestors.size() + 1;
        int32_t nSizeCheck = it->GetTxSize();
        CAmount nFeesCheck = it->GetModifiedFee();
        int64_t nSigOpCheck = it->GetSigOpCost();

        for (txiter ancestorIt : ancestors) {
            nSizeCheck += ancestorIt->GetTxSize();
            nFeesCheck += ancestorIt->GetModifiedFee();
            nSigOpCheck += ancestorIt->GetSigOpCost();
        }

        assert(it->GetCountWithAncestors() == nCountCheck);
        assert(it->GetSizeWithAncestors() == nSizeCheck);
        assert(it->GetSigOpCostWithAncestors() == nSigOpCheck);
        assert(it->GetModFeesWithAncestors() == nFeesCheck);
        // Sanity check: we are walking in ascending ancestor count order.
        assert(prev_ancestor_count <= it->GetCountWithAncestors());
        prev_ancestor_count = it->GetCountWithAncestors();

        // Check children against mapNextTx
        CTxMemPoolEntry::Children setChildrenCheck;
        auto iter = mapNextTx.lower_bound(COutPoint(it->GetTx().GetHash(), 0));
        int32_t child_sizes{0};
        for (; iter != mapNextTx.end() && iter->first->hash == it->GetTx().GetHash(); ++iter) {
            txiter childit = mapTx.find(iter->second->GetHash());
            assert(childit != mapTx.end()); // mapNextTx points to in-mempool transactions
            if (setChildrenCheck.insert(*childit).second) {
                child_sizes += childit->GetTxSize();
            }
        }
        assert(setChildrenCheck.size() == it->GetMemPoolChildrenConst().size());
        assert(std::equal(setChildrenCheck.begin(), setChildrenCheck.end(), it->GetMemPoolChildrenConst().begin(), comp));
        // Also check to make sure size is greater than sum with immediate children.
        // just a sanity check, not definitive that this calc is correct...
        assert(it->GetSizeWithDescendants() >= child_sizes + it->GetTxSize());

        TxValidationState dummy_state; // Not used. CheckTxInputs() should always pass
        CAmount txfee = 0;
        assert(!tx.IsCoinBase());
        assert(Consensus::CheckTxInputs(tx, dummy_state, mempoolDuplicate, spendheight, SCRIPT_VERIFY_NAMES_MEMPOOL, txfee));
        for (const auto& input: tx.vin) mempoolDuplicate.SpendCoin(input.prevout);
        AddCoins(mempoolDuplicate, tx, std::numeric_limits<int>::max());
    }
    for (const auto& [_, next_tx] : mapNextTx) {
        auto it = mapTx.find(next_tx->GetHash());
        const CTransaction& tx = it->GetTx();
        assert(it != mapTx.end());
        assert(&tx == next_tx);
    }

    assert(totalTxSize == checkTotal);
    assert(m_total_fee == check_total_fee);
    assert(innerUsage == cachedInnerUsage);

    checkNames(active_coins_tip, spendheight);
}

void CTxMemPool::checkNames(const CCoinsViewCache& active_coins_tip, int64_t spendheight) const
{
    names.check (active_coins_tip, spendheight);
}

bool CTxMemPool::CompareDepthAndScore(const Wtxid& hasha, const Wtxid& hashb) const
{
    /* Return `true` if hasha should be considered sooner than hashb. Namely when:
     *   a is not in the mempool, but b is
     *   both are in the mempool and a has fewer ancestors than b
     *   both are in the mempool and a has a higher score than b
     */
    LOCK(cs);
    auto j{GetIter(hashb)};
    if (!j.has_value()) return false;
    auto i{GetIter(hasha)};
    if (!i.has_value()) return true;
    uint64_t counta = i.value()->GetCountWithAncestors();
    uint64_t countb = j.value()->GetCountWithAncestors();
    if (counta == countb) {
        return CompareTxMemPoolEntryByScore()(*i.value(), *j.value());
    }
    return counta < countb;
}

namespace {
class DepthAndScoreComparator
{
public:
    bool operator()(const CTxMemPool::indexed_transaction_set::const_iterator& a, const CTxMemPool::indexed_transaction_set::const_iterator& b)
    {
        uint64_t counta = a->GetCountWithAncestors();
        uint64_t countb = b->GetCountWithAncestors();
        if (counta == countb) {
            return CompareTxMemPoolEntryByScore()(*a, *b);
        }
        return counta < countb;
    }
};
} // namespace

std::vector<CTxMemPool::indexed_transaction_set::const_iterator> CTxMemPool::GetSortedDepthAndScore() const
{
    std::vector<indexed_transaction_set::const_iterator> iters;
    AssertLockHeld(cs);

    iters.reserve(mapTx.size());

    for (indexed_transaction_set::iterator mi = mapTx.begin(); mi != mapTx.end(); ++mi) {
        iters.push_back(mi);
    }
    std::sort(iters.begin(), iters.end(), DepthAndScoreComparator());
    return iters;
}

std::vector<CTxMemPoolEntryRef> CTxMemPool::entryAll() const
{
    AssertLockHeld(cs);

    std::vector<CTxMemPoolEntryRef> ret;
    ret.reserve(mapTx.size());
    for (const auto& it : GetSortedDepthAndScore()) {
        ret.emplace_back(*it);
    }
    return ret;
}

std::vector<TxMempoolInfo> CTxMemPool::infoAll() const
{
    LOCK(cs);
    auto iters = GetSortedDepthAndScore();

    std::vector<TxMempoolInfo> ret;
    ret.reserve(mapTx.size());
    for (auto it : iters) {
        ret.push_back(GetInfo(it));
    }

    return ret;
}

const CTxMemPoolEntry* CTxMemPool::GetEntry(const Txid& txid) const
{
    AssertLockHeld(cs);
    const auto i = mapTx.find(txid);
    return i == mapTx.end() ? nullptr : &(*i);
}

CTransactionRef CTxMemPool::get(const Txid& hash) const
{
    LOCK(cs);
    indexed_transaction_set::const_iterator i = mapTx.find(hash);
    if (i == mapTx.end())
        return nullptr;
    return i->GetSharedTx();
}

void CTxMemPool::PrioritiseTransaction(const Txid& hash, const CAmount& nFeeDelta)
{
    {
        LOCK(cs);
        CAmount &delta = mapDeltas[hash];
        delta = SaturatingAdd(delta, nFeeDelta);
        txiter it = mapTx.find(hash);
        if (it != mapTx.end()) {
            mapTx.modify(it, [&nFeeDelta](CTxMemPoolEntry& e) { e.UpdateModifiedFee(nFeeDelta); });
            // Now update all ancestors' modified fees with descendants
            auto ancestors{AssumeCalculateMemPoolAncestors(__func__, *it, Limits::NoLimits(), /*fSearchForParents=*/false)};
            for (txiter ancestorIt : ancestors) {
                mapTx.modify(ancestorIt, [=](CTxMemPoolEntry& e){ e.UpdateDescendantState(0, nFeeDelta, 0);});
            }
            // Now update all descendants' modified fees with ancestors
            setEntries setDescendants;
            CalculateDescendants(it, setDescendants);
            setDescendants.erase(it);
            for (txiter descendantIt : setDescendants) {
                mapTx.modify(descendantIt, [=](CTxMemPoolEntry& e){ e.UpdateAncestorState(0, nFeeDelta, 0, 0); });
            }
            ++nTransactionsUpdated;
        }
        if (delta == 0) {
            mapDeltas.erase(hash);
            LogPrintf("PrioritiseTransaction: %s (%sin mempool) delta cleared\n", hash.ToString(), it == mapTx.end() ? "not " : "");
        } else {
            LogPrintf("PrioritiseTransaction: %s (%sin mempool) fee += %s, new delta=%s\n",
                      hash.ToString(),
                      it == mapTx.end() ? "not " : "",
                      FormatMoney(nFeeDelta),
                      FormatMoney(delta));
        }
    }
}

void CTxMemPool::ApplyDelta(const Txid& hash, CAmount &nFeeDelta) const
{
    AssertLockHeld(cs);
    std::map<Txid, CAmount>::const_iterator pos = mapDeltas.find(hash);
    if (pos == mapDeltas.end())
        return;
    const CAmount &delta = pos->second;
    nFeeDelta += delta;
}

void CTxMemPool::ClearPrioritisation(const Txid& hash)
{
    AssertLockHeld(cs);
    mapDeltas.erase(hash);
}

std::vector<CTxMemPool::delta_info> CTxMemPool::GetPrioritisedTransactions() const
{
    AssertLockNotHeld(cs);
    LOCK(cs);
    std::vector<delta_info> result;
    result.reserve(mapDeltas.size());
    for (const auto& [txid, delta] : mapDeltas) {
        const auto iter{mapTx.find(txid)};
        const bool in_mempool{iter != mapTx.end()};
        std::optional<CAmount> modified_fee;
        if (in_mempool) modified_fee = iter->GetModifiedFee();
        result.emplace_back(delta_info{in_mempool, delta, modified_fee, txid});
    }
    return result;
}

const CTransaction* CTxMemPool::GetConflictTx(const COutPoint& prevout) const
{
    const auto it = mapNextTx.find(prevout);
    return it == mapNextTx.end() ? nullptr : it->second;
}

std::optional<CTxMemPool::txiter> CTxMemPool::GetIter(const Txid& txid) const
{
    AssertLockHeld(cs);
    auto it = mapTx.find(txid);
    return it != mapTx.end() ? std::make_optional(it) : std::nullopt;
}

std::optional<CTxMemPool::txiter> CTxMemPool::GetIter(const Wtxid& wtxid) const
{
    AssertLockHeld(cs);
    auto it{mapTx.project<0>(mapTx.get<index_by_wtxid>().find(wtxid))};
    return it != mapTx.end() ? std::make_optional(it) : std::nullopt;
}

CTxMemPool::setEntries CTxMemPool::GetIterSet(const std::set<Txid>& hashes) const
{
    CTxMemPool::setEntries ret;
    for (const auto& h : hashes) {
        const auto mi = GetIter(h);
        if (mi) ret.insert(*mi);
    }
    return ret;
}

std::vector<CTxMemPool::txiter> CTxMemPool::GetIterVec(const std::vector<Txid>& txids) const
{
    AssertLockHeld(cs);
    std::vector<txiter> ret;
    ret.reserve(txids.size());
    for (const auto& txid : txids) {
        const auto it{GetIter(txid)};
        if (!it) return {};
        ret.push_back(*it);
    }
    return ret;
}

bool CTxMemPool::HasNoInputsOf(const CTransaction &tx) const
{
    for (unsigned int i = 0; i < tx.vin.size(); i++)
        if (exists(tx.vin[i].prevout.hash))
            return false;
    return true;
}

CCoinsViewMemPool::CCoinsViewMemPool(CCoinsView* baseIn, const CTxMemPool& mempoolIn) : CCoinsViewBacked(baseIn), mempool(mempoolIn) { }

std::optional<Coin> CCoinsViewMemPool::GetCoin(const COutPoint& outpoint) const
{
    // Check to see if the inputs are made available by another tx in the package.
    // These Coins would not be available in the underlying CoinsView.
    if (auto it = m_temp_added.find(outpoint); it != m_temp_added.end()) {
        return it->second;
    }

    // If an entry in the mempool exists, always return that one, as it's guaranteed to never
    // conflict with the underlying cache, and it cannot have pruned entries (as it contains full)
    // transactions. First checking the underlying cache risks returning a pruned entry instead.
    CTransactionRef ptx = mempool.get(outpoint.hash);
    if (ptx) {
        if (outpoint.n < ptx->vout.size()) {
            Coin coin(ptx->vout[outpoint.n], MEMPOOL_HEIGHT, false);
            m_non_base_coins.emplace(outpoint);
            return coin;
        }
        return std::nullopt;
    }
    return base->GetCoin(outpoint);
}

void CCoinsViewMemPool::PackageAddTransaction(const CTransactionRef& tx)
{
    for (unsigned int n = 0; n < tx->vout.size(); ++n) {
        m_temp_added.emplace(COutPoint(tx->GetHash(), n), Coin(tx->vout[n], MEMPOOL_HEIGHT, false));
        m_non_base_coins.emplace(tx->GetHash(), n);
    }
}
void CCoinsViewMemPool::Reset()
{
    m_temp_added.clear();
    m_non_base_coins.clear();
}

size_t CTxMemPool::DynamicMemoryUsage() const {
    LOCK(cs);
    // Estimate the overhead of mapTx to be 15 pointers + an allocation, as no exact formula for boost::multi_index_contained is implemented.
    return memusage::MallocUsage(sizeof(CTxMemPoolEntry) + 15 * sizeof(void*)) * mapTx.size() + memusage::DynamicUsage(mapNextTx) + memusage::DynamicUsage(mapDeltas) + memusage::DynamicUsage(txns_randomized) + cachedInnerUsage;
}

void CTxMemPool::RemoveUnbroadcastTx(const Txid& txid, const bool unchecked) {
    LOCK(cs);

    if (m_unbroadcast_txids.erase(txid))
    {
        LogDebug(BCLog::MEMPOOL, "Removed %i from set of unbroadcast txns%s\n", txid.GetHex(), (unchecked ? " before confirmation that txn was sent out" : ""));
    }
}

void CTxMemPool::RemoveStaged(setEntries &stage, bool updateDescendants, MemPoolRemovalReason reason) {
    AssertLockHeld(cs);
    UpdateForRemoveFromMempool(stage, updateDescendants);
    for (txiter it : stage) {
        removeUnchecked(it, reason);
    }
}

int CTxMemPool::Expire(std::chrono::seconds time)
{
    AssertLockHeld(cs);
    Assume(!m_have_changeset);
    indexed_transaction_set::index<entry_time>::type::iterator it = mapTx.get<entry_time>().begin();
    setEntries toremove;
    while (it != mapTx.get<entry_time>().end() && it->GetTime() < time) {
        toremove.insert(mapTx.project<0>(it));
        it++;
    }
    setEntries stage;
    for (txiter removeit : toremove) {
        CalculateDescendants(removeit, stage);
    }
    RemoveStaged(stage, false, MemPoolRemovalReason::EXPIRY);
    return stage.size();
}

void CTxMemPool::UpdateChild(txiter entry, txiter child, bool add)
{
    AssertLockHeld(cs);
    CTxMemPoolEntry::Children s;
    if (add && entry->GetMemPoolChildren().insert(*child).second) {
        cachedInnerUsage += memusage::IncrementalDynamicUsage(s);
    } else if (!add && entry->GetMemPoolChildren().erase(*child)) {
        cachedInnerUsage -= memusage::IncrementalDynamicUsage(s);
    }
}

void CTxMemPool::UpdateParent(txiter entry, txiter parent, bool add)
{
    AssertLockHeld(cs);
    CTxMemPoolEntry::Parents s;
    if (add && entry->GetMemPoolParents().insert(*parent).second) {
        cachedInnerUsage += memusage::IncrementalDynamicUsage(s);
    } else if (!add && entry->GetMemPoolParents().erase(*parent)) {
        cachedInnerUsage -= memusage::IncrementalDynamicUsage(s);
    }
}

CFeeRate CTxMemPool::GetMinFee(size_t sizelimit) const {
    LOCK(cs);
    if (!blockSinceLastRollingFeeBump || rollingMinimumFeeRate == 0)
        return CFeeRate(llround(rollingMinimumFeeRate));

    int64_t time = GetTime();
    if (time > lastRollingFeeUpdate + 10) {
        double halflife = ROLLING_FEE_HALFLIFE;
        if (DynamicMemoryUsage() < sizelimit / 4)
            halflife /= 4;
        else if (DynamicMemoryUsage() < sizelimit / 2)
            halflife /= 2;

        rollingMinimumFeeRate = rollingMinimumFeeRate / pow(2.0, (time - lastRollingFeeUpdate) / halflife);
        lastRollingFeeUpdate = time;

        if (rollingMinimumFeeRate < (double)m_opts.incremental_relay_feerate.GetFeePerK() / 2) {
            rollingMinimumFeeRate = 0;
            return CFeeRate(0);
        }
    }
    return std::max(CFeeRate(llround(rollingMinimumFeeRate)), m_opts.incremental_relay_feerate);
}

void CTxMemPool::trackPackageRemoved(const CFeeRate& rate) {
    AssertLockHeld(cs);
    if (rate.GetFeePerK() > rollingMinimumFeeRate) {
        rollingMinimumFeeRate = rate.GetFeePerK();
        blockSinceLastRollingFeeBump = false;
    }
}

void CTxMemPool::TrimToSize(size_t sizelimit, std::vector<COutPoint>* pvNoSpendsRemaining) {
    AssertLockHeld(cs);
    Assume(!m_have_changeset);

    unsigned nTxnRemoved = 0;
    CFeeRate maxFeeRateRemoved(0);
    while (!mapTx.empty() && DynamicMemoryUsage() > sizelimit) {
        indexed_transaction_set::index<descendant_score>::type::iterator it = mapTx.get<descendant_score>().begin();

        // We set the new mempool min fee to the feerate of the removed set, plus the
        // "minimum reasonable fee rate" (ie some value under which we consider txn
        // to have 0 fee). This way, we don't allow txn to enter mempool with feerate
        // equal to txn which were removed with no block in between.
        CFeeRate removed(it->GetModFeesWithDescendants(), it->GetSizeWithDescendants());
        removed += m_opts.incremental_relay_feerate;
        trackPackageRemoved(removed);
        maxFeeRateRemoved = std::max(maxFeeRateRemoved, removed);

        setEntries stage;
        CalculateDescendants(mapTx.project<0>(it), stage);
        nTxnRemoved += stage.size();

        std::vector<CTransaction> txn;
        if (pvNoSpendsRemaining) {
            txn.reserve(stage.size());
            for (txiter iter : stage)
                txn.push_back(iter->GetTx());
        }
        RemoveStaged(stage, false, MemPoolRemovalReason::SIZELIMIT);
        if (pvNoSpendsRemaining) {
            for (const CTransaction& tx : txn) {
                for (const CTxIn& txin : tx.vin) {
                    if (exists(txin.prevout.hash)) continue;
                    pvNoSpendsRemaining->push_back(txin.prevout);
                }
            }
        }
    }

    if (maxFeeRateRemoved > CFeeRate(0)) {
        LogDebug(BCLog::MEMPOOL, "Removed %u txn, rolling minimum fee bumped to %s\n", nTxnRemoved, maxFeeRateRemoved.ToString());
    }
}

uint64_t CTxMemPool::CalculateDescendantMaximum(txiter entry) const {
    // find parent with highest descendant count
    std::vector<txiter> candidates;
    setEntries counted;
    candidates.push_back(entry);
    uint64_t maximum = 0;
    while (candidates.size()) {
        txiter candidate = candidates.back();
        candidates.pop_back();
        if (!counted.insert(candidate).second) continue;
        const CTxMemPoolEntry::Parents& parents = candidate->GetMemPoolParentsConst();
        if (parents.size() == 0) {
            maximum = std::max(maximum, candidate->GetCountWithDescendants());
        } else {
            for (const CTxMemPoolEntry& i : parents) {
                candidates.push_back(mapTx.iterator_to(i));
            }
        }
    }
    return maximum;
}

void CTxMemPool::GetTransactionAncestry(const Txid& txid, size_t& ancestors, size_t& descendants, size_t* const ancestorsize, CAmount* const ancestorfees) const {
    LOCK(cs);
    auto it = mapTx.find(txid);
    ancestors = descendants = 0;
    if (it != mapTx.end()) {
        ancestors = it->GetCountWithAncestors();
        if (ancestorsize) *ancestorsize = it->GetSizeWithAncestors();
        if (ancestorfees) *ancestorfees = it->GetModFeesWithAncestors();
        descendants = CalculateDescendantMaximum(it);
    }
}

bool CTxMemPool::GetLoadTried() const
{
    LOCK(cs);
    return m_load_tried;
}

void CTxMemPool::SetLoadTried(bool load_tried)
{
    LOCK(cs);
    m_load_tried = load_tried;
}

std::vector<CTxMemPool::txiter> CTxMemPool::GatherClusters(const std::vector<Txid>& txids) const
{
    AssertLockHeld(cs);
    std::vector<txiter> clustered_txs{GetIterVec(txids)};
    // Use epoch: visiting an entry means we have added it to the clustered_txs vector. It does not
    // necessarily mean the entry has been processed.
    WITH_FRESH_EPOCH(m_epoch);
    for (const auto& it : clustered_txs) {
        visited(it);
    }
    // i = index of where the list of entries to process starts
    for (size_t i{0}; i < clustered_txs.size(); ++i) {
        // DoS protection: if there are 500 or more entries to process, just quit.
        if (clustered_txs.size() > 500) return {};
        const txiter& tx_iter = clustered_txs.at(i);
        for (const auto& entries : {tx_iter->GetMemPoolParentsConst(), tx_iter->GetMemPoolChildrenConst()}) {
            for (const CTxMemPoolEntry& entry : entries) {
                const auto entry_it = mapTx.iterator_to(entry);
                if (!visited(entry_it)) {
                    clustered_txs.push_back(entry_it);
                }
            }
        }
    }
    return clustered_txs;
}

std::optional<std::string> CTxMemPool::CheckConflictTopology(const setEntries& direct_conflicts)
{
    for (const auto& direct_conflict : direct_conflicts) {
        // Ancestor and descendant counts are inclusive of the tx itself.
        const auto ancestor_count{direct_conflict->GetCountWithAncestors()};
        const auto descendant_count{direct_conflict->GetCountWithDescendants()};
        const bool has_ancestor{ancestor_count > 1};
        const bool has_descendant{descendant_count > 1};
        const auto& txid_string{direct_conflict->GetSharedTx()->GetHash().ToString()};
        // The only allowed configurations are:
        // 1 ancestor and 0 descendant
        // 0 ancestor and 1 descendant
        // 0 ancestor and 0 descendant
        if (ancestor_count > 2) {
            return strprintf("%s has %u ancestors, max 1 allowed", txid_string, ancestor_count - 1);
        } else if (descendant_count > 2) {
            return strprintf("%s has %u descendants, max 1 allowed", txid_string, descendant_count - 1);
        } else if (has_ancestor && has_descendant) {
            return strprintf("%s has both ancestor and descendant, exceeding cluster limit of 2", txid_string);
        }
        // Additionally enforce that:
        // If we have a child,  we are its only parent.
        // If we have a parent, we are its only child.
        if (has_descendant) {
            const auto& our_child = direct_conflict->GetMemPoolChildrenConst().begin();
            if (our_child->get().GetCountWithAncestors() > 2) {
                return strprintf("%s is not the only parent of child %s",
                                 txid_string, our_child->get().GetSharedTx()->GetHash().ToString());
            }
        } else if (has_ancestor) {
            const auto& our_parent = direct_conflict->GetMemPoolParentsConst().begin();
            if (our_parent->get().GetCountWithDescendants() > 2) {
                return strprintf("%s is not the only child of parent %s",
                                 txid_string, our_parent->get().GetSharedTx()->GetHash().ToString());
            }
        }
    }
    return std::nullopt;
}

util::Result<std::pair<std::vector<FeeFrac>, std::vector<FeeFrac>>> CTxMemPool::ChangeSet::CalculateChunksForRBF()
{
    LOCK(m_pool->cs);
    FeeFrac replacement_feerate{0, 0};
    for (auto it : m_entry_vec) {
        replacement_feerate += {it->GetModifiedFee(), it->GetTxSize()};
    }

    auto err_string{m_pool->CheckConflictTopology(m_to_remove)};
    if (err_string.has_value()) {
        // Unsupported topology for calculating a feerate diagram
        return util::Error{Untranslated(err_string.value())};
    }

    // new diagram will have chunks that consist of each ancestor of
    // direct_conflicts that is at its own fee/size, along with the replacement
    // tx/package at its own fee/size

    // old diagram will consist of the ancestors and descendants of each element of
    // all_conflicts.  every such transaction will either be at its own feerate (followed
    // by any descendant at its own feerate), or as a single chunk at the descendant's
    // ancestor feerate.

    std::vector<FeeFrac> old_chunks;
    // Step 1: build the old diagram.

    // The above clusters are all trivially linearized;
    // they have a strict topology of 1 or two connected transactions.

    // OLD: Compute existing chunks from all affected clusters
    for (auto txiter : m_to_remove) {
        // Does this transaction have descendants?
        if (txiter->GetCountWithDescendants() > 1) {
            // Consider this tx when we consider the descendant.
            continue;
        }
        // Does this transaction have ancestors?
        FeeFrac individual{txiter->GetModifiedFee(), txiter->GetTxSize()};
        if (txiter->GetCountWithAncestors() > 1) {
            // We'll add chunks for either the ancestor by itself and this tx
            // by itself, or for a combined package.
            FeeFrac package{txiter->GetModFeesWithAncestors(), static_cast<int32_t>(txiter->GetSizeWithAncestors())};
            if (individual >> package) {
                // The individual feerate is higher than the package, and
                // therefore higher than the parent's fee. Chunk these
                // together.
                old_chunks.emplace_back(package);
            } else {
                // Add two points, one for the parent and one for this child.
                old_chunks.emplace_back(package - individual);
                old_chunks.emplace_back(individual);
            }
        } else {
            old_chunks.emplace_back(individual);
        }
    }

    // No topology restrictions post-chunking; sort
    std::sort(old_chunks.begin(), old_chunks.end(), std::greater());

    std::vector<FeeFrac> new_chunks;

    /* Step 2: build the NEW diagram
     * CON = Conflicts of proposed chunk
     * CNK = Proposed chunk
     * NEW = OLD - CON + CNK: New diagram includes all chunks in OLD, minus
     * the conflicts, plus the proposed chunk
     */

    // OLD - CON: Add any parents of direct conflicts that are not conflicted themselves
    for (auto direct_conflict : m_to_remove) {
        // If a direct conflict has an ancestor that is not in all_conflicts,
        // it can be affected by the replacement of the child.
        if (direct_conflict->GetMemPoolParentsConst().size() > 0) {
            // Grab the parent.
            const CTxMemPoolEntry& parent = direct_conflict->GetMemPoolParentsConst().begin()->get();
            if (!m_to_remove.contains(m_pool->mapTx.iterator_to(parent))) {
                // This transaction would be left over, so add to the NEW
                // diagram.
                new_chunks.emplace_back(parent.GetModifiedFee(), parent.GetTxSize());
            }
        }
    }
    // + CNK: Add the proposed chunk itself
    new_chunks.emplace_back(replacement_feerate);

    // No topology restrictions post-chunking; sort
    std::sort(new_chunks.begin(), new_chunks.end(), std::greater());
    return std::make_pair(old_chunks, new_chunks);
}

CTxMemPool::ChangeSet::TxHandle CTxMemPool::ChangeSet::StageAddition(const CTransactionRef& tx, const CAmount fee, int64_t time, unsigned int entry_height, uint64_t entry_sequence, bool spends_coinbase, int64_t sigops_cost, LockPoints lp)
{
    LOCK(m_pool->cs);
    Assume(m_to_add.find(tx->GetHash()) == m_to_add.end());
    auto newit = m_to_add.emplace(tx, fee, time, entry_height, entry_sequence, spends_coinbase, sigops_cost, lp).first;
    CAmount delta{0};
    m_pool->ApplyDelta(tx->GetHash(), delta);
    if (delta) m_to_add.modify(newit, [&delta](CTxMemPoolEntry& e) { e.UpdateModifiedFee(delta); });

    m_entry_vec.push_back(newit);
    return newit;
}

void CTxMemPool::ChangeSet::Apply()
{
    LOCK(m_pool->cs);
    m_pool->Apply(this);
    m_to_add.clear();
    m_to_remove.clear();
    m_entry_vec.clear();
    m_ancestors.clear();
}<|MERGE_RESOLUTION|>--- conflicted
+++ resolved
@@ -508,13 +508,9 @@
     totalTxSize += entry.GetTxSize();
     m_total_fee += entry.GetFee();
 
-<<<<<<< HEAD
     names.addUnchecked (entry);
 
-    txns_randomized.emplace_back(newit->GetSharedTx());
-=======
     txns_randomized.emplace_back(tx.GetWitnessHash(), newit);
->>>>>>> 3c04266e
     newit->idx_randomized = txns_randomized.size() - 1;
 
     TRACEPOINT(mempool, added,
