// Copyright (c) 2009-2010 Satoshi Nakamoto
// Copyright (c) 2009-2015 The Bitcoin Core developers
// Distributed under the MIT software license, see the accompanying
// file COPYING or http://www.opensource.org/licenses/mit-license.php.

#include "txmempool.h"

#include "clientversion.h"
#include "consensus/consensus.h"
#include "consensus/validation.h"
#include "main.h"
#include "policy/policy.h"
#include "policy/fees.h"
#include "script/interpreter.h"
#include "streams.h"
#include "timedata.h"
#include "util.h"
#include "utilmoneystr.h"
#include "utiltime.h"
#include "version.h"

using namespace std;

CTxMemPoolEntry::CTxMemPoolEntry(const CTransaction& _tx, const CAmount& _nFee,
                                 int64_t _nTime, double _entryPriority, unsigned int _entryHeight,
                                 bool poolHasNoInputsOf, CAmount _inChainInputValue,
                                 bool _spendsCoinbase, int64_t _sigOpsCost, LockPoints lp):
    tx(std::make_shared<CTransaction>(_tx)), nFee(_nFee), nTime(_nTime), entryPriority(_entryPriority), entryHeight(_entryHeight),
    hadNoDependencies(poolHasNoInputsOf), inChainInputValue(_inChainInputValue),
    spendsCoinbase(_spendsCoinbase), sigOpCost(_sigOpsCost), lockPoints(lp),
    nameOp()
{
    nTxWeight = GetTransactionWeight(_tx);
    nModSize = _tx.CalculateModifiedSize(GetTxSize());
    nUsageSize = RecursiveDynamicUsage(*tx) + memusage::DynamicUsage(tx);

    nCountWithDescendants = 1;
    nSizeWithDescendants = GetTxSize();
    nModFeesWithDescendants = nFee;
    CAmount nValueIn = _tx.GetValueOut()+nFee;
    assert(inChainInputValue <= nValueIn);

    feeDelta = 0;

    nCountWithAncestors = 1;
    nSizeWithAncestors = GetTxSize();
    nModFeesWithAncestors = nFee;
    nSigOpCostWithAncestors = sigOpCost;

    if (_tx.IsNamecoin())
    {
        for (const auto& txOut : _tx.vout)
        {
            const CNameScript curNameOp(txOut.scriptPubKey);
            if (!curNameOp.isNameOp())
                continue;

            assert(!nameOp.isNameOp());
            nameOp = curNameOp;
        }

        assert(nameOp.isNameOp());
    }
}

CTxMemPoolEntry::CTxMemPoolEntry(const CTxMemPoolEntry& other)
{
    *this = other;
}

double
CTxMemPoolEntry::GetPriority(unsigned int currentHeight) const
{
    double deltaPriority = ((double)(currentHeight-entryHeight)*inChainInputValue)/nModSize;
    double dResult = entryPriority + deltaPriority;
    if (dResult < 0) // This should only happen if it was called with a height below entry height
        dResult = 0;
    return dResult;
}

void CTxMemPoolEntry::UpdateFeeDelta(int64_t newFeeDelta)
{
    nModFeesWithDescendants += newFeeDelta - feeDelta;
    nModFeesWithAncestors += newFeeDelta - feeDelta;
    feeDelta = newFeeDelta;
}

void CTxMemPoolEntry::UpdateLockPoints(const LockPoints& lp)
{
    lockPoints = lp;
}

size_t CTxMemPoolEntry::GetTxSize() const
{
    return GetVirtualTransactionSize(nTxWeight, sigOpCost);
}

// Update the given tx for any in-mempool descendants.
// Assumes that setMemPoolChildren is correct for the given tx and all
// descendants.
void CTxMemPool::UpdateForDescendants(txiter updateIt, cacheMap &cachedDescendants, const std::set<uint256> &setExclude)
{
    setEntries stageEntries, setAllDescendants;
    stageEntries = GetMemPoolChildren(updateIt);

    while (!stageEntries.empty()) {
        const txiter cit = *stageEntries.begin();
        setAllDescendants.insert(cit);
        stageEntries.erase(cit);
        const setEntries &setChildren = GetMemPoolChildren(cit);
        BOOST_FOREACH(const txiter childEntry, setChildren) {
            cacheMap::iterator cacheIt = cachedDescendants.find(childEntry);
            if (cacheIt != cachedDescendants.end()) {
                // We've already calculated this one, just add the entries for this set
                // but don't traverse again.
                BOOST_FOREACH(const txiter cacheEntry, cacheIt->second) {
                    setAllDescendants.insert(cacheEntry);
                }
            } else if (!setAllDescendants.count(childEntry)) {
                // Schedule for later processing
                stageEntries.insert(childEntry);
            }
        }
    }
    // setAllDescendants now contains all in-mempool descendants of updateIt.
    // Update and add to cached descendant map
    int64_t modifySize = 0;
    CAmount modifyFee = 0;
    int64_t modifyCount = 0;
    BOOST_FOREACH(txiter cit, setAllDescendants) {
        if (!setExclude.count(cit->GetTx().GetHash())) {
            modifySize += cit->GetTxSize();
            modifyFee += cit->GetModifiedFee();
            modifyCount++;
            cachedDescendants[updateIt].insert(cit);
            // Update ancestor state for each descendant
            mapTx.modify(cit, update_ancestor_state(updateIt->GetTxSize(), updateIt->GetModifiedFee(), 1, updateIt->GetSigOpCost()));
        }
    }
    mapTx.modify(updateIt, update_descendant_state(modifySize, modifyFee, modifyCount));
}

// vHashesToUpdate is the set of transaction hashes from a disconnected block
// which has been re-added to the mempool.
// for each entry, look for descendants that are outside hashesToUpdate, and
// add fee/size information for such descendants to the parent.
// for each such descendant, also update the ancestor state to include the parent.
void CTxMemPool::UpdateTransactionsFromBlock(const std::vector<uint256> &vHashesToUpdate)
{
    LOCK(cs);
    // For each entry in vHashesToUpdate, store the set of in-mempool, but not
    // in-vHashesToUpdate transactions, so that we don't have to recalculate
    // descendants when we come across a previously seen entry.
    cacheMap mapMemPoolDescendantsToUpdate;

    // Use a set for lookups into vHashesToUpdate (these entries are already
    // accounted for in the state of their ancestors)
    std::set<uint256> setAlreadyIncluded(vHashesToUpdate.begin(), vHashesToUpdate.end());

    // Iterate in reverse, so that whenever we are looking at at a transaction
    // we are sure that all in-mempool descendants have already been processed.
    // This maximizes the benefit of the descendant cache and guarantees that
    // setMemPoolChildren will be updated, an assumption made in
    // UpdateForDescendants.
    BOOST_REVERSE_FOREACH(const uint256 &hash, vHashesToUpdate) {
        // we cache the in-mempool children to avoid duplicate updates
        setEntries setChildren;
        // calculate children from mapNextTx
        txiter it = mapTx.find(hash);
        if (it == mapTx.end()) {
            continue;
        }
        auto iter = mapNextTx.lower_bound(COutPoint(hash, 0));
        // First calculate the children, and update setMemPoolChildren to
        // include them, and update their setMemPoolParents to include this tx.
        for (; iter != mapNextTx.end() && iter->first->hash == hash; ++iter) {
            const uint256 &childHash = iter->second->GetHash();
            txiter childIter = mapTx.find(childHash);
            assert(childIter != mapTx.end());
            // We can skip updating entries we've encountered before or that
            // are in the block (which are already accounted for).
            if (setChildren.insert(childIter).second && !setAlreadyIncluded.count(childHash)) {
                UpdateChild(it, childIter, true);
                UpdateParent(childIter, it, true);
            }
        }
        UpdateForDescendants(it, mapMemPoolDescendantsToUpdate, setAlreadyIncluded);
    }
}

bool CTxMemPool::CalculateMemPoolAncestors(const CTxMemPoolEntry &entry, setEntries &setAncestors, uint64_t limitAncestorCount, uint64_t limitAncestorSize, uint64_t limitDescendantCount, uint64_t limitDescendantSize, std::string &errString, bool fSearchForParents /* = true */) const
{
    setEntries parentHashes;
    const CTransaction &tx = entry.GetTx();

    if (fSearchForParents) {
        // Get parents of this transaction that are in the mempool
        // GetMemPoolParents() is only valid for entries in the mempool, so we
        // iterate mapTx to find parents.
        for (unsigned int i = 0; i < tx.vin.size(); i++) {
            txiter piter = mapTx.find(tx.vin[i].prevout.hash);
            if (piter != mapTx.end()) {
                parentHashes.insert(piter);
                if (parentHashes.size() + 1 > limitAncestorCount) {
                    errString = strprintf("too many unconfirmed parents [limit: %u]", limitAncestorCount);
                    return false;
                }
            }
        }
    } else {
        // If we're not searching for parents, we require this to be an
        // entry in the mempool already.
        txiter it = mapTx.iterator_to(entry);
        parentHashes = GetMemPoolParents(it);
    }

    size_t totalSizeWithAncestors = entry.GetTxSize();

    while (!parentHashes.empty()) {
        txiter stageit = *parentHashes.begin();

        setAncestors.insert(stageit);
        parentHashes.erase(stageit);
        totalSizeWithAncestors += stageit->GetTxSize();

        if (stageit->GetSizeWithDescendants() + entry.GetTxSize() > limitDescendantSize) {
            errString = strprintf("exceeds descendant size limit for tx %s [limit: %u]", stageit->GetTx().GetHash().ToString(), limitDescendantSize);
            return false;
        } else if (stageit->GetCountWithDescendants() + 1 > limitDescendantCount) {
            errString = strprintf("too many descendants for tx %s [limit: %u]", stageit->GetTx().GetHash().ToString(), limitDescendantCount);
            return false;
        } else if (totalSizeWithAncestors > limitAncestorSize) {
            errString = strprintf("exceeds ancestor size limit [limit: %u]", limitAncestorSize);
            return false;
        }

        const setEntries & setMemPoolParents = GetMemPoolParents(stageit);
        BOOST_FOREACH(const txiter &phash, setMemPoolParents) {
            // If this is a new ancestor, add it.
            if (setAncestors.count(phash) == 0) {
                parentHashes.insert(phash);
            }
            if (parentHashes.size() + setAncestors.size() + 1 > limitAncestorCount) {
                errString = strprintf("too many unconfirmed ancestors [limit: %u]", limitAncestorCount);
                return false;
            }
        }
    }

    return true;
}

void CTxMemPool::UpdateAncestorsOf(bool add, txiter it, setEntries &setAncestors)
{
    setEntries parentIters = GetMemPoolParents(it);
    // add or remove this tx as a child of each parent
    BOOST_FOREACH(txiter piter, parentIters) {
        UpdateChild(piter, it, add);
    }
    const int64_t updateCount = (add ? 1 : -1);
    const int64_t updateSize = updateCount * it->GetTxSize();
    const CAmount updateFee = updateCount * it->GetModifiedFee();
    BOOST_FOREACH(txiter ancestorIt, setAncestors) {
        mapTx.modify(ancestorIt, update_descendant_state(updateSize, updateFee, updateCount));
    }
}

void CTxMemPool::UpdateEntryForAncestors(txiter it, const setEntries &setAncestors)
{
    int64_t updateCount = setAncestors.size();
    int64_t updateSize = 0;
    CAmount updateFee = 0;
    int64_t updateSigOpsCost = 0;
    BOOST_FOREACH(txiter ancestorIt, setAncestors) {
        updateSize += ancestorIt->GetTxSize();
        updateFee += ancestorIt->GetModifiedFee();
        updateSigOpsCost += ancestorIt->GetSigOpCost();
    }
    mapTx.modify(it, update_ancestor_state(updateSize, updateFee, updateCount, updateSigOpsCost));
}

void CTxMemPool::UpdateChildrenForRemoval(txiter it)
{
    const setEntries &setMemPoolChildren = GetMemPoolChildren(it);
    BOOST_FOREACH(txiter updateIt, setMemPoolChildren) {
        UpdateParent(updateIt, it, false);
    }
}

void CTxMemPool::UpdateForRemoveFromMempool(const setEntries &entriesToRemove, bool updateDescendants)
{
    // For each entry, walk back all ancestors and decrement size associated with this
    // transaction
    const uint64_t nNoLimit = std::numeric_limits<uint64_t>::max();
    if (updateDescendants) {
        // updateDescendants should be true whenever we're not recursively
        // removing a tx and all its descendants, eg when a transaction is
        // confirmed in a block.
        // Here we only update statistics and not data in mapLinks (which
        // we need to preserve until we're finished with all operations that
        // need to traverse the mempool).
        BOOST_FOREACH(txiter removeIt, entriesToRemove) {
            setEntries setDescendants;
            CalculateDescendants(removeIt, setDescendants);
            setDescendants.erase(removeIt); // don't update state for self
            int64_t modifySize = -((int64_t)removeIt->GetTxSize());
            CAmount modifyFee = -removeIt->GetModifiedFee();
            int modifySigOps = -removeIt->GetSigOpCost();
            BOOST_FOREACH(txiter dit, setDescendants) {
                mapTx.modify(dit, update_ancestor_state(modifySize, modifyFee, -1, modifySigOps));
            }
        }
    }
    BOOST_FOREACH(txiter removeIt, entriesToRemove) {
        setEntries setAncestors;
        const CTxMemPoolEntry &entry = *removeIt;
        std::string dummy;
        // Since this is a tx that is already in the mempool, we can call CMPA
        // with fSearchForParents = false.  If the mempool is in a consistent
        // state, then using true or false should both be correct, though false
        // should be a bit faster.
        // However, if we happen to be in the middle of processing a reorg, then
        // the mempool can be in an inconsistent state.  In this case, the set
        // of ancestors reachable via mapLinks will be the same as the set of 
        // ancestors whose packages include this transaction, because when we
        // add a new transaction to the mempool in addUnchecked(), we assume it
        // has no children, and in the case of a reorg where that assumption is
        // false, the in-mempool children aren't linked to the in-block tx's
        // until UpdateTransactionsFromBlock() is called.
        // So if we're being called during a reorg, ie before
        // UpdateTransactionsFromBlock() has been called, then mapLinks[] will
        // differ from the set of mempool parents we'd calculate by searching,
        // and it's important that we use the mapLinks[] notion of ancestor
        // transactions as the set of things to update for removal.
        CalculateMemPoolAncestors(entry, setAncestors, nNoLimit, nNoLimit, nNoLimit, nNoLimit, dummy, false);
        // Note that UpdateAncestorsOf severs the child links that point to
        // removeIt in the entries for the parents of removeIt.
        UpdateAncestorsOf(false, removeIt, setAncestors);
    }
    // After updating all the ancestor sizes, we can now sever the link between each
    // transaction being removed and any mempool children (ie, update setMemPoolParents
    // for each direct child of a transaction being removed).
    BOOST_FOREACH(txiter removeIt, entriesToRemove) {
        UpdateChildrenForRemoval(removeIt);
    }
}

void CTxMemPoolEntry::UpdateDescendantState(int64_t modifySize, CAmount modifyFee, int64_t modifyCount)
{
    nSizeWithDescendants += modifySize;
    assert(int64_t(nSizeWithDescendants) > 0);
    nModFeesWithDescendants += modifyFee;
    nCountWithDescendants += modifyCount;
    assert(int64_t(nCountWithDescendants) > 0);
}

void CTxMemPoolEntry::UpdateAncestorState(int64_t modifySize, CAmount modifyFee, int64_t modifyCount, int modifySigOps)
{
    nSizeWithAncestors += modifySize;
    assert(int64_t(nSizeWithAncestors) > 0);
    nModFeesWithAncestors += modifyFee;
    nCountWithAncestors += modifyCount;
    assert(int64_t(nCountWithAncestors) > 0);
    nSigOpCostWithAncestors += modifySigOps;
    assert(int(nSigOpCostWithAncestors) >= 0);
}

CTxMemPool::CTxMemPool(const CFeeRate& _minReasonableRelayFee) :
    nTransactionsUpdated(0),
    names(*this), fCheckInputs(true)
{
    _clear(); //lock free clear

    // Sanity checks off by default for performance, because otherwise
    // accepting transactions becomes O(N^2) where N is the number
    // of transactions in the pool
    nCheckFrequency = 0;

    minerPolicyEstimator = new CBlockPolicyEstimator(_minReasonableRelayFee);
    minReasonableRelayFee = _minReasonableRelayFee;
}

CTxMemPool::~CTxMemPool()
{
    delete minerPolicyEstimator;
}

void CTxMemPool::pruneSpent(const uint256 &hashTx, CCoins &coins)
{
    LOCK(cs);

    auto it = mapNextTx.lower_bound(COutPoint(hashTx, 0));

    // iterate over all COutPoints in mapNextTx whose hash equals the provided hashTx
    while (it != mapNextTx.end() && it->first->hash == hashTx) {
        coins.Spend(it->first->n); // and remove those outputs from coins
        it++;
    }
}

unsigned int CTxMemPool::GetTransactionsUpdated() const
{
    LOCK(cs);
    return nTransactionsUpdated;
}

void CTxMemPool::AddTransactionsUpdated(unsigned int n)
{
    LOCK(cs);
    nTransactionsUpdated += n;
}

bool CTxMemPool::addUnchecked(const uint256& hash, const CTxMemPoolEntry &entry, setEntries &setAncestors, bool fCurrentEstimate)
{
    // Add to memory pool without checking anything.
    // Used by main.cpp AcceptToMemoryPool(), which DOES do
    // all the appropriate checks.
    LOCK(cs);
    indexed_transaction_set::iterator newit = mapTx.insert(entry).first;
    mapLinks.insert(make_pair(newit, TxLinks()));

    // Update transaction for any feeDelta created by PrioritiseTransaction
    // TODO: refactor so that the fee delta is calculated before inserting
    // into mapTx.
    std::map<uint256, std::pair<double, CAmount> >::const_iterator pos = mapDeltas.find(hash);
    if (pos != mapDeltas.end()) {
        const std::pair<double, CAmount> &deltas = pos->second;
        if (deltas.second) {
            mapTx.modify(newit, update_fee_delta(deltas.second));
        }
    }

    // Update cachedInnerUsage to include contained transaction's usage.
    // (When we update the entry for in-mempool parents, memory usage will be
    // further updated.)
    cachedInnerUsage += entry.DynamicMemoryUsage();

    const CTransaction& tx = newit->GetTx();
    std::set<uint256> setParentTransactions;
    for (unsigned int i = 0; i < tx.vin.size(); i++) {
        mapNextTx.insert(std::make_pair(&tx.vin[i].prevout, &tx));
        setParentTransactions.insert(tx.vin[i].prevout.hash);
    }
    // Don't bother worrying about child transactions of this one.
    // Normal case of a new transaction arriving is that there can't be any
    // children, because such children would be orphans.
    // An exception to that is if a transaction enters that used to be in a block.
    // In that case, our disconnect block logic will call UpdateTransactionsFromBlock
    // to clean up the mess we're leaving here.

    // Update ancestors with information about this tx
    BOOST_FOREACH (const uint256 &phash, setParentTransactions) {
        txiter pit = mapTx.find(phash);
        if (pit != mapTx.end()) {
            UpdateParent(newit, pit, true);
        }
    }
    UpdateAncestorsOf(true, newit, setAncestors);
    UpdateEntryForAncestors(newit, setAncestors);

    nTransactionsUpdated++;
    totalTxSize += entry.GetTxSize();
    minerPolicyEstimator->processTransaction(entry, fCurrentEstimate);
    names.addUnchecked (hash, entry);

    vTxHashes.emplace_back(hash, newit);
    newit->vTxHashesIdx = vTxHashes.size() - 1;

    return true;
}

void CTxMemPool::removeUnchecked(txiter it)
{
    names.remove (*it);

    const uint256 hash = it->GetTx().GetHash();
    BOOST_FOREACH(const CTxIn& txin, it->GetTx().vin)
        mapNextTx.erase(txin.prevout);

    if (vTxHashes.size() > 1) {
        vTxHashes[it->vTxHashesIdx] = std::move(vTxHashes.back());
        vTxHashes[it->vTxHashesIdx].second->vTxHashesIdx = it->vTxHashesIdx;
        vTxHashes.pop_back();
        if (vTxHashes.size() * 2 < vTxHashes.capacity())
            vTxHashes.shrink_to_fit();
    } else
        vTxHashes.clear();

    totalTxSize -= it->GetTxSize();
    cachedInnerUsage -= it->DynamicMemoryUsage();
    cachedInnerUsage -= memusage::DynamicUsage(mapLinks[it].parents) + memusage::DynamicUsage(mapLinks[it].children);
    mapLinks.erase(it);
    mapTx.erase(it);
    nTransactionsUpdated++;
    minerPolicyEstimator->removeTx(hash);
}

// Calculates descendants of entry that are not already in setDescendants, and adds to
// setDescendants. Assumes entryit is already a tx in the mempool and setMemPoolChildren
// is correct for tx and all descendants.
// Also assumes that if an entry is in setDescendants already, then all
// in-mempool descendants of it are already in setDescendants as well, so that we
// can save time by not iterating over those entries.
void CTxMemPool::CalculateDescendants(txiter entryit, setEntries &setDescendants)
{
    setEntries stage;
    if (setDescendants.count(entryit) == 0) {
        stage.insert(entryit);
    }
    // Traverse down the children of entry, only adding children that are not
    // accounted for in setDescendants already (because those children have either
    // already been walked, or will be walked in this iteration).
    while (!stage.empty()) {
        txiter it = *stage.begin();
        setDescendants.insert(it);
        stage.erase(it);

        const setEntries &setChildren = GetMemPoolChildren(it);
        BOOST_FOREACH(const txiter &childiter, setChildren) {
            if (!setDescendants.count(childiter)) {
                stage.insert(childiter);
            }
        }
    }
}

void CTxMemPool::removeRecursive(const CTransaction &origTx, std::list<CTransaction>& removed)
{
    // Remove transaction from memory pool
    {
        LOCK(cs);
        setEntries txToRemove;
        txiter origit = mapTx.find(origTx.GetHash());
        if (origit != mapTx.end()) {
            txToRemove.insert(origit);
        } else {
            // When recursively removing but origTx isn't in the mempool
            // be sure to remove any children that are in the pool. This can
            // happen during chain re-orgs if origTx isn't re-accepted into
            // the mempool for any reason.
            for (unsigned int i = 0; i < origTx.vout.size(); i++) {
                auto it = mapNextTx.find(COutPoint(origTx.GetHash(), i));
                if (it == mapNextTx.end())
                    continue;
                txiter nextit = mapTx.find(it->second->GetHash());
                assert(nextit != mapTx.end());
                txToRemove.insert(nextit);
            }
        }
        setEntries setAllRemoves;
        BOOST_FOREACH(txiter it, txToRemove) {
            CalculateDescendants(it, setAllRemoves);
        }
        BOOST_FOREACH(txiter it, setAllRemoves) {
            removed.push_back(it->GetTx());
        }
        RemoveStaged(setAllRemoves, false);
    }
}

void CTxMemPool::removeForReorg(const CCoinsViewCache *pcoins, unsigned int nMemPoolHeight, int flags)
{
    // Remove transactions spending a coinbase which are now immature and no-longer-final transactions
    LOCK(cs);
    list<CTransaction> transactionsToRemove;
    for (indexed_transaction_set::const_iterator it = mapTx.begin(); it != mapTx.end(); it++) {
        const CTransaction& tx = it->GetTx();
        LockPoints lp = it->GetLockPoints();
        bool validLP =  TestLockPointValidity(&lp);
        if (!CheckFinalTx(tx, flags) || !CheckSequenceLocks(tx, flags, &lp, validLP)) {
            // Note if CheckSequenceLocks fails the LockPoints may still be invalid
            // So it's critical that we remove the tx and not depend on the LockPoints.
            transactionsToRemove.push_back(tx);
        } else if (it->GetSpendsCoinbase()) {
            BOOST_FOREACH(const CTxIn& txin, tx.vin) {
                indexed_transaction_set::const_iterator it2 = mapTx.find(txin.prevout.hash);
                if (it2 != mapTx.end())
                    continue;
                const CCoins *coins = pcoins->AccessCoins(txin.prevout.hash);
		if (nCheckFrequency != 0) assert(coins);
                if (!coins || (coins->IsCoinBase() && ((signed long)nMemPoolHeight) - coins->nHeight < COINBASE_MATURITY)) {
                    transactionsToRemove.push_back(tx);
                    break;
                }
            }
        }
        if (!validLP) {
            mapTx.modify(it, update_lock_points(lp));
        }
    }
    BOOST_FOREACH(const CTransaction& tx, transactionsToRemove) {
        list<CTransaction> removed;
        removeRecursive(tx, removed);
    }
}

void CTxMemPool::removeConflicts(const CTransaction &tx, std::list<CTransaction>& removed, std::list<CTransaction>& removedNames)
{
    // Remove transactions which depend on inputs of tx, recursively
    list<CTransaction> result;
    LOCK(cs);
    BOOST_FOREACH(const CTxIn &txin, tx.vin) {
        auto it = mapNextTx.find(txin.prevout);
        if (it != mapNextTx.end()) {
            const CTransaction &txConflict = *it->second;
            if (txConflict != tx)
            {
                removeRecursive(txConflict, removed);
                ClearPrioritisation(txConflict.GetHash());
            }
        }
    }

    /* Remove conflicting name registrations.  */
    names.removeConflicts (tx, removedNames);
}

/**
 * Called when a block is connected. Removes from mempool and updates the miner fee estimator.
 */
void CTxMemPool::removeForBlock(const std::vector<CTransaction>& vtx, unsigned int nBlockHeight,
                                std::list<CTransaction>& conflicts,
                                std::list<CTransaction>& nameConflicts,
                                bool fCurrentEstimate)
{
    LOCK(cs);
    std::vector<CTxMemPoolEntry> entries;
    BOOST_FOREACH(const CTransaction& tx, vtx)
    {
        uint256 hash = tx.GetHash();

        indexed_transaction_set::iterator i = mapTx.find(hash);
        if (i != mapTx.end())
            entries.push_back(*i);
    }
    BOOST_FOREACH(const CTransaction& tx, vtx)
    {
        txiter it = mapTx.find(tx.GetHash());
        if (it != mapTx.end()) {
            setEntries stage;
            stage.insert(it);
            RemoveStaged(stage, true);
        }
        removeConflicts(tx, conflicts, nameConflicts);
        ClearPrioritisation(tx.GetHash());
    }
    // After the txs in the new block have been removed from the mempool, update policy estimates
    minerPolicyEstimator->processBlock(nBlockHeight, entries, fCurrentEstimate);
    lastRollingFeeUpdate = GetTime();
    blockSinceLastRollingFeeBump = true;
}

void CTxMemPool::_clear()
{
    mapLinks.clear();
    mapTx.clear();
    mapNextTx.clear();
    names.clear();
    totalTxSize = 0;
    cachedInnerUsage = 0;
    lastRollingFeeUpdate = GetTime();
    blockSinceLastRollingFeeBump = false;
    rollingMinimumFeeRate = 0;
    ++nTransactionsUpdated;
}

void CTxMemPool::clear()
{
    LOCK(cs);
    _clear();
}

void CTxMemPool::check(const CCoinsViewCache *pcoins) const
{
    if (nCheckFrequency == 0)
        return;

    if (insecure_rand() >= nCheckFrequency)
        return;

    LogPrint("mempool", "Checking mempool with %u transactions and %u inputs\n", (unsigned int)mapTx.size(), (unsigned int)mapNextTx.size());

    uint64_t checkTotal = 0;
    uint64_t innerUsage = 0;

    CCoinsViewCache mempoolDuplicate(const_cast<CCoinsViewCache*>(pcoins));
    const int64_t nSpendHeight = GetSpendHeight(mempoolDuplicate);

    LOCK(cs);
    list<const CTxMemPoolEntry*> waitingOnDependants;
    for (indexed_transaction_set::const_iterator it = mapTx.begin(); it != mapTx.end(); it++) {
        unsigned int i = 0;
        checkTotal += it->GetTxSize();
        innerUsage += it->DynamicMemoryUsage();
        const CTransaction& tx = it->GetTx();
        txlinksMap::const_iterator linksiter = mapLinks.find(it);
        assert(linksiter != mapLinks.end());
        const TxLinks &links = linksiter->second;
        innerUsage += memusage::DynamicUsage(links.parents) + memusage::DynamicUsage(links.children);
        bool fDependsWait = false;
        setEntries setParentCheck;
        int64_t parentSizes = 0;
        int64_t parentSigOpCost = 0;
        BOOST_FOREACH(const CTxIn &txin, tx.vin) {
            // Check that every mempool transaction's inputs refer to available coins, or other mempool tx's.
            indexed_transaction_set::const_iterator it2 = mapTx.find(txin.prevout.hash);
            if (it2 != mapTx.end()) {
                const CTransaction& tx2 = it2->GetTx();
                assert(tx2.vout.size() > txin.prevout.n && !tx2.vout[txin.prevout.n].IsNull());
                fDependsWait = true;
                if (setParentCheck.insert(it2).second) {
                    parentSizes += it2->GetTxSize();
                    parentSigOpCost += it2->GetSigOpCost();
                }
            } else {
                const CCoins* coins = pcoins->AccessCoins(txin.prevout.hash);
                assert(coins && coins->IsAvailable(txin.prevout.n));
            }
            // Check whether its inputs are marked in mapNextTx.
            auto it3 = mapNextTx.find(txin.prevout);
            assert(it3 != mapNextTx.end());
            assert(it3->first == &txin.prevout);
            assert(it3->second == &tx);
            i++;
        }
        assert(setParentCheck == GetMemPoolParents(it));
        // Verify ancestor state is correct.
        setEntries setAncestors;
        uint64_t nNoLimit = std::numeric_limits<uint64_t>::max();
        std::string dummy;
        CalculateMemPoolAncestors(*it, setAncestors, nNoLimit, nNoLimit, nNoLimit, nNoLimit, dummy);
        uint64_t nCountCheck = setAncestors.size() + 1;
        uint64_t nSizeCheck = it->GetTxSize();
        CAmount nFeesCheck = it->GetModifiedFee();
        int64_t nSigOpCheck = it->GetSigOpCost();

        BOOST_FOREACH(txiter ancestorIt, setAncestors) {
            nSizeCheck += ancestorIt->GetTxSize();
            nFeesCheck += ancestorIt->GetModifiedFee();
            nSigOpCheck += ancestorIt->GetSigOpCost();
        }

        assert(it->GetCountWithAncestors() == nCountCheck);
        assert(it->GetSizeWithAncestors() == nSizeCheck);
        assert(it->GetSigOpCostWithAncestors() == nSigOpCheck);
        assert(it->GetModFeesWithAncestors() == nFeesCheck);

        // Check children against mapNextTx
        CTxMemPool::setEntries setChildrenCheck;
        auto iter = mapNextTx.lower_bound(COutPoint(it->GetTx().GetHash(), 0));
        int64_t childSizes = 0;
        for (; iter != mapNextTx.end() && iter->first->hash == it->GetTx().GetHash(); ++iter) {
            txiter childit = mapTx.find(iter->second->GetHash());
            assert(childit != mapTx.end()); // mapNextTx points to in-mempool transactions
            if (setChildrenCheck.insert(childit).second) {
                childSizes += childit->GetTxSize();
            }
        }
        assert(setChildrenCheck == GetMemPoolChildren(it));
        // Also check to make sure size is greater than sum with immediate children.
        // just a sanity check, not definitive that this calc is correct...
        assert(it->GetSizeWithDescendants() >= childSizes + it->GetTxSize());

        if (fDependsWait)
            waitingOnDependants.push_back(&(*it));
        else {
            CValidationState state;
<<<<<<< HEAD
            assert(!fCheckInputs || CheckInputs(tx, state, mempoolDuplicate, false, SCRIPT_VERIFY_NAMES_MEMPOOL, false, NULL));
=======
            bool fCheckResult = tx.IsCoinBase() ||
                Consensus::CheckTxInputs(tx, state, mempoolDuplicate, nSpendHeight);
            assert(fCheckResult);
>>>>>>> 4ad96910
            UpdateCoins(tx, mempoolDuplicate, 1000000);
        }
    }
    unsigned int stepsSinceLastRemove = 0;
    while (!waitingOnDependants.empty()) {
        const CTxMemPoolEntry* entry = waitingOnDependants.front();
        waitingOnDependants.pop_front();
        CValidationState state;
        if (!mempoolDuplicate.HaveInputs(entry->GetTx())) {
            waitingOnDependants.push_back(entry);
            stepsSinceLastRemove++;
            assert(stepsSinceLastRemove < waitingOnDependants.size());
        } else {
<<<<<<< HEAD
            assert(!fCheckInputs || CheckInputs(entry->GetTx(), state, mempoolDuplicate, false, SCRIPT_VERIFY_NAMES_MEMPOOL, false, NULL));
=======
            bool fCheckResult = entry->GetTx().IsCoinBase() ||
                Consensus::CheckTxInputs(entry->GetTx(), state, mempoolDuplicate, nSpendHeight);
            assert(fCheckResult);
>>>>>>> 4ad96910
            UpdateCoins(entry->GetTx(), mempoolDuplicate, 1000000);
            stepsSinceLastRemove = 0;
        }
    }
    for (auto it = mapNextTx.cbegin(); it != mapNextTx.cend(); it++) {
        uint256 hash = it->second->GetHash();
        indexed_transaction_set::const_iterator it2 = mapTx.find(hash);
        const CTransaction& tx = it2->GetTx();
        assert(it2 != mapTx.end());
        assert(&tx == it->second);
    }

    assert(totalTxSize == checkTotal);
    assert(innerUsage == cachedInnerUsage);

    names.check (*pcoins);
}

bool CTxMemPool::CompareDepthAndScore(const uint256& hasha, const uint256& hashb)
{
    LOCK(cs);
    indexed_transaction_set::const_iterator i = mapTx.find(hasha);
    if (i == mapTx.end()) return false;
    indexed_transaction_set::const_iterator j = mapTx.find(hashb);
    if (j == mapTx.end()) return true;
    uint64_t counta = i->GetCountWithAncestors();
    uint64_t countb = j->GetCountWithAncestors();
    if (counta == countb) {
        return CompareTxMemPoolEntryByScore()(*i, *j);
    }
    return counta < countb;
}

namespace {
class DepthAndScoreComparator
{
public:
    bool operator()(const CTxMemPool::indexed_transaction_set::const_iterator& a, const CTxMemPool::indexed_transaction_set::const_iterator& b)
    {
        uint64_t counta = a->GetCountWithAncestors();
        uint64_t countb = b->GetCountWithAncestors();
        if (counta == countb) {
            return CompareTxMemPoolEntryByScore()(*a, *b);
        }
        return counta < countb;
    }
};
}

std::vector<CTxMemPool::indexed_transaction_set::const_iterator> CTxMemPool::GetSortedDepthAndScore() const
{
    std::vector<indexed_transaction_set::const_iterator> iters;
    AssertLockHeld(cs);

    iters.reserve(mapTx.size());

    for (indexed_transaction_set::iterator mi = mapTx.begin(); mi != mapTx.end(); ++mi) {
        iters.push_back(mi);
    }
    std::sort(iters.begin(), iters.end(), DepthAndScoreComparator());
    return iters;
}

void CTxMemPool::queryHashes(vector<uint256>& vtxid)
{
    LOCK(cs);
    auto iters = GetSortedDepthAndScore();

    vtxid.clear();
    vtxid.reserve(mapTx.size());

    for (auto it : iters) {
        vtxid.push_back(it->GetTx().GetHash());
    }
}

std::vector<TxMempoolInfo> CTxMemPool::infoAll() const
{
    LOCK(cs);
    auto iters = GetSortedDepthAndScore();

    std::vector<TxMempoolInfo> ret;
    ret.reserve(mapTx.size());
    for (auto it : iters) {
        ret.push_back(TxMempoolInfo{it->GetSharedTx(), it->GetTime(), CFeeRate(it->GetFee(), it->GetTxSize())});
    }

    return ret;
}

std::shared_ptr<const CTransaction> CTxMemPool::get(const uint256& hash) const
{
    LOCK(cs);
    indexed_transaction_set::const_iterator i = mapTx.find(hash);
    if (i == mapTx.end())
        return nullptr;
    return i->GetSharedTx();
}

TxMempoolInfo CTxMemPool::info(const uint256& hash) const
{
    LOCK(cs);
    indexed_transaction_set::const_iterator i = mapTx.find(hash);
    if (i == mapTx.end())
        return TxMempoolInfo();
    return TxMempoolInfo{i->GetSharedTx(), i->GetTime(), CFeeRate(i->GetFee(), i->GetTxSize())};
}

CFeeRate CTxMemPool::estimateFee(int nBlocks) const
{
    LOCK(cs);
    return minerPolicyEstimator->estimateFee(nBlocks);
}
CFeeRate CTxMemPool::estimateSmartFee(int nBlocks, int *answerFoundAtBlocks) const
{
    LOCK(cs);
    return minerPolicyEstimator->estimateSmartFee(nBlocks, answerFoundAtBlocks, *this);
}
double CTxMemPool::estimatePriority(int nBlocks) const
{
    LOCK(cs);
    return minerPolicyEstimator->estimatePriority(nBlocks);
}
double CTxMemPool::estimateSmartPriority(int nBlocks, int *answerFoundAtBlocks) const
{
    LOCK(cs);
    return minerPolicyEstimator->estimateSmartPriority(nBlocks, answerFoundAtBlocks, *this);
}

bool
CTxMemPool::WriteFeeEstimates(CAutoFile& fileout) const
{
    try {
        LOCK(cs);
        fileout << 109900; // version required to read: 0.10.99 or later
        fileout << CLIENT_VERSION; // version that wrote the file
        minerPolicyEstimator->Write(fileout);
    }
    catch (const std::exception&) {
        LogPrintf("CTxMemPool::WriteFeeEstimates(): unable to write policy estimator data (non-fatal)\n");
        return false;
    }
    return true;
}

bool
CTxMemPool::ReadFeeEstimates(CAutoFile& filein)
{
    try {
        int nVersionRequired, nVersionThatWrote;
        filein >> nVersionRequired >> nVersionThatWrote;
        if (nVersionRequired > CLIENT_VERSION)
            return error("CTxMemPool::ReadFeeEstimates(): up-version (%d) fee estimate file", nVersionRequired);

        LOCK(cs);
        minerPolicyEstimator->Read(filein);
    }
    catch (const std::exception&) {
        LogPrintf("CTxMemPool::ReadFeeEstimates(): unable to read policy estimator data (non-fatal)\n");
        return false;
    }
    return true;
}

void CTxMemPool::PrioritiseTransaction(const uint256 hash, const string strHash, double dPriorityDelta, const CAmount& nFeeDelta)
{
    {
        LOCK(cs);
        std::pair<double, CAmount> &deltas = mapDeltas[hash];
        deltas.first += dPriorityDelta;
        deltas.second += nFeeDelta;
        txiter it = mapTx.find(hash);
        if (it != mapTx.end()) {
            mapTx.modify(it, update_fee_delta(deltas.second));
            // Now update all ancestors' modified fees with descendants
            setEntries setAncestors;
            uint64_t nNoLimit = std::numeric_limits<uint64_t>::max();
            std::string dummy;
            CalculateMemPoolAncestors(*it, setAncestors, nNoLimit, nNoLimit, nNoLimit, nNoLimit, dummy, false);
            BOOST_FOREACH(txiter ancestorIt, setAncestors) {
                mapTx.modify(ancestorIt, update_descendant_state(0, nFeeDelta, 0));
            }
        }
    }
    LogPrintf("PrioritiseTransaction: %s priority += %f, fee += %d\n", strHash, dPriorityDelta, FormatMoney(nFeeDelta));
}

void CTxMemPool::ApplyDeltas(const uint256 hash, double &dPriorityDelta, CAmount &nFeeDelta) const
{
    LOCK(cs);
    std::map<uint256, std::pair<double, CAmount> >::const_iterator pos = mapDeltas.find(hash);
    if (pos == mapDeltas.end())
        return;
    const std::pair<double, CAmount> &deltas = pos->second;
    dPriorityDelta += deltas.first;
    nFeeDelta += deltas.second;
}

void CTxMemPool::ClearPrioritisation(const uint256 hash)
{
    LOCK(cs);
    mapDeltas.erase(hash);
}

bool CTxMemPool::HasNoInputsOf(const CTransaction &tx) const
{
    for (unsigned int i = 0; i < tx.vin.size(); i++)
        if (exists(tx.vin[i].prevout.hash))
            return false;
    return true;
}

CCoinsViewMemPool::CCoinsViewMemPool(CCoinsView* baseIn, const CTxMemPool& mempoolIn) : CCoinsViewBacked(baseIn), mempool(mempoolIn) { }

bool CCoinsViewMemPool::GetCoins(const uint256 &txid, CCoins &coins) const {
    // If an entry in the mempool exists, always return that one, as it's guaranteed to never
    // conflict with the underlying cache, and it cannot have pruned entries (as it contains full)
    // transactions. First checking the underlying cache risks returning a pruned entry instead.
    shared_ptr<const CTransaction> ptx = mempool.get(txid);
    if (ptx) {
        coins = CCoins(*ptx, MEMPOOL_HEIGHT);
        return true;
    }
    return (base->GetCoins(txid, coins) && !coins.IsPruned());
}

bool CCoinsViewMemPool::HaveCoins(const uint256 &txid) const {
    return mempool.exists(txid) || base->HaveCoins(txid);
}

size_t CTxMemPool::DynamicMemoryUsage() const {
    LOCK(cs);
    // Estimate the overhead of mapTx to be 15 pointers + an allocation, as no exact formula for boost::multi_index_contained is implemented.
    return memusage::MallocUsage(sizeof(CTxMemPoolEntry) + 15 * sizeof(void*)) * mapTx.size() + memusage::DynamicUsage(mapNextTx) + memusage::DynamicUsage(mapDeltas) + memusage::DynamicUsage(mapLinks) + memusage::DynamicUsage(vTxHashes) + cachedInnerUsage;
}

void CTxMemPool::RemoveStaged(setEntries &stage, bool updateDescendants) {
    AssertLockHeld(cs);
    UpdateForRemoveFromMempool(stage, updateDescendants);
    BOOST_FOREACH(const txiter& it, stage) {
        removeUnchecked(it);
    }
}

int CTxMemPool::Expire(int64_t time) {
    LOCK(cs);
    indexed_transaction_set::index<entry_time>::type::iterator it = mapTx.get<entry_time>().begin();
    setEntries toremove;
    while (it != mapTx.get<entry_time>().end() && it->GetTime() < time) {
        toremove.insert(mapTx.project<0>(it));
        it++;
    }
    setEntries stage;
    BOOST_FOREACH(txiter removeit, toremove) {
        CalculateDescendants(removeit, stage);
    }
    RemoveStaged(stage, false);
    return stage.size();
}

bool CTxMemPool::addUnchecked(const uint256&hash, const CTxMemPoolEntry &entry, bool fCurrentEstimate)
{
    LOCK(cs);
    setEntries setAncestors;
    uint64_t nNoLimit = std::numeric_limits<uint64_t>::max();
    std::string dummy;
    CalculateMemPoolAncestors(entry, setAncestors, nNoLimit, nNoLimit, nNoLimit, nNoLimit, dummy);
    return addUnchecked(hash, entry, setAncestors, fCurrentEstimate);
}

void CTxMemPool::UpdateChild(txiter entry, txiter child, bool add)
{
    setEntries s;
    if (add && mapLinks[entry].children.insert(child).second) {
        cachedInnerUsage += memusage::IncrementalDynamicUsage(s);
    } else if (!add && mapLinks[entry].children.erase(child)) {
        cachedInnerUsage -= memusage::IncrementalDynamicUsage(s);
    }
}

void CTxMemPool::UpdateParent(txiter entry, txiter parent, bool add)
{
    setEntries s;
    if (add && mapLinks[entry].parents.insert(parent).second) {
        cachedInnerUsage += memusage::IncrementalDynamicUsage(s);
    } else if (!add && mapLinks[entry].parents.erase(parent)) {
        cachedInnerUsage -= memusage::IncrementalDynamicUsage(s);
    }
}

const CTxMemPool::setEntries & CTxMemPool::GetMemPoolParents(txiter entry) const
{
    assert (entry != mapTx.end());
    txlinksMap::const_iterator it = mapLinks.find(entry);
    assert(it != mapLinks.end());
    return it->second.parents;
}

const CTxMemPool::setEntries & CTxMemPool::GetMemPoolChildren(txiter entry) const
{
    assert (entry != mapTx.end());
    txlinksMap::const_iterator it = mapLinks.find(entry);
    assert(it != mapLinks.end());
    return it->second.children;
}

CFeeRate CTxMemPool::GetMinFee(size_t sizelimit) const {
    LOCK(cs);
    if (!blockSinceLastRollingFeeBump || rollingMinimumFeeRate == 0)
        return CFeeRate(rollingMinimumFeeRate);

    int64_t time = GetTime();
    if (time > lastRollingFeeUpdate + 10) {
        double halflife = ROLLING_FEE_HALFLIFE;
        if (DynamicMemoryUsage() < sizelimit / 4)
            halflife /= 4;
        else if (DynamicMemoryUsage() < sizelimit / 2)
            halflife /= 2;

        rollingMinimumFeeRate = rollingMinimumFeeRate / pow(2.0, (time - lastRollingFeeUpdate) / halflife);
        lastRollingFeeUpdate = time;

        if (rollingMinimumFeeRate < minReasonableRelayFee.GetFeePerK() / 2) {
            rollingMinimumFeeRate = 0;
            return CFeeRate(0);
        }
    }
    return std::max(CFeeRate(rollingMinimumFeeRate), minReasonableRelayFee);
}

void CTxMemPool::trackPackageRemoved(const CFeeRate& rate) {
    AssertLockHeld(cs);
    if (rate.GetFeePerK() > rollingMinimumFeeRate) {
        rollingMinimumFeeRate = rate.GetFeePerK();
        blockSinceLastRollingFeeBump = false;
    }
}

void CTxMemPool::TrimToSize(size_t sizelimit, std::vector<uint256>* pvNoSpendsRemaining) {
    LOCK(cs);

    unsigned nTxnRemoved = 0;
    CFeeRate maxFeeRateRemoved(0);
    while (!mapTx.empty() && DynamicMemoryUsage() > sizelimit) {
        indexed_transaction_set::index<descendant_score>::type::iterator it = mapTx.get<descendant_score>().begin();

        // We set the new mempool min fee to the feerate of the removed set, plus the
        // "minimum reasonable fee rate" (ie some value under which we consider txn
        // to have 0 fee). This way, we don't allow txn to enter mempool with feerate
        // equal to txn which were removed with no block in between.
        CFeeRate removed(it->GetModFeesWithDescendants(), it->GetSizeWithDescendants());
        removed += minReasonableRelayFee;
        trackPackageRemoved(removed);
        maxFeeRateRemoved = std::max(maxFeeRateRemoved, removed);

        setEntries stage;
        CalculateDescendants(mapTx.project<0>(it), stage);
        nTxnRemoved += stage.size();

        std::vector<CTransaction> txn;
        if (pvNoSpendsRemaining) {
            txn.reserve(stage.size());
            BOOST_FOREACH(txiter it, stage)
                txn.push_back(it->GetTx());
        }
        RemoveStaged(stage, false);
        if (pvNoSpendsRemaining) {
            BOOST_FOREACH(const CTransaction& tx, txn) {
                BOOST_FOREACH(const CTxIn& txin, tx.vin) {
                    if (exists(txin.prevout.hash))
                        continue;
                    auto it = mapNextTx.lower_bound(COutPoint(txin.prevout.hash, 0));
                    if (it == mapNextTx.end() || it->first->hash != txin.prevout.hash)
                        pvNoSpendsRemaining->push_back(txin.prevout.hash);
                }
            }
        }
    }

    if (maxFeeRateRemoved > CFeeRate(0))
        LogPrint("mempool", "Removed %u txn, rolling minimum fee bumped to %s\n", nTxnRemoved, maxFeeRateRemoved.ToString());
}<|MERGE_RESOLUTION|>--- conflicted
+++ resolved
@@ -367,7 +367,7 @@
 
 CTxMemPool::CTxMemPool(const CFeeRate& _minReasonableRelayFee) :
     nTransactionsUpdated(0),
-    names(*this), fCheckInputs(true)
+    names(*this)
 {
     _clear(); //lock free clear
 
@@ -765,13 +765,9 @@
             waitingOnDependants.push_back(&(*it));
         else {
             CValidationState state;
-<<<<<<< HEAD
-            assert(!fCheckInputs || CheckInputs(tx, state, mempoolDuplicate, false, SCRIPT_VERIFY_NAMES_MEMPOOL, false, NULL));
-=======
             bool fCheckResult = tx.IsCoinBase() ||
-                Consensus::CheckTxInputs(tx, state, mempoolDuplicate, nSpendHeight);
+                Consensus::CheckTxInputs(tx, state, mempoolDuplicate, nSpendHeight, SCRIPT_VERIFY_NAMES_MEMPOOL);
             assert(fCheckResult);
->>>>>>> 4ad96910
             UpdateCoins(tx, mempoolDuplicate, 1000000);
         }
     }
@@ -785,13 +781,9 @@
             stepsSinceLastRemove++;
             assert(stepsSinceLastRemove < waitingOnDependants.size());
         } else {
-<<<<<<< HEAD
-            assert(!fCheckInputs || CheckInputs(entry->GetTx(), state, mempoolDuplicate, false, SCRIPT_VERIFY_NAMES_MEMPOOL, false, NULL));
-=======
             bool fCheckResult = entry->GetTx().IsCoinBase() ||
-                Consensus::CheckTxInputs(entry->GetTx(), state, mempoolDuplicate, nSpendHeight);
+                Consensus::CheckTxInputs(entry->GetTx(), state, mempoolDuplicate, nSpendHeight, SCRIPT_VERIFY_NAMES_MEMPOOL);
             assert(fCheckResult);
->>>>>>> 4ad96910
             UpdateCoins(entry->GetTx(), mempoolDuplicate, 1000000);
             stepsSinceLastRemove = 0;
         }
@@ -807,6 +799,11 @@
     assert(totalTxSize == checkTotal);
     assert(innerUsage == cachedInnerUsage);
 
+    checkNames(pcoins);
+}
+
+void CTxMemPool::checkNames(const CCoinsViewCache *pcoins) const
+{
     names.check (*pcoins);
 }
 
