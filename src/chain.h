// Copyright (c) 2009-2010 Satoshi Nakamoto
// Copyright (c) 2009-2022 The Bitcoin Core developers
// Distributed under the MIT software license, see the accompanying
// file COPYING or http://www.opensource.org/licenses/mit-license.php.

#ifndef BITCOIN_CHAIN_H
#define BITCOIN_CHAIN_H

#include <arith_uint256.h>
#include <consensus/params.h>
#include <flatfile.h>
#include <primitives/block.h>
#include <primitives/pureheader.h>
#include <sync.h>
#include <uint256.h>
#include <util/time.h>

#include <vector>

/**
 * Maximum amount of time that a block timestamp is allowed to exceed the
 * current network-adjusted time before the block will be accepted.
 */
static constexpr int64_t MAX_FUTURE_BLOCK_TIME = 2 * 60 * 60;

/**
 * Timestamp window used as a grace period by code that compares external
 * timestamps (such as timestamps passed to RPCs, or wallet key creation times)
 * to block timestamps. This should be set at least as high as
 * MAX_FUTURE_BLOCK_TIME.
 */
static constexpr int64_t TIMESTAMP_WINDOW = MAX_FUTURE_BLOCK_TIME;

/**
 * Maximum gap between node time and block time used
 * for the "Catching up..." mode in GUI.
 *
 * Ref: https://github.com/bitcoin/bitcoin/pull/1026
 */
static constexpr int64_t MAX_BLOCK_TIME_GAP = 90 * 60;

extern RecursiveMutex cs_main;

class CBlockFileInfo
{
public:
    unsigned int nBlocks;      //!< number of blocks stored in file
    unsigned int nSize;        //!< number of used bytes of block file
    unsigned int nUndoSize;    //!< number of used bytes in the undo file
    unsigned int nHeightFirst; //!< lowest height of block in file
    unsigned int nHeightLast;  //!< highest height of block in file
    uint64_t nTimeFirst;       //!< earliest time of block in file
    uint64_t nTimeLast;        //!< latest time of block in file

    SERIALIZE_METHODS(CBlockFileInfo, obj)
    {
        READWRITE(VARINT(obj.nBlocks));
        READWRITE(VARINT(obj.nSize));
        READWRITE(VARINT(obj.nUndoSize));
        READWRITE(VARINT(obj.nHeightFirst));
        READWRITE(VARINT(obj.nHeightLast));
        READWRITE(VARINT(obj.nTimeFirst));
        READWRITE(VARINT(obj.nTimeLast));
    }

    void SetNull()
    {
        nBlocks = 0;
        nSize = 0;
        nUndoSize = 0;
        nHeightFirst = 0;
        nHeightLast = 0;
        nTimeFirst = 0;
        nTimeLast = 0;
    }

    CBlockFileInfo()
    {
        SetNull();
    }

    std::string ToString() const;

    /** update statistics (does not update nSize) */
    void AddBlock(unsigned int nHeightIn, uint64_t nTimeIn)
    {
        if (nBlocks == 0 || nHeightFirst > nHeightIn)
            nHeightFirst = nHeightIn;
        if (nBlocks == 0 || nTimeFirst > nTimeIn)
            nTimeFirst = nTimeIn;
        nBlocks++;
        if (nHeightIn > nHeightLast)
            nHeightLast = nHeightIn;
        if (nTimeIn > nTimeLast)
            nTimeLast = nTimeIn;
    }
};

enum BlockStatus : uint32_t {
    //! Unused.
    BLOCK_VALID_UNKNOWN      =    0,

    //! Reserved (was BLOCK_VALID_HEADER).
    BLOCK_VALID_RESERVED     =    1,

    //! All parent headers found, difficulty matches, timestamp >= median previous, checkpoint. Implies all parents
    //! are also at least TREE.
    BLOCK_VALID_TREE         =    2,

    /**
     * Only first tx is coinbase, 2 <= coinbase input script length <= 100, transactions valid, no duplicate txids,
     * sigops, size, merkle root. Implies all parents are at least TREE but not necessarily TRANSACTIONS. When all
     * parent blocks also have TRANSACTIONS, CBlockIndex::nChainTx will be set.
     */
    BLOCK_VALID_TRANSACTIONS =    3,

    //! Outputs do not overspend inputs, no double spends, coinbase output ok, no immature coinbase spends, BIP30.
    //! Implies all parents are also at least CHAIN.
    BLOCK_VALID_CHAIN        =    4,

    //! Scripts & signatures ok. Implies all parents are also at least SCRIPTS.
    BLOCK_VALID_SCRIPTS      =    5,

    //! All validity bits.
    BLOCK_VALID_MASK         =   BLOCK_VALID_RESERVED | BLOCK_VALID_TREE | BLOCK_VALID_TRANSACTIONS |
                                 BLOCK_VALID_CHAIN | BLOCK_VALID_SCRIPTS,

    BLOCK_HAVE_DATA          =    8, //!< full block available in blk*.dat
    BLOCK_HAVE_UNDO          =   16, //!< undo data available in rev*.dat
    BLOCK_HAVE_MASK          =   BLOCK_HAVE_DATA | BLOCK_HAVE_UNDO,

    BLOCK_FAILED_VALID       =   32, //!< stage after last reached validness failed
    BLOCK_FAILED_CHILD       =   64, //!< descends from failed block
    BLOCK_FAILED_MASK        =   BLOCK_FAILED_VALID | BLOCK_FAILED_CHILD,

    BLOCK_OPT_WITNESS        =   128, //!< block data in blk*.dat was received with a witness-enforcing client

    /**
     * If set, this indicates that the block index entry is assumed-valid.
     * Certain diagnostics will be skipped in e.g. CheckBlockIndex().
     * It almost certainly means that the block's full validation is pending
     * on a background chainstate. See `doc/design/assumeutxo.md`.
     */
    BLOCK_ASSUMED_VALID      =   256,
};

/** The block chain is a tree shaped structure starting with the
 * genesis block at the root, with each block potentially having multiple
 * candidates to be the next block. A blockindex may have multiple pprev pointing
 * to it, but at most one of them can be part of the currently active branch.
 */
class CBlockIndex
{
public:
    //! pointer to the hash of the block, if any. Memory is owned by this CBlockIndex
    const uint256* phashBlock{nullptr};

    //! pointer to the index of the predecessor of this block
    CBlockIndex* pprev{nullptr};

    //! pointer to the index of some further predecessor of this block
    CBlockIndex* pskip{nullptr};

    //! height of the entry in the chain. The genesis block has height 0
    int nHeight{0};

    //! Which # file this block is stored in (blk?????.dat)
    int nFile GUARDED_BY(::cs_main){0};

    //! Byte offset within blk?????.dat where this block's data is stored
    unsigned int nDataPos GUARDED_BY(::cs_main){0};

    //! Byte offset within rev?????.dat where this block's undo data is stored
    unsigned int nUndoPos GUARDED_BY(::cs_main){0};

    //! (memory only) Total amount of work (expected number of hashes) in the chain up to and including this block
    arith_uint256 nChainWork{};

    //! Number of transactions in this block.
    //! Note: in a potential headers-first mode, this number cannot be relied upon
    //! Note: this value is faked during UTXO snapshot load to ensure that
    //! LoadBlockIndex() will load index entries for blocks that we lack data for.
    //! @sa ActivateSnapshot
    unsigned int nTx{0};

    //! (memory only) Number of transactions in the chain up to and including this block.
    //! This value will be non-zero only if and only if transactions for this block and all its parents are available.
    //! Change to 64-bit type before 2024 (assuming worst case of 60 byte transactions).
    //!
    //! Note: this value is faked during use of a UTXO snapshot because we don't
    //! have the underlying block data available during snapshot load.
    //! @sa AssumeutxoData
    //! @sa ActivateSnapshot
    unsigned int nChainTx{0};

    //! Verification status of this block. See enum BlockStatus
    //!
    //! Note: this value is modified to show BLOCK_OPT_WITNESS during UTXO snapshot
    //! load to avoid the block index being spuriously rewound.
    //! @sa NeedsRedownload
    //! @sa ActivateSnapshot
    uint32_t nStatus GUARDED_BY(::cs_main){0};

    //! block header
    int32_t nVersion{0};
    uint256 hashMerkleRoot{};
    uint32_t nTime{0};
    uint32_t nBits{0};
    uint32_t nNonce{0};

    //! (memory only) Sequential id assigned to distinguish order in which blocks are received.
    int32_t nSequenceId{0};

    //! (memory only) Maximum nTime in the chain up to and including this block.
    unsigned int nTimeMax{0};

<<<<<<< HEAD
    CBlockIndex()
    {
    }

    explicit CBlockIndex(const CPureBlockHeader& block)
=======
    explicit CBlockIndex(const CBlockHeader& block)
>>>>>>> e9262ea3
        : nVersion{block.nVersion},
          hashMerkleRoot{block.hashMerkleRoot},
          nTime{block.nTime},
          nBits{block.nBits},
          nNonce{block.nNonce}
    {
    }

    FlatFilePos GetBlockPos() const EXCLUSIVE_LOCKS_REQUIRED(::cs_main)
    {
        AssertLockHeld(::cs_main);
        FlatFilePos ret;
        if (nStatus & BLOCK_HAVE_DATA) {
            ret.nFile = nFile;
            ret.nPos = nDataPos;
        }
        return ret;
    }

    FlatFilePos GetUndoPos() const EXCLUSIVE_LOCKS_REQUIRED(::cs_main)
    {
        AssertLockHeld(::cs_main);
        FlatFilePos ret;
        if (nStatus & BLOCK_HAVE_UNDO) {
            ret.nFile = nFile;
            ret.nPos = nUndoPos;
        }
        return ret;
    }

    CPureBlockHeader GetPureHeader() const
    {
        CPureBlockHeader block;
        block.nVersion = nVersion;
        if (pprev)
            block.hashPrevBlock = pprev->GetBlockHash();
        block.hashMerkleRoot = hashMerkleRoot;
        block.nTime = nTime;
        block.nBits = nBits;
        block.nNonce = nNonce;
        return block;
    }

    CBlockHeader GetBlockHeader(const Consensus::Params& consensusParams) const;

    uint256 GetBlockHash() const
    {
        assert(phashBlock != nullptr);
        return *phashBlock;
    }

    /**
     * Check whether this block's and all previous blocks' transactions have been
     * downloaded (and stored to disk) at some point.
     *
     * Does not imply the transactions are consensus-valid (ConnectTip might fail)
     * Does not imply the transactions are still stored on disk. (IsBlockPruned might return true)
     */
    bool HaveTxsDownloaded() const { return nChainTx != 0; }

    NodeSeconds Time() const
    {
        return NodeSeconds{std::chrono::seconds{nTime}};
    }

    int64_t GetBlockTime() const
    {
        return (int64_t)nTime;
    }

    int64_t GetBlockTimeMax() const
    {
        return (int64_t)nTimeMax;
    }

    static constexpr int nMedianTimeSpan = 11;

    int64_t GetMedianTimePast() const
    {
        int64_t pmedian[nMedianTimeSpan];
        int64_t* pbegin = &pmedian[nMedianTimeSpan];
        int64_t* pend = &pmedian[nMedianTimeSpan];

        const CBlockIndex* pindex = this;
        for (int i = 0; i < nMedianTimeSpan && pindex; i++, pindex = pindex->pprev)
            *(--pbegin) = pindex->GetBlockTime();

        std::sort(pbegin, pend);
        return pbegin[(pend - pbegin) / 2];
    }

    std::string ToString() const;

    //! Check whether this block index entry is valid up to the passed validity level.
    bool IsValid(enum BlockStatus nUpTo = BLOCK_VALID_TRANSACTIONS) const
        EXCLUSIVE_LOCKS_REQUIRED(::cs_main)
    {
        AssertLockHeld(::cs_main);
        assert(!(nUpTo & ~BLOCK_VALID_MASK)); // Only validity flags allowed.
        if (nStatus & BLOCK_FAILED_MASK)
            return false;
        return ((nStatus & BLOCK_VALID_MASK) >= nUpTo);
    }

    //! @returns true if the block is assumed-valid; this means it is queued to be
    //!   validated by a background chainstate.
    bool IsAssumedValid() const EXCLUSIVE_LOCKS_REQUIRED(::cs_main)
    {
        AssertLockHeld(::cs_main);
        return nStatus & BLOCK_ASSUMED_VALID;
    }

    //! Raise the validity level of this block index entry.
    //! Returns true if the validity was changed.
    bool RaiseValidity(enum BlockStatus nUpTo) EXCLUSIVE_LOCKS_REQUIRED(::cs_main)
    {
        AssertLockHeld(::cs_main);
        assert(!(nUpTo & ~BLOCK_VALID_MASK)); // Only validity flags allowed.
        if (nStatus & BLOCK_FAILED_MASK) return false;

        if ((nStatus & BLOCK_VALID_MASK) < nUpTo) {
            // If this block had been marked assumed-valid and we're raising
            // its validity to a certain point, there is no longer an assumption.
            if (nStatus & BLOCK_ASSUMED_VALID && nUpTo >= BLOCK_VALID_SCRIPTS) {
                nStatus &= ~BLOCK_ASSUMED_VALID;
            }

            nStatus = (nStatus & ~BLOCK_VALID_MASK) | nUpTo;
            return true;
        }
        return false;
    }

    //! Build the skiplist pointer for this entry.
    void BuildSkip();

    //! Efficiently find an ancestor of this block.
    CBlockIndex* GetAncestor(int height);
    const CBlockIndex* GetAncestor(int height) const;

<<<<<<< HEAD
    /* Analyse the block version.  */
    inline int GetBaseVersion() const
    {
        return CPureBlockHeader::GetBaseVersion(nVersion);
    }

=======
    CBlockIndex() = default;
    ~CBlockIndex() = default;

protected:
    //! CBlockIndex should not allow public copy construction because equality
    //! comparison via pointer is very common throughout the codebase, making
    //! use of copy a footgun. Also, use of copies do not have the benefit
    //! of simplifying lifetime considerations due to attributes like pprev and
    //! pskip, which are at risk of becoming dangling pointers in a copied
    //! instance.
    //!
    //! We declare these protected instead of simply deleting them so that
    //! CDiskBlockIndex can reuse copy construction.
    CBlockIndex(const CBlockIndex&) = default;
    CBlockIndex& operator=(const CBlockIndex&) = delete;
    CBlockIndex(CBlockIndex&&) = delete;
    CBlockIndex& operator=(CBlockIndex&&) = delete;
>>>>>>> e9262ea3
};

arith_uint256 GetBlockProof(const CBlockIndex& block);
/** Return the time it would take to redo the work difference between from and to, assuming the current hashrate corresponds to the difficulty at tip, in seconds. */
int64_t GetBlockProofEquivalentTime(const CBlockIndex& to, const CBlockIndex& from, const CBlockIndex& tip, const Consensus::Params&);
/** Find the forking point between two chain tips. */
const CBlockIndex* LastCommonAncestor(const CBlockIndex* pa, const CBlockIndex* pb);


/** Used to marshal pointers into hashes for db storage. */
class CDiskBlockIndex : public CBlockIndex
{
public:
    uint256 hashPrev;

    CDiskBlockIndex()
    {
        hashPrev = uint256();
    }

    explicit CDiskBlockIndex(const CBlockIndex* pindex) : CBlockIndex(*pindex)
    {
        hashPrev = (pprev ? pprev->GetBlockHash() : uint256());
    }

    SERIALIZE_METHODS(CDiskBlockIndex, obj)
    {
        LOCK(::cs_main);
        int _nVersion = s.GetVersion();
        if (!(s.GetType() & SER_GETHASH)) READWRITE(VARINT_MODE(_nVersion, VarIntMode::NONNEGATIVE_SIGNED));

        READWRITE(VARINT_MODE(obj.nHeight, VarIntMode::NONNEGATIVE_SIGNED));
        READWRITE(VARINT(obj.nStatus));
        READWRITE(VARINT(obj.nTx));
        if (obj.nStatus & (BLOCK_HAVE_DATA | BLOCK_HAVE_UNDO)) READWRITE(VARINT_MODE(obj.nFile, VarIntMode::NONNEGATIVE_SIGNED));
        if (obj.nStatus & BLOCK_HAVE_DATA) READWRITE(VARINT(obj.nDataPos));
        if (obj.nStatus & BLOCK_HAVE_UNDO) READWRITE(VARINT(obj.nUndoPos));

        // block header
        READWRITE(obj.nVersion);
        READWRITE(obj.hashPrev);
        READWRITE(obj.hashMerkleRoot);
        READWRITE(obj.nTime);
        READWRITE(obj.nBits);
        READWRITE(obj.nNonce);
    }

    uint256 ConstructBlockHash() const
    {
        CPureBlockHeader block;
        block.nVersion = nVersion;
        block.hashPrevBlock = hashPrev;
        block.hashMerkleRoot = hashMerkleRoot;
        block.nTime = nTime;
        block.nBits = nBits;
        block.nNonce = nNonce;
        return block.GetHash();
    }

    uint256 GetBlockHash() = delete;
    std::string ToString() = delete;
};

/** An in-memory indexed chain of blocks. */
class CChain
{
private:
    std::vector<CBlockIndex*> vChain;

public:
    CChain() = default;
    CChain(const CChain&) = delete;
    CChain& operator=(const CChain&) = delete;

    /** Returns the index entry for the genesis block of this chain, or nullptr if none. */
    CBlockIndex* Genesis() const
    {
        return vChain.size() > 0 ? vChain[0] : nullptr;
    }

    /** Returns the index entry for the tip of this chain, or nullptr if none. */
    CBlockIndex* Tip() const
    {
        return vChain.size() > 0 ? vChain[vChain.size() - 1] : nullptr;
    }

    /** Returns the index entry at a particular height in this chain, or nullptr if no such height exists. */
    CBlockIndex* operator[](int nHeight) const
    {
        if (nHeight < 0 || nHeight >= (int)vChain.size())
            return nullptr;
        return vChain[nHeight];
    }

    /** Efficiently check whether a block is present in this chain. */
    bool Contains(const CBlockIndex* pindex) const
    {
        return (*this)[pindex->nHeight] == pindex;
    }

    /** Find the successor of a block in this chain, or nullptr if the given index is not found or is the tip. */
    CBlockIndex* Next(const CBlockIndex* pindex) const
    {
        if (Contains(pindex))
            return (*this)[pindex->nHeight + 1];
        else
            return nullptr;
    }

    /** Return the maximal height in the chain. Is equal to chain.Tip() ? chain.Tip()->nHeight : -1. */
    int Height() const
    {
        return int(vChain.size()) - 1;
    }

    /** Set/initialize a chain with a given tip. */
    void SetTip(CBlockIndex& block);

    /** Return a CBlockLocator that refers to the tip in of this chain. */
    CBlockLocator GetLocator() const;

    /** Find the last common block between this chain and a block index entry. */
    const CBlockIndex* FindFork(const CBlockIndex* pindex) const;

    /** Find the earliest block with timestamp equal or greater than the given time and height equal or greater than the given height. */
    CBlockIndex* FindEarliestAtLeast(int64_t nTime, int height) const;
};

/** Get a locator for a block index entry. */
CBlockLocator GetLocator(const CBlockIndex* index);

/** Construct a list of hash entries to put in a locator.  */
std::vector<uint256> LocatorEntries(const CBlockIndex* index);

#endif // BITCOIN_CHAIN_H<|MERGE_RESOLUTION|>--- conflicted
+++ resolved
@@ -214,15 +214,7 @@
     //! (memory only) Maximum nTime in the chain up to and including this block.
     unsigned int nTimeMax{0};
 
-<<<<<<< HEAD
-    CBlockIndex()
-    {
-    }
-
     explicit CBlockIndex(const CPureBlockHeader& block)
-=======
-    explicit CBlockIndex(const CBlockHeader& block)
->>>>>>> e9262ea3
         : nVersion{block.nVersion},
           hashMerkleRoot{block.hashMerkleRoot},
           nTime{block.nTime},
@@ -363,14 +355,12 @@
     CBlockIndex* GetAncestor(int height);
     const CBlockIndex* GetAncestor(int height) const;
 
-<<<<<<< HEAD
     /* Analyse the block version.  */
     inline int GetBaseVersion() const
     {
         return CPureBlockHeader::GetBaseVersion(nVersion);
     }
 
-=======
     CBlockIndex() = default;
     ~CBlockIndex() = default;
 
@@ -388,7 +378,6 @@
     CBlockIndex& operator=(const CBlockIndex&) = delete;
     CBlockIndex(CBlockIndex&&) = delete;
     CBlockIndex& operator=(CBlockIndex&&) = delete;
->>>>>>> e9262ea3
 };
 
 arith_uint256 GetBlockProof(const CBlockIndex& block);
