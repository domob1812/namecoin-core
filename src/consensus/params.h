// Copyright (c) 2009-2010 Satoshi Nakamoto
// Copyright (c) 2009-2022 The Bitcoin Core developers
// Distributed under the MIT software license, see the accompanying
// file COPYING or http://www.opensource.org/licenses/mit-license.php.

#ifndef BITCOIN_CONSENSUS_PARAMS_H
#define BITCOIN_CONSENSUS_PARAMS_H

#include <script/verify_flags.h>
#include <uint256.h>

#include <array>
#include <chrono>
#include <limits>
#include <map>
#include <vector>

namespace Consensus {

/**
 * A buried deployment is one where the height of the activation has been hardcoded into
 * the client implementation long after the consensus change has activated. See BIP 90.
 */
enum BuriedDeployment : int16_t {
    // buried deployments get negative values to avoid overlap with DeploymentPos
    DEPLOYMENT_HEIGHTINCB = std::numeric_limits<int16_t>::min(),
    DEPLOYMENT_P2SH,
    DEPLOYMENT_CLTV,
    DEPLOYMENT_DERSIG,
    DEPLOYMENT_CSV,
    DEPLOYMENT_SEGWIT,
};
constexpr bool ValidDeployment(BuriedDeployment dep) { return dep <= DEPLOYMENT_SEGWIT; }

enum DeploymentPos : uint16_t {
    DEPLOYMENT_TESTDUMMY,
    DEPLOYMENT_TAPROOT, // Deployment of Schnorr/Taproot (BIPs 340-342)
    // NOTE: Also add new deployments to VersionBitsDeploymentInfo in deploymentinfo.cpp
    MAX_VERSION_BITS_DEPLOYMENTS
};
constexpr bool ValidDeployment(DeploymentPos dep) { return dep < MAX_VERSION_BITS_DEPLOYMENTS; }

/**
 * Struct for each individual consensus rule change using BIP9.
 */
struct BIP9Deployment {
    /** Bit position to select the particular bit in nVersion. */
    int bit{28};
    /** Start MedianTime for version bits miner confirmation. Can be a date in the past */
    int64_t nStartTime{NEVER_ACTIVE};
    /** Timeout/expiry MedianTime for the deployment attempt. */
    int64_t nTimeout{NEVER_ACTIVE};
    /** If lock in occurs, delay activation until at least this block
     *  height.  Note that activation will only occur on a retarget
     *  boundary.
     */
    int min_activation_height{0};
    /** Period of blocks to check signalling in (usually retarget period, ie params.DifficultyAdjustmentInterval()) */
    uint32_t period{2016};
    /**
     * Minimum blocks including miner confirmation of the total of 2016 blocks in a retargeting period,
     * which is also used for BIP9 deployments.
     * Examples: 1916 for 95%, 1512 for testchains.
     */
    uint32_t threshold{1916};

    /** Constant for nTimeout very far in the future. */
    static constexpr int64_t NO_TIMEOUT = std::numeric_limits<int64_t>::max();

    /** Special value for nStartTime indicating that the deployment is always active.
     *  This is useful for testing, as it means tests don't need to deal with the activation
     *  process (which takes at least 3 BIP9 intervals). Only tests that specifically test the
     *  behaviour during activation cannot use this. */
    static constexpr int64_t ALWAYS_ACTIVE = -1;

    /** Special value for nStartTime indicating that the deployment is never active.
     *  This is useful for integrating the code changes for a new feature
     *  prior to deploying it on some or all networks. */
    static constexpr int64_t NEVER_ACTIVE = -2;
};

/**
 * Parameters that influence chain consensus.
 */
struct Params {
    uint256 hashGenesisBlock;
    int nSubsidyHalvingInterval;
    /**
     * Hashes of blocks that
     * - are known to be consensus valid, and
     * - buried in the chain, and
     * - fail if the default script verify flags are applied.
     */
<<<<<<< HEAD
    std::map<uint256, uint32_t> script_flag_exceptions;
    /** Block height at with BIP16 becomes active */
    int BIP16Height;
=======
    std::map<uint256, script_verify_flags> script_flag_exceptions;
>>>>>>> d2987102
    /** Block height and hash at which BIP34 becomes active */
    int BIP34Height;
    uint256 BIP34Hash;
    /** Block height at which BIP65 becomes active */
    int BIP65Height;
    /** Block height at which BIP66 becomes active */
    int BIP66Height;
    /** Block height at which CSV (BIP68, BIP112 and BIP113) becomes active */
    int CSVHeight;
    /** Block height at which Segwit (BIP141, BIP143 and BIP147) becomes active.
     * Note that segwit v0 script rules are enforced on all blocks except the
     * BIP 16 exception blocks. */
    int SegwitHeight;
    /** Don't warn about unknown BIP 9 activations below this height.
     * This prevents us from warning about the CSV and segwit activations. */
    int MinBIP9WarningHeight;
    std::array<BIP9Deployment,MAX_VERSION_BITS_DEPLOYMENTS> vDeployments;
    /** Proof of work parameters */
    uint256 powLimit;
    bool fPowAllowMinDifficultyBlocks;
    /**
      * Enforce BIP94 timewarp attack mitigation. On testnet4 this also enforces
      * the block storm mitigation.
      */
    bool enforce_BIP94;
    bool fPowNoRetargeting;
    int64_t nPowTargetSpacing;
    int64_t nPowTargetTimespan;
    std::chrono::seconds PowTargetSpacing() const
    {
        return std::chrono::seconds{nPowTargetSpacing};
    }
    int64_t DifficultyAdjustmentInterval() const { return nPowTargetTimespan / nPowTargetSpacing; }
    /** The best chain should have at least this much work */
    uint256 nMinimumChainWork;
    /** By default assume that the signatures in ancestors of this block are valid */
    uint256 defaultAssumeValid;

    /**
     * If true, witness commitments contain a payload equal to a Bitcoin Script solution
     * to the signet challenge. See BIP325.
     */
    bool signet_blocks{false};
    std::vector<uint8_t> signet_challenge;

    int DeploymentHeight(BuriedDeployment dep) const
    {
        switch (dep) {
        case DEPLOYMENT_P2SH:
            return BIP16Height;
        case DEPLOYMENT_HEIGHTINCB:
            return BIP34Height;
        case DEPLOYMENT_CLTV:
            return BIP65Height;
        case DEPLOYMENT_DERSIG:
            return BIP66Height;
        case DEPLOYMENT_CSV:
            return CSVHeight;
        case DEPLOYMENT_SEGWIT:
            return SegwitHeight;
        } // no default case, so the compiler can warn about missing cases
        return std::numeric_limits<int>::max();
    }

    /** Auxpow parameters */
    int32_t nAuxpowChainId;
    int nAuxpowStartHeight;
    bool fStrictChainId;
    int nLegacyBlocksBefore; // -1 for "always allow"

    /**
     * Check whether or not to allow legacy blocks at the given height.
     * @param nHeight Height of the block to check.
     * @return True if it is allowed to have a legacy version.
     */
    bool AllowLegacyBlocks(unsigned nHeight) const
    {
        if (nLegacyBlocksBefore < 0)
            return true;
        return static_cast<int> (nHeight) < nLegacyBlocksBefore;
    }

};

} // namespace Consensus

#endif // BITCOIN_CONSENSUS_PARAMS_H<|MERGE_RESOLUTION|>--- conflicted
+++ resolved
@@ -91,13 +91,9 @@
      * - buried in the chain, and
      * - fail if the default script verify flags are applied.
      */
-<<<<<<< HEAD
-    std::map<uint256, uint32_t> script_flag_exceptions;
+    std::map<uint256, script_verify_flags> script_flag_exceptions;
     /** Block height at with BIP16 becomes active */
     int BIP16Height;
-=======
-    std::map<uint256, script_verify_flags> script_flag_exceptions;
->>>>>>> d2987102
     /** Block height and hash at which BIP34 becomes active */
     int BIP34Height;
     uint256 BIP34Hash;
