// Copyright (c) 2009-2010 Satoshi Nakamoto
// Copyright (c) 2009-2016 The Bitcoin Core developers
// Distributed under the MIT software license, see the accompanying
// file COPYING or http://www.opensource.org/licenses/mit-license.php.

#if defined(HAVE_CONFIG_H)
#include "config/bitcoin-config.h"
#endif

#include "chainparamsbase.h"
#include "clientversion.h"
#include "rpc/client.h"
#include "rpc/protocol.h"
#include "util.h"
#include "utilstrencodings.h"

#include <boost/filesystem/operations.hpp>
#include <stdio.h>

#include <event2/buffer.h>
#include <event2/keyvalq_struct.h>
#include "support/events.h"

#include <univalue.h>

static const char DEFAULT_RPCCONNECT[] = "127.0.0.1";
static const int DEFAULT_HTTP_CLIENT_TIMEOUT=900;
static const bool DEFAULT_NAMED=false;
static const int CONTINUE_EXECUTION=-1;

std::string HelpMessageCli()
{
    std::string strUsage;
    strUsage += HelpMessageGroup(_("Options:"));
    strUsage += HelpMessageOpt("-?", _("This help message"));
    strUsage += HelpMessageOpt("-conf=<file>", strprintf(_("Specify configuration file (default: %s)"), BITCOIN_CONF_FILENAME));
    strUsage += HelpMessageOpt("-datadir=<dir>", _("Specify data directory"));
    AppendParamsHelpMessages(strUsage);
    strUsage += HelpMessageOpt("-named", strprintf(_("Pass named instead of positional arguments (default: %s)"), DEFAULT_NAMED));
    strUsage += HelpMessageOpt("-rpcconnect=<ip>", strprintf(_("Send commands to node running on <ip> (default: %s)"), DEFAULT_RPCCONNECT));
    strUsage += HelpMessageOpt("-rpcport=<port>", strprintf(_("Connect to JSON-RPC on <port> (default: %u or testnet: %u)"), BaseParams(CBaseChainParams::MAIN).RPCPort(), BaseParams(CBaseChainParams::TESTNET).RPCPort()));
    strUsage += HelpMessageOpt("-rpcwait", _("Wait for RPC server to start"));
    strUsage += HelpMessageOpt("-rpcuser=<user>", _("Username for JSON-RPC connections"));
    strUsage += HelpMessageOpt("-rpcpassword=<pw>", _("Password for JSON-RPC connections"));
    strUsage += HelpMessageOpt("-rpcclienttimeout=<n>", strprintf(_("Timeout during HTTP requests (default: %d)"), DEFAULT_HTTP_CLIENT_TIMEOUT));
    strUsage += HelpMessageOpt("-stdin", _("Read extra arguments from standard input, one per line until EOF/Ctrl-D (recommended for sensitive information such as passphrases)"));

    return strUsage;
}

//////////////////////////////////////////////////////////////////////////////
//
// Start
//

//
// Exception thrown on connection error.  This error is used to determine
// when to wait if -rpcwait is given.
//
class CConnectionFailed : public std::runtime_error
{
public:

    explicit inline CConnectionFailed(const std::string& msg) :
        std::runtime_error(msg)
    {}

};

//
// This function returns either one of EXIT_ codes when it's expected to stop the process or
// CONTINUE_EXECUTION when it's expected to continue further.
//
static int AppInitRPC(int argc, char* argv[])
{
    //
    // Parameters
    //
    ParseParameters(argc, argv);
    if (argc<2 || IsArgSet("-?") || IsArgSet("-h") || IsArgSet("-help") || IsArgSet("-version")) {
        std::string strUsage = strprintf(_("%s RPC client version"), _(PACKAGE_NAME)) + " " + FormatFullVersion() + "\n";
        if (!IsArgSet("-version")) {
            strUsage += "\n" + _("Usage:") + "\n" +
<<<<<<< HEAD
                  "  namecoin-cli [options] <command> [params]  " + strprintf(_("Send command to %s"), _(PACKAGE_NAME)) + "\n" +
                  "  namecoin-cli [options] help                " + _("List commands") + "\n" +
                  "  namecoin-cli [options] help <command>      " + _("Get help for a command") + "\n";
=======
                  "  bitcoin-cli [options] <command> [params]  " + strprintf(_("Send command to %s"), _(PACKAGE_NAME)) + "\n" +
                  "  bitcoin-cli [options] -named <command> [name=value] ... " + strprintf(_("Send command to %s (with named arguments)"), _(PACKAGE_NAME)) + "\n" +
                  "  bitcoin-cli [options] help                " + _("List commands") + "\n" +
                  "  bitcoin-cli [options] help <command>      " + _("Get help for a command") + "\n";
>>>>>>> 81c528a7

            strUsage += "\n" + HelpMessageCli();
        }

        fprintf(stdout, "%s", strUsage.c_str());
        if (argc < 2) {
            fprintf(stderr, "Error: too few parameters\n");
            return EXIT_FAILURE;
        }
        return EXIT_SUCCESS;
    }
    if (!boost::filesystem::is_directory(GetDataDir(false))) {
        fprintf(stderr, "Error: Specified data directory \"%s\" does not exist.\n", GetArg("-datadir", "").c_str());
        return EXIT_FAILURE;
    }
    try {
        ReadConfigFile(GetArg("-conf", BITCOIN_CONF_FILENAME));
    } catch (const std::exception& e) {
        fprintf(stderr,"Error reading configuration file: %s\n", e.what());
        return EXIT_FAILURE;
    }
    // Check for -testnet or -regtest parameter (BaseParams() calls are only valid after this clause)
    try {
        SelectBaseParams(ChainNameFromCommandLine());
    } catch (const std::exception& e) {
        fprintf(stderr, "Error: %s\n", e.what());
        return EXIT_FAILURE;
    }
    if (GetBoolArg("-rpcssl", false))
    {
        fprintf(stderr, "Error: SSL mode for RPC (-rpcssl) is no longer supported.\n");
        return EXIT_FAILURE;
    }
    return CONTINUE_EXECUTION;
}


/** Reply structure for request_done to fill in */
struct HTTPReply
{
    HTTPReply(): status(0), error(-1) {}

    int status;
    int error;
    std::string body;
};

const char *http_errorstring(int code)
{
    switch(code) {
#if LIBEVENT_VERSION_NUMBER >= 0x02010300
    case EVREQ_HTTP_TIMEOUT:
        return "timeout reached";
    case EVREQ_HTTP_EOF:
        return "EOF reached";
    case EVREQ_HTTP_INVALID_HEADER:
        return "error while reading header, or invalid header";
    case EVREQ_HTTP_BUFFER_ERROR:
        return "error encountered while reading or writing";
    case EVREQ_HTTP_REQUEST_CANCEL:
        return "request was canceled";
    case EVREQ_HTTP_DATA_TOO_LONG:
        return "response body is larger than allowed";
#endif
    default:
        return "unknown";
    }
}

static void http_request_done(struct evhttp_request *req, void *ctx)
{
    HTTPReply *reply = static_cast<HTTPReply*>(ctx);

    if (req == NULL) {
        /* If req is NULL, it means an error occurred while connecting: the
         * error code will have been passed to http_error_cb.
         */
        reply->status = 0;
        return;
    }

    reply->status = evhttp_request_get_response_code(req);

    struct evbuffer *buf = evhttp_request_get_input_buffer(req);
    if (buf)
    {
        size_t size = evbuffer_get_length(buf);
        const char *data = (const char*)evbuffer_pullup(buf, size);
        if (data)
            reply->body = std::string(data, size);
        evbuffer_drain(buf, size);
    }
}

#if LIBEVENT_VERSION_NUMBER >= 0x02010300
static void http_error_cb(enum evhttp_request_error err, void *ctx)
{
    HTTPReply *reply = static_cast<HTTPReply*>(ctx);
    reply->error = err;
}
#endif

UniValue CallRPC(const std::string& strMethod, const UniValue& params)
{
    std::string host = GetArg("-rpcconnect", DEFAULT_RPCCONNECT);
    int port = GetArg("-rpcport", BaseParams().RPCPort());

    // Obtain event base
    raii_event_base base = obtain_event_base();

    // Synchronously look up hostname
    raii_evhttp_connection evcon = obtain_evhttp_connection_base(base.get(), host, port);
    evhttp_connection_set_timeout(evcon.get(), GetArg("-rpcclienttimeout", DEFAULT_HTTP_CLIENT_TIMEOUT));

    HTTPReply response;
    raii_evhttp_request req = obtain_evhttp_request(http_request_done, (void*)&response);
    if (req == NULL)
        throw std::runtime_error("create http request failed");
#if LIBEVENT_VERSION_NUMBER >= 0x02010300
    evhttp_request_set_error_cb(req.get(), http_error_cb);
#endif

    // Get credentials
    std::string strRPCUserColonPass;
    if (GetArg("-rpcpassword", "") == "") {
        // Try fall back to cookie-based authentication if no password is provided
        if (!GetAuthCookie(&strRPCUserColonPass)) {
            throw std::runtime_error(strprintf(
                _("Could not locate RPC credentials. No authentication cookie could be found, and no rpcpassword is set in the configuration file (%s)"),
                    GetConfigFile(GetArg("-conf", BITCOIN_CONF_FILENAME)).string().c_str()));

        }
    } else {
        strRPCUserColonPass = GetArg("-rpcuser", "") + ":" + GetArg("-rpcpassword", "");
    }

    struct evkeyvalq* output_headers = evhttp_request_get_output_headers(req.get());
    assert(output_headers);
    evhttp_add_header(output_headers, "Host", host.c_str());
    evhttp_add_header(output_headers, "Connection", "close");
    evhttp_add_header(output_headers, "Authorization", (std::string("Basic ") + EncodeBase64(strRPCUserColonPass)).c_str());

    // Attach request data
    std::string strRequest = JSONRPCRequestObj(strMethod, params, 1).write() + "\n";
    struct evbuffer* output_buffer = evhttp_request_get_output_buffer(req.get());
    assert(output_buffer);
    evbuffer_add(output_buffer, strRequest.data(), strRequest.size());

    int r = evhttp_make_request(evcon.get(), req.get(), EVHTTP_REQ_POST, "/");
    req.release(); // ownership moved to evcon in above call
    if (r != 0) {
        throw CConnectionFailed("send http request failed");
    }

    event_base_dispatch(base.get());

    if (response.status == 0)
        throw CConnectionFailed(strprintf("couldn't connect to server: %s (code %d)\n(make sure server is running and you are connecting to the correct RPC port)", http_errorstring(response.error), response.error));
    else if (response.status == HTTP_UNAUTHORIZED)
        throw std::runtime_error("incorrect rpcuser or rpcpassword (authorization failed)");
    else if (response.status >= 400 && response.status != HTTP_BAD_REQUEST && response.status != HTTP_NOT_FOUND && response.status != HTTP_INTERNAL_SERVER_ERROR)
        throw std::runtime_error(strprintf("server returned HTTP error %d", response.status));
    else if (response.body.empty())
        throw std::runtime_error("no response from server");

    // Parse reply
    UniValue valReply(UniValue::VSTR);
    if (!valReply.read(response.body))
        throw std::runtime_error("couldn't parse reply from server");
    const UniValue& reply = valReply.get_obj();
    if (reply.empty())
        throw std::runtime_error("expected reply to have result, error and id properties");

    return reply;
}

int CommandLineRPC(int argc, char *argv[])
{
    std::string strPrint;
    int nRet = 0;
    try {
        // Skip switches
        while (argc > 1 && IsSwitchChar(argv[1][0])) {
            argc--;
            argv++;
        }
        std::vector<std::string> args = std::vector<std::string>(&argv[1], &argv[argc]);
        if (GetBoolArg("-stdin", false)) {
            // Read one arg per line from stdin and append
            std::string line;
            while (std::getline(std::cin,line))
                args.push_back(line);
        }
        if (args.size() < 1)
            throw std::runtime_error("too few parameters (need at least command)");
        std::string strMethod = args[0];
        args.erase(args.begin()); // Remove trailing method name from arguments vector

        UniValue params;
        if(GetBoolArg("-named", DEFAULT_NAMED)) {
            params = RPCConvertNamedValues(strMethod, args);
        } else {
            params = RPCConvertValues(strMethod, args);
        }

        // Execute and handle connection failures with -rpcwait
        const bool fWait = GetBoolArg("-rpcwait", false);
        do {
            try {
                const UniValue reply = CallRPC(strMethod, params);

                // Parse reply
                const UniValue& result = find_value(reply, "result");
                const UniValue& error  = find_value(reply, "error");

                if (!error.isNull()) {
                    // Error
                    int code = error["code"].get_int();
                    if (fWait && code == RPC_IN_WARMUP)
                        throw CConnectionFailed("server in warmup");
                    strPrint = "error: " + error.write();
                    nRet = abs(code);
                    if (error.isObject())
                    {
                        UniValue errCode = find_value(error, "code");
                        UniValue errMsg  = find_value(error, "message");
                        strPrint = errCode.isNull() ? "" : "error code: "+errCode.getValStr()+"\n";

                        if (errMsg.isStr())
                            strPrint += "error message:\n"+errMsg.get_str();
                    }
                } else {
                    // Result
                    if (result.isNull())
                        strPrint = "";
                    else if (result.isStr())
                        strPrint = result.get_str();
                    else
                        strPrint = result.write(2);
                }
                // Connection succeeded, no need to retry.
                break;
            }
            catch (const CConnectionFailed&) {
                if (fWait)
                    MilliSleep(1000);
                else
                    throw;
            }
        } while (fWait);
    }
    catch (const boost::thread_interrupted&) {
        throw;
    }
    catch (const std::exception& e) {
        strPrint = std::string("error: ") + e.what();
        nRet = EXIT_FAILURE;
    }
    catch (...) {
        PrintExceptionContinue(NULL, "CommandLineRPC()");
        throw;
    }

    if (strPrint != "") {
        fprintf((nRet == 0 ? stdout : stderr), "%s\n", strPrint.c_str());
    }
    return nRet;
}

int main(int argc, char* argv[])
{
    SetupEnvironment();
    if (!SetupNetworking()) {
        fprintf(stderr, "Error: Initializing networking failed\n");
        return EXIT_FAILURE;
    }

    try {
        int ret = AppInitRPC(argc, argv);
        if (ret != CONTINUE_EXECUTION)
            return ret;
    }
    catch (const std::exception& e) {
        PrintExceptionContinue(&e, "AppInitRPC()");
        return EXIT_FAILURE;
    } catch (...) {
        PrintExceptionContinue(NULL, "AppInitRPC()");
        return EXIT_FAILURE;
    }

    int ret = EXIT_FAILURE;
    try {
        ret = CommandLineRPC(argc, argv);
    }
    catch (const std::exception& e) {
        PrintExceptionContinue(&e, "CommandLineRPC()");
    } catch (...) {
        PrintExceptionContinue(NULL, "CommandLineRPC()");
    }
    return ret;
}<|MERGE_RESOLUTION|>--- conflicted
+++ resolved
@@ -81,16 +81,10 @@
         std::string strUsage = strprintf(_("%s RPC client version"), _(PACKAGE_NAME)) + " " + FormatFullVersion() + "\n";
         if (!IsArgSet("-version")) {
             strUsage += "\n" + _("Usage:") + "\n" +
-<<<<<<< HEAD
                   "  namecoin-cli [options] <command> [params]  " + strprintf(_("Send command to %s"), _(PACKAGE_NAME)) + "\n" +
+                  "  namecoin-cli [options] -named <command> [name=value] ... " + strprintf(_("Send command to %s (with named arguments)"), _(PACKAGE_NAME)) + "\n" +
                   "  namecoin-cli [options] help                " + _("List commands") + "\n" +
                   "  namecoin-cli [options] help <command>      " + _("Get help for a command") + "\n";
-=======
-                  "  bitcoin-cli [options] <command> [params]  " + strprintf(_("Send command to %s"), _(PACKAGE_NAME)) + "\n" +
-                  "  bitcoin-cli [options] -named <command> [name=value] ... " + strprintf(_("Send command to %s (with named arguments)"), _(PACKAGE_NAME)) + "\n" +
-                  "  bitcoin-cli [options] help                " + _("List commands") + "\n" +
-                  "  bitcoin-cli [options] help <command>      " + _("Get help for a command") + "\n";
->>>>>>> 81c528a7
 
             strUsage += "\n" + HelpMessageCli();
         }
