// Copyright (c) 2009-2010 Satoshi Nakamoto
// Copyright (c) 2009-2022 The Bitcoin Core developers
// Distributed under the MIT software license, see the accompanying
// file COPYING or http://www.opensource.org/licenses/mit-license.php.

#ifndef BITCOIN_TXMEMPOOL_H
#define BITCOIN_TXMEMPOOL_H

#include <coins.h>
#include <consensus/amount.h>
#include <indirectmap.h>
#include <kernel/cs_main.h>
#include <kernel/mempool_entry.h>          // IWYU pragma: export
#include <kernel/mempool_limits.h>         // IWYU pragma: export
#include <kernel/mempool_options.h>        // IWYU pragma: export
#include <kernel/mempool_removal_reason.h> // IWYU pragma: export
#include <names/mempool.h>
#include <policy/feerate.h>
#include <policy/packages.h>
#include <primitives/transaction.h>
#include <sync.h>
#include <util/epochguard.h>
#include <util/hasher.h>
#include <util/result.h>

#include <boost/multi_index/hashed_index.hpp>
#include <boost/multi_index/identity.hpp>
#include <boost/multi_index/indexed_by.hpp>
#include <boost/multi_index/ordered_index.hpp>
#include <boost/multi_index/sequenced_index.hpp>
#include <boost/multi_index/tag.hpp>
#include <boost/multi_index_container.hpp>

#include <atomic>
#include <map>
#include <optional>
#include <set>
#include <string>
#include <string_view>
#include <utility>
#include <vector>

class CChain;

/** Fake height value used in Coin to signify they are only in the memory pool (since 0.8) */
static const uint32_t MEMPOOL_HEIGHT = 0x7FFFFFFF;

/**
 * Test whether the LockPoints height and time are still valid on the current chain
 */
bool TestLockPointValidity(CChain& active_chain, const LockPoints& lp) EXCLUSIVE_LOCKS_REQUIRED(cs_main);

// extracts a transaction hash from CTxMemPoolEntry or CTransactionRef
struct mempoolentry_txid
{
    typedef uint256 result_type;
    result_type operator() (const CTxMemPoolEntry &entry) const
    {
        return entry.GetTx().GetHash();
    }

    result_type operator() (const CTransactionRef& tx) const
    {
        return tx->GetHash();
    }
};

// extracts a transaction witness-hash from CTxMemPoolEntry or CTransactionRef
struct mempoolentry_wtxid
{
    typedef uint256 result_type;
    result_type operator() (const CTxMemPoolEntry &entry) const
    {
        return entry.GetTx().GetWitnessHash();
    }

    result_type operator() (const CTransactionRef& tx) const
    {
        return tx->GetWitnessHash();
    }
};


/** \class CompareTxMemPoolEntryByDescendantScore
 *
 *  Sort an entry by max(score/size of entry's tx, score/size with all descendants).
 */
class CompareTxMemPoolEntryByDescendantScore
{
public:
    bool operator()(const CTxMemPoolEntry& a, const CTxMemPoolEntry& b) const
    {
        double a_mod_fee, a_size, b_mod_fee, b_size;

        GetModFeeAndSize(a, a_mod_fee, a_size);
        GetModFeeAndSize(b, b_mod_fee, b_size);

        // Avoid division by rewriting (a/b > c/d) as (a*d > c*b).
        double f1 = a_mod_fee * b_size;
        double f2 = a_size * b_mod_fee;

        if (f1 == f2) {
            return a.GetTime() >= b.GetTime();
        }
        return f1 < f2;
    }

    // Return the fee/size we're using for sorting this entry.
    void GetModFeeAndSize(const CTxMemPoolEntry &a, double &mod_fee, double &size) const
    {
        // Compare feerate with descendants to feerate of the transaction, and
        // return the fee/size for the max.
        double f1 = (double)a.GetModifiedFee() * a.GetSizeWithDescendants();
        double f2 = (double)a.GetModFeesWithDescendants() * a.GetTxSize();

        if (f2 > f1) {
            mod_fee = a.GetModFeesWithDescendants();
            size = a.GetSizeWithDescendants();
        } else {
            mod_fee = a.GetModifiedFee();
            size = a.GetTxSize();
        }
    }
};

/** \class CompareTxMemPoolEntryByScore
 *
 *  Sort by feerate of entry (fee/size) in descending order
 *  This is only used for transaction relay, so we use GetFee()
 *  instead of GetModifiedFee() to avoid leaking prioritization
 *  information via the sort order.
 */
class CompareTxMemPoolEntryByScore
{
public:
    bool operator()(const CTxMemPoolEntry& a, const CTxMemPoolEntry& b) const
    {
        double f1 = (double)a.GetFee() * b.GetTxSize();
        double f2 = (double)b.GetFee() * a.GetTxSize();
        if (f1 == f2) {
            return b.GetTx().GetHash() < a.GetTx().GetHash();
        }
        return f1 > f2;
    }
};

class CompareTxMemPoolEntryByEntryTime
{
public:
    bool operator()(const CTxMemPoolEntry& a, const CTxMemPoolEntry& b) const
    {
        return a.GetTime() < b.GetTime();
    }
};

/** \class CompareTxMemPoolEntryByAncestorScore
 *
 *  Sort an entry by min(score/size of entry's tx, score/size with all ancestors).
 */
class CompareTxMemPoolEntryByAncestorFee
{
public:
    template<typename T>
    bool operator()(const T& a, const T& b) const
    {
        double a_mod_fee, a_size, b_mod_fee, b_size;

        GetModFeeAndSize(a, a_mod_fee, a_size);
        GetModFeeAndSize(b, b_mod_fee, b_size);

        // Avoid division by rewriting (a/b > c/d) as (a*d > c*b).
        double f1 = a_mod_fee * b_size;
        double f2 = a_size * b_mod_fee;

        if (f1 == f2) {
            return a.GetTx().GetHash() < b.GetTx().GetHash();
        }
        return f1 > f2;
    }

    // Return the fee/size we're using for sorting this entry.
    template <typename T>
    void GetModFeeAndSize(const T &a, double &mod_fee, double &size) const
    {
        // Compare feerate with ancestors to feerate of the transaction, and
        // return the fee/size for the min.
        double f1 = (double)a.GetModifiedFee() * a.GetSizeWithAncestors();
        double f2 = (double)a.GetModFeesWithAncestors() * a.GetTxSize();

        if (f1 > f2) {
            mod_fee = a.GetModFeesWithAncestors();
            size = a.GetSizeWithAncestors();
        } else {
            mod_fee = a.GetModifiedFee();
            size = a.GetTxSize();
        }
    }
};

// Multi_index tag names
struct descendant_score {};
struct entry_time {};
struct ancestor_score {};
struct index_by_wtxid {};

class CBlockPolicyEstimator;

/**
 * Information about a mempool transaction.
 */
struct TxMempoolInfo
{
    /** The transaction itself */
    CTransactionRef tx;

    /** Time the transaction entered the mempool. */
    std::chrono::seconds m_time;

    /** Fee of the transaction. */
    CAmount fee;

    /** Virtual size of the transaction. */
    int32_t vsize;

    /** The fee delta. */
    int64_t nFeeDelta;
};

/**
 * CTxMemPool stores valid-according-to-the-current-best-chain transactions
 * that may be included in the next block.
 *
 * Transactions are added when they are seen on the network (or created by the
 * local node), but not all transactions seen are added to the pool. For
 * example, the following new transactions will not be added to the mempool:
 * - a transaction which doesn't meet the minimum fee requirements.
 * - a new transaction that double-spends an input of a transaction already in
 * the pool where the new transaction does not meet the Replace-By-Fee
 * requirements as defined in doc/policy/mempool-replacements.md.
 * - a non-standard transaction.
 *
 * CTxMemPool::mapTx, and CTxMemPoolEntry bookkeeping:
 *
 * mapTx is a boost::multi_index that sorts the mempool on 5 criteria:
 * - transaction hash (txid)
 * - witness-transaction hash (wtxid)
 * - descendant feerate [we use max(feerate of tx, feerate of tx with all descendants)]
 * - time in mempool
 * - ancestor feerate [we use min(feerate of tx, feerate of tx with all unconfirmed ancestors)]
 *
 * Note: the term "descendant" refers to in-mempool transactions that depend on
 * this one, while "ancestor" refers to in-mempool transactions that a given
 * transaction depends on.
 *
 * In order for the feerate sort to remain correct, we must update transactions
 * in the mempool when new descendants arrive.  To facilitate this, we track
 * the set of in-mempool direct parents and direct children in mapLinks.  Within
 * each CTxMemPoolEntry, we track the size and fees of all descendants.
 *
 * Usually when a new transaction is added to the mempool, it has no in-mempool
 * children (because any such children would be an orphan).  So in
 * addUnchecked(), we:
 * - update a new entry's setMemPoolParents to include all in-mempool parents
 * - update the new entry's direct parents to include the new tx as a child
 * - update all ancestors of the transaction to include the new tx's size/fee
 *
 * When a transaction is removed from the mempool, we must:
 * - update all in-mempool parents to not track the tx in setMemPoolChildren
 * - update all ancestors to not include the tx's size/fees in descendant state
 * - update all in-mempool children to not include it as a parent
 *
 * These happen in UpdateForRemoveFromMempool().  (Note that when removing a
 * transaction along with its descendants, we must calculate that set of
 * transactions to be removed before doing the removal, or else the mempool can
 * be in an inconsistent state where it's impossible to walk the ancestors of
 * a transaction.)
 *
 * In the event of a reorg, the assumption that a newly added tx has no
 * in-mempool children is false.  In particular, the mempool is in an
 * inconsistent state while new transactions are being added, because there may
 * be descendant transactions of a tx coming from a disconnected block that are
 * unreachable from just looking at transactions in the mempool (the linking
 * transactions may also be in the disconnected block, waiting to be added).
 * Because of this, there's not much benefit in trying to search for in-mempool
 * children in addUnchecked().  Instead, in the special case of transactions
 * being added from a disconnected block, we require the caller to clean up the
 * state, to account for in-mempool, out-of-block descendants for all the
 * in-block transactions by calling UpdateTransactionsFromBlock().  Note that
 * until this is called, the mempool state is not consistent, and in particular
 * mapLinks may not be correct (and therefore functions like
 * CalculateMemPoolAncestors() and CalculateDescendants() that rely
 * on them to walk the mempool are not generally safe to use).
 *
 * Computational limits:
 *
 * Updating all in-mempool ancestors of a newly added transaction can be slow,
 * if no bound exists on how many in-mempool ancestors there may be.
 * CalculateMemPoolAncestors() takes configurable limits that are designed to
 * prevent these calculations from being too CPU intensive.
 *
 */
class CTxMemPool
{
protected:
    const int m_check_ratio; //!< Value n means that 1 times in n we check.
    std::atomic<unsigned int> nTransactionsUpdated{0}; //!< Used by getblocktemplate to trigger CreateNewBlock() invocation
    CBlockPolicyEstimator* const minerPolicyEstimator;

    uint64_t totalTxSize GUARDED_BY(cs){0};      //!< sum of all mempool tx's virtual sizes. Differs from serialized tx size since witness data is discounted. Defined in BIP 141.
    CAmount m_total_fee GUARDED_BY(cs){0};       //!< sum of all mempool tx's fees (NOT modified fee)
    uint64_t cachedInnerUsage GUARDED_BY(cs){0}; //!< sum of dynamic memory usage of all the map elements (NOT the maps themselves)

    mutable int64_t lastRollingFeeUpdate GUARDED_BY(cs){GetTime()};
    mutable bool blockSinceLastRollingFeeBump GUARDED_BY(cs){false};
    mutable double rollingMinimumFeeRate GUARDED_BY(cs){0}; //!< minimum fee to get into the pool, decreases exponentially
    mutable Epoch m_epoch GUARDED_BY(cs){};

    // In-memory counter for external mempool tracking purposes.
    // This number is incremented once every time a transaction
    // is added or removed from the mempool for any reason.
    mutable uint64_t m_sequence_number GUARDED_BY(cs){1};

    /** Name-related mempool data.  */
    CNameMemPool names;

    void trackPackageRemoved(const CFeeRate& rate) EXCLUSIVE_LOCKS_REQUIRED(cs);

    bool m_load_tried GUARDED_BY(cs){false};

    CFeeRate GetMinFee(size_t sizelimit) const;

public:

    static const int ROLLING_FEE_HALFLIFE = 60 * 60 * 12; // public only for testing

    typedef boost::multi_index_container<
        CTxMemPoolEntry,
        boost::multi_index::indexed_by<
            // sorted by txid
            boost::multi_index::hashed_unique<mempoolentry_txid, SaltedTxidHasher>,
            // sorted by wtxid
            boost::multi_index::hashed_unique<
                boost::multi_index::tag<index_by_wtxid>,
                mempoolentry_wtxid,
                SaltedTxidHasher
            >,
            // sorted by fee rate
            boost::multi_index::ordered_non_unique<
                boost::multi_index::tag<descendant_score>,
                boost::multi_index::identity<CTxMemPoolEntry>,
                CompareTxMemPoolEntryByDescendantScore
            >,
            // sorted by entry time
            boost::multi_index::ordered_non_unique<
                boost::multi_index::tag<entry_time>,
                boost::multi_index::identity<CTxMemPoolEntry>,
                CompareTxMemPoolEntryByEntryTime
            >,
            // sorted by fee rate with ancestors
            boost::multi_index::ordered_non_unique<
                boost::multi_index::tag<ancestor_score>,
                boost::multi_index::identity<CTxMemPoolEntry>,
                CompareTxMemPoolEntryByAncestorFee
            >
        >
    > indexed_transaction_set;

    /**
     * This mutex needs to be locked when accessing `mapTx` or other members
     * that are guarded by it.
     *
     * @par Consistency guarantees
     *
     * By design, it is guaranteed that:
     *
     * 1. Locking both `cs_main` and `mempool.cs` will give a view of mempool
     *    that is consistent with current chain tip (`ActiveChain()` and
     *    `CoinsTip()`) and is fully populated. Fully populated means that if the
     *    current active chain is missing transactions that were present in a
     *    previously active chain, all the missing transactions will have been
     *    re-added to the mempool and should be present if they meet size and
     *    consistency constraints.
     *
     * 2. Locking `mempool.cs` without `cs_main` will give a view of a mempool
     *    consistent with some chain that was active since `cs_main` was last
     *    locked, and that is fully populated as described above. It is ok for
     *    code that only needs to query or remove transactions from the mempool
     *    to lock just `mempool.cs` without `cs_main`.
     *
     * To provide these guarantees, it is necessary to lock both `cs_main` and
     * `mempool.cs` whenever adding transactions to the mempool and whenever
     * changing the chain tip. It's necessary to keep both mutexes locked until
     * the mempool is consistent with the new chain tip and fully populated.
     */
    mutable RecursiveMutex cs;
    indexed_transaction_set mapTx GUARDED_BY(cs);

    using txiter = indexed_transaction_set::nth_index<0>::type::const_iterator;
    std::vector<CTransactionRef> txns_randomized GUARDED_BY(cs); //!< All transactions in mapTx, in random order

    typedef std::set<txiter, CompareIteratorByHash> setEntries;

    using Limits = kernel::MemPoolLimits;

    uint64_t CalculateDescendantMaximum(txiter entry) const EXCLUSIVE_LOCKS_REQUIRED(cs);
private:
    typedef std::map<txiter, setEntries, CompareIteratorByHash> cacheMap;


    void UpdateParent(txiter entry, txiter parent, bool add) EXCLUSIVE_LOCKS_REQUIRED(cs);
    void UpdateChild(txiter entry, txiter child, bool add) EXCLUSIVE_LOCKS_REQUIRED(cs);

    std::vector<indexed_transaction_set::const_iterator> GetSortedDepthAndScore() const EXCLUSIVE_LOCKS_REQUIRED(cs);

    /**
     * Track locally submitted transactions to periodically retry initial broadcast.
     */
    std::set<uint256> m_unbroadcast_txids GUARDED_BY(cs);


    /**
     * Helper function to calculate all in-mempool ancestors of staged_ancestors and apply ancestor
     * and descendant limits (including staged_ancestors themselves, entry_size and entry_count).
     *
     * @param[in]   entry_size          Virtual size to include in the limits.
     * @param[in]   entry_count         How many entries to include in the limits.
     * @param[in]   staged_ancestors    Should contain entries in the mempool.
     * @param[in]   limits              Maximum number and size of ancestors and descendants
     *
     * @return all in-mempool ancestors, or an error if any ancestor or descendant limits were hit
     */
    util::Result<setEntries> CalculateAncestorsAndCheckLimits(int64_t entry_size,
                                                              size_t entry_count,
                                                              CTxMemPoolEntry::Parents &staged_ancestors,
                                                              const Limits& limits
                                                              ) const EXCLUSIVE_LOCKS_REQUIRED(cs);

public:
    indirectmap<COutPoint, const CTransaction*> mapNextTx GUARDED_BY(cs);
    std::map<uint256, CAmount> mapDeltas GUARDED_BY(cs);

    using Options = kernel::MemPoolOptions;

    const int64_t m_max_size_bytes;
    const std::chrono::seconds m_expiry;
    const CFeeRate m_incremental_relay_feerate;
    const CFeeRate m_min_relay_feerate;
    const CFeeRate m_dust_relay_feerate;
    const bool m_permit_bare_multisig;
    const std::optional<unsigned> m_max_datacarrier_bytes;
    const bool m_require_standard;
    const bool m_full_rbf;
    const bool m_persist_v1_dat;

    const Limits m_limits;

    /** Create a new CTxMemPool.
     * Sanity checks will be off by default for performance, because otherwise
     * accepting transactions becomes O(N^2) where N is the number of transactions
     * in the pool.
     */
    explicit CTxMemPool(const Options& opts);

    /**
     * If sanity-checking is turned on, check makes sure the pool is
     * consistent (does not contain two transactions that spend the same inputs,
     * all inputs are in the mapNextTx array). If sanity-checking is turned off,
     * check does nothing.
     */
    void check(const CCoinsViewCache& active_coins_tip, int64_t spendheight) const EXCLUSIVE_LOCKS_REQUIRED(::cs_main);
    void checkNames(const CCoinsViewCache& active_coins_tip, int64_t spendheight) const EXCLUSIVE_LOCKS_REQUIRED(::cs_main);

    // addUnchecked must updated state for all ancestors of a given transaction,
    // to track size/count of descendant transactions.  First version of
    // addUnchecked can be used to have it call CalculateMemPoolAncestors(), and
    // then invoke the second version.
    // Note that addUnchecked is ONLY called from ATMP outside of tests
    // and any other callers may break wallet's in-mempool tracking (due to
    // lack of CValidationInterface::TransactionAddedToMempool callbacks).
    void addUnchecked(const CTxMemPoolEntry& entry, bool validFeeEstimate = true) EXCLUSIVE_LOCKS_REQUIRED(cs, cs_main);
    void addUnchecked(const CTxMemPoolEntry& entry, setEntries& setAncestors, bool validFeeEstimate = true) EXCLUSIVE_LOCKS_REQUIRED(cs, cs_main);

    void removeRecursive(const CTransaction& tx, MemPoolRemovalReason reason) EXCLUSIVE_LOCKS_REQUIRED(cs);
    /** After reorg, filter the entries that would no longer be valid in the next block, and update
     * the entries' cached LockPoints if needed.  The mempool does not have any knowledge of
     * consensus rules. It just applies the callable function and removes the ones for which it
     * returns true.
     * @param[in]   filter_final_and_mature   Predicate that checks the relevant validation rules
     *                                        and updates an entry's LockPoints.
     * */
    void removeForReorg(CChain& chain, std::function<bool(txiter)> filter_final_and_mature) EXCLUSIVE_LOCKS_REQUIRED(cs, cs_main);
    void removeConflicts(const CTransaction& tx) EXCLUSIVE_LOCKS_REQUIRED(cs);
    void removeForBlock(const std::vector<CTransactionRef>& vtx, unsigned int nBlockHeight) EXCLUSIVE_LOCKS_REQUIRED(cs);

    bool CompareDepthAndScore(const uint256& hasha, const uint256& hashb, bool wtxid=false);
    void queryHashes(std::vector<uint256>& vtxid) const;
    bool isSpent(const COutPoint& outpoint) const;
    unsigned int GetTransactionsUpdated() const;
    void AddTransactionsUpdated(unsigned int n);
    /**
     * Check that none of this transactions inputs are in the mempool, and thus
     * the tx is not dependent on other mempool transactions to be included in a block.
     */
    bool HasNoInputsOf(const CTransaction& tx) const EXCLUSIVE_LOCKS_REQUIRED(cs);

    /* Remove entries that conflict with name expirations / unexpirations.  */
    inline void
    removeUnexpireConflicts (const std::set<valtype>& unexpired)
    {
        LOCK(cs);
        names.removeUnexpireConflicts (unexpired);
    }
    inline void
    removeExpireConflicts (const std::set<valtype>& expired)
    {
        LOCK(cs);
        names.removeExpireConflicts (expired);
    }

    /** Affect CreateNewBlock prioritisation of transactions */
    void PrioritiseTransaction(const uint256& hash, const CAmount& nFeeDelta);
    void ApplyDelta(const uint256& hash, CAmount &nFeeDelta) const EXCLUSIVE_LOCKS_REQUIRED(cs);
    void ClearPrioritisation(const uint256& hash) EXCLUSIVE_LOCKS_REQUIRED(cs);

    struct delta_info {
        /** Whether this transaction is in the mempool. */
        const bool in_mempool;
        /** The fee delta added using PrioritiseTransaction(). */
        const CAmount delta;
        /** The modified fee (base fee + delta) of this entry. Only present if in_mempool=true. */
        std::optional<CAmount> modified_fee;
        /** The prioritised transaction's txid. */
        const uint256 txid;
    };
    /** Return a vector of all entries in mapDeltas with their corresponding delta_info. */
    std::vector<delta_info> GetPrioritisedTransactions() const EXCLUSIVE_LOCKS_REQUIRED(!cs);

    /** Get the transaction in the pool that spends the same prevout */
    const CTransaction* GetConflictTx(const COutPoint& prevout) const EXCLUSIVE_LOCKS_REQUIRED(cs);

    /** Returns an iterator to the given hash, if found */
    std::optional<txiter> GetIter(const uint256& txid) const EXCLUSIVE_LOCKS_REQUIRED(cs);

    /** Translate a set of hashes into a set of pool iterators to avoid repeated lookups.
     * Does not require that all of the hashes correspond to actual transactions in the mempool,
     * only returns the ones that exist. */
    setEntries GetIterSet(const std::set<uint256>& hashes) const EXCLUSIVE_LOCKS_REQUIRED(cs);

    /** Translate a list of hashes into a list of mempool iterators to avoid repeated lookups.
     * The nth element in txids becomes the nth element in the returned vector. If any of the txids
     * don't actually exist in the mempool, returns an empty vector. */
    std::vector<txiter> GetIterVec(const std::vector<uint256>& txids) const EXCLUSIVE_LOCKS_REQUIRED(cs);

    /** Remove a set of transactions from the mempool.
     *  If a transaction is in this set, then all in-mempool descendants must
     *  also be in the set, unless this transaction is being removed for being
     *  in a block.
     *  Set updateDescendants to true when removing a tx that was in a block, so
     *  that any in-mempool descendants have their ancestor state updated.
     */
    void RemoveStaged(setEntries& stage, bool updateDescendants, MemPoolRemovalReason reason) EXCLUSIVE_LOCKS_REQUIRED(cs);

    /** UpdateTransactionsFromBlock is called when adding transactions from a
     * disconnected block back to the mempool, new mempool entries may have
     * children in the mempool (which is generally not the case when otherwise
     * adding transactions).
     *  @post updated descendant state for descendants of each transaction in
     *        vHashesToUpdate (excluding any child transactions present in
     *        vHashesToUpdate, which are already accounted for). Updated state
     *        includes add fee/size information for such descendants to the
     *        parent and updated ancestor state to include the parent.
     *
     * @param[in] vHashesToUpdate          The set of txids from the
     *     disconnected block that have been accepted back into the mempool.
     */
    void UpdateTransactionsFromBlock(const std::vector<uint256>& vHashesToUpdate) EXCLUSIVE_LOCKS_REQUIRED(cs, cs_main) LOCKS_EXCLUDED(m_epoch);

    /**
     * Try to calculate all in-mempool ancestors of entry.
     * (these are all calculated including the tx itself)
     *
     * @param[in]   entry               CTxMemPoolEntry of which all in-mempool ancestors are calculated
     * @param[in]   limits              Maximum number and size of ancestors and descendants
     * @param[in]   fSearchForParents   Whether to search a tx's vin for in-mempool parents, or look
     *                                  up parents from mapLinks. Must be true for entries not in
     *                                  the mempool
     *
     * @return all in-mempool ancestors, or an error if any ancestor or descendant limits were hit
     */
    util::Result<setEntries> CalculateMemPoolAncestors(const CTxMemPoolEntry& entry,
                                   const Limits& limits,
                                   bool fSearchForParents = true) const EXCLUSIVE_LOCKS_REQUIRED(cs);

    /**
     * Same as CalculateMemPoolAncestors, but always returns a (non-optional) setEntries.
     * Should only be used when it is assumed CalculateMemPoolAncestors would not fail. If
     * CalculateMemPoolAncestors does unexpectedly fail, an empty setEntries is returned and the
     * error is logged to BCLog::MEMPOOL with level BCLog::Level::Error. In debug builds, failure
     * of CalculateMemPoolAncestors will lead to shutdown due to assertion failure.
     *
     * @param[in]   calling_fn_name     Name of calling function so we can properly log the call site
     *
     * @return a setEntries corresponding to the result of CalculateMemPoolAncestors or an empty
     *         setEntries if it failed
     *
     * @see CTXMemPool::CalculateMemPoolAncestors()
     */
    setEntries AssumeCalculateMemPoolAncestors(
        std::string_view calling_fn_name,
        const CTxMemPoolEntry &entry,
        const Limits& limits,
        bool fSearchForParents = true) const EXCLUSIVE_LOCKS_REQUIRED(cs);

    /** Collect the entire cluster of connected transactions for each transaction in txids.
     * All txids must correspond to transaction entries in the mempool, otherwise this returns an
     * empty vector. This call will also exit early and return an empty vector if it collects 500 or
     * more transactions as a DoS protection. */
    std::vector<txiter> GatherClusters(const std::vector<uint256>& txids) const EXCLUSIVE_LOCKS_REQUIRED(cs);

    /** Calculate all in-mempool ancestors of a set of transactions not already in the mempool and
     * check ancestor and descendant limits. Heuristics are used to estimate the ancestor and
     * descendant count of all entries if the package were to be added to the mempool.  The limits
     * are applied to the union of all package transactions. For example, if the package has 3
     * transactions and limits.ancestor_count = 25, the union of all 3 sets of ancestors (including the
     * transactions themselves) must be <= 22.
     * @param[in]       package                 Transaction package being evaluated for acceptance
     *                                          to mempool. The transactions need not be direct
     *                                          ancestors/descendants of each other.
     * @param[in]       total_vsize             Sum of virtual sizes for all transactions in package.
     * @param[out]      errString               Populated with error reason if a limit is hit.
     */
    bool CheckPackageLimits(const Package& package,
                            int64_t total_vsize,
                            std::string &errString) const EXCLUSIVE_LOCKS_REQUIRED(cs);

    /** Populate setDescendants with all in-mempool descendants of hash.
     *  Assumes that setDescendants includes all in-mempool descendants of anything
     *  already in it.  */
    void CalculateDescendants(txiter it, setEntries& setDescendants) const EXCLUSIVE_LOCKS_REQUIRED(cs);

    /** The minimum fee to get into the mempool, which may itself not be enough
     *  for larger-sized transactions.
     *  The m_incremental_relay_feerate policy variable is used to bound the time it
     *  takes the fee rate to go back down all the way to 0. When the feerate
     *  would otherwise be half of this, it is set to 0 instead.
     */
    CFeeRate GetMinFee() const {
        return GetMinFee(m_max_size_bytes);
    }

    /** Remove transactions from the mempool until its dynamic size is <= sizelimit.
      *  pvNoSpendsRemaining, if set, will be populated with the list of outpoints
      *  which are not in mempool which no longer have any spends in this mempool.
      */
    void TrimToSize(size_t sizelimit, std::vector<COutPoint>* pvNoSpendsRemaining = nullptr) EXCLUSIVE_LOCKS_REQUIRED(cs);

    /** Expire all transaction (and their dependencies) in the mempool older than time. Return the number of removed transactions. */
    int Expire(std::chrono::seconds time) EXCLUSIVE_LOCKS_REQUIRED(cs);

    /**
     * Calculate the ancestor and descendant count for the given transaction.
     * The counts include the transaction itself.
     * When ancestors is non-zero (ie, the transaction itself is in the mempool),
     * ancestorsize and ancestorfees will also be set to the appropriate values.
     */
    void GetTransactionAncestry(const uint256& txid, size_t& ancestors, size_t& descendants, size_t* ancestorsize = nullptr, CAmount* ancestorfees = nullptr) const;

    /**
     * @returns true if an initial attempt to load the persisted mempool was made, regardless of
     *          whether the attempt was successful or not
     */
    bool GetLoadTried() const;

    /**
     * Set whether or not an initial attempt to load the persisted mempool was made (regardless
     * of whether the attempt was successful or not)
     */
    void SetLoadTried(bool load_tried);

    unsigned long size() const
    {
        LOCK(cs);
        return mapTx.size();
    }

    uint64_t GetTotalTxSize() const EXCLUSIVE_LOCKS_REQUIRED(cs)
    {
        AssertLockHeld(cs);
        return totalTxSize;
    }

    CAmount GetTotalFee() const EXCLUSIVE_LOCKS_REQUIRED(cs)
    {
        AssertLockHeld(cs);
        return m_total_fee;
    }

    bool exists(const GenTxid& gtxid) const
    {
        LOCK(cs);
        if (gtxid.IsWtxid()) {
            return (mapTx.get<index_by_wtxid>().count(gtxid.GetHash()) != 0);
        }
        return (mapTx.count(gtxid.GetHash()) != 0);
    }

<<<<<<< HEAD
    bool
    registersName(const valtype& name) const EXCLUSIVE_LOCKS_REQUIRED(cs)

    {
        AssertLockHeld(cs);
        return names.registersName(name);
    }

    bool
    updatesName(const valtype& name) const EXCLUSIVE_LOCKS_REQUIRED(cs)
    {
        AssertLockHeld(cs);
        return names.updatesName(name);
    }

    unsigned
    pendingNameChainLength (const valtype& name) const EXCLUSIVE_LOCKS_REQUIRED(cs)
    {
        AssertLockHeld(cs);
        return names.pendingChainLength(name);
    }

    COutPoint
    lastNameOutput(const valtype& name) const EXCLUSIVE_LOCKS_REQUIRED(cs)
    {
        AssertLockHeld(cs);
        return names.lastNameOutput(name);
    }

    /**
     * Check if a tx can be added to it according to name criteria.
     * (The non-name criteria are checked in main.cpp and not here, we
     * leave it there for as little changes as possible.)
     * @param tx The tx that should be added.
     * @return True if it doesn't conflict.
     */
    inline bool
    checkNameOps (const CTransaction& tx) const EXCLUSIVE_LOCKS_REQUIRED(cs)
    {
        AssertLockHeld(cs);
        return names.checkTx (tx);
    }
=======
    const CTxMemPoolEntry* GetEntry(const Txid& txid) const LIFETIMEBOUND EXCLUSIVE_LOCKS_REQUIRED(cs);
>>>>>>> 88a6751a

    CTransactionRef get(const uint256& hash) const;
    txiter get_iter_from_wtxid(const uint256& wtxid) const EXCLUSIVE_LOCKS_REQUIRED(cs)
    {
        AssertLockHeld(cs);
        return mapTx.project<0>(mapTx.get<index_by_wtxid>().find(wtxid));
    }
    TxMempoolInfo info(const GenTxid& gtxid) const;

    /** Returns info for a transaction if its entry_sequence < last_sequence */
    TxMempoolInfo info_for_relay(const GenTxid& gtxid, uint64_t last_sequence) const;

    std::vector<CTxMemPoolEntryRef> entryAll() const EXCLUSIVE_LOCKS_REQUIRED(cs);
    std::vector<TxMempoolInfo> infoAll() const;

    size_t DynamicMemoryUsage() const;

    /** Adds a transaction to the unbroadcast set */
    void AddUnbroadcastTx(const uint256& txid)
    {
        LOCK(cs);
        // Sanity check the transaction is in the mempool & insert into
        // unbroadcast set.
        if (exists(GenTxid::Txid(txid))) m_unbroadcast_txids.insert(txid);
    };

    /** Removes a transaction from the unbroadcast set */
    void RemoveUnbroadcastTx(const uint256& txid, const bool unchecked = false);

    /** Returns transactions in unbroadcast set */
    std::set<uint256> GetUnbroadcastTxs() const
    {
        LOCK(cs);
        return m_unbroadcast_txids;
    }

    /** Returns whether a txid is in the unbroadcast set */
    bool IsUnbroadcastTx(const uint256& txid) const EXCLUSIVE_LOCKS_REQUIRED(cs)
    {
        AssertLockHeld(cs);
        return m_unbroadcast_txids.count(txid) != 0;
    }

    /** Guards this internal counter for external reporting */
    uint64_t GetAndIncrementSequence() const EXCLUSIVE_LOCKS_REQUIRED(cs) {
        return m_sequence_number++;
    }

    uint64_t GetSequence() const EXCLUSIVE_LOCKS_REQUIRED(cs) {
        return m_sequence_number;
    }

private:
    /** UpdateForDescendants is used by UpdateTransactionsFromBlock to update
     *  the descendants for a single transaction that has been added to the
     *  mempool but may have child transactions in the mempool, eg during a
     *  chain reorg.
     *
     * @pre CTxMemPoolEntry::m_children is correct for the given tx and all
     *      descendants.
     * @pre cachedDescendants is an accurate cache where each entry has all
     *      descendants of the corresponding key, including those that should
     *      be removed for violation of ancestor limits.
     * @post if updateIt has any non-excluded descendants, cachedDescendants has
     *       a new cache line for updateIt.
     * @post descendants_to_remove has a new entry for any descendant which exceeded
     *       ancestor limits relative to updateIt.
     *
     * @param[in] updateIt the entry to update for its descendants
     * @param[in,out] cachedDescendants a cache where each line corresponds to all
     *     descendants. It will be updated with the descendants of the transaction
     *     being updated, so that future invocations don't need to walk the same
     *     transaction again, if encountered in another transaction chain.
     * @param[in] setExclude the set of descendant transactions in the mempool
     *     that must not be accounted for (because any descendants in setExclude
     *     were added to the mempool after the transaction being updated and hence
     *     their state is already reflected in the parent state).
     * @param[out] descendants_to_remove Populated with the txids of entries that
     *     exceed ancestor limits. It's the responsibility of the caller to
     *     removeRecursive them.
     */
    void UpdateForDescendants(txiter updateIt, cacheMap& cachedDescendants,
                              const std::set<uint256>& setExclude, std::set<uint256>& descendants_to_remove) EXCLUSIVE_LOCKS_REQUIRED(cs);
    /** Update ancestors of hash to add/remove it as a descendant transaction. */
    void UpdateAncestorsOf(bool add, txiter hash, setEntries &setAncestors) EXCLUSIVE_LOCKS_REQUIRED(cs);
    /** Set ancestor state for an entry */
    void UpdateEntryForAncestors(txiter it, const setEntries &setAncestors) EXCLUSIVE_LOCKS_REQUIRED(cs);
    /** For each transaction being removed, update ancestors and any direct children.
      * If updateDescendants is true, then also update in-mempool descendants'
      * ancestor state. */
    void UpdateForRemoveFromMempool(const setEntries &entriesToRemove, bool updateDescendants) EXCLUSIVE_LOCKS_REQUIRED(cs);
    /** Sever link between specified transaction and direct children. */
    void UpdateChildrenForRemoval(txiter entry) EXCLUSIVE_LOCKS_REQUIRED(cs);

    /** Before calling removeUnchecked for a given transaction,
     *  UpdateForRemoveFromMempool must be called on the entire (dependent) set
     *  of transactions being removed at the same time.  We use each
     *  CTxMemPoolEntry's setMemPoolParents in order to walk ancestors of a
     *  given transaction that is removed, so we can't remove intermediate
     *  transactions in a chain before we've updated all the state for the
     *  removal.
     */
    void removeUnchecked(txiter entry, MemPoolRemovalReason reason) EXCLUSIVE_LOCKS_REQUIRED(cs);
public:
    /** visited marks a CTxMemPoolEntry as having been traversed
     * during the lifetime of the most recently created Epoch::Guard
     * and returns false if we are the first visitor, true otherwise.
     *
     * An Epoch::Guard must be held when visited is called or an assert will be
     * triggered.
     *
     */
    bool visited(const txiter it) const EXCLUSIVE_LOCKS_REQUIRED(cs, m_epoch)
    {
        return m_epoch.visited(it->m_epoch_marker);
    }

    bool visited(std::optional<txiter> it) const EXCLUSIVE_LOCKS_REQUIRED(cs, m_epoch)
    {
        assert(m_epoch.guarded()); // verify guard even when it==nullopt
        return !it || visited(*it);
    }
};

/**
 * CCoinsView that brings transactions from a mempool into view.
 * It does not check for spendings by memory pool transactions.
 * Instead, it provides access to all Coins which are either unspent in the
 * base CCoinsView, are outputs from any mempool transaction, or are
 * tracked temporarily to allow transaction dependencies in package validation.
 * This allows transaction replacement to work as expected, as you want to
 * have all inputs "available" to check signatures, and any cycles in the
 * dependency graph are checked directly in AcceptToMemoryPool.
 * It also allows you to sign a double-spend directly in
 * signrawtransactionwithkey and signrawtransactionwithwallet,
 * as long as the conflicting transaction is not yet confirmed.
 */
class CCoinsViewMemPool : public CCoinsViewBacked
{
    /**
    * Coins made available by transactions being validated. Tracking these allows for package
    * validation, since we can access transaction outputs without submitting them to mempool.
    */
    std::unordered_map<COutPoint, Coin, SaltedOutpointHasher> m_temp_added;

    /**
     * Set of all coins that have been fetched from mempool or created using PackageAddTransaction
     * (not base). Used to track the origin of a coin, see GetNonBaseCoins().
     */
    mutable std::unordered_set<COutPoint, SaltedOutpointHasher> m_non_base_coins;
protected:
    const CTxMemPool& mempool;

public:
    CCoinsViewMemPool(CCoinsView* baseIn, const CTxMemPool& mempoolIn);
    /** GetCoin, returning whether it exists and is not spent. Also updates m_non_base_coins if the
     * coin is not fetched from base. */
    bool GetCoin(const COutPoint &outpoint, Coin &coin) const override;
    /** Add the coins created by this transaction. These coins are only temporarily stored in
     * m_temp_added and cannot be flushed to the back end. Only used for package validation. */
    void PackageAddTransaction(const CTransactionRef& tx);
    /** Get all coins in m_non_base_coins. */
    std::unordered_set<COutPoint, SaltedOutpointHasher> GetNonBaseCoins() const { return m_non_base_coins; }
    /** Clear m_temp_added and m_non_base_coins. */
    void Reset();
};
#endif // BITCOIN_TXMEMPOOL_H<|MERGE_RESOLUTION|>--- conflicted
+++ resolved
@@ -704,7 +704,6 @@
         return (mapTx.count(gtxid.GetHash()) != 0);
     }
 
-<<<<<<< HEAD
     bool
     registersName(const valtype& name) const EXCLUSIVE_LOCKS_REQUIRED(cs)
 
@@ -747,9 +746,8 @@
         AssertLockHeld(cs);
         return names.checkTx (tx);
     }
-=======
+
     const CTxMemPoolEntry* GetEntry(const Txid& txid) const LIFETIMEBOUND EXCLUSIVE_LOCKS_REQUIRED(cs);
->>>>>>> 88a6751a
 
     CTransactionRef get(const uint256& hash) const;
     txiter get_iter_from_wtxid(const uint256& wtxid) const EXCLUSIVE_LOCKS_REQUIRED(cs)
