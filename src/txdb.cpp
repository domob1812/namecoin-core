--- conflicted
+++ resolved
@@ -6,11 +6,8 @@
 #include <txdb.h>
 
 #include <chain.h>
-<<<<<<< HEAD
+#include <logging.h>
 #include <names/encoding.h>
-=======
-#include <logging.h>
->>>>>>> e95dd073
 #include <pow.h>
 #include <random.h>
 #include <script/names.h>
