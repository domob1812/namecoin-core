// Copyright (c) 2009-2010 Satoshi Nakamoto
// Copyright (c) 2009-2022 The Bitcoin Core developers
// Distributed under the MIT software license, see the accompanying
// file COPYING or http://www.opensource.org/licenses/mit-license.php.

#include <txdb.h>

#include <coins.h>
#include <dbwrapper.h>
#include <logging.h>
#include <primitives/transaction.h>
#include <random.h>
#include <serialize.h>
#include <uint256.h>
#include <util/vector.h>

#include <cassert>
#include <cstdlib>
#include <iterator>
#include <utility>

static constexpr uint8_t DB_COIN{'C'};
static constexpr uint8_t DB_BEST_BLOCK{'B'};
static constexpr uint8_t DB_HEAD_BLOCKS{'H'};
// Keys used in previous version that might still be found in the DB:
static constexpr uint8_t DB_COINS{'c'};

bool CCoinsViewDB::NeedsUpgrade()
{
    std::unique_ptr<CDBIterator> cursor{m_db->NewIterator()};
    // DB_COINS was deprecated in v0.15.0, commit
    // 1088b02f0ccd7358d2b7076bb9e122d59d502d02
    cursor->Seek(std::make_pair(DB_COINS, uint256{}));
    return cursor->Valid();
}

namespace {

struct CoinEntry {
    COutPoint* outpoint;
    uint8_t key;
    explicit CoinEntry(const COutPoint* ptr) : outpoint(const_cast<COutPoint*>(ptr)), key(DB_COIN)  {}

    SERIALIZE_METHODS(CoinEntry, obj) { READWRITE(obj.key, obj.outpoint->hash, VARINT(obj.outpoint->n)); }
};

} // namespace

CCoinsViewDB::CCoinsViewDB(DBParams db_params, CoinsViewOptions options) :
    m_db_params{std::move(db_params)},
    m_options{std::move(options)},
    m_db{std::make_unique<CDBWrapper>(m_db_params)} { }

void CCoinsViewDB::ResizeCache(size_t new_cache_size)
{
    // We can't do this operation with an in-memory DB since we'll lose all the coins upon
    // reset.
    if (!m_db_params.memory_only) {
        // Have to do a reset first to get the original `m_db` state to release its
        // filesystem lock.
        m_db.reset();
        m_db_params.cache_bytes = new_cache_size;
        m_db_params.wipe_data = false;
        m_db = std::make_unique<CDBWrapper>(m_db_params);
    }
}

bool CCoinsViewDB::GetCoin(const COutPoint &outpoint, Coin &coin) const {
    return m_db->Read(CoinEntry(&outpoint), coin);
}

bool CCoinsViewDB::HaveCoin(const COutPoint &outpoint) const {
    return m_db->Exists(CoinEntry(&outpoint));
}

uint256 CCoinsViewDB::GetBestBlock() const {
    uint256 hashBestChain;
    if (!m_db->Read(DB_BEST_BLOCK, hashBestChain))
        return uint256();
    return hashBestChain;
}

std::vector<uint256> CCoinsViewDB::GetHeadBlocks() const {
    std::vector<uint256> vhashHeadBlocks;
    if (!m_db->Read(DB_HEAD_BLOCKS, vhashHeadBlocks)) {
        return std::vector<uint256>();
    }
    return vhashHeadBlocks;
}

bool CCoinsViewDB::BatchWrite(CCoinsMap &mapCoins, const uint256 &hashBlock, bool erase) {
    CDBBatch batch(*m_db);
    size_t count = 0;
    size_t changed = 0;
    assert(!hashBlock.IsNull());

    uint256 old_tip = GetBestBlock();
    if (old_tip.IsNull()) {
        // We may be in the middle of replaying.
        std::vector<uint256> old_heads = GetHeadBlocks();
        if (old_heads.size() == 2) {
            if (old_heads[0] != hashBlock) {
                LogPrintLevel(BCLog::COINDB, BCLog::Level::Error, "The coins database detected an inconsistent state, likely due to a previous crash or shutdown. You will need to restart bitcoind with the -reindex-chainstate or -reindex configuration option.\n");
            }
            assert(old_heads[0] == hashBlock);
            old_tip = old_heads[1];
        }
    }

    // In the first batch, mark the database as being in the middle of a
    // transition from old_tip to hashBlock.
    // A vector is used for future extensibility, as we may want to support
    // interrupting after partial writes from multiple independent reorgs.
    batch.Erase(DB_BEST_BLOCK);
    batch.Write(DB_HEAD_BLOCKS, Vector(hashBlock, old_tip));

    for (CCoinsMap::iterator it = mapCoins.begin(); it != mapCoins.end();) {
        if (it->second.flags & CCoinsCacheEntry::DIRTY) {
            CoinEntry entry(&it->first);
            if (it->second.coin.IsSpent())
                batch.Erase(entry);
            else
                batch.Write(entry, it->second.coin);
            changed++;
        }
        count++;
        it = erase ? mapCoins.erase(it) : std::next(it);
        if (batch.SizeEstimate() > m_options.batch_write_bytes) {
            LogPrint(BCLog::COINDB, "Writing partial batch of %.2f MiB\n", batch.SizeEstimate() * (1.0 / 1048576.0));
            m_db->WriteBatch(batch);
            batch.Clear();
            if (m_options.simulate_crash_ratio) {
                static FastRandomContext rng;
                if (rng.randrange(m_options.simulate_crash_ratio) == 0) {
                    LogPrintf("Simulating a crash. Goodbye.\n");
                    _Exit(0);
                }
            }
        }
    }

    // In the last batch, mark the database as consistent with hashBlock again.
    batch.Erase(DB_HEAD_BLOCKS);
    batch.Write(DB_BEST_BLOCK, hashBlock);

    LogPrint(BCLog::COINDB, "Writing final batch of %.2f MiB\n", batch.SizeEstimate() * (1.0 / 1048576.0));
    bool ret = m_db->WriteBatch(batch);
    LogPrint(BCLog::COINDB, "Committed %u changed transaction outputs (out of %u) to coin database...\n", (unsigned int)changed, (unsigned int)count);
    return ret;
}

size_t CCoinsViewDB::EstimateSize() const
{
    return m_db->EstimateSize(DB_COIN, uint8_t(DB_COIN + 1));
}

/** Specialization of CCoinsViewCursor to iterate over a CCoinsViewDB */
class CCoinsViewDBCursor: public CCoinsViewCursor
{
public:
    // Prefer using CCoinsViewDB::Cursor() since we want to perform some
    // cache warmup on instantiation.
    CCoinsViewDBCursor(CDBIterator* pcursorIn, const uint256&hashBlockIn):
        CCoinsViewCursor(hashBlockIn), pcursor(pcursorIn) {}
    ~CCoinsViewDBCursor() = default;

    bool GetKey(COutPoint &key) const override;
    bool GetValue(Coin &coin) const override;

    bool Valid() const override;
    void Next() override;

private:
    std::unique_ptr<CDBIterator> pcursor;
    std::pair<char, COutPoint> keyTmp;

    friend class CCoinsViewDB;
};

std::unique_ptr<CCoinsViewCursor> CCoinsViewDB::Cursor() const
{
    auto i = std::make_unique<CCoinsViewDBCursor>(
        const_cast<CDBWrapper&>(*m_db).NewIterator(), GetBestBlock());
    /* It seems that there are no "const iterators" for LevelDB.  Since we
       only need read operations on it, use a const-cast to get around
       that restriction.  */
    i->pcursor->Seek(DB_COIN);
    // Cache key of first record
    if (i->pcursor->Valid()) {
        CoinEntry entry(&i->keyTmp.second);
        i->pcursor->GetKey(entry);
        i->keyTmp.first = entry.key;
    } else {
        i->keyTmp.first = 0; // Make sure Valid() and GetKey() return false
    }
    return i;
}

bool CCoinsViewDBCursor::GetKey(COutPoint &key) const
{
    // Return cached key
    if (keyTmp.first == DB_COIN) {
        key = keyTmp.second;
        return true;
    }
    return false;
}

bool CCoinsViewDBCursor::GetValue(Coin &coin) const
{
    return pcursor->GetValue(coin);
}

bool CCoinsViewDBCursor::Valid() const
{
    return keyTmp.first == DB_COIN;
}

void CCoinsViewDBCursor::Next()
{
    pcursor->Next();
    CoinEntry entry(&keyTmp.second);
    if (!pcursor->Valid() || !pcursor->GetKey(entry)) {
        keyTmp.first = 0; // Invalidate cached key after last record so that Valid() and GetKey() return false
    } else {
        keyTmp.first = entry.key;
    }
<<<<<<< HEAD
}

bool CBlockTreeDB::WriteBatchSync(const std::vector<std::pair<int, const CBlockFileInfo*> >& fileInfo, int nLastFile, const std::vector<const CBlockIndex*>& blockinfo) {
    CDBBatch batch(*this);
    for (std::vector<std::pair<int, const CBlockFileInfo*> >::const_iterator it=fileInfo.begin(); it != fileInfo.end(); it++) {
        batch.Write(std::make_pair(DB_BLOCK_FILES, it->first), *it->second);
    }
    batch.Write(DB_LAST_BLOCK, nLastFile);
    for (std::vector<const CBlockIndex*>::const_iterator it=blockinfo.begin(); it != blockinfo.end(); it++) {
        batch.Write(std::make_pair(DB_BLOCK_INDEX, (*it)->GetBlockHash()), CDiskBlockIndex(*it));
    }
    return WriteBatch(batch, true);
}

bool CBlockTreeDB::WriteFlag(const std::string &name, bool fValue) {
    return Write(std::make_pair(DB_FLAG, name), fValue ? uint8_t{'1'} : uint8_t{'0'});
}

bool CBlockTreeDB::ReadFlag(const std::string &name, bool &fValue) {
    uint8_t ch;
    if (!Read(std::make_pair(DB_FLAG, name), ch))
        return false;
    fValue = ch == uint8_t{'1'};
    return true;
}

bool CBlockTreeDB::LoadBlockIndexGuts(const Consensus::Params& consensusParams, std::function<CBlockIndex*(const uint256&)> insertBlockIndex, const util::SignalInterrupt& interrupt)
{
    AssertLockHeld(::cs_main);
    std::unique_ptr<CDBIterator> pcursor(NewIterator());
    pcursor->Seek(std::make_pair(DB_BLOCK_INDEX, uint256()));

    // Load m_block_index
    while (pcursor->Valid()) {
        if (interrupt) return false;
        std::pair<uint8_t, uint256> key;
        if (pcursor->GetKey(key) && key.first == DB_BLOCK_INDEX) {
            CDiskBlockIndex diskindex;
            if (pcursor->GetValue(diskindex)) {
                // Construct block index object
                CBlockIndex* pindexNew = insertBlockIndex(diskindex.ConstructBlockHash());
                pindexNew->pprev          = insertBlockIndex(diskindex.hashPrev);
                pindexNew->nHeight        = diskindex.nHeight;
                pindexNew->nFile          = diskindex.nFile;
                pindexNew->nDataPos       = diskindex.nDataPos;
                pindexNew->nUndoPos       = diskindex.nUndoPos;
                pindexNew->nVersion       = diskindex.nVersion;
                pindexNew->hashMerkleRoot = diskindex.hashMerkleRoot;
                pindexNew->nTime          = diskindex.nTime;
                pindexNew->nBits          = diskindex.nBits;
                pindexNew->nNonce         = diskindex.nNonce;
                pindexNew->nStatus        = diskindex.nStatus;
                pindexNew->nTx            = diskindex.nTx;

                /* Bitcoin checks the PoW here.  We don't do this because
                   the CDiskBlockIndex does not contain the auxpow.
                   This check isn't important, since the data on disk should
                   already be valid and can be trusted.  */

                pcursor->Next();
            } else {
                return error("%s: failed to read value", __func__);
            }
        } else {
            break;
        }
    }

    return true;
=======
>>>>>>> c5a63ea5
}<|MERGE_RESOLUTION|>--- conflicted
+++ resolved
@@ -225,76 +225,4 @@
     } else {
         keyTmp.first = entry.key;
     }
-<<<<<<< HEAD
-}
-
-bool CBlockTreeDB::WriteBatchSync(const std::vector<std::pair<int, const CBlockFileInfo*> >& fileInfo, int nLastFile, const std::vector<const CBlockIndex*>& blockinfo) {
-    CDBBatch batch(*this);
-    for (std::vector<std::pair<int, const CBlockFileInfo*> >::const_iterator it=fileInfo.begin(); it != fileInfo.end(); it++) {
-        batch.Write(std::make_pair(DB_BLOCK_FILES, it->first), *it->second);
-    }
-    batch.Write(DB_LAST_BLOCK, nLastFile);
-    for (std::vector<const CBlockIndex*>::const_iterator it=blockinfo.begin(); it != blockinfo.end(); it++) {
-        batch.Write(std::make_pair(DB_BLOCK_INDEX, (*it)->GetBlockHash()), CDiskBlockIndex(*it));
-    }
-    return WriteBatch(batch, true);
-}
-
-bool CBlockTreeDB::WriteFlag(const std::string &name, bool fValue) {
-    return Write(std::make_pair(DB_FLAG, name), fValue ? uint8_t{'1'} : uint8_t{'0'});
-}
-
-bool CBlockTreeDB::ReadFlag(const std::string &name, bool &fValue) {
-    uint8_t ch;
-    if (!Read(std::make_pair(DB_FLAG, name), ch))
-        return false;
-    fValue = ch == uint8_t{'1'};
-    return true;
-}
-
-bool CBlockTreeDB::LoadBlockIndexGuts(const Consensus::Params& consensusParams, std::function<CBlockIndex*(const uint256&)> insertBlockIndex, const util::SignalInterrupt& interrupt)
-{
-    AssertLockHeld(::cs_main);
-    std::unique_ptr<CDBIterator> pcursor(NewIterator());
-    pcursor->Seek(std::make_pair(DB_BLOCK_INDEX, uint256()));
-
-    // Load m_block_index
-    while (pcursor->Valid()) {
-        if (interrupt) return false;
-        std::pair<uint8_t, uint256> key;
-        if (pcursor->GetKey(key) && key.first == DB_BLOCK_INDEX) {
-            CDiskBlockIndex diskindex;
-            if (pcursor->GetValue(diskindex)) {
-                // Construct block index object
-                CBlockIndex* pindexNew = insertBlockIndex(diskindex.ConstructBlockHash());
-                pindexNew->pprev          = insertBlockIndex(diskindex.hashPrev);
-                pindexNew->nHeight        = diskindex.nHeight;
-                pindexNew->nFile          = diskindex.nFile;
-                pindexNew->nDataPos       = diskindex.nDataPos;
-                pindexNew->nUndoPos       = diskindex.nUndoPos;
-                pindexNew->nVersion       = diskindex.nVersion;
-                pindexNew->hashMerkleRoot = diskindex.hashMerkleRoot;
-                pindexNew->nTime          = diskindex.nTime;
-                pindexNew->nBits          = diskindex.nBits;
-                pindexNew->nNonce         = diskindex.nNonce;
-                pindexNew->nStatus        = diskindex.nStatus;
-                pindexNew->nTx            = diskindex.nTx;
-
-                /* Bitcoin checks the PoW here.  We don't do this because
-                   the CDiskBlockIndex does not contain the auxpow.
-                   This check isn't important, since the data on disk should
-                   already be valid and can be trusted.  */
-
-                pcursor->Next();
-            } else {
-                return error("%s: failed to read value", __func__);
-            }
-        } else {
-            break;
-        }
-    }
-
-    return true;
-=======
->>>>>>> c5a63ea5
 }