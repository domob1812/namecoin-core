# Copyright (c) 2024-present The Bitcoin Core developers
# Distributed under the MIT software license, see the accompanying
# file COPYING or https://opensource.org/license/mit/.

# TODO: libbitcoinkernel is a work in progress consensus engine
#       library, as more and more modules are decoupled from the
#       consensus engine, this list will shrink to only those
#       which are absolutely necessary.
add_library(namecoinkernel
  bitcoinkernel.cpp
  chain.cpp
  checks.cpp
  chainparams.cpp
  coinstats.cpp
  context.cpp
  cs_main.cpp
  disconnected_transactions.cpp
  mempool_removal_reason.cpp
  ../arith_uint256.cpp
  ../chain.cpp
  ../coins.cpp
  ../compressor.cpp
  ../consensus/merkle.cpp
  ../consensus/tx_check.cpp
  ../consensus/tx_verify.cpp
  ../core_read.cpp
  ../dbwrapper.cpp
  ../deploymentinfo.cpp
  ../deploymentstatus.cpp
  ../flatfile.cpp
  ../hash.cpp
  ../logging.cpp
  ../names/common.cpp
  ../names/encoding.cpp
  ../names/main.cpp
  ../names/mempool.cpp
  ../node/blockstorage.cpp
  ../node/chainstate.cpp
  ../node/utxo_snapshot.cpp
  ../policy/feerate.cpp
  ../policy/packages.cpp
  ../policy/policy.cpp
  ../policy/rbf.cpp
  ../policy/settings.cpp
  ../policy/truc_policy.cpp
  ../pow.cpp
  ../primitives/block.cpp
  ../primitives/transaction.cpp
  ../pubkey.cpp
  ../random.cpp
  ../randomenv.cpp
  ../script/interpreter.cpp
  ../script/names.cpp
  ../script/script.cpp
  ../script/script_error.cpp
  ../script/sigcache.cpp
  ../script/solver.cpp
  ../signet.cpp
  ../streams.cpp
  ../support/lockedpool.cpp
  ../sync.cpp
  ../txdb.cpp
  ../txmempool.cpp
  ../uint256.cpp
  ../util/chaintype.cpp
  ../util/check.cpp
  ../util/feefrac.cpp
  ../util/fs.cpp
  ../util/fs_helpers.cpp
  ../util/hasher.cpp
  ../util/moneystr.cpp
  ../util/rbf.cpp
  ../util/serfloat.cpp
  ../util/signalinterrupt.cpp
  ../util/strencodings.cpp
  ../util/string.cpp
  ../util/syserror.cpp
  ../util/threadnames.cpp
  ../util/time.cpp
  ../util/tokenpipe.cpp
  ../validation.cpp
  ../validationinterface.cpp
  ../versionbits.cpp
)
target_link_libraries(namecoinkernel
  PRIVATE
    core_interface
    bitcoin_clientversion
    bitcoin_crypto
    leveldb
    secp256k1
  PUBLIC
    Boost::headers
)

# libbitcoinkernel requires default symbol visibility, explicitly
# specify that here so that things still work even when user
# configures with -DREDUCE_EXPORTS=ON
#
# Note this is a quick hack that will be removed as we
# incrementally define what to export from the library.
set_target_properties(namecoinkernel PROPERTIES
  CXX_VISIBILITY_PRESET default
)

# When building the static library, install all static libraries the
# bitcoinkernel depends on.
if(NOT BUILD_SHARED_LIBS)
  # Recursively get all the static libraries a target depends on and put them in libs_out
  function(get_target_static_link_libs target libs_out)
    get_target_property(linked_libraries ${target} LINK_LIBRARIES)
    foreach(dep ${linked_libraries})
      if(TARGET ${dep})
        get_target_property(dep_type ${dep} TYPE)
        if(dep_type STREQUAL "STATIC_LIBRARY")
          list(APPEND ${libs_out} ${dep})
          get_target_static_link_libs(${dep} ${libs_out})
        endif()
      endif()
    endforeach()
    set(${libs_out} ${${libs_out}} PARENT_SCOPE)
  endfunction()

  set(all_kernel_static_link_libs "")
  get_target_static_link_libs(bitcoinkernel all_kernel_static_link_libs)

  # LIBS_PRIVATE is substituted in the pkg-config file.
  set(LIBS_PRIVATE "")
  foreach(lib ${all_kernel_static_link_libs})
    install(TARGETS ${lib} ARCHIVE DESTINATION ${CMAKE_INSTALL_LIBDIR})
    string(APPEND LIBS_PRIVATE " -l${lib}")
  endforeach()

  string(STRIP "${LIBS_PRIVATE}" LIBS_PRIVATE)
endif()

configure_file(${PROJECT_SOURCE_DIR}/libbitcoinkernel.pc.in ${PROJECT_BINARY_DIR}/libbitcoinkernel.pc @ONLY)
install(FILES ${PROJECT_BINARY_DIR}/libbitcoinkernel.pc DESTINATION "${CMAKE_INSTALL_LIBDIR}/pkgconfig")

include(GNUInstallDirs)
<<<<<<< HEAD
install(TARGETS namecoinkernel
  RUNTIME DESTINATION ${CMAKE_INSTALL_BINDIR}
  LIBRARY DESTINATION ${CMAKE_INSTALL_LIBDIR}
  ARCHIVE DESTINATION ${CMAKE_INSTALL_LIBDIR}
=======
install(TARGETS bitcoinkernel
  RUNTIME
    DESTINATION ${CMAKE_INSTALL_BINDIR}
    COMPONENT Kernel
  LIBRARY
    DESTINATION ${CMAKE_INSTALL_LIBDIR}
    COMPONENT Kernel
  ARCHIVE
    DESTINATION ${CMAKE_INSTALL_LIBDIR}
    COMPONENT Kernel
>>>>>>> 2f854292
)<|MERGE_RESOLUTION|>--- conflicted
+++ resolved
@@ -138,13 +138,7 @@
 install(FILES ${PROJECT_BINARY_DIR}/libbitcoinkernel.pc DESTINATION "${CMAKE_INSTALL_LIBDIR}/pkgconfig")
 
 include(GNUInstallDirs)
-<<<<<<< HEAD
 install(TARGETS namecoinkernel
-  RUNTIME DESTINATION ${CMAKE_INSTALL_BINDIR}
-  LIBRARY DESTINATION ${CMAKE_INSTALL_LIBDIR}
-  ARCHIVE DESTINATION ${CMAKE_INSTALL_LIBDIR}
-=======
-install(TARGETS bitcoinkernel
   RUNTIME
     DESTINATION ${CMAKE_INSTALL_BINDIR}
     COMPONENT Kernel
@@ -154,5 +148,4 @@
   ARCHIVE
     DESTINATION ${CMAKE_INSTALL_LIBDIR}
     COMPONENT Kernel
->>>>>>> 2f854292
 )