// Copyright (c) 2022 The Bitcoin Core developers
// Distributed under the MIT software license, see the accompanying
// file COPYING or http://www.opensource.org/licenses/mit-license.php.

#include <kernel/coinstats.h>

#include <chain.h>
#include <coins.h>
#include <crypto/muhash.h>
#include <hash.h>
#include <logging.h>
#include <node/blockstorage.h>
#include <primitives/transaction.h>
#include <script/script.h>
#include <serialize.h>
#include <span.h>
#include <streams.h>
#include <sync.h>
#include <tinyformat.h>
#include <uint256.h>
#include <util/check.h>
#include <util/overflow.h>
#include <validation.h>
#include <version.h>

#include <cassert>
#include <iosfwd>
#include <iterator>
#include <map>
#include <memory>
#include <string>
#include <utility>

namespace kernel {

CCoinsStats::CCoinsStats(int block_height, const uint256& block_hash)
    : nHeight(block_height),
      hashBlock(block_hash) {}

// Database-independent metric indicating the UTXO set size
uint64_t GetBogoSize(const CScript& script_pub_key)
{
    return 32 /* txid */ +
           4 /* vout index */ +
           4 /* height + coinbase */ +
           8 /* amount */ +
           2 /* scriptPubKey len */ +
           script_pub_key.size() /* scriptPubKey */;
}

<<<<<<< HEAD
void
AddCoinValueToTotals (const Coin& coin, const int sign,
                      std::optional<CAmount>& totalCoins,
                      std::optional<CAmount>& totalNames)
{
  const CNameScript nameOp(coin.out.scriptPubKey);
  if (nameOp.isNameOp ()) {
    if (totalNames.has_value ())
      totalNames = CheckedAdd (*totalNames, sign * coin.out.nValue);
  } else {
    if (totalCoins.has_value ())
      totalCoins = CheckedAdd (*totalCoins, sign * coin.out.nValue);
  }
}

DataStream TxOutSer(const COutPoint& outpoint, const Coin& coin)
=======
template <typename T>
static void TxOutSer(T& ss, const COutPoint& outpoint, const Coin& coin)
>>>>>>> 46ac33be
{
    ss << outpoint;
    ss << static_cast<uint32_t>((coin.nHeight << 1) + coin.fCoinBase);
    ss << coin.out;
}

static void ApplyCoinHash(HashWriter& ss, const COutPoint& outpoint, const Coin& coin)
{
    TxOutSer(ss, outpoint, coin);
}

void ApplyCoinHash(MuHash3072& muhash, const COutPoint& outpoint, const Coin& coin)
{
    DataStream ss{};
    TxOutSer(ss, outpoint, coin);
    muhash.Insert(MakeUCharSpan(ss));
}

void RemoveCoinHash(MuHash3072& muhash, const COutPoint& outpoint, const Coin& coin)
{
    DataStream ss{};
    TxOutSer(ss, outpoint, coin);
    muhash.Remove(MakeUCharSpan(ss));
}

static void ApplyCoinHash(std::nullptr_t, const COutPoint& outpoint, const Coin& coin) {}

//! Warning: be very careful when changing this! assumeutxo and UTXO snapshot
//! validation commitments are reliant on the hash constructed by this
//! function.
//!
//! If the construction of this hash is changed, it will invalidate
//! existing UTXO snapshots. This will not result in any kind of consensus
//! failure, but it will force clients that were expecting to make use of
//! assumeutxo to do traditional IBD instead.
//!
//! It is also possible, though very unlikely, that a change in this
//! construction could cause a previously invalid (and potentially malicious)
//! UTXO snapshot to be considered valid.
template <typename T>
static void ApplyHash(T& hash_obj, const uint256& hash, const std::map<uint32_t, Coin>& outputs)
{
    for (auto it = outputs.begin(); it != outputs.end(); ++it) {
        COutPoint outpoint = COutPoint(hash, it->first);
        Coin coin = it->second;
        ApplyCoinHash(hash_obj, outpoint, coin);
    }
}

static void ApplyStats(CCoinsStats& stats, const uint256& hash, const std::map<uint32_t, Coin>& outputs)
{
    assert(!outputs.empty());
    stats.nTransactions++;
    for (auto it = outputs.begin(); it != outputs.end(); ++it) {
        stats.nTransactionOutputs++;
        AddCoinValueToTotals (it->second, 1, stats.nCoinAmount, stats.nNameAmount);
        stats.nBogoSize += GetBogoSize(it->second.out.scriptPubKey);
    }
}

//! Calculate statistics about the unspent transaction output set
template <typename T>
static bool ComputeUTXOStats(CCoinsView* view, CCoinsStats& stats, T hash_obj, const std::function<void()>& interruption_point)
{
    std::unique_ptr<CCoinsViewCursor> pcursor(view->Cursor());
    assert(pcursor);

    uint256 prevkey;
    std::map<uint32_t, Coin> outputs;
    while (pcursor->Valid()) {
        if (interruption_point) interruption_point();
        COutPoint key;
        Coin coin;
        if (pcursor->GetKey(key) && pcursor->GetValue(coin)) {
            if (!outputs.empty() && key.hash != prevkey) {
                ApplyStats(stats, prevkey, outputs);
                ApplyHash(hash_obj, prevkey, outputs);
                outputs.clear();
            }
            prevkey = key.hash;
            outputs[key.n] = std::move(coin);
            stats.coins_count++;
        } else {
            return error("%s: unable to read value", __func__);
        }
        pcursor->Next();
    }
    if (!outputs.empty()) {
        ApplyStats(stats, prevkey, outputs);
        ApplyHash(hash_obj, prevkey, outputs);
    }

    FinalizeHash(hash_obj, stats);

    stats.nDiskSize = view->EstimateSize();

    return true;
}

std::optional<CCoinsStats> ComputeUTXOStats(CoinStatsHashType hash_type, CCoinsView* view, node::BlockManager& blockman, const std::function<void()>& interruption_point)
{
    CBlockIndex* pindex = WITH_LOCK(::cs_main, return blockman.LookupBlockIndex(view->GetBestBlock()));
    CCoinsStats stats{Assert(pindex)->nHeight, pindex->GetBlockHash()};

    bool success = [&]() -> bool {
        switch (hash_type) {
        case(CoinStatsHashType::HASH_SERIALIZED): {
            HashWriter ss{};
            return ComputeUTXOStats(view, stats, ss, interruption_point);
        }
        case(CoinStatsHashType::MUHASH): {
            MuHash3072 muhash;
            return ComputeUTXOStats(view, stats, muhash, interruption_point);
        }
        case(CoinStatsHashType::NONE): {
            return ComputeUTXOStats(view, stats, nullptr, interruption_point);
        }
        } // no default case, so the compiler can warn about missing cases
        assert(false);
    }();

    if (!success) {
        return std::nullopt;
    }
    return stats;
}

static void FinalizeHash(HashWriter& ss, CCoinsStats& stats)
{
    stats.hashSerialized = ss.GetHash();
}
static void FinalizeHash(MuHash3072& muhash, CCoinsStats& stats)
{
    uint256 out;
    muhash.Finalize(out);
    stats.hashSerialized = out;
}
static void FinalizeHash(std::nullptr_t, CCoinsStats& stats) {}

} // namespace kernel<|MERGE_RESOLUTION|>--- conflicted
+++ resolved
@@ -48,7 +48,6 @@
            script_pub_key.size() /* scriptPubKey */;
 }
 
-<<<<<<< HEAD
 void
 AddCoinValueToTotals (const Coin& coin, const int sign,
                       std::optional<CAmount>& totalCoins,
@@ -64,11 +63,8 @@
   }
 }
 
-DataStream TxOutSer(const COutPoint& outpoint, const Coin& coin)
-=======
 template <typename T>
 static void TxOutSer(T& ss, const COutPoint& outpoint, const Coin& coin)
->>>>>>> 46ac33be
 {
     ss << outpoint;
     ss << static_cast<uint32_t>((coin.nHeight << 1) + coin.fCoinBase);
