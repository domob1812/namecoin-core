--- conflicted
+++ resolved
@@ -11,11 +11,8 @@
 #include <policy/policy.h>
 #include <policy/settings.h>
 #include <primitives/transaction.h>
-<<<<<<< HEAD
+#include <txgraph.h>
 #include <script/names.h>
-=======
-#include <txgraph.h>
->>>>>>> 41624497
 #include <util/epochguard.h>
 #include <util/overflow.h>
 
@@ -87,27 +84,9 @@
     CAmount m_modified_fee;         //!< Used for determining the priority of the transaction for mining in a block
     mutable LockPoints lockPoints;  //!< Track the height and time at which tx was final
 
-<<<<<<< HEAD
-    // Information about descendants of this transaction that are in the
-    // mempool; if we remove this transaction we must remove all of these
-    // descendants as well.
-    int64_t m_count_with_descendants{1}; //!< number of descendant transactions
-    // Using int64_t instead of int32_t to avoid signed integer overflow issues.
-    int64_t nSizeWithDescendants;      //!< ... and size
-    CAmount nModFeesWithDescendants;   //!< ... and total fees (all including us)
-
-    // Analogous statistics for ancestor transactions
-    int64_t m_count_with_ancestors{1};
-    // Using int64_t instead of int32_t to avoid signed integer overflow issues.
-    int64_t nSizeWithAncestors;
-    CAmount nModFeesWithAncestors;
-    int64_t nSigOpCostWithAncestors;
-
     /* Cache name operation (if any) performed by this tx.  */
     CNameScript nameOp;
 
-=======
->>>>>>> 41624497
 public:
     virtual ~CTxMemPoolEntry() = default;
     CTxMemPoolEntry(TxGraph::Ref&& ref, const CTransactionRef& tx, CAmount fee,
@@ -125,13 +104,7 @@
           spendsCoinbase{spends_coinbase},
           sigOpCost{sigops_cost},
           m_modified_fee{nFee},
-<<<<<<< HEAD
-          lockPoints{lp},
-          nSizeWithDescendants{GetTxSize()},
-          nModFeesWithDescendants{nFee},
-          nSizeWithAncestors{GetTxSize()},
-          nModFeesWithAncestors{nFee},
-          nSigOpCostWithAncestors{sigOpCost}
+          lockPoints{lp}
     {
         if (tx->IsNamecoin())
         {
@@ -149,11 +122,6 @@
         }
     }
 
-    CTxMemPoolEntry(ExplicitCopyTag, const CTxMemPoolEntry& entry) : CTxMemPoolEntry(entry) {}
-=======
-          lockPoints{lp} {}
-
->>>>>>> 41624497
     CTxMemPoolEntry& operator=(const CTxMemPoolEntry&) = delete;
     CTxMemPoolEntry(CTxMemPoolEntry&&) = default;
     CTxMemPoolEntry& operator=(CTxMemPoolEntry&&) = delete;
@@ -189,17 +157,6 @@
 
     bool GetSpendsCoinbase() const { return spendsCoinbase; }
 
-<<<<<<< HEAD
-    uint64_t GetCountWithAncestors() const { return m_count_with_ancestors; }
-    int64_t GetSizeWithAncestors() const { return nSizeWithAncestors; }
-    CAmount GetModFeesWithAncestors() const { return nModFeesWithAncestors; }
-    int64_t GetSigOpCostWithAncestors() const { return nSigOpCostWithAncestors; }
-
-    const Parents& GetMemPoolParentsConst() const { return m_parents; }
-    const Children& GetMemPoolChildrenConst() const { return m_children; }
-    Parents& GetMemPoolParents() const { return m_parents; }
-    Children& GetMemPoolChildren() const { return m_children; }
-
     inline bool
     isNameNew() const
     {
@@ -226,8 +183,6 @@
         return nameOp.getOpName();
     }
 
-=======
->>>>>>> 41624497
     mutable size_t idx_randomized; //!< Index in mempool's txns_randomized
     mutable Epoch::Marker m_epoch_marker; //!< epoch when last touched, useful for graph algorithms
 };
