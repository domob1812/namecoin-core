// Copyright (c) 2010 Satoshi Nakamoto
// Copyright (c) 2009-2021 The Bitcoin Core developers
// Distributed under the MIT software license, see the accompanying
// file COPYING or http://www.opensource.org/licenses/mit-license.php.

#include <kernel/chainparams.h>

#include <chainparamsseeds.h>
#include <consensus/amount.h>
#include <consensus/merkle.h>
#include <consensus/params.h>
#include <hash.h>
#include <kernel/messagestartchars.h>
#include <logging.h>
#include <primitives/block.h>
#include <primitives/transaction.h>
#include <script/interpreter.h>
#include <script/script.h>
#include <uint256.h>
#include <util/chaintype.h>
#include <util/strencodings.h>

#include <algorithm>
#include <cassert>
#include <cstdint>
#include <cstring>
#include <type_traits>

using namespace util::hex_literals;

// Workaround MSVC bug triggering C7595 when calling consteval constructors in
// initializer lists.
// A fix may be on the way:
// https://developercommunity.visualstudio.com/t/consteval-conversion-function-fails/1579014
#if defined(_MSC_VER)
auto consteval_ctor(auto&& input) { return input; }
#else
#define consteval_ctor(input) (input)
#endif

bool CChainParams::IsHistoricBug(const uint256& txid, unsigned nHeight, BugType& type) const
{
    const std::pair<unsigned, uint256> key(nHeight, txid);
    std::map<std::pair<unsigned, uint256>, BugType>::const_iterator mi;

    mi = mapHistoricBugs.find (key);
    if (mi != mapHistoricBugs.end ())
    {
        type = mi->second;
        return true;
    }

    return false;
}

static CBlock CreateGenesisBlock(const CScript& genesisInputScript, const CScript& genesisOutputScript, uint32_t nTime, uint32_t nNonce, uint32_t nBits, int32_t nVersion, const CAmount& genesisReward)
{
    CMutableTransaction txNew;
    txNew.version = 1;
    txNew.vin.resize(1);
    txNew.vout.resize(1);
    txNew.vin[0].scriptSig = genesisInputScript;
    txNew.vout[0].nValue = genesisReward;
    txNew.vout[0].scriptPubKey = genesisOutputScript;

    CBlock genesis;
    genesis.nTime    = nTime;
    genesis.nBits    = nBits;
    genesis.nNonce   = nNonce;
    genesis.nVersion = nVersion;
    genesis.vtx.push_back(MakeTransactionRef(std::move(txNew)));
    genesis.hashPrevBlock.SetNull();
    genesis.hashMerkleRoot = BlockMerkleRoot(genesis);
    return genesis;
}

/**
 * Build the genesis block. Note that the output of its generation
 * transaction cannot be spent since it did not originally exist in the
 * database.
 */
static CBlock CreateGenesisBlock(uint32_t nTime, uint32_t nNonce, uint32_t nBits, int32_t nVersion, const CAmount& genesisReward)
{
    const char* pszTimestamp = "... choose what comes next.  Lives of your own, or a return to chains. -- V";
    const CScript genesisInputScript = CScript() << 0x1c007fff << CScriptNum(522) << std::vector<unsigned char>((const unsigned char*)pszTimestamp, (const unsigned char*)pszTimestamp + strlen(pszTimestamp));
    const CScript genesisOutputScript = CScript() << ParseHex("04b620369050cd899ffbbc4e8ee51e8c4534a855bb463439d63d235d4779685d8b6f4870a238cf365ac94fa13ef9a2a22cd99d0d5ee86dcabcafce36c7acf43ce5") << OP_CHECKSIG;
    return CreateGenesisBlock(genesisInputScript, genesisOutputScript, nTime, nNonce, nBits, nVersion, genesisReward);
}

/**
 * Build genesis block for testnet.  In Namecoin, it has a changed timestamp
 * and output script (it uses Bitcoin's).
 */
static CBlock CreateTestnetGenesisBlock(uint32_t nTime, uint32_t nNonce, uint32_t nBits, int32_t nVersion, const CAmount& genesisReward)
{
    const char* pszTimestamp = "The Times 03/Jan/2009 Chancellor on brink of second bailout for banks";
    const CScript genesisInputScript = CScript() << 0x1d00ffff << CScriptNum(4) << std::vector<unsigned char>((const unsigned char*)pszTimestamp, (const unsigned char*)pszTimestamp + strlen(pszTimestamp));
    const CScript genesisOutputScript = CScript() << "04678afdb0fe5548271967f1a67130b7105cd6a828e03909a67962e0ea1f61deb649f6bc3f4cef38c4f35504e51ec112de5c384df7ba0b8d578a4c702b6bf11d5f"_hex_v_u8 << OP_CHECKSIG;
    return CreateGenesisBlock(genesisInputScript, genesisOutputScript, nTime, nNonce, nBits, nVersion, genesisReward);
}

/**
 * Main network on which people trade goods and services.
 */
class CMainParams : public CChainParams {
public:
    CMainParams() {
        m_chain_type = ChainType::MAIN;
        consensus.signet_blocks = false;
        consensus.signet_challenge.clear();
        consensus.nSubsidyHalvingInterval = 210000;
        consensus.BIP16Height = 475000;
        /* Note that these are not the actual activation heights, but blocks
           after them.  They are too deep in the chain to be ever reorged,
           and thus this is also fine.  */
        consensus.BIP34Height = 250000;
        consensus.BIP65Height = 335000;
        consensus.BIP66Height = 250000;
        /* Namecoin activates CSV/Segwit with BIP16.  */
        consensus.CSVHeight = 475000;
        consensus.SegwitHeight = 475000;
        consensus.MinBIP9WarningHeight = 477016; // segwit activation height + miner confirmation window
        consensus.powLimit = uint256{"00000000ffffffffffffffffffffffffffffffffffffffffffffffffffffffff"};
        consensus.nPowTargetTimespan = 14 * 24 * 60 * 60; // two weeks
        consensus.nPowTargetSpacing = 10 * 60;
        consensus.fPowAllowMinDifficultyBlocks = false;
        consensus.enforce_BIP94 = false;
        consensus.fPowNoRetargeting = false;
        consensus.vDeployments[Consensus::DEPLOYMENT_TESTDUMMY].bit = 28;
        consensus.vDeployments[Consensus::DEPLOYMENT_TESTDUMMY].nStartTime = Consensus::BIP9Deployment::NEVER_ACTIVE;
        consensus.vDeployments[Consensus::DEPLOYMENT_TESTDUMMY].nTimeout = Consensus::BIP9Deployment::NO_TIMEOUT;
        consensus.vDeployments[Consensus::DEPLOYMENT_TESTDUMMY].min_activation_height = 0; // No activation delay
        consensus.vDeployments[Consensus::DEPLOYMENT_TESTDUMMY].threshold = 1815; // 90%
        consensus.vDeployments[Consensus::DEPLOYMENT_TESTDUMMY].period = 2016;

        // Deployment of Taproot (BIPs 340-342)
        consensus.vDeployments[Consensus::DEPLOYMENT_TAPROOT].bit = 2;
        consensus.vDeployments[Consensus::DEPLOYMENT_TAPROOT].nStartTime = Consensus::BIP9Deployment::NEVER_ACTIVE;
        consensus.vDeployments[Consensus::DEPLOYMENT_TAPROOT].nTimeout = Consensus::BIP9Deployment::NO_TIMEOUT;
        consensus.vDeployments[Consensus::DEPLOYMENT_TAPROOT].min_activation_height = 0; // No activation delay

        // The best chain should have at least this much work.
        // The value is the chain work of the Namecoin mainnet chain at height
        // 762'000, with best block hash:
        // 94c093af984579ccd885eab4e4a2914dd7619970f87d1fdaaf122dc91c215769
        consensus.nMinimumChainWork = uint256{"0000000000000000000000000000000000000000720852f45db06485eac283a8"};
        consensus.defaultAssumeValid = uint256{"94c093af984579ccd885eab4e4a2914dd7619970f87d1fdaaf122dc91c215769"}; // 762'000

        consensus.nAuxpowChainId = 0x0001;
        consensus.nAuxpowStartHeight = 19200;
        consensus.fStrictChainId = true;
        consensus.nLegacyBlocksBefore = 19200;

        consensus.rules.reset(new Consensus::MainNetConsensus());

        /**
         * The message start string is designed to be unlikely to occur in normal data.
         * The characters are rarely used upper ASCII, not valid as UTF-8, and produce
         * a large 32-bit integer with any alignment.
         */
        pchMessageStart[0] = 0xf9;
        pchMessageStart[1] = 0xbe;
        pchMessageStart[2] = 0xb4;
        pchMessageStart[3] = 0xfe;
        nDefaultPort = 8334;
        nPruneAfterHeight = 100000;
        m_assumed_blockchain_size = 8;
        m_assumed_chain_state_size = 1;

        genesis = CreateGenesisBlock(1303000001, 0xa21ea192u, 0x1c007fff, 1, 50 * COIN);
        consensus.hashGenesisBlock = genesis.GetHash();
        assert(consensus.hashGenesisBlock == uint256{"000000000062b72c5e2ceb45fbc8587e807c155b0da735e6483dfba2f0a9c770"});
        assert(genesis.hashMerkleRoot == uint256{"41c62dbd9068c89a449525e3cd5ac61b20ece28c3c38b3f35b2161f0e6d3cb0d"});

        // Note that of those which support the service bits prefix, most only support a subset of
        // possible options.
        // This is fine at runtime as we'll fall back to using them as an addrfetch if they don't support the
        // service bits we want, but we should get them updated to support all service bits wanted by any
        // release ASAP to avoid it where possible.
        vSeeds.emplace_back("nmc.seed.quisquis.de."); // Peter Conrad
        vSeeds.emplace_back("seed.nmc.markasoftware.com."); // Mark Polyakov
        vSeeds.emplace_back("dnsseed1.nmc.dotbit.zone."); // Stefan Stere
        vSeeds.emplace_back("dnsseed2.nmc.dotbit.zone."); // Stefan Stere
        vSeeds.emplace_back("dnsseed.nmc.testls.space."); // mjgill89
        vSeeds.emplace_back("namecoin.seed.cypherstack.com."); // Dan Miller

        base58Prefixes[PUBKEY_ADDRESS] = std::vector<unsigned char>(1,52);
        base58Prefixes[SCRIPT_ADDRESS] = std::vector<unsigned char>(1,13);
        base58Prefixes[SECRET_KEY] =     std::vector<unsigned char>(1,180);
        /* FIXME: Update these below.  */
        base58Prefixes[EXT_PUBLIC_KEY] = {0x04, 0x88, 0xB2, 0x1E};
        base58Prefixes[EXT_SECRET_KEY] = {0x04, 0x88, 0xAD, 0xE4};

        bech32_hrp = "nc";

        vFixedSeeds = std::vector<uint8_t>(std::begin(chainparams_seed_main), std::end(chainparams_seed_main));

        fDefaultConsistencyChecks = false;
        m_is_mockable_chain = false;

        m_assumeutxo_data = {};

        chainTxData = ChainTxData{
            // Data from RPC: getchaintxstats 4096 94c093af984579ccd885eab4e4a2914dd7619970f87d1fdaaf122dc91c215769
            .nTime    = 1741273217,
            .tx_count = 8379714,
            .dTxRate  = 0.01284092389901117,
        };

        /* See also doc/NamecoinBugs.txt for more explanation on the
           historical bugs added below.  */

        /* These transactions have name outputs but a non-Namecoin tx version.
           They contain NAME_NEWs, which are fine, and also NAME_FIRSTUPDATE.
           The latter are not interpreted by namecoind, thus also ignore
           them for us here.  */
        addBug(98423, uint256{"bff3ed6873e5698b97bf0c28c29302b59588590b747787c7d1ef32decdabe0d1"}, BUG_FULLY_IGNORE);
        addBug(98424, uint256{"e9b211007e5cac471769212ca0f47bb066b81966a8e541d44acf0f8a1bd24976"}, BUG_FULLY_IGNORE);
        addBug(98425, uint256{"8aa2b0fc7d1033de28e0192526765a72e9df0c635f7305bdc57cb451ed01a4ca"}, BUG_FULLY_IGNORE);

        /* These are non-Namecoin tx that contain just NAME_NEWs.  Those were
           handled with a special rule previously, but now they are fully
           disallowed and we handle the few exceptions here.  It is fine to
           "ignore" them, as their outputs need no special Namecoin handling
           before they are reused in a NAME_FIRSTUPDATE.  */
        addBug(98318, uint256{"0ae5e958ff05ad8e273222656d98d076097def6d36f781a627c584b859f4727b"}, BUG_FULLY_IGNORE);
        addBug(98321, uint256{"aca8ce46da1bbb9bb8e563880efcd9d6dd18342c446d6f0e3d4b964a990d1c27"}, BUG_FULLY_IGNORE);
        addBug(98424, uint256{"c29b0d9d478411462a8ac29946bf6fdeca358a77b4be15cd921567eb66852180"}, BUG_FULLY_IGNORE);
        addBug(98425, uint256{"221719b360f0c83fa5b1c26fb6b67c5e74e4e7c6aa3dce55025da6759f5f7060"}, BUG_FULLY_IGNORE);
        addBug(193518, uint256{"597370b632efb35d5ed554c634c7af44affa6066f2a87a88046532d4057b46f8"}, BUG_FULLY_IGNORE);
        addBug(195605, uint256{"0bb8c7807a9756aefe62c271770b313b31dee73151f515b1ac2066c50eaeeb91"}, BUG_FULLY_IGNORE);
        addBug(195639, uint256{"3181930765b970fc43cd31d53fc6fc1da9439a28257d9067c3b5912d23eab01c"}, BUG_FULLY_IGNORE);
        addBug(195639, uint256{"e815e7d774937d96a4b265ed4866b7e3dc8d9f2acb8563402e216aba6edd1e9e"}, BUG_FULLY_IGNORE);
        addBug(195639, uint256{"cdfe6eda068e09fe760a70bec201feb041b8c660d0e98cbc05c8aa4106eae6ab"}, BUG_FULLY_IGNORE);
        addBug(195641, uint256{"1e29e937b2a9e1f18af500371b8714157cf5ac7c95461913e08ce402de64ae75"}, BUG_FULLY_IGNORE);
        addBug(195648, uint256{"d44ed6c0fac251931465f9123ada8459ec954cc6c7b648a56c9326ff7b13f552"}, BUG_FULLY_IGNORE);
        addBug(197711, uint256{"dd77aea50a189935d0ef36a04856805cd74600a53193c539eb90c1e1c0f9ecac"}, BUG_FULLY_IGNORE);
        addBug(204151, uint256{"f31875dfaf94bd3a93cfbed0e22d405d1f2e49b4d0750cb13812adc5e57f1e47"}, BUG_FULLY_IGNORE);

        /* This transaction has both a NAME_NEW and a NAME_FIRSTUPDATE as
           inputs.  This was accepted due to the "argument concatenation" bug.
           It is fine to accept it as valid and just process the NAME_UPDATE
           output that builds on the NAME_FIRSTUPDATE input.  (NAME_NEW has no
           special side-effect in applying anyway.)  */
        addBug(99381, uint256{"774d4c446cecfc40b1c02fdc5a13be6d2007233f9d91daefab6b3c2e70042f05"}, BUG_FULLY_APPLY);

        /* These were libcoin's name stealing bugs.  */
        addBug(139872, uint256{"2f034f2499c136a2c5a922ca4be65c1292815c753bbb100a2a26d5ad532c3919"}, BUG_IN_UTXO);
        addBug(139936, uint256{"c3e76d5384139228221cce60250397d1b87adf7366086bc8d6b5e6eee03c55c7"}, BUG_FULLY_IGNORE);
    }

    int DefaultCheckNameDB () const override
    {
        return -1;
    }
};

/**
 * Testnet (v3): public test network which is reset from time to time.
 */
class CTestNetParams : public CChainParams {
public:
    CTestNetParams() {
        m_chain_type = ChainType::TESTNET;
        consensus.signet_blocks = false;
        consensus.signet_challenge.clear();
        consensus.nSubsidyHalvingInterval = 210000;
        consensus.BIP16Height = 232000;
        /* As before, these are not the actual activation heights but some
           blocks after them.  */
        consensus.BIP34Height = 130000;
        consensus.BIP65Height = 130000;
        consensus.BIP66Height = 130000;
        /* Namecoin activates CSV/Segwit with BIP16.  */
        consensus.CSVHeight = 232000;
        consensus.SegwitHeight = 232000;
        consensus.MinBIP9WarningHeight = 234016; // segwit activation height + miner confirmation window
        consensus.powLimit = uint256{"0000000fffffffffffffffffffffffffffffffffffffffffffffffffffffffff"};
        consensus.nPowTargetTimespan = 14 * 24 * 60 * 60; // two weeks
        consensus.nPowTargetSpacing = 10 * 60;
        consensus.fPowAllowMinDifficultyBlocks = true;
        consensus.nMinDifficultySince = 1394838000; // 15 Mar 2014
        consensus.fPowNoRetargeting = false;
        consensus.vDeployments[Consensus::DEPLOYMENT_TESTDUMMY].bit = 28;
        consensus.vDeployments[Consensus::DEPLOYMENT_TESTDUMMY].nStartTime = Consensus::BIP9Deployment::NEVER_ACTIVE;
        consensus.vDeployments[Consensus::DEPLOYMENT_TESTDUMMY].nTimeout = Consensus::BIP9Deployment::NO_TIMEOUT;
        consensus.vDeployments[Consensus::DEPLOYMENT_TESTDUMMY].min_activation_height = 0; // No activation delay
        consensus.vDeployments[Consensus::DEPLOYMENT_TESTDUMMY].threshold = 1512; // 75%
        consensus.vDeployments[Consensus::DEPLOYMENT_TESTDUMMY].period = 2016;

        // Deployment of Taproot (BIPs 340-342)
        consensus.vDeployments[Consensus::DEPLOYMENT_TAPROOT].bit = 2;
        consensus.vDeployments[Consensus::DEPLOYMENT_TAPROOT].nStartTime = Consensus::BIP9Deployment::NEVER_ACTIVE;
        consensus.vDeployments[Consensus::DEPLOYMENT_TAPROOT].nTimeout = Consensus::BIP9Deployment::NO_TIMEOUT;
        consensus.vDeployments[Consensus::DEPLOYMENT_TAPROOT].min_activation_height = 0; // No activation delay
        consensus.vDeployments[Consensus::DEPLOYMENT_TAPROOT].threshold = 1512; // 75%
        consensus.vDeployments[Consensus::DEPLOYMENT_TAPROOT].period = 2016;

        // The best chain should have at least this much work.
        // The value is the chain work of the Namecoin testnet chain at height
        // 233,000, with best block hash:
        // bc66fc22b8a2988bdc519c4c6aa431bb57201e5102ad8b8272fcde2937b4d2f7
        consensus.nMinimumChainWork = uint256{"000000000000000000000000000000000000000000000000ed17e3004a583c4f"};
        consensus.defaultAssumeValid = uint256{"bc66fc22b8a2988bdc519c4c6aa431bb57201e5102ad8b8272fcde2937b4d2f7"}; // 233,100

        consensus.nAuxpowStartHeight = 0;
        consensus.nAuxpowChainId = 0x0001;
        consensus.fStrictChainId = false;
        consensus.nLegacyBlocksBefore = -1;

        consensus.rules.reset(new Consensus::TestNetConsensus());

        pchMessageStart[0] = 0xfa;
        pchMessageStart[1] = 0xbf;
        pchMessageStart[2] = 0xb5;
        pchMessageStart[3] = 0xfe;
        nDefaultPort = 18334;
        nPruneAfterHeight = 1000;
        m_assumed_blockchain_size = 1;
        m_assumed_chain_state_size = 1;

        genesis = CreateTestnetGenesisBlock(1296688602, 0x16ec0bff, 0x1d07fff8, 1, 50 * COIN);
        consensus.hashGenesisBlock = genesis.GetHash();
        assert(consensus.hashGenesisBlock == uint256{"00000007199508e34a9ff81e6ec0c477a4cccff2a4767a8eee39c11db367b008"});
        assert(genesis.hashMerkleRoot == uint256{"4a5e1e4baab89f3a32518a88c31bc87f618f76673e2cc77ab2127b7afdeda33b"});

        vFixedSeeds.clear();
        vSeeds.clear();
        // nodes with support for servicebits filtering should be at the top
        vSeeds.emplace_back("dnsseed.test.namecoin.webbtc.com."); // Marius Hanne

        base58Prefixes[PUBKEY_ADDRESS] = std::vector<unsigned char>(1,111);
        base58Prefixes[SCRIPT_ADDRESS] = std::vector<unsigned char>(1,196);
        base58Prefixes[SECRET_KEY] =     std::vector<unsigned char>(1,239);
        /* FIXME: Update these below.  */
        base58Prefixes[EXT_PUBLIC_KEY] = {0x04, 0x35, 0x87, 0xCF};
        base58Prefixes[EXT_SECRET_KEY] = {0x04, 0x35, 0x83, 0x94};

        bech32_hrp = "tn";

        // FIXME: Namecoin has no fixed seeds for testnet, so that the line
        // below errors out.  Use it once we have testnet seeds.
        //vFixedSeeds = std::vector<uint8_t>(std::begin(chainparams_seed_test), std::end(chainparams_seed_test));
        vFixedSeeds.clear();

        fDefaultConsistencyChecks = false;
        m_is_mockable_chain = false;

        m_assumeutxo_data = {
            {
                .height = 2'500'000,
                .hash_serialized = AssumeutxoHash{uint256{"f841584909f68e47897952345234e37fcd9128cd818f41ee6c3ca68db8071be7"}},
                .m_chain_tx_count = 66484552,
                .blockhash = consteval_ctor(uint256{"0000000000000093bcb68c03a9a168ae252572d348a2eaeba2cdf9231d73206f"}),
            }
        };

        chainTxData = ChainTxData{
            // Data from RPC: getchaintxstats 4096 bc66fc22b8a2988bdc519c4c6aa431bb57201e5102ad8b8272fcde2937b4d2f7
            .nTime    = 1573859059,
            .tx_count = 276907,
            .dTxRate  = 0.0002269357829851853,
        };

        assert(mapHistoricBugs.empty());
    }

    int DefaultCheckNameDB () const override
    {
        return -1;
    }
};

/**
 * Testnet (v4): public test network which is reset from time to time.
 */
class CTestNet4Params : public CChainParams {
public:
    CTestNet4Params() {
        m_chain_type = ChainType::TESTNET4;
        consensus.signet_blocks = false;
        consensus.signet_challenge.clear();
        consensus.nSubsidyHalvingInterval = 210000;
        consensus.BIP34Height = 1;
        consensus.BIP34Hash = uint256{};
        consensus.BIP65Height = 1;
        consensus.BIP66Height = 1;
        consensus.CSVHeight = 1;
        consensus.SegwitHeight = 1;
        consensus.MinBIP9WarningHeight = 0;
        consensus.powLimit = uint256{"00000000ffffffffffffffffffffffffffffffffffffffffffffffffffffffff"};
        consensus.nPowTargetTimespan = 14 * 24 * 60 * 60; // two weeks
        consensus.nPowTargetSpacing = 10 * 60;
        consensus.fPowAllowMinDifficultyBlocks = true;
        consensus.enforce_BIP94 = true;
        consensus.fPowNoRetargeting = false;

        consensus.vDeployments[Consensus::DEPLOYMENT_TESTDUMMY].bit = 28;
        consensus.vDeployments[Consensus::DEPLOYMENT_TESTDUMMY].nStartTime = Consensus::BIP9Deployment::NEVER_ACTIVE;
        consensus.vDeployments[Consensus::DEPLOYMENT_TESTDUMMY].nTimeout = Consensus::BIP9Deployment::NO_TIMEOUT;
        consensus.vDeployments[Consensus::DEPLOYMENT_TESTDUMMY].min_activation_height = 0; // No activation delay
        consensus.vDeployments[Consensus::DEPLOYMENT_TESTDUMMY].threshold = 1512; // 75%
        consensus.vDeployments[Consensus::DEPLOYMENT_TESTDUMMY].period = 2016;

        // Deployment of Taproot (BIPs 340-342)
        consensus.vDeployments[Consensus::DEPLOYMENT_TAPROOT].bit = 2;
        consensus.vDeployments[Consensus::DEPLOYMENT_TAPROOT].nStartTime = Consensus::BIP9Deployment::ALWAYS_ACTIVE;
        consensus.vDeployments[Consensus::DEPLOYMENT_TAPROOT].nTimeout = Consensus::BIP9Deployment::NO_TIMEOUT;
        consensus.vDeployments[Consensus::DEPLOYMENT_TAPROOT].min_activation_height = 0; // No activation delay
        consensus.vDeployments[Consensus::DEPLOYMENT_TAPROOT].threshold = 1512; // 75%
        consensus.vDeployments[Consensus::DEPLOYMENT_TAPROOT].period = 2016;

        consensus.nMinimumChainWork = uint256{"0000000000000000000000000000000000000000000001d6dce8651b6094e4c1"};
        consensus.defaultAssumeValid = uint256{"0000000000003ed4f08dbdf6f7d6b271a6bcffce25675cb40aa9fa43179a89f3"}; // 72600

        pchMessageStart[0] = 0x1c;
        pchMessageStart[1] = 0x16;
        pchMessageStart[2] = 0x3f;
        pchMessageStart[3] = 0x28;
        nDefaultPort = 48333;
        nPruneAfterHeight = 1000;
        m_assumed_blockchain_size = 11;
        m_assumed_chain_state_size = 1;

        /* FIXME: Update below and in general testnet4 */
        genesis = CreateTestnetGenesisBlock(1296688602, 0x16ec0bff, 0x1d07fff8, 1, 50 * COIN);
        consensus.hashGenesisBlock = genesis.GetHash();
        assert(consensus.hashGenesisBlock == uint256{"00000007199508e34a9ff81e6ec0c477a4cccff2a4767a8eee39c11db367b008"});
        assert(genesis.hashMerkleRoot == uint256{"4a5e1e4baab89f3a32518a88c31bc87f618f76673e2cc77ab2127b7afdeda33b"});

        vFixedSeeds.clear();
        vSeeds.clear();
        // nodes with support for servicebits filtering should be at the top
        vSeeds.emplace_back("seed.testnet4.bitcoin.sprovoost.nl."); // Sjors Provoost
        vSeeds.emplace_back("seed.testnet4.wiz.biz."); // Jason Maurice

        base58Prefixes[PUBKEY_ADDRESS] = std::vector<unsigned char>(1,111);
        base58Prefixes[SCRIPT_ADDRESS] = std::vector<unsigned char>(1,196);
        base58Prefixes[SECRET_KEY] =     std::vector<unsigned char>(1,239);
        base58Prefixes[EXT_PUBLIC_KEY] = {0x04, 0x35, 0x87, 0xCF};
        base58Prefixes[EXT_SECRET_KEY] = {0x04, 0x35, 0x83, 0x94};

        bech32_hrp = "tb";

        vFixedSeeds = std::vector<uint8_t>(std::begin(chainparams_seed_testnet4), std::end(chainparams_seed_testnet4));

        fDefaultConsistencyChecks = false;
        m_is_mockable_chain = false;

        m_assumeutxo_data = {
            {}
        };

        chainTxData = ChainTxData{
            // Data from RPC: getchaintxstats 4096 0000000000003ed4f08dbdf6f7d6b271a6bcffce25675cb40aa9fa43179a89f3
            .nTime    = 1741070246,
            .tx_count = 7653966,
            .dTxRate  = 1.239174414591965,
        };
    }

    int DefaultCheckNameDB () const override
    {
        return -1;
    }
};

/**
 * Signet: test network with an additional consensus parameter (see BIP325).
 */
class SigNetParams : public CChainParams {
public:
    explicit SigNetParams(const SigNetOptions& options)
    {
        std::vector<uint8_t> bin;
        vFixedSeeds.clear();
        vSeeds.clear();

        if (!options.challenge) {
            /* FIXME: Adjust the default signet challenge to something else if
               we want to use signet for Namecoin.  */
            bin = "512103ad5e0edad18cb1f0fc0d28a3d4f1f3e445640337489abb10404f2d1e086be430210359ef5021964fe22d6f8e05b2463c9540ce96883fe3b278760f048f5189f2e6c452ae"_hex_v_u8;
            //vFixedSeeds = std::vector<uint8_t>(std::begin(chainparams_seed_signet), std::end(chainparams_seed_signet));
            //vSeeds.emplace_back("seed.signet.bitcoin.sprovoost.nl.");
            //vSeeds.emplace_back("seed.signet.achownodes.xyz."); // Ava Chow, only supports x1, x5, x9, x49, x809, x849, xd, x400, x404, x408, x448, xc08, xc48, x40c

            consensus.nMinimumChainWork = uint256{"000000000000000000000000000000000000000000000000000002b517f3d1a1"};
            consensus.defaultAssumeValid = uint256{"000000895a110f46e59eb82bbc5bfb67fa314656009c295509c21b4999f5180a"}; // 237722
            m_assumed_blockchain_size = 9;
            m_assumed_chain_state_size = 1;
            chainTxData = ChainTxData{
                // Data from RPC: getchaintxstats 4096 000000895a110f46e59eb82bbc5bfb67fa314656009c295509c21b4999f5180a
                .nTime    = 1741019645,
                .tx_count = 16540736,
                .dTxRate  = 1.064918879911595,
            };
        } else {
            bin = *options.challenge;
            consensus.nMinimumChainWork = uint256{};
            consensus.defaultAssumeValid = uint256{};
            m_assumed_blockchain_size = 0;
            m_assumed_chain_state_size = 0;
            chainTxData = ChainTxData{
                0,
                0,
                0,
            };
            LogPrintf("Signet with challenge %s\n", HexStr(bin));
        }

        if (options.seeds) {
            vSeeds = *options.seeds;
        }

        m_chain_type = ChainType::SIGNET;
        consensus.signet_blocks = true;
        consensus.signet_challenge.assign(bin.begin(), bin.end());
        consensus.nSubsidyHalvingInterval = 210000;
        consensus.BIP16Height = 1;
        consensus.BIP34Height = 1;
        consensus.BIP34Hash = uint256{};
        consensus.BIP65Height = 1;
        consensus.BIP66Height = 1;
        consensus.CSVHeight = 1;
        consensus.SegwitHeight = 1;
        consensus.nPowTargetTimespan = 14 * 24 * 60 * 60; // two weeks
        consensus.nPowTargetSpacing = 10 * 60;
        consensus.fPowAllowMinDifficultyBlocks = false;
        consensus.enforce_BIP94 = false;
        consensus.fPowNoRetargeting = false;
        consensus.MinBIP9WarningHeight = 0;
        consensus.powLimit = uint256{"00000377ae000000000000000000000000000000000000000000000000000000"};
        consensus.vDeployments[Consensus::DEPLOYMENT_TESTDUMMY].bit = 28;
        consensus.vDeployments[Consensus::DEPLOYMENT_TESTDUMMY].nStartTime = Consensus::BIP9Deployment::NEVER_ACTIVE;
        consensus.vDeployments[Consensus::DEPLOYMENT_TESTDUMMY].nTimeout = Consensus::BIP9Deployment::NO_TIMEOUT;
        consensus.vDeployments[Consensus::DEPLOYMENT_TESTDUMMY].min_activation_height = 0; // No activation delay
        consensus.vDeployments[Consensus::DEPLOYMENT_TESTDUMMY].threshold = 1815; // 90%
        consensus.vDeployments[Consensus::DEPLOYMENT_TESTDUMMY].period = 2016;

        // Activation of Taproot (BIPs 340-342)
        consensus.vDeployments[Consensus::DEPLOYMENT_TAPROOT].bit = 2;
        consensus.vDeployments[Consensus::DEPLOYMENT_TAPROOT].nStartTime = Consensus::BIP9Deployment::ALWAYS_ACTIVE;
        consensus.vDeployments[Consensus::DEPLOYMENT_TAPROOT].nTimeout = Consensus::BIP9Deployment::NO_TIMEOUT;
        consensus.vDeployments[Consensus::DEPLOYMENT_TAPROOT].min_activation_height = 0; // No activation delay
        consensus.vDeployments[Consensus::DEPLOYMENT_TAPROOT].threshold = 1815; // 90%
        consensus.vDeployments[Consensus::DEPLOYMENT_TAPROOT].period = 2016;

        consensus.nAuxpowStartHeight = 0;
        consensus.nAuxpowChainId = 0x0001;
        consensus.fStrictChainId = true;
        consensus.nLegacyBlocksBefore = 0;

        consensus.rules.reset(new Consensus::TestNetConsensus());

        // message start is defined as the first 4 bytes of the sha256d of the block script
        HashWriter h{};
        h << consensus.signet_challenge;
        uint256 hash = h.GetHash();
        std::copy_n(hash.begin(), 4, pchMessageStart.begin());

        nDefaultPort = 38334;
        nPruneAfterHeight = 1000;

        genesis = CreateTestnetGenesisBlock(1598918400, 52613770, 0x1e0377ae, 1, 50 * COIN);
        consensus.hashGenesisBlock = genesis.GetHash();
        assert(consensus.hashGenesisBlock == uint256{"00000008819873e925422c1ff0f99f7cc9bbb232af63a077a480a3633bee1ef6"});
        assert(genesis.hashMerkleRoot == uint256{"4a5e1e4baab89f3a32518a88c31bc87f618f76673e2cc77ab2127b7afdeda33b"});

        m_assumeutxo_data = {
            {
                .height = 160'000,
                .hash_serialized = AssumeutxoHash{uint256{"fe0a44309b74d6b5883d246cb419c6221bcccf0b308c9b59b7d70783dbdf928a"}},
                .m_chain_tx_count = 2289496,
                .blockhash = consteval_ctor(uint256{"0000003ca3c99aff040f2563c2ad8f8ec88bd0fd6b8f0895cfaf1ef90353a62c"}),
            }
        };

        base58Prefixes[PUBKEY_ADDRESS] = std::vector<unsigned char>(1,111);
        base58Prefixes[SCRIPT_ADDRESS] = std::vector<unsigned char>(1,196);
        base58Prefixes[SECRET_KEY] =     std::vector<unsigned char>(1,239);
        base58Prefixes[EXT_PUBLIC_KEY] = {0x04, 0x35, 0x87, 0xCF};
        base58Prefixes[EXT_SECRET_KEY] = {0x04, 0x35, 0x83, 0x94};

        bech32_hrp = "tb";

        fDefaultConsistencyChecks = false;
        m_is_mockable_chain = false;
    }

    int DefaultCheckNameDB () const override
    {
        return -1;
    }
};

/**
 * Regression test: intended for private networks only. Has minimal difficulty to ensure that
 * blocks can be found instantly.
 */
class CRegTestParams : public CChainParams
{
public:
    explicit CRegTestParams(const RegTestOptions& opts)
    {
        m_chain_type = ChainType::REGTEST;
        consensus.signet_blocks = false;
        consensus.signet_challenge.clear();
        consensus.nSubsidyHalvingInterval = 150;
        consensus.BIP16Height = 0;
        consensus.BIP34Height = 1; // Always active unless overridden
        consensus.BIP65Height = 1;  // Always active unless overridden
        consensus.BIP66Height = 1;  // Always active unless overridden
        consensus.CSVHeight = 1;    // Always active unless overridden
        consensus.SegwitHeight = 0; // Always active unless overridden
        consensus.MinBIP9WarningHeight = 0;
        consensus.powLimit = uint256{"7fffffffffffffffffffffffffffffffffffffffffffffffffffffffffffffff"};
        consensus.nPowTargetTimespan = 24 * 60 * 60; // one day
        consensus.nPowTargetSpacing = 10 * 60;
        consensus.fPowAllowMinDifficultyBlocks = true;
        consensus.nMinDifficultySince = 0;
        consensus.enforce_BIP94 = opts.enforce_bip94;
        consensus.fPowNoRetargeting = true;

        consensus.vDeployments[Consensus::DEPLOYMENT_TESTDUMMY].bit = 28;
        consensus.vDeployments[Consensus::DEPLOYMENT_TESTDUMMY].nStartTime = 0;
        consensus.vDeployments[Consensus::DEPLOYMENT_TESTDUMMY].nTimeout = Consensus::BIP9Deployment::NO_TIMEOUT;
        consensus.vDeployments[Consensus::DEPLOYMENT_TESTDUMMY].min_activation_height = 0; // No activation delay
        consensus.vDeployments[Consensus::DEPLOYMENT_TESTDUMMY].threshold = 108; // 75%
        consensus.vDeployments[Consensus::DEPLOYMENT_TESTDUMMY].period = 144; // Faster than normal for regtest (144 instead of 2016)

        consensus.vDeployments[Consensus::DEPLOYMENT_TAPROOT].bit = 2;
        consensus.vDeployments[Consensus::DEPLOYMENT_TAPROOT].nStartTime = Consensus::BIP9Deployment::ALWAYS_ACTIVE;
        consensus.vDeployments[Consensus::DEPLOYMENT_TAPROOT].nTimeout = Consensus::BIP9Deployment::NO_TIMEOUT;
        consensus.vDeployments[Consensus::DEPLOYMENT_TAPROOT].min_activation_height = 0; // No activation delay
        consensus.vDeployments[Consensus::DEPLOYMENT_TAPROOT].threshold = 108; // 75%
        consensus.vDeployments[Consensus::DEPLOYMENT_TAPROOT].period = 144;

        consensus.nMinimumChainWork = uint256{};
        consensus.defaultAssumeValid = uint256{};

        consensus.nAuxpowStartHeight = 0;
        consensus.nAuxpowChainId = 0x0001;
        consensus.fStrictChainId = true;
        consensus.nLegacyBlocksBefore = 0;

        consensus.rules.reset(new Consensus::RegTestConsensus());

        pchMessageStart[0] = 0xfa;
        pchMessageStart[1] = 0xbf;
        pchMessageStart[2] = 0xb5;
        pchMessageStart[3] = 0xda;
        nDefaultPort = 18444;
        nPruneAfterHeight = opts.fastprune ? 100 : 1000;
        m_assumed_blockchain_size = 0;
        m_assumed_chain_state_size = 0;

        for (const auto& [dep, height] : opts.activation_heights) {
            switch (dep) {
            case Consensus::BuriedDeployment::DEPLOYMENT_P2SH:
                consensus.BIP16Height = int{height};
                break;
            case Consensus::BuriedDeployment::DEPLOYMENT_SEGWIT:
                consensus.SegwitHeight = int{height};
                break;
            case Consensus::BuriedDeployment::DEPLOYMENT_HEIGHTINCB:
                consensus.BIP34Height = int{height};
                break;
            case Consensus::BuriedDeployment::DEPLOYMENT_DERSIG:
                consensus.BIP66Height = int{height};
                break;
            case Consensus::BuriedDeployment::DEPLOYMENT_CLTV:
                consensus.BIP65Height = int{height};
                break;
            case Consensus::BuriedDeployment::DEPLOYMENT_CSV:
                consensus.CSVHeight = int{height};
                break;
            }
        }

        for (const auto& [deployment_pos, version_bits_params] : opts.version_bits_parameters) {
            consensus.vDeployments[deployment_pos].nStartTime = version_bits_params.start_time;
            consensus.vDeployments[deployment_pos].nTimeout = version_bits_params.timeout;
            consensus.vDeployments[deployment_pos].min_activation_height = version_bits_params.min_activation_height;
        }

        genesis = CreateTestnetGenesisBlock(1296688602, 2, 0x207fffff, 1, 50 * COIN);
        consensus.hashGenesisBlock = genesis.GetHash();
        assert(consensus.hashGenesisBlock == uint256{"0f9188f13cb7b2c71f2a335e3a4fc328bf5beb436012afca590b1a11466e2206"});
        assert(genesis.hashMerkleRoot == uint256{"4a5e1e4baab89f3a32518a88c31bc87f618f76673e2cc77ab2127b7afdeda33b"});

        vFixedSeeds.clear(); //!< Regtest mode doesn't have any fixed seeds.
        vSeeds.clear();
        vSeeds.emplace_back("dummySeed.invalid.");

        fDefaultConsistencyChecks = true;
        m_is_mockable_chain = true;

        m_assumeutxo_data = {
            {   // For use by unit tests
                .height = 110,
<<<<<<< HEAD
                .hash_serialized = AssumeutxoHash{uint256{"4dcc5ae2a45af3d11d7c4386387fdb3ee64860ef285937d730716abfce0f7020"}},
                .m_chain_tx_count = 111,
                .blockhash = consteval_ctor(uint256{"31ca5e096d942b5e695c7c6a3da6eac8529f3b03f55641a789f0f973ae6ee18c"}),
=======
                .hash_serialized = AssumeutxoHash{uint256{"b952555c8ab81fec46f3d4253b7af256d766ceb39fb7752b9d18cdf4a0141327"}},
                .m_chain_tx_count = 111,
                .blockhash = consteval_ctor(uint256{"5a106e913a3526ddaa7083773dccde1d76804aec0084e977684731967b858616"}),
>>>>>>> 1b4133d3
            },
            {
                // For use by fuzz target src/test/fuzz/utxo_snapshot.cpp
                .height = 200,
                .hash_serialized = AssumeutxoHash{uint256{"17dcc016d188d16068907cdeb38b75691a118d43053b8cd6a25969419381d13a"}},
                .m_chain_tx_count = 201,
                .blockhash = consteval_ctor(uint256{"385901ccbd69dff6bbd00065d01fb8a9e464dede7cfe0372443884f9b1dcf6b9"}),
            },
            {
                // For use by test/functional/feature_assumeutxo.py
                .height = 299,
<<<<<<< HEAD
                .hash_serialized = AssumeutxoHash{uint256{"f39133c5f4af2fb9211a25a997eef28126b4a5d0e4c00bf81c7c323788473280"}},
                .m_chain_tx_count = 334,
                .blockhash = consteval_ctor(uint256{"c3c15dda786337b86b7fa7079d6f83d0d0625b78bf5b697595b1aa448536c2ea"}),
=======
                .hash_serialized = AssumeutxoHash{uint256{"d2b051ff5e8eef46520350776f4100dd710a63447a8e01d917e92e79751a63e2"}},
                .m_chain_tx_count = 334,
                .blockhash = consteval_ctor(uint256{"3050c08a3d609243a5fc3bd4ab4e0f3d1ec1bc18ecb1a2a004b04e93d8db7bd2"}),
>>>>>>> 1b4133d3
            },
        };

        chainTxData = ChainTxData{
            0,
            0,
            0
        };

        base58Prefixes[PUBKEY_ADDRESS] = std::vector<unsigned char>(1,111);
        base58Prefixes[SCRIPT_ADDRESS] = std::vector<unsigned char>(1,196);
        base58Prefixes[SECRET_KEY] =     std::vector<unsigned char>(1,239);
        base58Prefixes[EXT_PUBLIC_KEY] = {0x04, 0x35, 0x87, 0xCF};
        base58Prefixes[EXT_SECRET_KEY] = {0x04, 0x35, 0x83, 0x94};

        bech32_hrp = "ncrt";

        assert(mapHistoricBugs.empty());
    }

    int DefaultCheckNameDB () const override
    {
        return 0;
    }
};

std::unique_ptr<const CChainParams> CChainParams::SigNet(const SigNetOptions& options)
{
    return std::make_unique<const SigNetParams>(options);
}

std::unique_ptr<const CChainParams> CChainParams::RegTest(const RegTestOptions& options)
{
    return std::make_unique<const CRegTestParams>(options);
}

std::unique_ptr<const CChainParams> CChainParams::Main()
{
    return std::make_unique<const CMainParams>();
}

std::unique_ptr<const CChainParams> CChainParams::TestNet()
{
    return std::make_unique<const CTestNetParams>();
}

std::unique_ptr<const CChainParams> CChainParams::TestNet4()
{
    return std::make_unique<const CTestNet4Params>();
}

std::vector<int> CChainParams::GetAvailableSnapshotHeights() const
{
    std::vector<int> heights;
    heights.reserve(m_assumeutxo_data.size());

    for (const auto& data : m_assumeutxo_data) {
        heights.emplace_back(data.height);
    }
    return heights;
}

std::optional<ChainType> GetNetworkForMagic(const MessageStartChars& message)
{
    const auto mainnet_msg = CChainParams::Main()->MessageStart();
    const auto testnet_msg = CChainParams::TestNet()->MessageStart();
    const auto testnet4_msg = CChainParams::TestNet4()->MessageStart();
    const auto regtest_msg = CChainParams::RegTest({})->MessageStart();
    const auto signet_msg = CChainParams::SigNet({})->MessageStart();

    if (std::ranges::equal(message, mainnet_msg)) {
        return ChainType::MAIN;
    } else if (std::ranges::equal(message, testnet_msg)) {
        return ChainType::TESTNET;
    } else if (std::ranges::equal(message, testnet4_msg)) {
        return ChainType::TESTNET4;
    } else if (std::ranges::equal(message, regtest_msg)) {
        return ChainType::REGTEST;
    } else if (std::ranges::equal(message, signet_msg)) {
        return ChainType::SIGNET;
    }
    return std::nullopt;
}<|MERGE_RESOLUTION|>--- conflicted
+++ resolved
@@ -698,15 +698,9 @@
         m_assumeutxo_data = {
             {   // For use by unit tests
                 .height = 110,
-<<<<<<< HEAD
-                .hash_serialized = AssumeutxoHash{uint256{"4dcc5ae2a45af3d11d7c4386387fdb3ee64860ef285937d730716abfce0f7020"}},
+                .hash_serialized = AssumeutxoHash{uint256{"b6f3c376e66764edd996ec074254833d33d187bf4886f5812b85ba5f0db2d54d"}},
                 .m_chain_tx_count = 111,
-                .blockhash = consteval_ctor(uint256{"31ca5e096d942b5e695c7c6a3da6eac8529f3b03f55641a789f0f973ae6ee18c"}),
-=======
-                .hash_serialized = AssumeutxoHash{uint256{"b952555c8ab81fec46f3d4253b7af256d766ceb39fb7752b9d18cdf4a0141327"}},
-                .m_chain_tx_count = 111,
-                .blockhash = consteval_ctor(uint256{"5a106e913a3526ddaa7083773dccde1d76804aec0084e977684731967b858616"}),
->>>>>>> 1b4133d3
+                .blockhash = consteval_ctor(uint256{"4f29bd26ec9ef63973ee4e45bfb517cccaed7629c6cdbdd0d2f653f9d3ea4a47"}),
             },
             {
                 // For use by fuzz target src/test/fuzz/utxo_snapshot.cpp
@@ -718,15 +712,9 @@
             {
                 // For use by test/functional/feature_assumeutxo.py
                 .height = 299,
-<<<<<<< HEAD
-                .hash_serialized = AssumeutxoHash{uint256{"f39133c5f4af2fb9211a25a997eef28126b4a5d0e4c00bf81c7c323788473280"}},
+                .hash_serialized = AssumeutxoHash{uint256{"74251f753e3e273fe8856d4e058f6cb4264a30dcef0dff7d355eac040e32e61b"}},
                 .m_chain_tx_count = 334,
-                .blockhash = consteval_ctor(uint256{"c3c15dda786337b86b7fa7079d6f83d0d0625b78bf5b697595b1aa448536c2ea"}),
-=======
-                .hash_serialized = AssumeutxoHash{uint256{"d2b051ff5e8eef46520350776f4100dd710a63447a8e01d917e92e79751a63e2"}},
-                .m_chain_tx_count = 334,
-                .blockhash = consteval_ctor(uint256{"3050c08a3d609243a5fc3bd4ab4e0f3d1ec1bc18ecb1a2a004b04e93d8db7bd2"}),
->>>>>>> 1b4133d3
+                .blockhash = consteval_ctor(uint256{"a53cb7a2bedb5860b46df1481ac107e2d53940bbbe7f3dd82301b4f467083736"}),
             },
         };
 
