--- conflicted
+++ resolved
@@ -137,17 +137,12 @@
         consensus.vDeployments[Consensus::DEPLOYMENT_TAPROOT].nTimeout = Consensus::BIP9Deployment::NO_TIMEOUT;
         consensus.vDeployments[Consensus::DEPLOYMENT_TAPROOT].min_activation_height = 0; // No activation delay
 
-<<<<<<< HEAD
         // The best chain should have at least this much work.
         // The value is the chain work of the Namecoin mainnet chain at height
-        // 705'000, with best block hash:
-        // 3367fd440ecbdd76e5d852f3f96d7d74a28fb7795e6fb0ac0fe9d1551c1299b2
+        // 734'000, with best block hash:
+        // 5374ea6a5af987faf0e15ba60b3ccc87b4ec0a67f4ad3859853924cb6c308796
         consensus.nMinimumChainWork = uint256{"000000000000000000000000000000000000000046d80250c23dc3262365e60c"};
-        consensus.defaultAssumeValid = uint256{"3367fd440ecbdd76e5d852f3f96d7d74a28fb7795e6fb0ac0fe9d1551c1299b2"}; // 705'000
-=======
-        consensus.nMinimumChainWork = uint256{"000000000000000000000000000000000000000088e186b70e0862c193ec44d6"};
-        consensus.defaultAssumeValid = uint256{"000000000000000000011c5890365bdbe5d25b97ce0057589acaef4f1a57263f"}; // 856760
->>>>>>> 08efd59b
+        consensus.defaultAssumeValid = uint256{"5374ea6a5af987faf0e15ba60b3ccc87b4ec0a67f4ad3859853924cb6c308796"}; // 734'000
 
         consensus.nAuxpowChainId = 0x0001;
         consensus.nAuxpowStartHeight = 19200;
@@ -167,13 +162,8 @@
         pchMessageStart[3] = 0xfe;
         nDefaultPort = 8334;
         nPruneAfterHeight = 100000;
-<<<<<<< HEAD
         m_assumed_blockchain_size = 8;
         m_assumed_chain_state_size = 1;
-=======
-        m_assumed_blockchain_size = 620;
-        m_assumed_chain_state_size = 14;
->>>>>>> 08efd59b
 
         genesis = CreateGenesisBlock(1303000001, 0xa21ea192u, 0x1c007fff, 1, 50 * COIN);
         consensus.hashGenesisBlock = genesis.GetHash();
@@ -238,17 +228,10 @@
         };
 
         chainTxData = ChainTxData{
-<<<<<<< HEAD
-            // Data from RPC: getchaintxstats 4096 3367fd440ecbdd76e5d852f3f96d7d74a28fb7795e6fb0ac0fe9d1551c1299b2
-            .nTime    = 1707347008,
-            .tx_count = 7531675,
-            .dTxRate  = 0.01388518868242674,
-=======
-            // Data from RPC: getchaintxstats 4096 000000000000000000011c5890365bdbe5d25b97ce0057589acaef4f1a57263f
-            .nTime    = 1723649144,
-            .tx_count = 1059312821,
-            .dTxRate  = 6.721086701157182,
->>>>>>> 08efd59b
+            // Data from RPC: getchaintxstats 4096 5374ea6a5af987faf0e15ba60b3ccc87b4ec0a67f4ad3859853924cb6c308796
+            .nTime    = 1724718562,
+            .tx_count = 7923739,
+            .dTxRate  = 0.03194032802346719,
         };
 
         /* See also doc/NamecoinBugs.txt for more explanation on the
@@ -338,17 +321,12 @@
         consensus.vDeployments[Consensus::DEPLOYMENT_TAPROOT].nTimeout = Consensus::BIP9Deployment::NO_TIMEOUT;
         consensus.vDeployments[Consensus::DEPLOYMENT_TAPROOT].min_activation_height = 0; // No activation delay
 
-<<<<<<< HEAD
         // The best chain should have at least this much work.
         // The value is the chain work of the Namecoin testnet chain at height
         // 233,000, with best block hash:
         // bc66fc22b8a2988bdc519c4c6aa431bb57201e5102ad8b8272fcde2937b4d2f7
         consensus.nMinimumChainWork = uint256{"000000000000000000000000000000000000000000000000ed17e3004a583c4f"};
         consensus.defaultAssumeValid = uint256{"bc66fc22b8a2988bdc519c4c6aa431bb57201e5102ad8b8272fcde2937b4d2f7"}; // 233,100
-=======
-        consensus.nMinimumChainWork = uint256{"000000000000000000000000000000000000000000000f209695166be8b61fa9"};
-        consensus.defaultAssumeValid = uint256{"000000000000000465b1a66c9f386308e8c75acef9201f3f577811da09fc90ad"}; // 2873500
->>>>>>> 08efd59b
 
         consensus.nAuxpowStartHeight = 0;
         consensus.nAuxpowChainId = 0x0001;
@@ -363,13 +341,8 @@
         pchMessageStart[3] = 0xfe;
         nDefaultPort = 18334;
         nPruneAfterHeight = 1000;
-<<<<<<< HEAD
         m_assumed_blockchain_size = 1;
         m_assumed_chain_state_size = 1;
-=======
-        m_assumed_blockchain_size = 93;
-        m_assumed_chain_state_size = 19;
->>>>>>> 08efd59b
 
         genesis = CreateTestnetGenesisBlock(1296688602, 0x16ec0bff, 0x1d07fff8, 1, 50 * COIN);
         consensus.hashGenesisBlock = genesis.GetHash();
@@ -427,17 +400,10 @@
         };
 
         chainTxData = ChainTxData{
-<<<<<<< HEAD
             // Data from RPC: getchaintxstats 4096 bc66fc22b8a2988bdc519c4c6aa431bb57201e5102ad8b8272fcde2937b4d2f7
             .nTime    = 1573859059,
             .tx_count = 276907,
             .dTxRate  = 0.0002269357829851853,
-=======
-            // Data from RPC: getchaintxstats 4096 000000000000000465b1a66c9f386308e8c75acef9201f3f577811da09fc90ad
-            .nTime    = 1723613341,
-            .tx_count = 187917082,
-            .dTxRate  = 3.265051477698455,
->>>>>>> 08efd59b
         };
 
         assert(mapHistoricBugs.empty());
@@ -695,12 +661,8 @@
         consensus.nPowTargetTimespan = 24 * 60 * 60; // one day
         consensus.nPowTargetSpacing = 10 * 60;
         consensus.fPowAllowMinDifficultyBlocks = true;
-<<<<<<< HEAD
         consensus.nMinDifficultySince = 0;
-        consensus.enforce_BIP94 = false;
-=======
         consensus.enforce_BIP94 = true;
->>>>>>> 08efd59b
         consensus.fPowNoRetargeting = true;
         consensus.nRuleChangeActivationThreshold = 108; // 75% for testchains
         consensus.nMinerConfirmationWindow = 144; // Faster than normal for regtest (144 instead of 2016)
