// Copyright (c) 2010 Satoshi Nakamoto
// Copyright (c) 2009-present The Bitcoin Core developers
// Distributed under the MIT software license, see the accompanying
// file COPYING or http://www.opensource.org/licenses/mit-license.php.

#include <kernel/chainparams.h>

#include <chainparamsseeds.h>
#include <consensus/amount.h>
#include <consensus/merkle.h>
#include <consensus/params.h>
#include <hash.h>
#include <kernel/messagestartchars.h>
#include <logging.h>
#include <primitives/block.h>
#include <primitives/transaction.h>
#include <script/interpreter.h>
#include <script/script.h>
#include <uint256.h>
#include <util/chaintype.h>
#include <util/strencodings.h>

#include <algorithm>
#include <cassert>
#include <cstdint>
#include <cstring>
#include <type_traits>

using namespace util::hex_literals;

// Workaround MSVC bug triggering C7595 when calling consteval constructors in
// initializer lists.
// https://developercommunity.visualstudio.com/t/Bogus-C7595-error-on-valid-C20-code/10906093
#if defined(_MSC_VER)
auto consteval_ctor(auto&& input) { return input; }
#else
#define consteval_ctor(input) (input)
#endif

bool CChainParams::IsHistoricBug(const Txid& txid, unsigned nHeight, BugType& type) const
{
    const std::pair<unsigned, uint256> key(nHeight, txid.ToUint256());
    std::map<std::pair<unsigned, uint256>, BugType>::const_iterator mi;

    mi = mapHistoricBugs.find (key);
    if (mi != mapHistoricBugs.end ())
    {
        type = mi->second;
        return true;
    }

    return false;
}

static CBlock CreateGenesisBlock(const CScript& genesisInputScript, const CScript& genesisOutputScript, uint32_t nTime, uint32_t nNonce, uint32_t nBits, int32_t nVersion, const CAmount& genesisReward)
{
    CMutableTransaction txNew;
    txNew.version = 1;
    txNew.vin.resize(1);
    txNew.vout.resize(1);
    txNew.vin[0].scriptSig = genesisInputScript;
    txNew.vout[0].nValue = genesisReward;
    txNew.vout[0].scriptPubKey = genesisOutputScript;

    CBlock genesis;
    genesis.nTime    = nTime;
    genesis.nBits    = nBits;
    genesis.nNonce   = nNonce;
    genesis.nVersion = nVersion;
    genesis.vtx.push_back(MakeTransactionRef(std::move(txNew)));
    genesis.hashPrevBlock.SetNull();
    genesis.hashMerkleRoot = BlockMerkleRoot(genesis);
    return genesis;
}

/**
 * Build the genesis block. Note that the output of its generation
 * transaction cannot be spent since it did not originally exist in the
 * database.
 */
static CBlock CreateGenesisBlock(uint32_t nTime, uint32_t nNonce, uint32_t nBits, int32_t nVersion, const CAmount& genesisReward)
{
    const char* pszTimestamp = "... choose what comes next.  Lives of your own, or a return to chains. -- V";
    const CScript genesisInputScript = CScript() << 0x1c007fff << CScriptNum(522) << std::vector<unsigned char>((const unsigned char*)pszTimestamp, (const unsigned char*)pszTimestamp + strlen(pszTimestamp));
    const CScript genesisOutputScript = CScript() << ParseHex("04b620369050cd899ffbbc4e8ee51e8c4534a855bb463439d63d235d4779685d8b6f4870a238cf365ac94fa13ef9a2a22cd99d0d5ee86dcabcafce36c7acf43ce5") << OP_CHECKSIG;
    return CreateGenesisBlock(genesisInputScript, genesisOutputScript, nTime, nNonce, nBits, nVersion, genesisReward);
}

/**
 * Build genesis block for testnet.  In Namecoin, it has a changed timestamp
 * and output script (it uses Bitcoin's).
 */
static CBlock CreateTestnetGenesisBlock(uint32_t nTime, uint32_t nNonce, uint32_t nBits, int32_t nVersion, const CAmount& genesisReward)
{
    const char* pszTimestamp = "The Times 03/Jan/2009 Chancellor on brink of second bailout for banks";
    const CScript genesisInputScript = CScript() << 0x1d00ffff << CScriptNum(4) << std::vector<unsigned char>((const unsigned char*)pszTimestamp, (const unsigned char*)pszTimestamp + strlen(pszTimestamp));
    const CScript genesisOutputScript = CScript() << "04678afdb0fe5548271967f1a67130b7105cd6a828e03909a67962e0ea1f61deb649f6bc3f4cef38c4f35504e51ec112de5c384df7ba0b8d578a4c702b6bf11d5f"_hex_v_u8 << OP_CHECKSIG;
    return CreateGenesisBlock(genesisInputScript, genesisOutputScript, nTime, nNonce, nBits, nVersion, genesisReward);
}

/**
 * Main network on which people trade goods and services.
 */
class CMainParams : public CChainParams {
public:
    CMainParams() {
        m_chain_type = ChainType::MAIN;
        consensus.signet_blocks = false;
        consensus.signet_challenge.clear();
        consensus.nSubsidyHalvingInterval = 210000;
        consensus.BIP16Height = 475000;
        /* Note that these are not the actual activation heights, but blocks
           after them.  They are too deep in the chain to be ever reorged,
           and thus this is also fine.  */
        consensus.BIP34Height = 250000;
        consensus.BIP65Height = 335000;
        consensus.BIP66Height = 250000;
        /* Namecoin activates CSV/Segwit with BIP16.  */
        consensus.CSVHeight = 475000;
        consensus.SegwitHeight = 475000;
        consensus.MinBIP9WarningHeight = 477016; // segwit activation height + miner confirmation window
        consensus.powLimit = uint256{"00000000ffffffffffffffffffffffffffffffffffffffffffffffffffffffff"};
        consensus.nPowTargetTimespan = 14 * 24 * 60 * 60; // two weeks
        consensus.nPowTargetSpacing = 10 * 60;
        consensus.fPowAllowMinDifficultyBlocks = false;
        consensus.enforce_BIP94 = false;
        consensus.fPowNoRetargeting = false;
        consensus.vDeployments[Consensus::DEPLOYMENT_TESTDUMMY].bit = 28;
        consensus.vDeployments[Consensus::DEPLOYMENT_TESTDUMMY].nStartTime = Consensus::BIP9Deployment::NEVER_ACTIVE;
        consensus.vDeployments[Consensus::DEPLOYMENT_TESTDUMMY].nTimeout = Consensus::BIP9Deployment::NO_TIMEOUT;
        consensus.vDeployments[Consensus::DEPLOYMENT_TESTDUMMY].min_activation_height = 0; // No activation delay
        consensus.vDeployments[Consensus::DEPLOYMENT_TESTDUMMY].threshold = 1815; // 90%
        consensus.vDeployments[Consensus::DEPLOYMENT_TESTDUMMY].period = 2016;

        // Deployment of Taproot (BIPs 340-342)
        consensus.vDeployments[Consensus::DEPLOYMENT_TAPROOT].bit = 2;
        consensus.vDeployments[Consensus::DEPLOYMENT_TAPROOT].nStartTime = Consensus::BIP9Deployment::NEVER_ACTIVE;
        consensus.vDeployments[Consensus::DEPLOYMENT_TAPROOT].nTimeout = Consensus::BIP9Deployment::NO_TIMEOUT;
        consensus.vDeployments[Consensus::DEPLOYMENT_TAPROOT].min_activation_height = 0; // No activation delay

        // The best chain should have at least this much work.
        // The value is the chain work of the Namecoin mainnet chain at height
        // 789'000, with best block hash:
        // 58179f232d479647269d7a37bc8977e1dc84159ed325b175ec5c17509032c74d
        consensus.nMinimumChainWork = uint256{"00000000000000000000000000000000000000008bc5cfceb24bea04dda51afc"};
        consensus.defaultAssumeValid = uint256{"58179f232d479647269d7a37bc8977e1dc84159ed325b175ec5c17509032c74d"}; // 789'000

        consensus.nAuxpowChainId = 0x0001;
        consensus.nAuxpowStartHeight = 19200;
        consensus.fStrictChainId = true;
        consensus.nLegacyBlocksBefore = 19200;

        consensus.rules.reset(new Consensus::MainNetConsensus());

        /**
         * The message start string is designed to be unlikely to occur in normal data.
         * The characters are rarely used upper ASCII, not valid as UTF-8, and produce
         * a large 32-bit integer with any alignment.
         */
        pchMessageStart[0] = 0xf9;
        pchMessageStart[1] = 0xbe;
        pchMessageStart[2] = 0xb4;
        pchMessageStart[3] = 0xfe;
        nDefaultPort = 8334;
        nPruneAfterHeight = 100000;
        m_assumed_blockchain_size = 9;
        m_assumed_chain_state_size = 1;

        genesis = CreateGenesisBlock(1303000001, 0xa21ea192u, 0x1c007fff, 1, 50 * COIN);
        consensus.hashGenesisBlock = genesis.GetHash();
        assert(consensus.hashGenesisBlock == uint256{"000000000062b72c5e2ceb45fbc8587e807c155b0da735e6483dfba2f0a9c770"});
        assert(genesis.hashMerkleRoot == uint256{"41c62dbd9068c89a449525e3cd5ac61b20ece28c3c38b3f35b2161f0e6d3cb0d"});

        // Note that of those which support the service bits prefix, most only support a subset of
        // possible options.
        // This is fine at runtime as we'll fall back to using them as an addrfetch if they don't support the
        // service bits we want, but we should get them updated to support all service bits wanted by any
        // release ASAP to avoid it where possible.
<<<<<<< HEAD
        vSeeds.emplace_back("nmc.seed.quisquis.de."); // Peter Conrad
        vSeeds.emplace_back("seed.nmc.markasoftware.com."); // Mark Polyakov
        vSeeds.emplace_back("dnsseed1.nmc.dotbit.zone."); // Stefan Stere
        vSeeds.emplace_back("dnsseed2.nmc.dotbit.zone."); // Stefan Stere
        vSeeds.emplace_back("dnsseed.nmc.testls.space."); // mjgill89
        vSeeds.emplace_back("namecoin.seed.cypherstack.com."); // Dan Miller

        base58Prefixes[PUBKEY_ADDRESS] = std::vector<unsigned char>(1,52);
        base58Prefixes[SCRIPT_ADDRESS] = std::vector<unsigned char>(1,13);
        base58Prefixes[SECRET_KEY] =     std::vector<unsigned char>(1,180);
        /* FIXME: Update these below.  */
=======
        vSeeds.emplace_back("seed.bitcoin.sipa.be."); // Pieter Wuille, only supports x1, x5, x9, and xd
        vSeeds.emplace_back("dnsseed.bluematt.me."); // Matt Corallo, only supports x9
        vSeeds.emplace_back("seed.bitcoin.jonasschnelli.ch."); // Jonas Schnelli, only supports x1, x5, x9, and xd
        vSeeds.emplace_back("seed.btc.petertodd.net."); // Peter Todd, only supports x1, x5, x9, and xd
        vSeeds.emplace_back("seed.bitcoin.sprovoost.nl."); // Sjors Provoost
        vSeeds.emplace_back("dnsseed.emzy.de."); // Stephan Oeste
        vSeeds.emplace_back("seed.bitcoin.wiz.biz."); // Jason Maurice
        vSeeds.emplace_back("seed.mainnet.achownodes.xyz."); // Ava Chow, only supports x1, x5, x9, x49, x809, x849, xd, x400, x404, x408, x448, xc08, xc48, x40c

        base58Prefixes[PUBKEY_ADDRESS] = std::vector<unsigned char>(1,0);
        base58Prefixes[SCRIPT_ADDRESS] = std::vector<unsigned char>(1,5);
        base58Prefixes[SECRET_KEY] =     std::vector<unsigned char>(1,128);
>>>>>>> 133657c1
        base58Prefixes[EXT_PUBLIC_KEY] = {0x04, 0x88, 0xB2, 0x1E};
        base58Prefixes[EXT_SECRET_KEY] = {0x04, 0x88, 0xAD, 0xE4};

        bech32_hrp = "nc";

        vFixedSeeds = std::vector<uint8_t>(std::begin(chainparams_seed_main), std::end(chainparams_seed_main));

        fDefaultConsistencyChecks = false;
        m_is_mockable_chain = false;

        m_assumeutxo_data = {};

        chainTxData = ChainTxData{
            // Data from RPC: getchaintxstats 4096 58179f232d479647269d7a37bc8977e1dc84159ed325b175ec5c17509032c74d
            .nTime    = 1757179808,
            .tx_count = 8708594,
            .dTxRate  = 0.0337049606553807,
        };

        /* See also doc/NamecoinBugs.txt for more explanation on the
           historical bugs added below.  */

        /* These transactions have name outputs but a non-Namecoin tx version.
           They contain NAME_NEWs, which are fine, and also NAME_FIRSTUPDATE.
           The latter are not interpreted by namecoind, thus also ignore
           them for us here.  */
        addBug(98423, uint256{"bff3ed6873e5698b97bf0c28c29302b59588590b747787c7d1ef32decdabe0d1"}, BUG_FULLY_IGNORE);
        addBug(98424, uint256{"e9b211007e5cac471769212ca0f47bb066b81966a8e541d44acf0f8a1bd24976"}, BUG_FULLY_IGNORE);
        addBug(98425, uint256{"8aa2b0fc7d1033de28e0192526765a72e9df0c635f7305bdc57cb451ed01a4ca"}, BUG_FULLY_IGNORE);

        /* These are non-Namecoin tx that contain just NAME_NEWs.  Those were
           handled with a special rule previously, but now they are fully
           disallowed and we handle the few exceptions here.  It is fine to
           "ignore" them, as their outputs need no special Namecoin handling
           before they are reused in a NAME_FIRSTUPDATE.  */
        addBug(98318, uint256{"0ae5e958ff05ad8e273222656d98d076097def6d36f781a627c584b859f4727b"}, BUG_FULLY_IGNORE);
        addBug(98321, uint256{"aca8ce46da1bbb9bb8e563880efcd9d6dd18342c446d6f0e3d4b964a990d1c27"}, BUG_FULLY_IGNORE);
        addBug(98424, uint256{"c29b0d9d478411462a8ac29946bf6fdeca358a77b4be15cd921567eb66852180"}, BUG_FULLY_IGNORE);
        addBug(98425, uint256{"221719b360f0c83fa5b1c26fb6b67c5e74e4e7c6aa3dce55025da6759f5f7060"}, BUG_FULLY_IGNORE);
        addBug(193518, uint256{"597370b632efb35d5ed554c634c7af44affa6066f2a87a88046532d4057b46f8"}, BUG_FULLY_IGNORE);
        addBug(195605, uint256{"0bb8c7807a9756aefe62c271770b313b31dee73151f515b1ac2066c50eaeeb91"}, BUG_FULLY_IGNORE);
        addBug(195639, uint256{"3181930765b970fc43cd31d53fc6fc1da9439a28257d9067c3b5912d23eab01c"}, BUG_FULLY_IGNORE);
        addBug(195639, uint256{"e815e7d774937d96a4b265ed4866b7e3dc8d9f2acb8563402e216aba6edd1e9e"}, BUG_FULLY_IGNORE);
        addBug(195639, uint256{"cdfe6eda068e09fe760a70bec201feb041b8c660d0e98cbc05c8aa4106eae6ab"}, BUG_FULLY_IGNORE);
        addBug(195641, uint256{"1e29e937b2a9e1f18af500371b8714157cf5ac7c95461913e08ce402de64ae75"}, BUG_FULLY_IGNORE);
        addBug(195648, uint256{"d44ed6c0fac251931465f9123ada8459ec954cc6c7b648a56c9326ff7b13f552"}, BUG_FULLY_IGNORE);
        addBug(197711, uint256{"dd77aea50a189935d0ef36a04856805cd74600a53193c539eb90c1e1c0f9ecac"}, BUG_FULLY_IGNORE);
        addBug(204151, uint256{"f31875dfaf94bd3a93cfbed0e22d405d1f2e49b4d0750cb13812adc5e57f1e47"}, BUG_FULLY_IGNORE);

        /* This transaction has both a NAME_NEW and a NAME_FIRSTUPDATE as
           inputs.  This was accepted due to the "argument concatenation" bug.
           It is fine to accept it as valid and just process the NAME_UPDATE
           output that builds on the NAME_FIRSTUPDATE input.  (NAME_NEW has no
           special side-effect in applying anyway.)  */
        addBug(99381, uint256{"774d4c446cecfc40b1c02fdc5a13be6d2007233f9d91daefab6b3c2e70042f05"}, BUG_FULLY_APPLY);

        /* These were libcoin's name stealing bugs.  */
        addBug(139872, uint256{"2f034f2499c136a2c5a922ca4be65c1292815c753bbb100a2a26d5ad532c3919"}, BUG_IN_UTXO);
        addBug(139936, uint256{"c3e76d5384139228221cce60250397d1b87adf7366086bc8d6b5e6eee03c55c7"}, BUG_FULLY_IGNORE);
    }

    int DefaultCheckNameDB () const override
    {
        return -1;
    }
};

/**
 * Testnet (v3): public test network which is reset from time to time.
 */
class CTestNetParams : public CChainParams {
public:
    CTestNetParams() {
        m_chain_type = ChainType::TESTNET;
        consensus.signet_blocks = false;
        consensus.signet_challenge.clear();
        consensus.nSubsidyHalvingInterval = 210000;
        consensus.BIP16Height = 232000;
        /* As before, these are not the actual activation heights but some
           blocks after them.  */
        consensus.BIP34Height = 130000;
        consensus.BIP65Height = 130000;
        consensus.BIP66Height = 130000;
        /* Namecoin activates CSV/Segwit with BIP16.  */
        consensus.CSVHeight = 232000;
        consensus.SegwitHeight = 232000;
        consensus.MinBIP9WarningHeight = 234016; // segwit activation height + miner confirmation window
        consensus.powLimit = uint256{"0000000fffffffffffffffffffffffffffffffffffffffffffffffffffffffff"};
        consensus.nPowTargetTimespan = 14 * 24 * 60 * 60; // two weeks
        consensus.nPowTargetSpacing = 10 * 60;
        consensus.fPowAllowMinDifficultyBlocks = true;
        consensus.nMinDifficultySince = 1394838000; // 15 Mar 2014
        consensus.fPowNoRetargeting = false;
        consensus.vDeployments[Consensus::DEPLOYMENT_TESTDUMMY].bit = 28;
        consensus.vDeployments[Consensus::DEPLOYMENT_TESTDUMMY].nStartTime = Consensus::BIP9Deployment::NEVER_ACTIVE;
        consensus.vDeployments[Consensus::DEPLOYMENT_TESTDUMMY].nTimeout = Consensus::BIP9Deployment::NO_TIMEOUT;
        consensus.vDeployments[Consensus::DEPLOYMENT_TESTDUMMY].min_activation_height = 0; // No activation delay
        consensus.vDeployments[Consensus::DEPLOYMENT_TESTDUMMY].threshold = 1512; // 75%
        consensus.vDeployments[Consensus::DEPLOYMENT_TESTDUMMY].period = 2016;

        // Deployment of Taproot (BIPs 340-342)
        consensus.vDeployments[Consensus::DEPLOYMENT_TAPROOT].bit = 2;
        consensus.vDeployments[Consensus::DEPLOYMENT_TAPROOT].nStartTime = Consensus::BIP9Deployment::NEVER_ACTIVE;
        consensus.vDeployments[Consensus::DEPLOYMENT_TAPROOT].nTimeout = Consensus::BIP9Deployment::NO_TIMEOUT;
        consensus.vDeployments[Consensus::DEPLOYMENT_TAPROOT].min_activation_height = 0; // No activation delay
        consensus.vDeployments[Consensus::DEPLOYMENT_TAPROOT].threshold = 1512; // 75%
        consensus.vDeployments[Consensus::DEPLOYMENT_TAPROOT].period = 2016;

        // The best chain should have at least this much work.
        // The value is the chain work of the Namecoin testnet chain at height
        // 233,000, with best block hash:
        // bc66fc22b8a2988bdc519c4c6aa431bb57201e5102ad8b8272fcde2937b4d2f7
        consensus.nMinimumChainWork = uint256{"000000000000000000000000000000000000000000000000ed17e3004a583c4f"};
        consensus.defaultAssumeValid = uint256{"bc66fc22b8a2988bdc519c4c6aa431bb57201e5102ad8b8272fcde2937b4d2f7"}; // 233,100

        consensus.nAuxpowStartHeight = 0;
        consensus.nAuxpowChainId = 0x0001;
        consensus.fStrictChainId = false;
        consensus.nLegacyBlocksBefore = -1;

        consensus.rules.reset(new Consensus::TestNetConsensus());

        pchMessageStart[0] = 0xfa;
        pchMessageStart[1] = 0xbf;
        pchMessageStart[2] = 0xb5;
        pchMessageStart[3] = 0xfe;
        nDefaultPort = 18334;
        nPruneAfterHeight = 1000;
        m_assumed_blockchain_size = 1;
        m_assumed_chain_state_size = 1;

        genesis = CreateTestnetGenesisBlock(1296688602, 0x16ec0bff, 0x1d07fff8, 1, 50 * COIN);
        consensus.hashGenesisBlock = genesis.GetHash();
        assert(consensus.hashGenesisBlock == uint256{"00000007199508e34a9ff81e6ec0c477a4cccff2a4767a8eee39c11db367b008"});
        assert(genesis.hashMerkleRoot == uint256{"4a5e1e4baab89f3a32518a88c31bc87f618f76673e2cc77ab2127b7afdeda33b"});

        vFixedSeeds.clear();
        vSeeds.clear();
        // nodes with support for servicebits filtering should be at the top
        vSeeds.emplace_back("dnsseed.test.namecoin.webbtc.com."); // Marius Hanne

        base58Prefixes[PUBKEY_ADDRESS] = std::vector<unsigned char>(1,111);
        base58Prefixes[SCRIPT_ADDRESS] = std::vector<unsigned char>(1,196);
        base58Prefixes[SECRET_KEY] =     std::vector<unsigned char>(1,239);
        /* FIXME: Update these below.  */
        base58Prefixes[EXT_PUBLIC_KEY] = {0x04, 0x35, 0x87, 0xCF};
        base58Prefixes[EXT_SECRET_KEY] = {0x04, 0x35, 0x83, 0x94};

        bech32_hrp = "tn";

        // FIXME: Namecoin has no fixed seeds for testnet, so that the line
        // below errors out.  Use it once we have testnet seeds.
        //vFixedSeeds = std::vector<uint8_t>(std::begin(chainparams_seed_test), std::end(chainparams_seed_test));
        vFixedSeeds.clear();

        fDefaultConsistencyChecks = false;
        m_is_mockable_chain = false;

        m_assumeutxo_data = {
            {
                .height = 2'500'000,
                .hash_serialized = AssumeutxoHash{uint256{"f841584909f68e47897952345234e37fcd9128cd818f41ee6c3ca68db8071be7"}},
                .m_chain_tx_count = 66484552,
                .blockhash = consteval_ctor(uint256{"0000000000000093bcb68c03a9a168ae252572d348a2eaeba2cdf9231d73206f"}),
            }
        };

        chainTxData = ChainTxData{
            // Data from RPC: getchaintxstats 4096 bc66fc22b8a2988bdc519c4c6aa431bb57201e5102ad8b8272fcde2937b4d2f7
            .nTime    = 1573859059,
            .tx_count = 276907,
            .dTxRate  = 0.0002269357829851853,
        };

        assert(mapHistoricBugs.empty());
    }

    int DefaultCheckNameDB () const override
    {
        return -1;
    }
};

/**
 * Testnet (v4): public test network which is reset from time to time.
 */
class CTestNet4Params : public CChainParams {
public:
    CTestNet4Params() {
        m_chain_type = ChainType::TESTNET4;
        consensus.signet_blocks = false;
        consensus.signet_challenge.clear();
        consensus.nSubsidyHalvingInterval = 210000;
        consensus.BIP34Height = 1;
        consensus.BIP34Hash = uint256{};
        consensus.BIP65Height = 1;
        consensus.BIP66Height = 1;
        consensus.CSVHeight = 1;
        consensus.SegwitHeight = 1;
        consensus.MinBIP9WarningHeight = 0;
        consensus.powLimit = uint256{"00000000ffffffffffffffffffffffffffffffffffffffffffffffffffffffff"};
        consensus.nPowTargetTimespan = 14 * 24 * 60 * 60; // two weeks
        consensus.nPowTargetSpacing = 10 * 60;
        consensus.fPowAllowMinDifficultyBlocks = true;
        consensus.enforce_BIP94 = true;
        consensus.fPowNoRetargeting = false;

        consensus.vDeployments[Consensus::DEPLOYMENT_TESTDUMMY].bit = 28;
        consensus.vDeployments[Consensus::DEPLOYMENT_TESTDUMMY].nStartTime = Consensus::BIP9Deployment::NEVER_ACTIVE;
        consensus.vDeployments[Consensus::DEPLOYMENT_TESTDUMMY].nTimeout = Consensus::BIP9Deployment::NO_TIMEOUT;
        consensus.vDeployments[Consensus::DEPLOYMENT_TESTDUMMY].min_activation_height = 0; // No activation delay
        consensus.vDeployments[Consensus::DEPLOYMENT_TESTDUMMY].threshold = 1512; // 75%
        consensus.vDeployments[Consensus::DEPLOYMENT_TESTDUMMY].period = 2016;

        // Deployment of Taproot (BIPs 340-342)
        consensus.vDeployments[Consensus::DEPLOYMENT_TAPROOT].bit = 2;
        consensus.vDeployments[Consensus::DEPLOYMENT_TAPROOT].nStartTime = Consensus::BIP9Deployment::ALWAYS_ACTIVE;
        consensus.vDeployments[Consensus::DEPLOYMENT_TAPROOT].nTimeout = Consensus::BIP9Deployment::NO_TIMEOUT;
        consensus.vDeployments[Consensus::DEPLOYMENT_TAPROOT].min_activation_height = 0; // No activation delay
        consensus.vDeployments[Consensus::DEPLOYMENT_TAPROOT].threshold = 1512; // 75%
        consensus.vDeployments[Consensus::DEPLOYMENT_TAPROOT].period = 2016;

        consensus.nMinimumChainWork = uint256{"00000000000000000000000000000000000000000000034a4690fe592dc49c7c"};
        consensus.defaultAssumeValid = uint256{"000000000000000180a58e7fa3b0db84b5ea76377524894f53660d93ac839d9b"}; // 91000

        pchMessageStart[0] = 0x1c;
        pchMessageStart[1] = 0x16;
        pchMessageStart[2] = 0x3f;
        pchMessageStart[3] = 0x28;
        nDefaultPort = 48333;
        nPruneAfterHeight = 1000;
        m_assumed_blockchain_size = 22;
        m_assumed_chain_state_size = 2;

        /* FIXME: Update below and in general testnet4 */
        genesis = CreateTestnetGenesisBlock(1296688602, 0x16ec0bff, 0x1d07fff8, 1, 50 * COIN);
        consensus.hashGenesisBlock = genesis.GetHash();
        assert(consensus.hashGenesisBlock == uint256{"00000007199508e34a9ff81e6ec0c477a4cccff2a4767a8eee39c11db367b008"});
        assert(genesis.hashMerkleRoot == uint256{"4a5e1e4baab89f3a32518a88c31bc87f618f76673e2cc77ab2127b7afdeda33b"});

        vFixedSeeds.clear();
        vSeeds.clear();
        // nodes with support for servicebits filtering should be at the top
        vSeeds.emplace_back("seed.testnet4.bitcoin.sprovoost.nl."); // Sjors Provoost
        vSeeds.emplace_back("seed.testnet4.wiz.biz."); // Jason Maurice

        base58Prefixes[PUBKEY_ADDRESS] = std::vector<unsigned char>(1,111);
        base58Prefixes[SCRIPT_ADDRESS] = std::vector<unsigned char>(1,196);
        base58Prefixes[SECRET_KEY] =     std::vector<unsigned char>(1,239);
        base58Prefixes[EXT_PUBLIC_KEY] = {0x04, 0x35, 0x87, 0xCF};
        base58Prefixes[EXT_SECRET_KEY] = {0x04, 0x35, 0x83, 0x94};

        bech32_hrp = "tb";

        vFixedSeeds = std::vector<uint8_t>(std::begin(chainparams_seed_testnet4), std::end(chainparams_seed_testnet4));

        fDefaultConsistencyChecks = false;
        m_is_mockable_chain = false;

        m_assumeutxo_data = {
            {
                .height = 90'000,
                .hash_serialized = AssumeutxoHash{uint256{"784fb5e98241de66fdd429f4392155c9e7db5c017148e66e8fdbc95746f8b9b5"}},
                .m_chain_tx_count = 11347043,
                .blockhash = consteval_ctor(uint256{"0000000002ebe8bcda020e0dd6ccfbdfac531d2f6a81457191b99fc2df2dbe3b"}),
            }
        };

        chainTxData = ChainTxData{
            // Data from RPC: getchaintxstats 4096 000000000000000180a58e7fa3b0db84b5ea76377524894f53660d93ac839d9b
            .nTime    = 1752470331,
            .tx_count = 11414302,
            .dTxRate  = 0.2842619757327476,
        };
    }

    int DefaultCheckNameDB () const override
    {
        return -1;
    }
};

/**
 * Signet: test network with an additional consensus parameter (see BIP325).
 */
class SigNetParams : public CChainParams {
public:
    explicit SigNetParams(const SigNetOptions& options)
    {
        std::vector<uint8_t> bin;
        vFixedSeeds.clear();
        vSeeds.clear();

        if (!options.challenge) {
            /* FIXME: Adjust the default signet challenge to something else if
               we want to use signet for Namecoin.  */
            bin = "512103ad5e0edad18cb1f0fc0d28a3d4f1f3e445640337489abb10404f2d1e086be430210359ef5021964fe22d6f8e05b2463c9540ce96883fe3b278760f048f5189f2e6c452ae"_hex_v_u8;
            //vFixedSeeds = std::vector<uint8_t>(std::begin(chainparams_seed_signet), std::end(chainparams_seed_signet));
            //vSeeds.emplace_back("seed.signet.bitcoin.sprovoost.nl.");
            //vSeeds.emplace_back("seed.signet.achownodes.xyz."); // Ava Chow, only supports x1, x5, x9, x49, x809, x849, xd, x400, x404, x408, x448, xc08, xc48, x40c

            consensus.nMinimumChainWork = uint256{"0000000000000000000000000000000000000000000000000000067d328e681a"};
            consensus.defaultAssumeValid = uint256{"000000128586e26813922680309f04e1de713c7542fee86ed908f56368aefe2e"}; // 267665
            m_assumed_blockchain_size = 20;
            m_assumed_chain_state_size = 4;
            chainTxData = ChainTxData{
                // Data from RPC: getchaintxstats 4096 000000128586e26813922680309f04e1de713c7542fee86ed908f56368aefe2e
                .nTime    = 1756723017,
                .tx_count = 26185472,
                .dTxRate  = 0.7452721495389969,
            };
        } else {
            bin = *options.challenge;
            consensus.nMinimumChainWork = uint256{};
            consensus.defaultAssumeValid = uint256{};
            m_assumed_blockchain_size = 0;
            m_assumed_chain_state_size = 0;
            chainTxData = ChainTxData{
                0,
                0,
                0,
            };
            LogInfo("Signet with challenge %s", HexStr(bin));
        }

        if (options.seeds) {
            vSeeds = *options.seeds;
        }

        m_chain_type = ChainType::SIGNET;
        consensus.signet_blocks = true;
        consensus.signet_challenge.assign(bin.begin(), bin.end());
        consensus.nSubsidyHalvingInterval = 210000;
        consensus.BIP16Height = 1;
        consensus.BIP34Height = 1;
        consensus.BIP34Hash = uint256{};
        consensus.BIP65Height = 1;
        consensus.BIP66Height = 1;
        consensus.CSVHeight = 1;
        consensus.SegwitHeight = 1;
        consensus.nPowTargetTimespan = 14 * 24 * 60 * 60; // two weeks
        consensus.nPowTargetSpacing = 10 * 60;
        consensus.fPowAllowMinDifficultyBlocks = false;
        consensus.enforce_BIP94 = false;
        consensus.fPowNoRetargeting = false;
        consensus.MinBIP9WarningHeight = 0;
        consensus.powLimit = uint256{"00000377ae000000000000000000000000000000000000000000000000000000"};
        consensus.vDeployments[Consensus::DEPLOYMENT_TESTDUMMY].bit = 28;
        consensus.vDeployments[Consensus::DEPLOYMENT_TESTDUMMY].nStartTime = Consensus::BIP9Deployment::NEVER_ACTIVE;
        consensus.vDeployments[Consensus::DEPLOYMENT_TESTDUMMY].nTimeout = Consensus::BIP9Deployment::NO_TIMEOUT;
        consensus.vDeployments[Consensus::DEPLOYMENT_TESTDUMMY].min_activation_height = 0; // No activation delay
        consensus.vDeployments[Consensus::DEPLOYMENT_TESTDUMMY].threshold = 1815; // 90%
        consensus.vDeployments[Consensus::DEPLOYMENT_TESTDUMMY].period = 2016;

        // Activation of Taproot (BIPs 340-342)
        consensus.vDeployments[Consensus::DEPLOYMENT_TAPROOT].bit = 2;
        consensus.vDeployments[Consensus::DEPLOYMENT_TAPROOT].nStartTime = Consensus::BIP9Deployment::ALWAYS_ACTIVE;
        consensus.vDeployments[Consensus::DEPLOYMENT_TAPROOT].nTimeout = Consensus::BIP9Deployment::NO_TIMEOUT;
        consensus.vDeployments[Consensus::DEPLOYMENT_TAPROOT].min_activation_height = 0; // No activation delay
        consensus.vDeployments[Consensus::DEPLOYMENT_TAPROOT].threshold = 1815; // 90%
        consensus.vDeployments[Consensus::DEPLOYMENT_TAPROOT].period = 2016;

        consensus.nAuxpowStartHeight = 0;
        consensus.nAuxpowChainId = 0x0001;
        consensus.fStrictChainId = true;
        consensus.nLegacyBlocksBefore = 0;

        consensus.rules.reset(new Consensus::TestNetConsensus());

        // message start is defined as the first 4 bytes of the sha256d of the block script
        HashWriter h{};
        h << consensus.signet_challenge;
        uint256 hash = h.GetHash();
        std::copy_n(hash.begin(), 4, pchMessageStart.begin());

        nDefaultPort = 38334;
        nPruneAfterHeight = 1000;

        genesis = CreateTestnetGenesisBlock(1598918400, 52613770, 0x1e0377ae, 1, 50 * COIN);
        consensus.hashGenesisBlock = genesis.GetHash();
        assert(consensus.hashGenesisBlock == uint256{"00000008819873e925422c1ff0f99f7cc9bbb232af63a077a480a3633bee1ef6"});
        assert(genesis.hashMerkleRoot == uint256{"4a5e1e4baab89f3a32518a88c31bc87f618f76673e2cc77ab2127b7afdeda33b"});

        m_assumeutxo_data = {
            {
                .height = 160'000,
                .hash_serialized = AssumeutxoHash{uint256{"fe0a44309b74d6b5883d246cb419c6221bcccf0b308c9b59b7d70783dbdf928a"}},
                .m_chain_tx_count = 2289496,
                .blockhash = consteval_ctor(uint256{"0000003ca3c99aff040f2563c2ad8f8ec88bd0fd6b8f0895cfaf1ef90353a62c"}),
            }
        };

        base58Prefixes[PUBKEY_ADDRESS] = std::vector<unsigned char>(1,111);
        base58Prefixes[SCRIPT_ADDRESS] = std::vector<unsigned char>(1,196);
        base58Prefixes[SECRET_KEY] =     std::vector<unsigned char>(1,239);
        base58Prefixes[EXT_PUBLIC_KEY] = {0x04, 0x35, 0x87, 0xCF};
        base58Prefixes[EXT_SECRET_KEY] = {0x04, 0x35, 0x83, 0x94};

        bech32_hrp = "tb";

        fDefaultConsistencyChecks = false;
        m_is_mockable_chain = false;
    }

    int DefaultCheckNameDB () const override
    {
        return -1;
    }
};

/**
 * Regression test: intended for private networks only. Has minimal difficulty to ensure that
 * blocks can be found instantly.
 */
class CRegTestParams : public CChainParams
{
public:
    explicit CRegTestParams(const RegTestOptions& opts)
    {
        m_chain_type = ChainType::REGTEST;
        consensus.signet_blocks = false;
        consensus.signet_challenge.clear();
        consensus.nSubsidyHalvingInterval = 150;
        consensus.BIP16Height = 0;
        consensus.BIP34Height = 1; // Always active unless overridden
        consensus.BIP65Height = 1;  // Always active unless overridden
        consensus.BIP66Height = 1;  // Always active unless overridden
        consensus.CSVHeight = 1;    // Always active unless overridden
        consensus.SegwitHeight = 0; // Always active unless overridden
        consensus.MinBIP9WarningHeight = 0;
        consensus.powLimit = uint256{"7fffffffffffffffffffffffffffffffffffffffffffffffffffffffffffffff"};
        consensus.nPowTargetTimespan = 24 * 60 * 60; // one day
        consensus.nPowTargetSpacing = 10 * 60;
        consensus.fPowAllowMinDifficultyBlocks = true;
        consensus.nMinDifficultySince = 0;
        consensus.enforce_BIP94 = opts.enforce_bip94;
        consensus.fPowNoRetargeting = true;

        consensus.vDeployments[Consensus::DEPLOYMENT_TESTDUMMY].bit = 28;
        consensus.vDeployments[Consensus::DEPLOYMENT_TESTDUMMY].nStartTime = 0;
        consensus.vDeployments[Consensus::DEPLOYMENT_TESTDUMMY].nTimeout = Consensus::BIP9Deployment::NO_TIMEOUT;
        consensus.vDeployments[Consensus::DEPLOYMENT_TESTDUMMY].min_activation_height = 0; // No activation delay
        consensus.vDeployments[Consensus::DEPLOYMENT_TESTDUMMY].threshold = 108; // 75%
        consensus.vDeployments[Consensus::DEPLOYMENT_TESTDUMMY].period = 144; // Faster than normal for regtest (144 instead of 2016)

        consensus.vDeployments[Consensus::DEPLOYMENT_TAPROOT].bit = 2;
        consensus.vDeployments[Consensus::DEPLOYMENT_TAPROOT].nStartTime = Consensus::BIP9Deployment::ALWAYS_ACTIVE;
        consensus.vDeployments[Consensus::DEPLOYMENT_TAPROOT].nTimeout = Consensus::BIP9Deployment::NO_TIMEOUT;
        consensus.vDeployments[Consensus::DEPLOYMENT_TAPROOT].min_activation_height = 0; // No activation delay
        consensus.vDeployments[Consensus::DEPLOYMENT_TAPROOT].threshold = 108; // 75%
        consensus.vDeployments[Consensus::DEPLOYMENT_TAPROOT].period = 144;

        consensus.nMinimumChainWork = uint256{};
        consensus.defaultAssumeValid = uint256{};

        consensus.nAuxpowStartHeight = 0;
        consensus.nAuxpowChainId = 0x0001;
        consensus.fStrictChainId = true;
        consensus.nLegacyBlocksBefore = 0;

        consensus.rules.reset(new Consensus::RegTestConsensus());

        pchMessageStart[0] = 0xfa;
        pchMessageStart[1] = 0xbf;
        pchMessageStart[2] = 0xb5;
        pchMessageStart[3] = 0xda;
        nDefaultPort = 18444;
        nPruneAfterHeight = opts.fastprune ? 100 : 1000;
        m_assumed_blockchain_size = 0;
        m_assumed_chain_state_size = 0;

        for (const auto& [dep, height] : opts.activation_heights) {
            switch (dep) {
            case Consensus::BuriedDeployment::DEPLOYMENT_P2SH:
                consensus.BIP16Height = int{height};
                break;
            case Consensus::BuriedDeployment::DEPLOYMENT_SEGWIT:
                consensus.SegwitHeight = int{height};
                break;
            case Consensus::BuriedDeployment::DEPLOYMENT_HEIGHTINCB:
                consensus.BIP34Height = int{height};
                break;
            case Consensus::BuriedDeployment::DEPLOYMENT_DERSIG:
                consensus.BIP66Height = int{height};
                break;
            case Consensus::BuriedDeployment::DEPLOYMENT_CLTV:
                consensus.BIP65Height = int{height};
                break;
            case Consensus::BuriedDeployment::DEPLOYMENT_CSV:
                consensus.CSVHeight = int{height};
                break;
            }
        }

        for (const auto& [deployment_pos, version_bits_params] : opts.version_bits_parameters) {
            consensus.vDeployments[deployment_pos].nStartTime = version_bits_params.start_time;
            consensus.vDeployments[deployment_pos].nTimeout = version_bits_params.timeout;
            consensus.vDeployments[deployment_pos].min_activation_height = version_bits_params.min_activation_height;
        }

        genesis = CreateTestnetGenesisBlock(1296688602, 2, 0x207fffff, 1, 50 * COIN);
        consensus.hashGenesisBlock = genesis.GetHash();
        assert(consensus.hashGenesisBlock == uint256{"0f9188f13cb7b2c71f2a335e3a4fc328bf5beb436012afca590b1a11466e2206"});
        assert(genesis.hashMerkleRoot == uint256{"4a5e1e4baab89f3a32518a88c31bc87f618f76673e2cc77ab2127b7afdeda33b"});

        vFixedSeeds.clear(); //!< Regtest mode doesn't have any fixed seeds.
        vSeeds.clear();
        vSeeds.emplace_back("dummySeed.invalid.");

        fDefaultConsistencyChecks = true;
        m_is_mockable_chain = true;

        m_assumeutxo_data = {
            {   // For use by unit tests
                .height = 110,
                .hash_serialized = AssumeutxoHash{uint256{"b6f3c376e66764edd996ec074254833d33d187bf4886f5812b85ba5f0db2d54d"}},
                .m_chain_tx_count = 111,
                .blockhash = consteval_ctor(uint256{"4f29bd26ec9ef63973ee4e45bfb517cccaed7629c6cdbdd0d2f653f9d3ea4a47"}),
            },
            {
                // For use by fuzz target src/test/fuzz/utxo_snapshot.cpp
                .height = 200,
                .hash_serialized = AssumeutxoHash{uint256{"17dcc016d188d16068907cdeb38b75691a118d43053b8cd6a25969419381d13a"}},
                .m_chain_tx_count = 201,
                .blockhash = consteval_ctor(uint256{"385901ccbd69dff6bbd00065d01fb8a9e464dede7cfe0372443884f9b1dcf6b9"}),
            },
            {
                // For use by test/functional/feature_assumeutxo.py
                .height = 299,
                .hash_serialized = AssumeutxoHash{uint256{"74251f753e3e273fe8856d4e058f6cb4264a30dcef0dff7d355eac040e32e61b"}},
                .m_chain_tx_count = 334,
                .blockhash = consteval_ctor(uint256{"a53cb7a2bedb5860b46df1481ac107e2d53940bbbe7f3dd82301b4f467083736"}),
            },
        };

        chainTxData = ChainTxData{
            .nTime = 0,
            .tx_count = 0,
            .dTxRate = 0.001, // Set a non-zero rate to make it testable
        };

        base58Prefixes[PUBKEY_ADDRESS] = std::vector<unsigned char>(1,111);
        base58Prefixes[SCRIPT_ADDRESS] = std::vector<unsigned char>(1,196);
        base58Prefixes[SECRET_KEY] =     std::vector<unsigned char>(1,239);
        base58Prefixes[EXT_PUBLIC_KEY] = {0x04, 0x35, 0x87, 0xCF};
        base58Prefixes[EXT_SECRET_KEY] = {0x04, 0x35, 0x83, 0x94};

        bech32_hrp = "ncrt";

        assert(mapHistoricBugs.empty());
    }

    int DefaultCheckNameDB () const override
    {
        return 0;
    }
};

std::unique_ptr<const CChainParams> CChainParams::SigNet(const SigNetOptions& options)
{
    return std::make_unique<const SigNetParams>(options);
}

std::unique_ptr<const CChainParams> CChainParams::RegTest(const RegTestOptions& options)
{
    return std::make_unique<const CRegTestParams>(options);
}

std::unique_ptr<const CChainParams> CChainParams::Main()
{
    return std::make_unique<const CMainParams>();
}

std::unique_ptr<const CChainParams> CChainParams::TestNet()
{
    return std::make_unique<const CTestNetParams>();
}

std::unique_ptr<const CChainParams> CChainParams::TestNet4()
{
    return std::make_unique<const CTestNet4Params>();
}

std::vector<int> CChainParams::GetAvailableSnapshotHeights() const
{
    std::vector<int> heights;
    heights.reserve(m_assumeutxo_data.size());

    for (const auto& data : m_assumeutxo_data) {
        heights.emplace_back(data.height);
    }
    return heights;
}

std::optional<ChainType> GetNetworkForMagic(const MessageStartChars& message)
{
    const auto mainnet_msg = CChainParams::Main()->MessageStart();
    const auto testnet_msg = CChainParams::TestNet()->MessageStart();
    const auto testnet4_msg = CChainParams::TestNet4()->MessageStart();
    const auto regtest_msg = CChainParams::RegTest({})->MessageStart();
    const auto signet_msg = CChainParams::SigNet({})->MessageStart();

    if (std::ranges::equal(message, mainnet_msg)) {
        return ChainType::MAIN;
    } else if (std::ranges::equal(message, testnet_msg)) {
        return ChainType::TESTNET;
    } else if (std::ranges::equal(message, testnet4_msg)) {
        return ChainType::TESTNET4;
    } else if (std::ranges::equal(message, regtest_msg)) {
        return ChainType::REGTEST;
    } else if (std::ranges::equal(message, signet_msg)) {
        return ChainType::SIGNET;
    }
    return std::nullopt;
}<|MERGE_RESOLUTION|>--- conflicted
+++ resolved
@@ -176,19 +176,6 @@
         // This is fine at runtime as we'll fall back to using them as an addrfetch if they don't support the
         // service bits we want, but we should get them updated to support all service bits wanted by any
         // release ASAP to avoid it where possible.
-<<<<<<< HEAD
-        vSeeds.emplace_back("nmc.seed.quisquis.de."); // Peter Conrad
-        vSeeds.emplace_back("seed.nmc.markasoftware.com."); // Mark Polyakov
-        vSeeds.emplace_back("dnsseed1.nmc.dotbit.zone."); // Stefan Stere
-        vSeeds.emplace_back("dnsseed2.nmc.dotbit.zone."); // Stefan Stere
-        vSeeds.emplace_back("dnsseed.nmc.testls.space."); // mjgill89
-        vSeeds.emplace_back("namecoin.seed.cypherstack.com."); // Dan Miller
-
-        base58Prefixes[PUBKEY_ADDRESS] = std::vector<unsigned char>(1,52);
-        base58Prefixes[SCRIPT_ADDRESS] = std::vector<unsigned char>(1,13);
-        base58Prefixes[SECRET_KEY] =     std::vector<unsigned char>(1,180);
-        /* FIXME: Update these below.  */
-=======
         vSeeds.emplace_back("seed.bitcoin.sipa.be."); // Pieter Wuille, only supports x1, x5, x9, and xd
         vSeeds.emplace_back("dnsseed.bluematt.me."); // Matt Corallo, only supports x9
         vSeeds.emplace_back("seed.bitcoin.jonasschnelli.ch."); // Jonas Schnelli, only supports x1, x5, x9, and xd
@@ -198,10 +185,10 @@
         vSeeds.emplace_back("seed.bitcoin.wiz.biz."); // Jason Maurice
         vSeeds.emplace_back("seed.mainnet.achownodes.xyz."); // Ava Chow, only supports x1, x5, x9, x49, x809, x849, xd, x400, x404, x408, x448, xc08, xc48, x40c
 
-        base58Prefixes[PUBKEY_ADDRESS] = std::vector<unsigned char>(1,0);
-        base58Prefixes[SCRIPT_ADDRESS] = std::vector<unsigned char>(1,5);
-        base58Prefixes[SECRET_KEY] =     std::vector<unsigned char>(1,128);
->>>>>>> 133657c1
+        base58Prefixes[PUBKEY_ADDRESS] = std::vector<unsigned char>(1,52);
+        base58Prefixes[SCRIPT_ADDRESS] = std::vector<unsigned char>(1,13);
+        base58Prefixes[SECRET_KEY] =     std::vector<unsigned char>(1,180);
+        /* FIXME: Update these below.  */
         base58Prefixes[EXT_PUBLIC_KEY] = {0x04, 0x88, 0xB2, 0x1E};
         base58Prefixes[EXT_SECRET_KEY] = {0x04, 0x88, 0xAD, 0xE4};
 
