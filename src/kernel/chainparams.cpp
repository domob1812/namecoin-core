// Copyright (c) 2010 Satoshi Nakamoto
// Copyright (c) 2009-2021 The Bitcoin Core developers
// Distributed under the MIT software license, see the accompanying
// file COPYING or http://www.opensource.org/licenses/mit-license.php.

#include <kernel/chainparams.h>

#include <chainparamsseeds.h>
#include <consensus/amount.h>
#include <consensus/merkle.h>
#include <consensus/params.h>
#include <hash.h>
#include <kernel/messagestartchars.h>
#include <logging.h>
#include <primitives/block.h>
#include <primitives/transaction.h>
#include <script/interpreter.h>
#include <script/script.h>
#include <uint256.h>
#include <util/chaintype.h>
#include <util/strencodings.h>

#include <algorithm>
#include <cassert>
#include <cstdint>
#include <cstring>
#include <type_traits>

bool CChainParams::IsHistoricBug(const uint256& txid, unsigned nHeight, BugType& type) const
{
    const std::pair<unsigned, uint256> key(nHeight, txid);
    std::map<std::pair<unsigned, uint256>, BugType>::const_iterator mi;

    mi = mapHistoricBugs.find (key);
    if (mi != mapHistoricBugs.end ())
    {
        type = mi->second;
        return true;
    }

    return false;
}

static CBlock CreateGenesisBlock(const CScript& genesisInputScript, const CScript& genesisOutputScript, uint32_t nTime, uint32_t nNonce, uint32_t nBits, int32_t nVersion, const CAmount& genesisReward)
{
    CMutableTransaction txNew;
    txNew.nVersion = 1;
    txNew.vin.resize(1);
    txNew.vout.resize(1);
    txNew.vin[0].scriptSig = genesisInputScript;
    txNew.vout[0].nValue = genesisReward;
    txNew.vout[0].scriptPubKey = genesisOutputScript;

    CBlock genesis;
    genesis.nTime    = nTime;
    genesis.nBits    = nBits;
    genesis.nNonce   = nNonce;
    genesis.nVersion = nVersion;
    genesis.vtx.push_back(MakeTransactionRef(std::move(txNew)));
    genesis.hashPrevBlock.SetNull();
    genesis.hashMerkleRoot = BlockMerkleRoot(genesis);
    return genesis;
}

/**
 * Build the genesis block. Note that the output of its generation
 * transaction cannot be spent since it did not originally exist in the
 * database.
 */
static CBlock CreateGenesisBlock(uint32_t nTime, uint32_t nNonce, uint32_t nBits, int32_t nVersion, const CAmount& genesisReward)
{
    const char* pszTimestamp = "... choose what comes next.  Lives of your own, or a return to chains. -- V";
    const CScript genesisInputScript = CScript() << 0x1c007fff << CScriptNum(522) << std::vector<unsigned char>((const unsigned char*)pszTimestamp, (const unsigned char*)pszTimestamp + strlen(pszTimestamp));
    const CScript genesisOutputScript = CScript() << ParseHex("04b620369050cd899ffbbc4e8ee51e8c4534a855bb463439d63d235d4779685d8b6f4870a238cf365ac94fa13ef9a2a22cd99d0d5ee86dcabcafce36c7acf43ce5") << OP_CHECKSIG;
    return CreateGenesisBlock(genesisInputScript, genesisOutputScript, nTime, nNonce, nBits, nVersion, genesisReward);
}

/**
 * Build genesis block for testnet.  In Namecoin, it has a changed timestamp
 * and output script (it uses Bitcoin's).
 */
static CBlock CreateTestnetGenesisBlock(uint32_t nTime, uint32_t nNonce, uint32_t nBits, int32_t nVersion, const CAmount& genesisReward)
{
    const char* pszTimestamp = "The Times 03/Jan/2009 Chancellor on brink of second bailout for banks";
    const CScript genesisInputScript = CScript() << 0x1d00ffff << CScriptNum(4) << std::vector<unsigned char>((const unsigned char*)pszTimestamp, (const unsigned char*)pszTimestamp + strlen(pszTimestamp));
    const CScript genesisOutputScript = CScript() << ParseHex("04678afdb0fe5548271967f1a67130b7105cd6a828e03909a67962e0ea1f61deb649f6bc3f4cef38c4f35504e51ec112de5c384df7ba0b8d578a4c702b6bf11d5f") << OP_CHECKSIG;
    return CreateGenesisBlock(genesisInputScript, genesisOutputScript, nTime, nNonce, nBits, nVersion, genesisReward);
}

/**
 * Main network on which people trade goods and services.
 */
class CMainParams : public CChainParams {
public:
    CMainParams() {
        m_chain_type = ChainType::MAIN;
        consensus.signet_blocks = false;
        consensus.signet_challenge.clear();
        consensus.nSubsidyHalvingInterval = 210000;
        consensus.BIP16Height = 475000;
        /* Note that these are not the actual activation heights, but blocks
           after them.  They are too deep in the chain to be ever reorged,
           and thus this is also fine.  */
        consensus.BIP34Height = 250000;
        consensus.BIP65Height = 335000;
        consensus.BIP66Height = 250000;
        /* Namecoin activates CSV/Segwit with BIP16.  */
        consensus.CSVHeight = 475000;
        consensus.SegwitHeight = 475000;
        consensus.MinBIP9WarningHeight = 477016; // segwit activation height + miner confirmation window
        consensus.powLimit = uint256S("00000000ffffffffffffffffffffffffffffffffffffffffffffffffffffffff");
        consensus.nPowTargetTimespan = 14 * 24 * 60 * 60; // two weeks
        consensus.nPowTargetSpacing = 10 * 60;
        consensus.fPowAllowMinDifficultyBlocks = false;
        consensus.fPowNoRetargeting = false;
        consensus.nRuleChangeActivationThreshold = 1815; // 90% of 2016
        consensus.nMinerConfirmationWindow = 2016; // nPowTargetTimespan / nPowTargetSpacing
        consensus.vDeployments[Consensus::DEPLOYMENT_TESTDUMMY].bit = 28;
        consensus.vDeployments[Consensus::DEPLOYMENT_TESTDUMMY].nStartTime = Consensus::BIP9Deployment::NEVER_ACTIVE;
        consensus.vDeployments[Consensus::DEPLOYMENT_TESTDUMMY].nTimeout = Consensus::BIP9Deployment::NO_TIMEOUT;
        consensus.vDeployments[Consensus::DEPLOYMENT_TESTDUMMY].min_activation_height = 0; // No activation delay

        // Deployment of Taproot (BIPs 340-342)
        consensus.vDeployments[Consensus::DEPLOYMENT_TAPROOT].bit = 2;
        consensus.vDeployments[Consensus::DEPLOYMENT_TAPROOT].nStartTime = Consensus::BIP9Deployment::NEVER_ACTIVE;
        consensus.vDeployments[Consensus::DEPLOYMENT_TAPROOT].nTimeout = Consensus::BIP9Deployment::NO_TIMEOUT;
        consensus.vDeployments[Consensus::DEPLOYMENT_TAPROOT].min_activation_height = 0; // No activation delay

<<<<<<< HEAD
        // The best chain should have at least this much work.
        // The value is the chain work of the Namecoin mainnet chain at height
        // 660'000, with best block hash:
        // 092b0979c8004b1051c84e10e3b42f54ed58c4990f06bf330174a5a32a36cf7d
        consensus.nMinimumChainWork = uint256S("0x00000000000000000000000000000000000000002623ca68ee9a9b2b0bbb3aaa");
        consensus.defaultAssumeValid = uint256S("0x092b0979c8004b1051c84e10e3b42f54ed58c4990f06bf330174a5a32a36cf7d"); // 660'000
=======
        consensus.nMinimumChainWork = uint256S("0x000000000000000000000000000000000000000052b2559353df4117b7348b64");
        consensus.defaultAssumeValid = uint256S("0x00000000000000000001a0a448d6cf2546b06801389cc030b2b18c6491266815"); // 804000
>>>>>>> 411caa0c

        consensus.nAuxpowChainId = 0x0001;
        consensus.nAuxpowStartHeight = 19200;
        consensus.fStrictChainId = true;
        consensus.nLegacyBlocksBefore = 19200;

        consensus.rules.reset(new Consensus::MainNetConsensus());

        /**
         * The message start string is designed to be unlikely to occur in normal data.
         * The characters are rarely used upper ASCII, not valid as UTF-8, and produce
         * a large 32-bit integer with any alignment.
         */
        pchMessageStart[0] = 0xf9;
        pchMessageStart[1] = 0xbe;
        pchMessageStart[2] = 0xb4;
        pchMessageStart[3] = 0xfe;
        nDefaultPort = 8334;
        nPruneAfterHeight = 100000;
<<<<<<< HEAD
        m_assumed_blockchain_size = 8;
        m_assumed_chain_state_size = 1;
=======
        m_assumed_blockchain_size = 590;
        m_assumed_chain_state_size = 9;
>>>>>>> 411caa0c

        genesis = CreateGenesisBlock(1303000001, 0xa21ea192u, 0x1c007fff, 1, 50 * COIN);
        consensus.hashGenesisBlock = genesis.GetHash();
        assert(consensus.hashGenesisBlock == uint256S("0x000000000062b72c5e2ceb45fbc8587e807c155b0da735e6483dfba2f0a9c770"));
        assert(genesis.hashMerkleRoot == uint256S("0x41c62dbd9068c89a449525e3cd5ac61b20ece28c3c38b3f35b2161f0e6d3cb0d"));

        // Note that of those which support the service bits prefix, most only support a subset of
        // possible options.
        // This is fine at runtime as we'll fall back to using them as an addrfetch if they don't support the
        // service bits we want, but we should get them updated to support all service bits wanted by any
        // release ASAP to avoid it where possible.
        vSeeds.emplace_back("seed.namecoin.libreisp.se."); // Jonas Ostman
        vSeeds.emplace_back("nmc.seed.quisquis.de."); // Peter Conrad
        vSeeds.emplace_back("seed.nmc.markasoftware.com."); // Mark Polyakov
        vSeeds.emplace_back("dnsseed1.nmc.dotbit.zone."); // Stefan Stere
        vSeeds.emplace_back("dnsseed2.nmc.dotbit.zone."); // Stefan Stere
        vSeeds.emplace_back("dnsseed.nmc.testls.space."); // mjgill89

        base58Prefixes[PUBKEY_ADDRESS] = std::vector<unsigned char>(1,52);
        base58Prefixes[SCRIPT_ADDRESS] = std::vector<unsigned char>(1,13);
        base58Prefixes[SECRET_KEY] =     std::vector<unsigned char>(1,180);
        /* FIXME: Update these below.  */
        base58Prefixes[EXT_PUBLIC_KEY] = {0x04, 0x88, 0xB2, 0x1E};
        base58Prefixes[EXT_SECRET_KEY] = {0x04, 0x88, 0xAD, 0xE4};

        bech32_hrp = "nc";

        vFixedSeeds = std::vector<uint8_t>(std::begin(chainparams_seed_main), std::end(chainparams_seed_main));

        fDefaultConsistencyChecks = false;
        m_is_mockable_chain = false;

        checkpointData = {
            {
                {  2016, uint256S("0000000000660bad0d9fbde55ba7ee14ddf766ed5f527e3fbca523ac11460b92")},
                {  4032, uint256S("0000000000493b5696ad482deb79da835fe2385304b841beef1938655ddbc411")},
                {  6048, uint256S("000000000027939a2e1d8bb63f36c47da858e56d570f143e67e85068943470c9")},
                {  8064, uint256S("000000000003a01f708da7396e54d081701ea406ed163e519589717d8b7c95a5")},
                { 10080, uint256S("00000000000fed3899f818b2228b4f01b9a0a7eeee907abd172852df71c64b06")},
                { 12096, uint256S("0000000000006c06988ff361f124314f9f4bb45b6997d90a7ee4cedf434c670f")},
                { 14112, uint256S("00000000000045d95e0588c47c17d593c7b5cb4fb1e56213d1b3843c1773df2b")},
                { 16128, uint256S("000000000001d9964f9483f9096cf9d6c6c2886ed1e5dec95ad2aeec3ce72fa9")},
                { 18940, uint256S("00000000000087f7fc0c8085217503ba86f796fa4984f7e5a08b6c4c12906c05")},
                { 30240, uint256S("e1c8c862ff342358384d4c22fa6ea5f669f3e1cdcf34111f8017371c3c0be1da")},
                { 57000, uint256S("aa3ec60168a0200799e362e2b572ee01f3c3852030d07d036e0aa884ec61f203")},
                {112896, uint256S("73f880e78a04dd6a31efc8abf7ca5db4e262c4ae130d559730d6ccb8808095bf")},
                {182000, uint256S("d47b4a8fd282f635d66ce34ebbeb26ffd64c35b41f286646598abfd813cba6d9")},
                {193000, uint256S("3b85e70ba7f5433049cfbcf0ae35ed869496dbedcd1c0fafadb0284ec81d7b58")},
                {250000, uint256S("514ec75480df318ffa7eb4eff82e1c583c961aa64cce71b5922662f01ed1686a")},
                {400000, uint256S("9d90cb7a56827c70b13192f1b2c6d6b2e6188abc13c5112d47cfd2f8efba8cce")},
                {474000, uint256S("83a3251ce38bf08481c3b6ab9128e5d0cbeedd0907dae64029d8669f35a64ad2")},
            }
        };

        m_assumeutxo_data = {
            // TODO to be specified in a future patch.
        };

        chainTxData = ChainTxData{
<<<<<<< HEAD
            // Data from RPC: getchaintxstats 4096 092b0979c8004b1051c84e10e3b42f54ed58c4990f06bf330174a5a32a36cf7d
            .nTime    = 1680959410,
            .nTxCount = 6921862,
            .dTxRate  = 0.01243156461341465,
=======
            // Data from RPC: getchaintxstats 4096 00000000000000000001a0a448d6cf2546b06801389cc030b2b18c6491266815
            .nTime    = 1692502494,
            .nTxCount = 881818374,
            .dTxRate  = 5.521964628130412,
>>>>>>> 411caa0c
        };

        /* See also doc/NamecoinBugs.txt for more explanation on the
           historical bugs added below.  */

        /* These transactions have name outputs but a non-Namecoin tx version.
           They contain NAME_NEWs, which are fine, and also NAME_FIRSTUPDATE.
           The latter are not interpreted by namecoind, thus also ignore
           them for us here.  */
        addBug(98423, "bff3ed6873e5698b97bf0c28c29302b59588590b747787c7d1ef32decdabe0d1", BUG_FULLY_IGNORE);
        addBug(98424, "e9b211007e5cac471769212ca0f47bb066b81966a8e541d44acf0f8a1bd24976", BUG_FULLY_IGNORE);
        addBug(98425, "8aa2b0fc7d1033de28e0192526765a72e9df0c635f7305bdc57cb451ed01a4ca", BUG_FULLY_IGNORE);

        /* These are non-Namecoin tx that contain just NAME_NEWs.  Those were
           handled with a special rule previously, but now they are fully
           disallowed and we handle the few exceptions here.  It is fine to
           "ignore" them, as their outputs need no special Namecoin handling
           before they are reused in a NAME_FIRSTUPDATE.  */
        addBug(98318, "0ae5e958ff05ad8e273222656d98d076097def6d36f781a627c584b859f4727b", BUG_FULLY_IGNORE);
        addBug(98321, "aca8ce46da1bbb9bb8e563880efcd9d6dd18342c446d6f0e3d4b964a990d1c27", BUG_FULLY_IGNORE);
        addBug(98424, "c29b0d9d478411462a8ac29946bf6fdeca358a77b4be15cd921567eb66852180", BUG_FULLY_IGNORE);
        addBug(98425, "221719b360f0c83fa5b1c26fb6b67c5e74e4e7c6aa3dce55025da6759f5f7060", BUG_FULLY_IGNORE);
        addBug(193518, "597370b632efb35d5ed554c634c7af44affa6066f2a87a88046532d4057b46f8", BUG_FULLY_IGNORE);
        addBug(195605, "0bb8c7807a9756aefe62c271770b313b31dee73151f515b1ac2066c50eaeeb91", BUG_FULLY_IGNORE);
        addBug(195639, "3181930765b970fc43cd31d53fc6fc1da9439a28257d9067c3b5912d23eab01c", BUG_FULLY_IGNORE);
        addBug(195639, "e815e7d774937d96a4b265ed4866b7e3dc8d9f2acb8563402e216aba6edd1e9e", BUG_FULLY_IGNORE);
        addBug(195639, "cdfe6eda068e09fe760a70bec201feb041b8c660d0e98cbc05c8aa4106eae6ab", BUG_FULLY_IGNORE);
        addBug(195641, "1e29e937b2a9e1f18af500371b8714157cf5ac7c95461913e08ce402de64ae75", BUG_FULLY_IGNORE);
        addBug(195648, "d44ed6c0fac251931465f9123ada8459ec954cc6c7b648a56c9326ff7b13f552", BUG_FULLY_IGNORE);
        addBug(197711, "dd77aea50a189935d0ef36a04856805cd74600a53193c539eb90c1e1c0f9ecac", BUG_FULLY_IGNORE);
        addBug(204151, "f31875dfaf94bd3a93cfbed0e22d405d1f2e49b4d0750cb13812adc5e57f1e47", BUG_FULLY_IGNORE);

        /* This transaction has both a NAME_NEW and a NAME_FIRSTUPDATE as
           inputs.  This was accepted due to the "argument concatenation" bug.
           It is fine to accept it as valid and just process the NAME_UPDATE
           output that builds on the NAME_FIRSTUPDATE input.  (NAME_NEW has no
           special side-effect in applying anyway.)  */
        addBug(99381, "774d4c446cecfc40b1c02fdc5a13be6d2007233f9d91daefab6b3c2e70042f05", BUG_FULLY_APPLY);

        /* These were libcoin's name stealing bugs.  */
        addBug(139872, "2f034f2499c136a2c5a922ca4be65c1292815c753bbb100a2a26d5ad532c3919", BUG_IN_UTXO);
        addBug(139936, "c3e76d5384139228221cce60250397d1b87adf7366086bc8d6b5e6eee03c55c7", BUG_FULLY_IGNORE);
    }

    int DefaultCheckNameDB () const override
    {
        return -1;
    }
};

/**
 * Testnet (v3): public test network which is reset from time to time.
 */
class CTestNetParams : public CChainParams {
public:
    CTestNetParams() {
        m_chain_type = ChainType::TESTNET;
        consensus.signet_blocks = false;
        consensus.signet_challenge.clear();
        consensus.nSubsidyHalvingInterval = 210000;
        consensus.BIP16Height = 232000;
        /* As before, these are not the actual activation heights but some
           blocks after them.  */
        consensus.BIP34Height = 130000;
        consensus.BIP65Height = 130000;
        consensus.BIP66Height = 130000;
        /* Namecoin activates CSV/Segwit with BIP16.  */
        consensus.CSVHeight = 232000;
        consensus.SegwitHeight = 232000;
        consensus.MinBIP9WarningHeight = 234016; // segwit activation height + miner confirmation window
        consensus.powLimit = uint256S("0000000fffffffffffffffffffffffffffffffffffffffffffffffffffffffff");
        consensus.nPowTargetTimespan = 14 * 24 * 60 * 60; // two weeks
        consensus.nPowTargetSpacing = 10 * 60;
        consensus.fPowAllowMinDifficultyBlocks = true;
        consensus.nMinDifficultySince = 1394838000; // 15 Mar 2014
        consensus.fPowNoRetargeting = false;
        consensus.nRuleChangeActivationThreshold = 1512; // 75% for testchains
        consensus.nMinerConfirmationWindow = 2016; // nPowTargetTimespan / nPowTargetSpacing
        consensus.vDeployments[Consensus::DEPLOYMENT_TESTDUMMY].bit = 28;
        consensus.vDeployments[Consensus::DEPLOYMENT_TESTDUMMY].nStartTime = Consensus::BIP9Deployment::NEVER_ACTIVE;
        consensus.vDeployments[Consensus::DEPLOYMENT_TESTDUMMY].nTimeout = Consensus::BIP9Deployment::NO_TIMEOUT;
        consensus.vDeployments[Consensus::DEPLOYMENT_TESTDUMMY].min_activation_height = 0; // No activation delay

        // Deployment of Taproot (BIPs 340-342)
        consensus.vDeployments[Consensus::DEPLOYMENT_TAPROOT].bit = 2;
        consensus.vDeployments[Consensus::DEPLOYMENT_TAPROOT].nStartTime = Consensus::BIP9Deployment::NEVER_ACTIVE;
        consensus.vDeployments[Consensus::DEPLOYMENT_TAPROOT].nTimeout = Consensus::BIP9Deployment::NO_TIMEOUT;
        consensus.vDeployments[Consensus::DEPLOYMENT_TAPROOT].min_activation_height = 0; // No activation delay

<<<<<<< HEAD
        // The best chain should have at least this much work.
        // The value is the chain work of the Namecoin testnet chain at height
        // 233,000, with best block hash:
        // bc66fc22b8a2988bdc519c4c6aa431bb57201e5102ad8b8272fcde2937b4d2f7
        consensus.nMinimumChainWork = uint256S("0x000000000000000000000000000000000000000000000000ed17e3004a583c4f");
        consensus.defaultAssumeValid = uint256S("0xbc66fc22b8a2988bdc519c4c6aa431bb57201e5102ad8b8272fcde2937b4d2f7"); // 233,100
=======
        consensus.nMinimumChainWork = uint256S("0x000000000000000000000000000000000000000000000b6a51f415a67c0da307");
        consensus.defaultAssumeValid = uint256S("0x0000000000000093bcb68c03a9a168ae252572d348a2eaeba2cdf9231d73206f"); // 2500000
>>>>>>> 411caa0c

        consensus.nAuxpowStartHeight = 0;
        consensus.nAuxpowChainId = 0x0001;
        consensus.fStrictChainId = false;
        consensus.nLegacyBlocksBefore = -1;

        consensus.rules.reset(new Consensus::TestNetConsensus());

        pchMessageStart[0] = 0xfa;
        pchMessageStart[1] = 0xbf;
        pchMessageStart[2] = 0xb5;
        pchMessageStart[3] = 0xfe;
        nDefaultPort = 18334;
        nPruneAfterHeight = 1000;
        m_assumed_blockchain_size = 1;
        m_assumed_chain_state_size = 1;

        genesis = CreateTestnetGenesisBlock(1296688602, 0x16ec0bff, 0x1d07fff8, 1, 50 * COIN);
        consensus.hashGenesisBlock = genesis.GetHash();
        assert(consensus.hashGenesisBlock == uint256S("00000007199508e34a9ff81e6ec0c477a4cccff2a4767a8eee39c11db367b008"));
        assert(genesis.hashMerkleRoot == uint256S("4a5e1e4baab89f3a32518a88c31bc87f618f76673e2cc77ab2127b7afdeda33b"));

        vFixedSeeds.clear();
        vSeeds.clear();
        // nodes with support for servicebits filtering should be at the top
        vSeeds.emplace_back("dnsseed.test.namecoin.webbtc.com."); // Marius Hanne
        vSeeds.emplace_back("ncts.roanapur.info."); // Yanmaani

        base58Prefixes[PUBKEY_ADDRESS] = std::vector<unsigned char>(1,111);
        base58Prefixes[SCRIPT_ADDRESS] = std::vector<unsigned char>(1,196);
        base58Prefixes[SECRET_KEY] =     std::vector<unsigned char>(1,239);
        /* FIXME: Update these below.  */
        base58Prefixes[EXT_PUBLIC_KEY] = {0x04, 0x35, 0x87, 0xCF};
        base58Prefixes[EXT_SECRET_KEY] = {0x04, 0x35, 0x83, 0x94};

        bech32_hrp = "tn";

        // FIXME: Namecoin has no fixed seeds for testnet, so that the line
        // below errors out.  Use it once we have testnet seeds.
        //vFixedSeeds = std::vector<uint8_t>(std::begin(chainparams_seed_test), std::end(chainparams_seed_test));
        vFixedSeeds.clear();

        fDefaultConsistencyChecks = false;
        m_is_mockable_chain = false;

        checkpointData = {
            {
                {  2016, uint256S("00000000b9e4132e1a803114bc88df3e49184a3c794c01a6eac334f12f4ccadb")},
                {  4032, uint256S("00000003fbc13a48b8de5c8742044c84b800edeabff8b39f7f23ac572c6d80ce")},
                {  8064, uint256S("f594a75db40244bc7baa808a695f796ba81cae5bb48fa920e367cdd31dbfb0e3")},
                { 10080, uint256S("398d44a1a6e58dce3f7463217f677c2532e42a83696dcc5d4d97329c00a10891")},
                { 12096, uint256S("22c9278493cda563565fc2a4250eff48bd68ed40cb5fb30029ca08ea6120ddab")},
                { 14112, uint256S("83bade3e3d88845eb52de90311a8017b1cdf725b15d19bc89c47a568f7b4e08c")},
                { 16128, uint256S("f456354835623f733bb928ed77d97ae06b96ad6c40aba63f51f94f06e905effc")},
                { 18144, uint256S("c0ec570117822ca3c76abd1d10449b283d8ad39c64290d6abafe2bed23917886")},
                { 34715, uint256S("0000000580cf4342f869e278d94d7e67d2ac8cae4a411082e0fd518a8091ebf2")},
                { 48384, uint256S("00000001d528af69dce584f882e3bdb36127104988607b726591cc5e62287922")},
                { 60480, uint256S("d3af823c32e890ca589dd4277aa4d27b8cd290396b7e0eeeee5121481fd43ca5")},
                {130000, uint256S("e0a05455d89a54bb7c1b5bb785d6b1b7c5bda42ed4ce8dc19d68652ba8835954")},
                {231000, uint256S("4964042a9c9ca5f1e104246f4d70ecb4f7217e02a2656379560e4ee4590f9870")},
            }
        };

        m_assumeutxo_data = {
            {
                .height = 2'500'000,
                .hash_serialized = AssumeutxoHash{uint256S("0x2a8fdefef3bf75fa00540ccaaaba4b5281bea94229327bdb0f7416ef1e7a645c")},
                .nChainTx = 66484552,
                .blockhash = uint256S("0x0000000000000093bcb68c03a9a168ae252572d348a2eaeba2cdf9231d73206f")
            }
        };

        chainTxData = ChainTxData{
<<<<<<< HEAD
            // Data from RPC: getchaintxstats 4096 bc66fc22b8a2988bdc519c4c6aa431bb57201e5102ad8b8272fcde2937b4d2f7
            .nTime    = 1573859059,
            .nTxCount = 276907,
            .dTxRate  = 0.0002269357829851853,
=======
            // Data from RPC: getchaintxstats 4096 0000000000000093bcb68c03a9a168ae252572d348a2eaeba2cdf9231d73206f
            .nTime    = 1694733634,
            .nTxCount = 66484552,
            .dTxRate  = 0.1804908356632494,
>>>>>>> 411caa0c
        };

        assert(mapHistoricBugs.empty());
    }

    int DefaultCheckNameDB () const override
    {
        return -1;
    }
};

/**
 * Signet: test network with an additional consensus parameter (see BIP325).
 */
class SigNetParams : public CChainParams {
public:
    explicit SigNetParams(const SigNetOptions& options)
    {
        std::vector<uint8_t> bin;
        vSeeds.clear();

        if (!options.challenge) {
            /* FIXME: Adjust the default signet challenge to something else if
               we want to use signet for Namecoin.  */
            bin = ParseHex("512103ad5e0edad18cb1f0fc0d28a3d4f1f3e445640337489abb10404f2d1e086be430210359ef5021964fe22d6f8e05b2463c9540ce96883fe3b278760f048f5189f2e6c452ae");
            //vSeeds.emplace_back("178.128.221.177");

            consensus.nMinimumChainWork = uint256S("0x000000000000000000000000000000000000000000000000000001ad46be4862");
            consensus.defaultAssumeValid = uint256S("0x0000013d778ba3f914530f11f6b69869c9fab54acff85acd7b8201d111f19b7f"); // 150000
            m_assumed_blockchain_size = 1;
            m_assumed_chain_state_size = 0;
            chainTxData = ChainTxData{
                // Data from RPC: getchaintxstats 4096 0000013d778ba3f914530f11f6b69869c9fab54acff85acd7b8201d111f19b7f
                .nTime    = 1688366339,
                .nTxCount = 2262750,
                .dTxRate  = 0.003414084572046456,
            };
        } else {
            bin = *options.challenge;
            consensus.nMinimumChainWork = uint256{};
            consensus.defaultAssumeValid = uint256{};
            m_assumed_blockchain_size = 0;
            m_assumed_chain_state_size = 0;
            chainTxData = ChainTxData{
                0,
                0,
                0,
            };
            LogPrintf("Signet with challenge %s\n", HexStr(bin));
        }

        if (options.seeds) {
            vSeeds = *options.seeds;
        }

        m_chain_type = ChainType::SIGNET;
        consensus.signet_blocks = true;
        consensus.signet_challenge.assign(bin.begin(), bin.end());
        consensus.nSubsidyHalvingInterval = 210000;
        consensus.BIP16Height = 1;
        consensus.BIP34Height = 1;
        consensus.BIP34Hash = uint256{};
        consensus.BIP65Height = 1;
        consensus.BIP66Height = 1;
        consensus.CSVHeight = 1;
        consensus.SegwitHeight = 1;
        consensus.nPowTargetTimespan = 14 * 24 * 60 * 60; // two weeks
        consensus.nPowTargetSpacing = 10 * 60;
        consensus.fPowAllowMinDifficultyBlocks = false;
        consensus.fPowNoRetargeting = false;
        consensus.nRuleChangeActivationThreshold = 1815; // 90% of 2016
        consensus.nMinerConfirmationWindow = 2016; // nPowTargetTimespan / nPowTargetSpacing
        consensus.MinBIP9WarningHeight = 0;
        consensus.powLimit = uint256S("00000377ae000000000000000000000000000000000000000000000000000000");
        consensus.vDeployments[Consensus::DEPLOYMENT_TESTDUMMY].bit = 28;
        consensus.vDeployments[Consensus::DEPLOYMENT_TESTDUMMY].nStartTime = Consensus::BIP9Deployment::NEVER_ACTIVE;
        consensus.vDeployments[Consensus::DEPLOYMENT_TESTDUMMY].nTimeout = Consensus::BIP9Deployment::NO_TIMEOUT;
        consensus.vDeployments[Consensus::DEPLOYMENT_TESTDUMMY].min_activation_height = 0; // No activation delay

        // Activation of Taproot (BIPs 340-342)
        consensus.vDeployments[Consensus::DEPLOYMENT_TAPROOT].bit = 2;
        consensus.vDeployments[Consensus::DEPLOYMENT_TAPROOT].nStartTime = Consensus::BIP9Deployment::ALWAYS_ACTIVE;
        consensus.vDeployments[Consensus::DEPLOYMENT_TAPROOT].nTimeout = Consensus::BIP9Deployment::NO_TIMEOUT;
        consensus.vDeployments[Consensus::DEPLOYMENT_TAPROOT].min_activation_height = 0; // No activation delay

        consensus.nAuxpowStartHeight = 0;
        consensus.nAuxpowChainId = 0x0001;
        consensus.fStrictChainId = true;
        consensus.nLegacyBlocksBefore = 0;

        consensus.rules.reset(new Consensus::TestNetConsensus());

        // message start is defined as the first 4 bytes of the sha256d of the block script
        HashWriter h{};
        h << consensus.signet_challenge;
        uint256 hash = h.GetHash();
        std::copy_n(hash.begin(), 4, pchMessageStart.begin());

        nDefaultPort = 38334;
        nPruneAfterHeight = 1000;

        genesis = CreateTestnetGenesisBlock(1598918400, 52613770, 0x1e0377ae, 1, 50 * COIN);
        consensus.hashGenesisBlock = genesis.GetHash();
        assert(consensus.hashGenesisBlock == uint256S("0x00000008819873e925422c1ff0f99f7cc9bbb232af63a077a480a3633bee1ef6"));
        assert(genesis.hashMerkleRoot == uint256S("0x4a5e1e4baab89f3a32518a88c31bc87f618f76673e2cc77ab2127b7afdeda33b"));

        vFixedSeeds.clear();

        m_assumeutxo_data = {
            {
                .height = 160'000,
                .hash_serialized = AssumeutxoHash{uint256S("0x5225141cb62dee63ab3be95f9b03d60801f264010b1816d4bd00618b2736e7be")},
                .nChainTx = 2289496,
                .blockhash = uint256S("0x0000003ca3c99aff040f2563c2ad8f8ec88bd0fd6b8f0895cfaf1ef90353a62c")
            }
        };

        base58Prefixes[PUBKEY_ADDRESS] = std::vector<unsigned char>(1,111);
        base58Prefixes[SCRIPT_ADDRESS] = std::vector<unsigned char>(1,196);
        base58Prefixes[SECRET_KEY] =     std::vector<unsigned char>(1,239);
        base58Prefixes[EXT_PUBLIC_KEY] = {0x04, 0x35, 0x87, 0xCF};
        base58Prefixes[EXT_SECRET_KEY] = {0x04, 0x35, 0x83, 0x94};

        bech32_hrp = "tb";

        fDefaultConsistencyChecks = false;
        m_is_mockable_chain = false;
    }

    int DefaultCheckNameDB () const override
    {
        return -1;
    }
};

/**
 * Regression test: intended for private networks only. Has minimal difficulty to ensure that
 * blocks can be found instantly.
 */
class CRegTestParams : public CChainParams
{
public:
    explicit CRegTestParams(const RegTestOptions& opts)
    {
        m_chain_type = ChainType::REGTEST;
        consensus.signet_blocks = false;
        consensus.signet_challenge.clear();
        consensus.nSubsidyHalvingInterval = 150;
        consensus.BIP16Height = 0;
        consensus.BIP34Height = 1; // Always active unless overridden
        consensus.BIP65Height = 1;  // Always active unless overridden
        consensus.BIP66Height = 1;  // Always active unless overridden
        consensus.CSVHeight = 1;    // Always active unless overridden
        consensus.SegwitHeight = 0; // Always active unless overridden
        consensus.MinBIP9WarningHeight = 0;
        consensus.powLimit = uint256S("7fffffffffffffffffffffffffffffffffffffffffffffffffffffffffffffff");
        consensus.nPowTargetTimespan = 14 * 24 * 60 * 60; // two weeks
        consensus.nPowTargetSpacing = 10 * 60;
        consensus.fPowAllowMinDifficultyBlocks = true;
        consensus.nMinDifficultySince = 0;
        consensus.fPowNoRetargeting = true;
        consensus.nRuleChangeActivationThreshold = 108; // 75% for testchains
        consensus.nMinerConfirmationWindow = 144; // Faster than normal for regtest (144 instead of 2016)

        consensus.vDeployments[Consensus::DEPLOYMENT_TESTDUMMY].bit = 28;
        consensus.vDeployments[Consensus::DEPLOYMENT_TESTDUMMY].nStartTime = 0;
        consensus.vDeployments[Consensus::DEPLOYMENT_TESTDUMMY].nTimeout = Consensus::BIP9Deployment::NO_TIMEOUT;
        consensus.vDeployments[Consensus::DEPLOYMENT_TESTDUMMY].min_activation_height = 0; // No activation delay

        consensus.vDeployments[Consensus::DEPLOYMENT_TAPROOT].bit = 2;
        consensus.vDeployments[Consensus::DEPLOYMENT_TAPROOT].nStartTime = Consensus::BIP9Deployment::ALWAYS_ACTIVE;
        consensus.vDeployments[Consensus::DEPLOYMENT_TAPROOT].nTimeout = Consensus::BIP9Deployment::NO_TIMEOUT;
        consensus.vDeployments[Consensus::DEPLOYMENT_TAPROOT].min_activation_height = 0; // No activation delay

        consensus.nMinimumChainWork = uint256{};
        consensus.defaultAssumeValid = uint256{};

        consensus.nAuxpowStartHeight = 0;
        consensus.nAuxpowChainId = 0x0001;
        consensus.fStrictChainId = true;
        consensus.nLegacyBlocksBefore = 0;

        consensus.rules.reset(new Consensus::RegTestConsensus());

        pchMessageStart[0] = 0xfa;
        pchMessageStart[1] = 0xbf;
        pchMessageStart[2] = 0xb5;
        pchMessageStart[3] = 0xda;
        nDefaultPort = 18444;
        nPruneAfterHeight = opts.fastprune ? 100 : 1000;
        m_assumed_blockchain_size = 0;
        m_assumed_chain_state_size = 0;

        for (const auto& [dep, height] : opts.activation_heights) {
            switch (dep) {
            case Consensus::BuriedDeployment::DEPLOYMENT_P2SH:
                consensus.BIP16Height = int{height};
                break;
            case Consensus::BuriedDeployment::DEPLOYMENT_SEGWIT:
                consensus.SegwitHeight = int{height};
                break;
            case Consensus::BuriedDeployment::DEPLOYMENT_HEIGHTINCB:
                consensus.BIP34Height = int{height};
                break;
            case Consensus::BuriedDeployment::DEPLOYMENT_DERSIG:
                consensus.BIP66Height = int{height};
                break;
            case Consensus::BuriedDeployment::DEPLOYMENT_CLTV:
                consensus.BIP65Height = int{height};
                break;
            case Consensus::BuriedDeployment::DEPLOYMENT_CSV:
                consensus.CSVHeight = int{height};
                break;
            }
        }

        for (const auto& [deployment_pos, version_bits_params] : opts.version_bits_parameters) {
            consensus.vDeployments[deployment_pos].nStartTime = version_bits_params.start_time;
            consensus.vDeployments[deployment_pos].nTimeout = version_bits_params.timeout;
            consensus.vDeployments[deployment_pos].min_activation_height = version_bits_params.min_activation_height;
        }

        genesis = CreateTestnetGenesisBlock(1296688602, 2, 0x207fffff, 1, 50 * COIN);
        consensus.hashGenesisBlock = genesis.GetHash();
        assert(consensus.hashGenesisBlock == uint256S("0x0f9188f13cb7b2c71f2a335e3a4fc328bf5beb436012afca590b1a11466e2206"));
        assert(genesis.hashMerkleRoot == uint256S("0x4a5e1e4baab89f3a32518a88c31bc87f618f76673e2cc77ab2127b7afdeda33b"));

        vFixedSeeds.clear(); //!< Regtest mode doesn't have any fixed seeds.
        vSeeds.clear();
        vSeeds.emplace_back("dummySeed.invalid.");

        fDefaultConsistencyChecks = true;
        m_is_mockable_chain = true;

        checkpointData = {
            {
                {0, uint256S("5287b3809b71433729402429b7d909a853cfac5ed40f09117b242c275e6b2d63")},
            }
        };

        m_assumeutxo_data = {
            {
                .height = 110,
                .hash_serialized = AssumeutxoHash{uint256S("0xa6692e681f4819b0e21ca3b28d01fdc16045769359d14a9c4f558ca1b30736b7")},
                .nChainTx = 111,
                .blockhash = uint256S("0x31ca5e096d942b5e695c7c6a3da6eac8529f3b03f55641a789f0f973ae6ee18c")
            },
            {
                // For use by test/functional/feature_assumeutxo.py
                .height = 299,
                .hash_serialized = AssumeutxoHash{uint256S("0xf5e4969cc50a548efc63757db5116a9016a73fa558bbc03aecdc3b8a382ad7de")},
                .nChainTx = 300,
                .blockhash = uint256S("0x47c8e3b92da89adba6de00f3e5a95169ff13aa73441df90459d2967bb8a883ff")
            },
        };

        chainTxData = ChainTxData{
            0,
            0,
            0
        };

        base58Prefixes[PUBKEY_ADDRESS] = std::vector<unsigned char>(1,111);
        base58Prefixes[SCRIPT_ADDRESS] = std::vector<unsigned char>(1,196);
        base58Prefixes[SECRET_KEY] =     std::vector<unsigned char>(1,239);
        base58Prefixes[EXT_PUBLIC_KEY] = {0x04, 0x35, 0x87, 0xCF};
        base58Prefixes[EXT_SECRET_KEY] = {0x04, 0x35, 0x83, 0x94};

        bech32_hrp = "ncrt";

        assert(mapHistoricBugs.empty());
    }

    int DefaultCheckNameDB () const override
    {
        return 0;
    }
};

std::unique_ptr<const CChainParams> CChainParams::SigNet(const SigNetOptions& options)
{
    return std::make_unique<const SigNetParams>(options);
}

std::unique_ptr<const CChainParams> CChainParams::RegTest(const RegTestOptions& options)
{
    return std::make_unique<const CRegTestParams>(options);
}

std::unique_ptr<const CChainParams> CChainParams::Main()
{
    return std::make_unique<const CMainParams>();
}

std::unique_ptr<const CChainParams> CChainParams::TestNet()
{
    return std::make_unique<const CTestNetParams>();
}<|MERGE_RESOLUTION|>--- conflicted
+++ resolved
@@ -126,17 +126,12 @@
         consensus.vDeployments[Consensus::DEPLOYMENT_TAPROOT].nTimeout = Consensus::BIP9Deployment::NO_TIMEOUT;
         consensus.vDeployments[Consensus::DEPLOYMENT_TAPROOT].min_activation_height = 0; // No activation delay
 
-<<<<<<< HEAD
         // The best chain should have at least this much work.
         // The value is the chain work of the Namecoin mainnet chain at height
-        // 660'000, with best block hash:
-        // 092b0979c8004b1051c84e10e3b42f54ed58c4990f06bf330174a5a32a36cf7d
-        consensus.nMinimumChainWork = uint256S("0x00000000000000000000000000000000000000002623ca68ee9a9b2b0bbb3aaa");
-        consensus.defaultAssumeValid = uint256S("0x092b0979c8004b1051c84e10e3b42f54ed58c4990f06bf330174a5a32a36cf7d"); // 660'000
-=======
-        consensus.nMinimumChainWork = uint256S("0x000000000000000000000000000000000000000052b2559353df4117b7348b64");
-        consensus.defaultAssumeValid = uint256S("0x00000000000000000001a0a448d6cf2546b06801389cc030b2b18c6491266815"); // 804000
->>>>>>> 411caa0c
+        // 688'000, with best block hash:
+        // a4113ca544b171ff853f178f96a4873752a11d6bb372200b0f519cd988bf05df
+        consensus.nMinimumChainWork = uint256S("0x00000000000000000000000000000000000000003cc476e899e12c68e2c4eeec");
+        consensus.defaultAssumeValid = uint256S("0xa4113ca544b171ff853f178f96a4873752a11d6bb372200b0f519cd988bf05df"); // 688'000
 
         consensus.nAuxpowChainId = 0x0001;
         consensus.nAuxpowStartHeight = 19200;
@@ -156,13 +151,8 @@
         pchMessageStart[3] = 0xfe;
         nDefaultPort = 8334;
         nPruneAfterHeight = 100000;
-<<<<<<< HEAD
         m_assumed_blockchain_size = 8;
         m_assumed_chain_state_size = 1;
-=======
-        m_assumed_blockchain_size = 590;
-        m_assumed_chain_state_size = 9;
->>>>>>> 411caa0c
 
         genesis = CreateGenesisBlock(1303000001, 0xa21ea192u, 0x1c007fff, 1, 50 * COIN);
         consensus.hashGenesisBlock = genesis.GetHash();
@@ -222,17 +212,10 @@
         };
 
         chainTxData = ChainTxData{
-<<<<<<< HEAD
-            // Data from RPC: getchaintxstats 4096 092b0979c8004b1051c84e10e3b42f54ed58c4990f06bf330174a5a32a36cf7d
-            .nTime    = 1680959410,
-            .nTxCount = 6921862,
-            .dTxRate  = 0.01243156461341465,
-=======
-            // Data from RPC: getchaintxstats 4096 00000000000000000001a0a448d6cf2546b06801389cc030b2b18c6491266815
-            .nTime    = 1692502494,
-            .nTxCount = 881818374,
-            .dTxRate  = 5.521964628130412,
->>>>>>> 411caa0c
+            // Data from RPC: getchaintxstats 4096 a4113ca544b171ff853f178f96a4873752a11d6bb372200b0f519cd988bf05df
+            .nTime    = 1697420129,
+            .nTxCount = 7281825,
+            .dTxRate  = 0.009706777921706509,
         };
 
         /* See also doc/NamecoinBugs.txt for more explanation on the
@@ -322,17 +305,12 @@
         consensus.vDeployments[Consensus::DEPLOYMENT_TAPROOT].nTimeout = Consensus::BIP9Deployment::NO_TIMEOUT;
         consensus.vDeployments[Consensus::DEPLOYMENT_TAPROOT].min_activation_height = 0; // No activation delay
 
-<<<<<<< HEAD
         // The best chain should have at least this much work.
         // The value is the chain work of the Namecoin testnet chain at height
         // 233,000, with best block hash:
         // bc66fc22b8a2988bdc519c4c6aa431bb57201e5102ad8b8272fcde2937b4d2f7
         consensus.nMinimumChainWork = uint256S("0x000000000000000000000000000000000000000000000000ed17e3004a583c4f");
         consensus.defaultAssumeValid = uint256S("0xbc66fc22b8a2988bdc519c4c6aa431bb57201e5102ad8b8272fcde2937b4d2f7"); // 233,100
-=======
-        consensus.nMinimumChainWork = uint256S("0x000000000000000000000000000000000000000000000b6a51f415a67c0da307");
-        consensus.defaultAssumeValid = uint256S("0x0000000000000093bcb68c03a9a168ae252572d348a2eaeba2cdf9231d73206f"); // 2500000
->>>>>>> 411caa0c
 
         consensus.nAuxpowStartHeight = 0;
         consensus.nAuxpowChainId = 0x0001;
@@ -406,17 +384,10 @@
         };
 
         chainTxData = ChainTxData{
-<<<<<<< HEAD
             // Data from RPC: getchaintxstats 4096 bc66fc22b8a2988bdc519c4c6aa431bb57201e5102ad8b8272fcde2937b4d2f7
             .nTime    = 1573859059,
             .nTxCount = 276907,
             .dTxRate  = 0.0002269357829851853,
-=======
-            // Data from RPC: getchaintxstats 4096 0000000000000093bcb68c03a9a168ae252572d348a2eaeba2cdf9231d73206f
-            .nTime    = 1694733634,
-            .nTxCount = 66484552,
-            .dTxRate  = 0.1804908356632494,
->>>>>>> 411caa0c
         };
 
         assert(mapHistoricBugs.empty());
