// Copyright (c) 2010 Satoshi Nakamoto
// Copyright (c) 2009-present The Bitcoin Core developers
// Distributed under the MIT software license, see the accompanying
// file COPYING or http://www.opensource.org/licenses/mit-license.php.

#include <kernel/chainparams.h>

#include <chainparamsseeds.h>
#include <consensus/amount.h>
#include <consensus/merkle.h>
#include <consensus/params.h>
#include <hash.h>
#include <kernel/messagestartchars.h>
#include <logging.h>
#include <primitives/block.h>
#include <primitives/transaction.h>
#include <script/interpreter.h>
#include <script/script.h>
#include <uint256.h>
#include <util/chaintype.h>
#include <util/strencodings.h>

#include <algorithm>
#include <cassert>
#include <cstdint>
#include <cstring>
#include <type_traits>

using namespace util::hex_literals;

// Workaround MSVC bug triggering C7595 when calling consteval constructors in
// initializer lists.
// https://developercommunity.visualstudio.com/t/Bogus-C7595-error-on-valid-C20-code/10906093
#if defined(_MSC_VER)
auto consteval_ctor(auto&& input) { return input; }
#else
#define consteval_ctor(input) (input)
#endif

bool CChainParams::IsHistoricBug(const Txid& txid, unsigned nHeight, BugType& type) const
{
    const std::pair<unsigned, uint256> key(nHeight, txid.ToUint256());
    std::map<std::pair<unsigned, uint256>, BugType>::const_iterator mi;

    mi = mapHistoricBugs.find (key);
    if (mi != mapHistoricBugs.end ())
    {
        type = mi->second;
        return true;
    }

    return false;
}

static CBlock CreateGenesisBlock(const CScript& genesisInputScript, const CScript& genesisOutputScript, uint32_t nTime, uint32_t nNonce, uint32_t nBits, int32_t nVersion, const CAmount& genesisReward)
{
    CMutableTransaction txNew;
    txNew.version = 1;
    txNew.vin.resize(1);
    txNew.vout.resize(1);
    txNew.vin[0].scriptSig = genesisInputScript;
    txNew.vout[0].nValue = genesisReward;
    txNew.vout[0].scriptPubKey = genesisOutputScript;

    CBlock genesis;
    genesis.nTime    = nTime;
    genesis.nBits    = nBits;
    genesis.nNonce   = nNonce;
    genesis.nVersion = nVersion;
    genesis.vtx.push_back(MakeTransactionRef(std::move(txNew)));
    genesis.hashPrevBlock.SetNull();
    genesis.hashMerkleRoot = BlockMerkleRoot(genesis);
    return genesis;
}

/**
 * Build the genesis block. Note that the output of its generation
 * transaction cannot be spent since it did not originally exist in the
 * database.
 */
static CBlock CreateGenesisBlock(uint32_t nTime, uint32_t nNonce, uint32_t nBits, int32_t nVersion, const CAmount& genesisReward)
{
    const char* pszTimestamp = "... choose what comes next.  Lives of your own, or a return to chains. -- V";
    const CScript genesisInputScript = CScript() << 0x1c007fff << CScriptNum(522) << std::vector<unsigned char>((const unsigned char*)pszTimestamp, (const unsigned char*)pszTimestamp + strlen(pszTimestamp));
    const CScript genesisOutputScript = CScript() << ParseHex("04b620369050cd899ffbbc4e8ee51e8c4534a855bb463439d63d235d4779685d8b6f4870a238cf365ac94fa13ef9a2a22cd99d0d5ee86dcabcafce36c7acf43ce5") << OP_CHECKSIG;
    return CreateGenesisBlock(genesisInputScript, genesisOutputScript, nTime, nNonce, nBits, nVersion, genesisReward);
}

/**
 * Build genesis block for testnet.  In Namecoin, it has a changed timestamp
 * and output script (it uses Bitcoin's).
 */
static CBlock CreateTestnetGenesisBlock(uint32_t nTime, uint32_t nNonce, uint32_t nBits, int32_t nVersion, const CAmount& genesisReward)
{
    const char* pszTimestamp = "The Times 03/Jan/2009 Chancellor on brink of second bailout for banks";
    const CScript genesisInputScript = CScript() << 0x1d00ffff << CScriptNum(4) << std::vector<unsigned char>((const unsigned char*)pszTimestamp, (const unsigned char*)pszTimestamp + strlen(pszTimestamp));
    const CScript genesisOutputScript = CScript() << "04678afdb0fe5548271967f1a67130b7105cd6a828e03909a67962e0ea1f61deb649f6bc3f4cef38c4f35504e51ec112de5c384df7ba0b8d578a4c702b6bf11d5f"_hex_v_u8 << OP_CHECKSIG;
    return CreateGenesisBlock(genesisInputScript, genesisOutputScript, nTime, nNonce, nBits, nVersion, genesisReward);
}

/**
 * Main network on which people trade goods and services.
 */
class CMainParams : public CChainParams {
public:
    CMainParams() {
        m_chain_type = ChainType::MAIN;
        consensus.signet_blocks = false;
        consensus.signet_challenge.clear();
        consensus.nSubsidyHalvingInterval = 210000;
        consensus.BIP16Height = 475000;
        /* Note that these are not the actual activation heights, but blocks
           after them.  They are too deep in the chain to be ever reorged,
           and thus this is also fine.  */
        consensus.BIP34Height = 250000;
        consensus.BIP65Height = 335000;
        consensus.BIP66Height = 250000;
        /* Namecoin activates CSV/Segwit with BIP16.  */
        consensus.CSVHeight = 475000;
        consensus.SegwitHeight = 475000;
        consensus.MinBIP9WarningHeight = 477016; // segwit activation height + miner confirmation window
        consensus.powLimit = uint256{"00000000ffffffffffffffffffffffffffffffffffffffffffffffffffffffff"};
        consensus.nPowTargetTimespan = 14 * 24 * 60 * 60; // two weeks
        consensus.nPowTargetSpacing = 10 * 60;
        consensus.fPowAllowMinDifficultyBlocks = false;
        consensus.enforce_BIP94 = false;
        consensus.fPowNoRetargeting = false;
        consensus.vDeployments[Consensus::DEPLOYMENT_TESTDUMMY].bit = 28;
        consensus.vDeployments[Consensus::DEPLOYMENT_TESTDUMMY].nStartTime = Consensus::BIP9Deployment::NEVER_ACTIVE;
        consensus.vDeployments[Consensus::DEPLOYMENT_TESTDUMMY].nTimeout = Consensus::BIP9Deployment::NO_TIMEOUT;
        consensus.vDeployments[Consensus::DEPLOYMENT_TESTDUMMY].min_activation_height = 0; // No activation delay
        consensus.vDeployments[Consensus::DEPLOYMENT_TESTDUMMY].threshold = 1815; // 90%
        consensus.vDeployments[Consensus::DEPLOYMENT_TESTDUMMY].period = 2016;

        // Deployment of Taproot (BIPs 340-342)
        consensus.vDeployments[Consensus::DEPLOYMENT_TAPROOT].bit = 2;
        consensus.vDeployments[Consensus::DEPLOYMENT_TAPROOT].nStartTime = Consensus::BIP9Deployment::NEVER_ACTIVE;
        consensus.vDeployments[Consensus::DEPLOYMENT_TAPROOT].nTimeout = Consensus::BIP9Deployment::NO_TIMEOUT;
        consensus.vDeployments[Consensus::DEPLOYMENT_TAPROOT].min_activation_height = 0; // No activation delay

<<<<<<< HEAD
        // The best chain should have at least this much work.
        // The value is the chain work of the Namecoin mainnet chain at height
        // 762'000, with best block hash:
        // 94c093af984579ccd885eab4e4a2914dd7619970f87d1fdaaf122dc91c215769
        consensus.nMinimumChainWork = uint256{"0000000000000000000000000000000000000000720852f45db06485eac283a8"};
        consensus.defaultAssumeValid = uint256{"94c093af984579ccd885eab4e4a2914dd7619970f87d1fdaaf122dc91c215769"}; // 762'000
=======
        consensus.nMinimumChainWork = uint256{"0000000000000000000000000000000000000000dee8e2a309ad8a9820433c68"};
        consensus.defaultAssumeValid = uint256{"00000000000000000000611fd22f2df7c8fbd0688745c3a6c3bb5109cc2a12cb"}; // 912683
>>>>>>> 6dd1792b

        consensus.nAuxpowChainId = 0x0001;
        consensus.nAuxpowStartHeight = 19200;
        consensus.fStrictChainId = true;
        consensus.nLegacyBlocksBefore = 19200;

        consensus.rules.reset(new Consensus::MainNetConsensus());

        /**
         * The message start string is designed to be unlikely to occur in normal data.
         * The characters are rarely used upper ASCII, not valid as UTF-8, and produce
         * a large 32-bit integer with any alignment.
         */
        pchMessageStart[0] = 0xf9;
        pchMessageStart[1] = 0xbe;
        pchMessageStart[2] = 0xb4;
        pchMessageStart[3] = 0xfe;
        nDefaultPort = 8334;
        nPruneAfterHeight = 100000;
<<<<<<< HEAD
        m_assumed_blockchain_size = 8;
        m_assumed_chain_state_size = 1;
=======
        m_assumed_blockchain_size = 810;
        m_assumed_chain_state_size = 14;
>>>>>>> 6dd1792b

        genesis = CreateGenesisBlock(1303000001, 0xa21ea192u, 0x1c007fff, 1, 50 * COIN);
        consensus.hashGenesisBlock = genesis.GetHash();
        assert(consensus.hashGenesisBlock == uint256{"000000000062b72c5e2ceb45fbc8587e807c155b0da735e6483dfba2f0a9c770"});
        assert(genesis.hashMerkleRoot == uint256{"41c62dbd9068c89a449525e3cd5ac61b20ece28c3c38b3f35b2161f0e6d3cb0d"});

        // Note that of those which support the service bits prefix, most only support a subset of
        // possible options.
        // This is fine at runtime as we'll fall back to using them as an addrfetch if they don't support the
        // service bits we want, but we should get them updated to support all service bits wanted by any
        // release ASAP to avoid it where possible.
        vSeeds.emplace_back("nmc.seed.quisquis.de."); // Peter Conrad
        vSeeds.emplace_back("seed.nmc.markasoftware.com."); // Mark Polyakov
        vSeeds.emplace_back("dnsseed1.nmc.dotbit.zone."); // Stefan Stere
        vSeeds.emplace_back("dnsseed2.nmc.dotbit.zone."); // Stefan Stere
        vSeeds.emplace_back("dnsseed.nmc.testls.space."); // mjgill89
        vSeeds.emplace_back("namecoin.seed.cypherstack.com."); // Dan Miller

        base58Prefixes[PUBKEY_ADDRESS] = std::vector<unsigned char>(1,52);
        base58Prefixes[SCRIPT_ADDRESS] = std::vector<unsigned char>(1,13);
        base58Prefixes[SECRET_KEY] =     std::vector<unsigned char>(1,180);
        /* FIXME: Update these below.  */
        base58Prefixes[EXT_PUBLIC_KEY] = {0x04, 0x88, 0xB2, 0x1E};
        base58Prefixes[EXT_SECRET_KEY] = {0x04, 0x88, 0xAD, 0xE4};

        bech32_hrp = "nc";

        vFixedSeeds = std::vector<uint8_t>(std::begin(chainparams_seed_main), std::end(chainparams_seed_main));

        fDefaultConsistencyChecks = false;
        m_is_mockable_chain = false;

<<<<<<< HEAD
        m_assumeutxo_data = {};

        chainTxData = ChainTxData{
            // Data from RPC: getchaintxstats 4096 94c093af984579ccd885eab4e4a2914dd7619970f87d1fdaaf122dc91c215769
            .nTime    = 1741273217,
            .tx_count = 8379714,
            .dTxRate  = 0.01284092389901117,
=======
        m_assumeutxo_data = {
            {
                .height = 840'000,
                .hash_serialized = AssumeutxoHash{uint256{"a2a5521b1b5ab65f67818e5e8eccabb7171a517f9e2382208f77687310768f96"}},
                .m_chain_tx_count = 991032194,
                .blockhash = consteval_ctor(uint256{"0000000000000000000320283a032748cef8227873ff4872689bf23f1cda83a5"}),
            },
            {
                .height = 880'000,
                .hash_serialized = AssumeutxoHash{uint256{"dbd190983eaf433ef7c15f78a278ae42c00ef52e0fd2a54953782175fbadcea9"}},
                .m_chain_tx_count = 1145604538,
                .blockhash = consteval_ctor(uint256{"000000000000000000010b17283c3c400507969a9c2afd1dcf2082ec5cca2880"}),
            },
            {
                .height = 910'000,
                .hash_serialized = AssumeutxoHash{uint256{"4daf8a17b4902498c5787966a2b51c613acdab5df5db73f196fa59a4da2f1568"}},
                .m_chain_tx_count = 1226586151,
                .blockhash = consteval_ctor(uint256{"0000000000000000000108970acb9522ffd516eae17acddcb1bd16469194a821"}),
            }
        };

        chainTxData = ChainTxData{
            // Data from RPC: getchaintxstats 4096 00000000000000000000611fd22f2df7c8fbd0688745c3a6c3bb5109cc2a12cb
            .nTime    = 1756722903,
            .tx_count = 1235299397,
            .dTxRate  = 5.456290459519495,
>>>>>>> 6dd1792b
        };

        /* See also doc/NamecoinBugs.txt for more explanation on the
           historical bugs added below.  */

        /* These transactions have name outputs but a non-Namecoin tx version.
           They contain NAME_NEWs, which are fine, and also NAME_FIRSTUPDATE.
           The latter are not interpreted by namecoind, thus also ignore
           them for us here.  */
        addBug(98423, uint256{"bff3ed6873e5698b97bf0c28c29302b59588590b747787c7d1ef32decdabe0d1"}, BUG_FULLY_IGNORE);
        addBug(98424, uint256{"e9b211007e5cac471769212ca0f47bb066b81966a8e541d44acf0f8a1bd24976"}, BUG_FULLY_IGNORE);
        addBug(98425, uint256{"8aa2b0fc7d1033de28e0192526765a72e9df0c635f7305bdc57cb451ed01a4ca"}, BUG_FULLY_IGNORE);

        /* These are non-Namecoin tx that contain just NAME_NEWs.  Those were
           handled with a special rule previously, but now they are fully
           disallowed and we handle the few exceptions here.  It is fine to
           "ignore" them, as their outputs need no special Namecoin handling
           before they are reused in a NAME_FIRSTUPDATE.  */
        addBug(98318, uint256{"0ae5e958ff05ad8e273222656d98d076097def6d36f781a627c584b859f4727b"}, BUG_FULLY_IGNORE);
        addBug(98321, uint256{"aca8ce46da1bbb9bb8e563880efcd9d6dd18342c446d6f0e3d4b964a990d1c27"}, BUG_FULLY_IGNORE);
        addBug(98424, uint256{"c29b0d9d478411462a8ac29946bf6fdeca358a77b4be15cd921567eb66852180"}, BUG_FULLY_IGNORE);
        addBug(98425, uint256{"221719b360f0c83fa5b1c26fb6b67c5e74e4e7c6aa3dce55025da6759f5f7060"}, BUG_FULLY_IGNORE);
        addBug(193518, uint256{"597370b632efb35d5ed554c634c7af44affa6066f2a87a88046532d4057b46f8"}, BUG_FULLY_IGNORE);
        addBug(195605, uint256{"0bb8c7807a9756aefe62c271770b313b31dee73151f515b1ac2066c50eaeeb91"}, BUG_FULLY_IGNORE);
        addBug(195639, uint256{"3181930765b970fc43cd31d53fc6fc1da9439a28257d9067c3b5912d23eab01c"}, BUG_FULLY_IGNORE);
        addBug(195639, uint256{"e815e7d774937d96a4b265ed4866b7e3dc8d9f2acb8563402e216aba6edd1e9e"}, BUG_FULLY_IGNORE);
        addBug(195639, uint256{"cdfe6eda068e09fe760a70bec201feb041b8c660d0e98cbc05c8aa4106eae6ab"}, BUG_FULLY_IGNORE);
        addBug(195641, uint256{"1e29e937b2a9e1f18af500371b8714157cf5ac7c95461913e08ce402de64ae75"}, BUG_FULLY_IGNORE);
        addBug(195648, uint256{"d44ed6c0fac251931465f9123ada8459ec954cc6c7b648a56c9326ff7b13f552"}, BUG_FULLY_IGNORE);
        addBug(197711, uint256{"dd77aea50a189935d0ef36a04856805cd74600a53193c539eb90c1e1c0f9ecac"}, BUG_FULLY_IGNORE);
        addBug(204151, uint256{"f31875dfaf94bd3a93cfbed0e22d405d1f2e49b4d0750cb13812adc5e57f1e47"}, BUG_FULLY_IGNORE);

        /* This transaction has both a NAME_NEW and a NAME_FIRSTUPDATE as
           inputs.  This was accepted due to the "argument concatenation" bug.
           It is fine to accept it as valid and just process the NAME_UPDATE
           output that builds on the NAME_FIRSTUPDATE input.  (NAME_NEW has no
           special side-effect in applying anyway.)  */
        addBug(99381, uint256{"774d4c446cecfc40b1c02fdc5a13be6d2007233f9d91daefab6b3c2e70042f05"}, BUG_FULLY_APPLY);

        /* These were libcoin's name stealing bugs.  */
        addBug(139872, uint256{"2f034f2499c136a2c5a922ca4be65c1292815c753bbb100a2a26d5ad532c3919"}, BUG_IN_UTXO);
        addBug(139936, uint256{"c3e76d5384139228221cce60250397d1b87adf7366086bc8d6b5e6eee03c55c7"}, BUG_FULLY_IGNORE);
    }

    int DefaultCheckNameDB () const override
    {
        return -1;
    }
};

/**
 * Testnet (v3): public test network which is reset from time to time.
 */
class CTestNetParams : public CChainParams {
public:
    CTestNetParams() {
        m_chain_type = ChainType::TESTNET;
        consensus.signet_blocks = false;
        consensus.signet_challenge.clear();
        consensus.nSubsidyHalvingInterval = 210000;
        consensus.BIP16Height = 232000;
        /* As before, these are not the actual activation heights but some
           blocks after them.  */
        consensus.BIP34Height = 130000;
        consensus.BIP65Height = 130000;
        consensus.BIP66Height = 130000;
        /* Namecoin activates CSV/Segwit with BIP16.  */
        consensus.CSVHeight = 232000;
        consensus.SegwitHeight = 232000;
        consensus.MinBIP9WarningHeight = 234016; // segwit activation height + miner confirmation window
        consensus.powLimit = uint256{"0000000fffffffffffffffffffffffffffffffffffffffffffffffffffffffff"};
        consensus.nPowTargetTimespan = 14 * 24 * 60 * 60; // two weeks
        consensus.nPowTargetSpacing = 10 * 60;
        consensus.fPowAllowMinDifficultyBlocks = true;
        consensus.nMinDifficultySince = 1394838000; // 15 Mar 2014
        consensus.fPowNoRetargeting = false;
        consensus.vDeployments[Consensus::DEPLOYMENT_TESTDUMMY].bit = 28;
        consensus.vDeployments[Consensus::DEPLOYMENT_TESTDUMMY].nStartTime = Consensus::BIP9Deployment::NEVER_ACTIVE;
        consensus.vDeployments[Consensus::DEPLOYMENT_TESTDUMMY].nTimeout = Consensus::BIP9Deployment::NO_TIMEOUT;
        consensus.vDeployments[Consensus::DEPLOYMENT_TESTDUMMY].min_activation_height = 0; // No activation delay
        consensus.vDeployments[Consensus::DEPLOYMENT_TESTDUMMY].threshold = 1512; // 75%
        consensus.vDeployments[Consensus::DEPLOYMENT_TESTDUMMY].period = 2016;

        // Deployment of Taproot (BIPs 340-342)
        consensus.vDeployments[Consensus::DEPLOYMENT_TAPROOT].bit = 2;
        consensus.vDeployments[Consensus::DEPLOYMENT_TAPROOT].nStartTime = Consensus::BIP9Deployment::NEVER_ACTIVE;
        consensus.vDeployments[Consensus::DEPLOYMENT_TAPROOT].nTimeout = Consensus::BIP9Deployment::NO_TIMEOUT;
        consensus.vDeployments[Consensus::DEPLOYMENT_TAPROOT].min_activation_height = 0; // No activation delay
        consensus.vDeployments[Consensus::DEPLOYMENT_TAPROOT].threshold = 1512; // 75%
        consensus.vDeployments[Consensus::DEPLOYMENT_TAPROOT].period = 2016;

<<<<<<< HEAD
        // The best chain should have at least this much work.
        // The value is the chain work of the Namecoin testnet chain at height
        // 233,000, with best block hash:
        // bc66fc22b8a2988bdc519c4c6aa431bb57201e5102ad8b8272fcde2937b4d2f7
        consensus.nMinimumChainWork = uint256{"000000000000000000000000000000000000000000000000ed17e3004a583c4f"};
        consensus.defaultAssumeValid = uint256{"bc66fc22b8a2988bdc519c4c6aa431bb57201e5102ad8b8272fcde2937b4d2f7"}; // 233,100
=======
        consensus.nMinimumChainWork = uint256{"0000000000000000000000000000000000000000000016dd270dd94fac1d7632"};
        consensus.defaultAssumeValid = uint256{"0000000000000065c6c38258e201971a3fdfcc2ceee0dd6e85a6c022d45dee34"}; // 4550000
>>>>>>> 6dd1792b

        consensus.nAuxpowStartHeight = 0;
        consensus.nAuxpowChainId = 0x0001;
        consensus.fStrictChainId = false;
        consensus.nLegacyBlocksBefore = -1;

        consensus.rules.reset(new Consensus::TestNetConsensus());

        pchMessageStart[0] = 0xfa;
        pchMessageStart[1] = 0xbf;
        pchMessageStart[2] = 0xb5;
        pchMessageStart[3] = 0xfe;
        nDefaultPort = 18334;
        nPruneAfterHeight = 1000;
<<<<<<< HEAD
        m_assumed_blockchain_size = 1;
        m_assumed_chain_state_size = 1;
=======
        m_assumed_blockchain_size = 240;
        m_assumed_chain_state_size = 19;
>>>>>>> 6dd1792b

        genesis = CreateTestnetGenesisBlock(1296688602, 0x16ec0bff, 0x1d07fff8, 1, 50 * COIN);
        consensus.hashGenesisBlock = genesis.GetHash();
        assert(consensus.hashGenesisBlock == uint256{"00000007199508e34a9ff81e6ec0c477a4cccff2a4767a8eee39c11db367b008"});
        assert(genesis.hashMerkleRoot == uint256{"4a5e1e4baab89f3a32518a88c31bc87f618f76673e2cc77ab2127b7afdeda33b"});

        vFixedSeeds.clear();
        vSeeds.clear();
        // nodes with support for servicebits filtering should be at the top
        vSeeds.emplace_back("dnsseed.test.namecoin.webbtc.com."); // Marius Hanne

        base58Prefixes[PUBKEY_ADDRESS] = std::vector<unsigned char>(1,111);
        base58Prefixes[SCRIPT_ADDRESS] = std::vector<unsigned char>(1,196);
        base58Prefixes[SECRET_KEY] =     std::vector<unsigned char>(1,239);
        /* FIXME: Update these below.  */
        base58Prefixes[EXT_PUBLIC_KEY] = {0x04, 0x35, 0x87, 0xCF};
        base58Prefixes[EXT_SECRET_KEY] = {0x04, 0x35, 0x83, 0x94};

        bech32_hrp = "tn";

        // FIXME: Namecoin has no fixed seeds for testnet, so that the line
        // below errors out.  Use it once we have testnet seeds.
        //vFixedSeeds = std::vector<uint8_t>(std::begin(chainparams_seed_test), std::end(chainparams_seed_test));
        vFixedSeeds.clear();

        fDefaultConsistencyChecks = false;
        m_is_mockable_chain = false;

        m_assumeutxo_data = {
            {
                .height = 2'500'000,
                .hash_serialized = AssumeutxoHash{uint256{"f841584909f68e47897952345234e37fcd9128cd818f41ee6c3ca68db8071be7"}},
                .m_chain_tx_count = 66484552,
                .blockhash = consteval_ctor(uint256{"0000000000000093bcb68c03a9a168ae252572d348a2eaeba2cdf9231d73206f"}),
            }
        };

        chainTxData = ChainTxData{
<<<<<<< HEAD
            // Data from RPC: getchaintxstats 4096 bc66fc22b8a2988bdc519c4c6aa431bb57201e5102ad8b8272fcde2937b4d2f7
            .nTime    = 1573859059,
            .tx_count = 276907,
            .dTxRate  = 0.0002269357829851853,
=======
            // Data from RPC: getchaintxstats 4096 0000000000000065c6c38258e201971a3fdfcc2ceee0dd6e85a6c022d45dee34
            .nTime    = 1751816758,
            .tx_count = 508468699,
            .dTxRate  = 7.172978845985714,
>>>>>>> 6dd1792b
        };

        assert(mapHistoricBugs.empty());
    }

    int DefaultCheckNameDB () const override
    {
        return -1;
    }
};

/**
 * Testnet (v4): public test network which is reset from time to time.
 */
class CTestNet4Params : public CChainParams {
public:
    CTestNet4Params() {
        m_chain_type = ChainType::TESTNET4;
        consensus.signet_blocks = false;
        consensus.signet_challenge.clear();
        consensus.nSubsidyHalvingInterval = 210000;
        consensus.BIP34Height = 1;
        consensus.BIP34Hash = uint256{};
        consensus.BIP65Height = 1;
        consensus.BIP66Height = 1;
        consensus.CSVHeight = 1;
        consensus.SegwitHeight = 1;
        consensus.MinBIP9WarningHeight = 0;
        consensus.powLimit = uint256{"00000000ffffffffffffffffffffffffffffffffffffffffffffffffffffffff"};
        consensus.nPowTargetTimespan = 14 * 24 * 60 * 60; // two weeks
        consensus.nPowTargetSpacing = 10 * 60;
        consensus.fPowAllowMinDifficultyBlocks = true;
        consensus.enforce_BIP94 = true;
        consensus.fPowNoRetargeting = false;

        consensus.vDeployments[Consensus::DEPLOYMENT_TESTDUMMY].bit = 28;
        consensus.vDeployments[Consensus::DEPLOYMENT_TESTDUMMY].nStartTime = Consensus::BIP9Deployment::NEVER_ACTIVE;
        consensus.vDeployments[Consensus::DEPLOYMENT_TESTDUMMY].nTimeout = Consensus::BIP9Deployment::NO_TIMEOUT;
        consensus.vDeployments[Consensus::DEPLOYMENT_TESTDUMMY].min_activation_height = 0; // No activation delay
        consensus.vDeployments[Consensus::DEPLOYMENT_TESTDUMMY].threshold = 1512; // 75%
        consensus.vDeployments[Consensus::DEPLOYMENT_TESTDUMMY].period = 2016;

        // Deployment of Taproot (BIPs 340-342)
        consensus.vDeployments[Consensus::DEPLOYMENT_TAPROOT].bit = 2;
        consensus.vDeployments[Consensus::DEPLOYMENT_TAPROOT].nStartTime = Consensus::BIP9Deployment::ALWAYS_ACTIVE;
        consensus.vDeployments[Consensus::DEPLOYMENT_TAPROOT].nTimeout = Consensus::BIP9Deployment::NO_TIMEOUT;
        consensus.vDeployments[Consensus::DEPLOYMENT_TAPROOT].min_activation_height = 0; // No activation delay
        consensus.vDeployments[Consensus::DEPLOYMENT_TAPROOT].threshold = 1512; // 75%
        consensus.vDeployments[Consensus::DEPLOYMENT_TAPROOT].period = 2016;

        consensus.nMinimumChainWork = uint256{"00000000000000000000000000000000000000000000034a4690fe592dc49c7c"};
        consensus.defaultAssumeValid = uint256{"000000000000000180a58e7fa3b0db84b5ea76377524894f53660d93ac839d9b"}; // 91000

        pchMessageStart[0] = 0x1c;
        pchMessageStart[1] = 0x16;
        pchMessageStart[2] = 0x3f;
        pchMessageStart[3] = 0x28;
        nDefaultPort = 48333;
        nPruneAfterHeight = 1000;
        m_assumed_blockchain_size = 22;
        m_assumed_chain_state_size = 2;

        /* FIXME: Update below and in general testnet4 */
        genesis = CreateTestnetGenesisBlock(1296688602, 0x16ec0bff, 0x1d07fff8, 1, 50 * COIN);
        consensus.hashGenesisBlock = genesis.GetHash();
        assert(consensus.hashGenesisBlock == uint256{"00000007199508e34a9ff81e6ec0c477a4cccff2a4767a8eee39c11db367b008"});
        assert(genesis.hashMerkleRoot == uint256{"4a5e1e4baab89f3a32518a88c31bc87f618f76673e2cc77ab2127b7afdeda33b"});

        vFixedSeeds.clear();
        vSeeds.clear();
        // nodes with support for servicebits filtering should be at the top
        vSeeds.emplace_back("seed.testnet4.bitcoin.sprovoost.nl."); // Sjors Provoost
        vSeeds.emplace_back("seed.testnet4.wiz.biz."); // Jason Maurice

        base58Prefixes[PUBKEY_ADDRESS] = std::vector<unsigned char>(1,111);
        base58Prefixes[SCRIPT_ADDRESS] = std::vector<unsigned char>(1,196);
        base58Prefixes[SECRET_KEY] =     std::vector<unsigned char>(1,239);
        base58Prefixes[EXT_PUBLIC_KEY] = {0x04, 0x35, 0x87, 0xCF};
        base58Prefixes[EXT_SECRET_KEY] = {0x04, 0x35, 0x83, 0x94};

        bech32_hrp = "tb";

        vFixedSeeds = std::vector<uint8_t>(std::begin(chainparams_seed_testnet4), std::end(chainparams_seed_testnet4));

        fDefaultConsistencyChecks = false;
        m_is_mockable_chain = false;

        m_assumeutxo_data = {
            {
                .height = 90'000,
                .hash_serialized = AssumeutxoHash{uint256{"784fb5e98241de66fdd429f4392155c9e7db5c017148e66e8fdbc95746f8b9b5"}},
                .m_chain_tx_count = 11347043,
                .blockhash = consteval_ctor(uint256{"0000000002ebe8bcda020e0dd6ccfbdfac531d2f6a81457191b99fc2df2dbe3b"}),
            }
        };

        chainTxData = ChainTxData{
            // Data from RPC: getchaintxstats 4096 000000000000000180a58e7fa3b0db84b5ea76377524894f53660d93ac839d9b
            .nTime    = 1752470331,
            .tx_count = 11414302,
            .dTxRate  = 0.2842619757327476,
        };
    }

    int DefaultCheckNameDB () const override
    {
        return -1;
    }
};

/**
 * Signet: test network with an additional consensus parameter (see BIP325).
 */
class SigNetParams : public CChainParams {
public:
    explicit SigNetParams(const SigNetOptions& options)
    {
        std::vector<uint8_t> bin;
        vFixedSeeds.clear();
        vSeeds.clear();

        if (!options.challenge) {
            /* FIXME: Adjust the default signet challenge to something else if
               we want to use signet for Namecoin.  */
            bin = "512103ad5e0edad18cb1f0fc0d28a3d4f1f3e445640337489abb10404f2d1e086be430210359ef5021964fe22d6f8e05b2463c9540ce96883fe3b278760f048f5189f2e6c452ae"_hex_v_u8;
            //vFixedSeeds = std::vector<uint8_t>(std::begin(chainparams_seed_signet), std::end(chainparams_seed_signet));
            //vSeeds.emplace_back("seed.signet.bitcoin.sprovoost.nl.");
            //vSeeds.emplace_back("seed.signet.achownodes.xyz."); // Ava Chow, only supports x1, x5, x9, x49, x809, x849, xd, x400, x404, x408, x448, xc08, xc48, x40c

            consensus.nMinimumChainWork = uint256{"0000000000000000000000000000000000000000000000000000067d328e681a"};
            consensus.defaultAssumeValid = uint256{"000000128586e26813922680309f04e1de713c7542fee86ed908f56368aefe2e"}; // 267665
            m_assumed_blockchain_size = 20;
            m_assumed_chain_state_size = 4;
            chainTxData = ChainTxData{
                // Data from RPC: getchaintxstats 4096 000000128586e26813922680309f04e1de713c7542fee86ed908f56368aefe2e
                .nTime    = 1756723017,
                .tx_count = 26185472,
                .dTxRate  = 0.7452721495389969,
            };
        } else {
            bin = *options.challenge;
            consensus.nMinimumChainWork = uint256{};
            consensus.defaultAssumeValid = uint256{};
            m_assumed_blockchain_size = 0;
            m_assumed_chain_state_size = 0;
            chainTxData = ChainTxData{
                0,
                0,
                0,
            };
            LogInfo("Signet with challenge %s", HexStr(bin));
        }

        if (options.seeds) {
            vSeeds = *options.seeds;
        }

        m_chain_type = ChainType::SIGNET;
        consensus.signet_blocks = true;
        consensus.signet_challenge.assign(bin.begin(), bin.end());
        consensus.nSubsidyHalvingInterval = 210000;
        consensus.BIP16Height = 1;
        consensus.BIP34Height = 1;
        consensus.BIP34Hash = uint256{};
        consensus.BIP65Height = 1;
        consensus.BIP66Height = 1;
        consensus.CSVHeight = 1;
        consensus.SegwitHeight = 1;
        consensus.nPowTargetTimespan = 14 * 24 * 60 * 60; // two weeks
        consensus.nPowTargetSpacing = 10 * 60;
        consensus.fPowAllowMinDifficultyBlocks = false;
        consensus.enforce_BIP94 = false;
        consensus.fPowNoRetargeting = false;
        consensus.MinBIP9WarningHeight = 0;
        consensus.powLimit = uint256{"00000377ae000000000000000000000000000000000000000000000000000000"};
        consensus.vDeployments[Consensus::DEPLOYMENT_TESTDUMMY].bit = 28;
        consensus.vDeployments[Consensus::DEPLOYMENT_TESTDUMMY].nStartTime = Consensus::BIP9Deployment::NEVER_ACTIVE;
        consensus.vDeployments[Consensus::DEPLOYMENT_TESTDUMMY].nTimeout = Consensus::BIP9Deployment::NO_TIMEOUT;
        consensus.vDeployments[Consensus::DEPLOYMENT_TESTDUMMY].min_activation_height = 0; // No activation delay
        consensus.vDeployments[Consensus::DEPLOYMENT_TESTDUMMY].threshold = 1815; // 90%
        consensus.vDeployments[Consensus::DEPLOYMENT_TESTDUMMY].period = 2016;

        // Activation of Taproot (BIPs 340-342)
        consensus.vDeployments[Consensus::DEPLOYMENT_TAPROOT].bit = 2;
        consensus.vDeployments[Consensus::DEPLOYMENT_TAPROOT].nStartTime = Consensus::BIP9Deployment::ALWAYS_ACTIVE;
        consensus.vDeployments[Consensus::DEPLOYMENT_TAPROOT].nTimeout = Consensus::BIP9Deployment::NO_TIMEOUT;
        consensus.vDeployments[Consensus::DEPLOYMENT_TAPROOT].min_activation_height = 0; // No activation delay
        consensus.vDeployments[Consensus::DEPLOYMENT_TAPROOT].threshold = 1815; // 90%
        consensus.vDeployments[Consensus::DEPLOYMENT_TAPROOT].period = 2016;

        consensus.nAuxpowStartHeight = 0;
        consensus.nAuxpowChainId = 0x0001;
        consensus.fStrictChainId = true;
        consensus.nLegacyBlocksBefore = 0;

        consensus.rules.reset(new Consensus::TestNetConsensus());

        // message start is defined as the first 4 bytes of the sha256d of the block script
        HashWriter h{};
        h << consensus.signet_challenge;
        uint256 hash = h.GetHash();
        std::copy_n(hash.begin(), 4, pchMessageStart.begin());

        nDefaultPort = 38334;
        nPruneAfterHeight = 1000;

        genesis = CreateTestnetGenesisBlock(1598918400, 52613770, 0x1e0377ae, 1, 50 * COIN);
        consensus.hashGenesisBlock = genesis.GetHash();
        assert(consensus.hashGenesisBlock == uint256{"00000008819873e925422c1ff0f99f7cc9bbb232af63a077a480a3633bee1ef6"});
        assert(genesis.hashMerkleRoot == uint256{"4a5e1e4baab89f3a32518a88c31bc87f618f76673e2cc77ab2127b7afdeda33b"});

        m_assumeutxo_data = {
            {
                .height = 160'000,
                .hash_serialized = AssumeutxoHash{uint256{"fe0a44309b74d6b5883d246cb419c6221bcccf0b308c9b59b7d70783dbdf928a"}},
                .m_chain_tx_count = 2289496,
                .blockhash = consteval_ctor(uint256{"0000003ca3c99aff040f2563c2ad8f8ec88bd0fd6b8f0895cfaf1ef90353a62c"}),
            }
        };

        base58Prefixes[PUBKEY_ADDRESS] = std::vector<unsigned char>(1,111);
        base58Prefixes[SCRIPT_ADDRESS] = std::vector<unsigned char>(1,196);
        base58Prefixes[SECRET_KEY] =     std::vector<unsigned char>(1,239);
        base58Prefixes[EXT_PUBLIC_KEY] = {0x04, 0x35, 0x87, 0xCF};
        base58Prefixes[EXT_SECRET_KEY] = {0x04, 0x35, 0x83, 0x94};

        bech32_hrp = "tb";

        fDefaultConsistencyChecks = false;
        m_is_mockable_chain = false;
    }

    int DefaultCheckNameDB () const override
    {
        return -1;
    }
};

/**
 * Regression test: intended for private networks only. Has minimal difficulty to ensure that
 * blocks can be found instantly.
 */
class CRegTestParams : public CChainParams
{
public:
    explicit CRegTestParams(const RegTestOptions& opts)
    {
        m_chain_type = ChainType::REGTEST;
        consensus.signet_blocks = false;
        consensus.signet_challenge.clear();
        consensus.nSubsidyHalvingInterval = 150;
        consensus.BIP16Height = 0;
        consensus.BIP34Height = 1; // Always active unless overridden
        consensus.BIP65Height = 1;  // Always active unless overridden
        consensus.BIP66Height = 1;  // Always active unless overridden
        consensus.CSVHeight = 1;    // Always active unless overridden
        consensus.SegwitHeight = 0; // Always active unless overridden
        consensus.MinBIP9WarningHeight = 0;
        consensus.powLimit = uint256{"7fffffffffffffffffffffffffffffffffffffffffffffffffffffffffffffff"};
        consensus.nPowTargetTimespan = 24 * 60 * 60; // one day
        consensus.nPowTargetSpacing = 10 * 60;
        consensus.fPowAllowMinDifficultyBlocks = true;
        consensus.nMinDifficultySince = 0;
        consensus.enforce_BIP94 = opts.enforce_bip94;
        consensus.fPowNoRetargeting = true;

        consensus.vDeployments[Consensus::DEPLOYMENT_TESTDUMMY].bit = 28;
        consensus.vDeployments[Consensus::DEPLOYMENT_TESTDUMMY].nStartTime = 0;
        consensus.vDeployments[Consensus::DEPLOYMENT_TESTDUMMY].nTimeout = Consensus::BIP9Deployment::NO_TIMEOUT;
        consensus.vDeployments[Consensus::DEPLOYMENT_TESTDUMMY].min_activation_height = 0; // No activation delay
        consensus.vDeployments[Consensus::DEPLOYMENT_TESTDUMMY].threshold = 108; // 75%
        consensus.vDeployments[Consensus::DEPLOYMENT_TESTDUMMY].period = 144; // Faster than normal for regtest (144 instead of 2016)

        consensus.vDeployments[Consensus::DEPLOYMENT_TAPROOT].bit = 2;
        consensus.vDeployments[Consensus::DEPLOYMENT_TAPROOT].nStartTime = Consensus::BIP9Deployment::ALWAYS_ACTIVE;
        consensus.vDeployments[Consensus::DEPLOYMENT_TAPROOT].nTimeout = Consensus::BIP9Deployment::NO_TIMEOUT;
        consensus.vDeployments[Consensus::DEPLOYMENT_TAPROOT].min_activation_height = 0; // No activation delay
        consensus.vDeployments[Consensus::DEPLOYMENT_TAPROOT].threshold = 108; // 75%
        consensus.vDeployments[Consensus::DEPLOYMENT_TAPROOT].period = 144;

        consensus.nMinimumChainWork = uint256{};
        consensus.defaultAssumeValid = uint256{};

        consensus.nAuxpowStartHeight = 0;
        consensus.nAuxpowChainId = 0x0001;
        consensus.fStrictChainId = true;
        consensus.nLegacyBlocksBefore = 0;

        consensus.rules.reset(new Consensus::RegTestConsensus());

        pchMessageStart[0] = 0xfa;
        pchMessageStart[1] = 0xbf;
        pchMessageStart[2] = 0xb5;
        pchMessageStart[3] = 0xda;
        nDefaultPort = 18444;
        nPruneAfterHeight = opts.fastprune ? 100 : 1000;
        m_assumed_blockchain_size = 0;
        m_assumed_chain_state_size = 0;

        for (const auto& [dep, height] : opts.activation_heights) {
            switch (dep) {
            case Consensus::BuriedDeployment::DEPLOYMENT_P2SH:
                consensus.BIP16Height = int{height};
                break;
            case Consensus::BuriedDeployment::DEPLOYMENT_SEGWIT:
                consensus.SegwitHeight = int{height};
                break;
            case Consensus::BuriedDeployment::DEPLOYMENT_HEIGHTINCB:
                consensus.BIP34Height = int{height};
                break;
            case Consensus::BuriedDeployment::DEPLOYMENT_DERSIG:
                consensus.BIP66Height = int{height};
                break;
            case Consensus::BuriedDeployment::DEPLOYMENT_CLTV:
                consensus.BIP65Height = int{height};
                break;
            case Consensus::BuriedDeployment::DEPLOYMENT_CSV:
                consensus.CSVHeight = int{height};
                break;
            }
        }

        for (const auto& [deployment_pos, version_bits_params] : opts.version_bits_parameters) {
            consensus.vDeployments[deployment_pos].nStartTime = version_bits_params.start_time;
            consensus.vDeployments[deployment_pos].nTimeout = version_bits_params.timeout;
            consensus.vDeployments[deployment_pos].min_activation_height = version_bits_params.min_activation_height;
        }

        genesis = CreateTestnetGenesisBlock(1296688602, 2, 0x207fffff, 1, 50 * COIN);
        consensus.hashGenesisBlock = genesis.GetHash();
        assert(consensus.hashGenesisBlock == uint256{"0f9188f13cb7b2c71f2a335e3a4fc328bf5beb436012afca590b1a11466e2206"});
        assert(genesis.hashMerkleRoot == uint256{"4a5e1e4baab89f3a32518a88c31bc87f618f76673e2cc77ab2127b7afdeda33b"});

        vFixedSeeds.clear(); //!< Regtest mode doesn't have any fixed seeds.
        vSeeds.clear();
        vSeeds.emplace_back("dummySeed.invalid.");

        fDefaultConsistencyChecks = true;
        m_is_mockable_chain = true;

        m_assumeutxo_data = {
            {   // For use by unit tests
                .height = 110,
                .hash_serialized = AssumeutxoHash{uint256{"b6f3c376e66764edd996ec074254833d33d187bf4886f5812b85ba5f0db2d54d"}},
                .m_chain_tx_count = 111,
                .blockhash = consteval_ctor(uint256{"4f29bd26ec9ef63973ee4e45bfb517cccaed7629c6cdbdd0d2f653f9d3ea4a47"}),
            },
            {
                // For use by fuzz target src/test/fuzz/utxo_snapshot.cpp
                .height = 200,
                .hash_serialized = AssumeutxoHash{uint256{"17dcc016d188d16068907cdeb38b75691a118d43053b8cd6a25969419381d13a"}},
                .m_chain_tx_count = 201,
                .blockhash = consteval_ctor(uint256{"385901ccbd69dff6bbd00065d01fb8a9e464dede7cfe0372443884f9b1dcf6b9"}),
            },
            {
                // For use by test/functional/feature_assumeutxo.py
                .height = 299,
                .hash_serialized = AssumeutxoHash{uint256{"74251f753e3e273fe8856d4e058f6cb4264a30dcef0dff7d355eac040e32e61b"}},
                .m_chain_tx_count = 334,
                .blockhash = consteval_ctor(uint256{"a53cb7a2bedb5860b46df1481ac107e2d53940bbbe7f3dd82301b4f467083736"}),
            },
        };

        chainTxData = ChainTxData{
            .nTime = 0,
            .tx_count = 0,
            .dTxRate = 0.001, // Set a non-zero rate to make it testable
        };

        base58Prefixes[PUBKEY_ADDRESS] = std::vector<unsigned char>(1,111);
        base58Prefixes[SCRIPT_ADDRESS] = std::vector<unsigned char>(1,196);
        base58Prefixes[SECRET_KEY] =     std::vector<unsigned char>(1,239);
        base58Prefixes[EXT_PUBLIC_KEY] = {0x04, 0x35, 0x87, 0xCF};
        base58Prefixes[EXT_SECRET_KEY] = {0x04, 0x35, 0x83, 0x94};

        bech32_hrp = "ncrt";

        assert(mapHistoricBugs.empty());
    }

    int DefaultCheckNameDB () const override
    {
        return 0;
    }
};

std::unique_ptr<const CChainParams> CChainParams::SigNet(const SigNetOptions& options)
{
    return std::make_unique<const SigNetParams>(options);
}

std::unique_ptr<const CChainParams> CChainParams::RegTest(const RegTestOptions& options)
{
    return std::make_unique<const CRegTestParams>(options);
}

std::unique_ptr<const CChainParams> CChainParams::Main()
{
    return std::make_unique<const CMainParams>();
}

std::unique_ptr<const CChainParams> CChainParams::TestNet()
{
    return std::make_unique<const CTestNetParams>();
}

std::unique_ptr<const CChainParams> CChainParams::TestNet4()
{
    return std::make_unique<const CTestNet4Params>();
}

std::vector<int> CChainParams::GetAvailableSnapshotHeights() const
{
    std::vector<int> heights;
    heights.reserve(m_assumeutxo_data.size());

    for (const auto& data : m_assumeutxo_data) {
        heights.emplace_back(data.height);
    }
    return heights;
}

std::optional<ChainType> GetNetworkForMagic(const MessageStartChars& message)
{
    const auto mainnet_msg = CChainParams::Main()->MessageStart();
    const auto testnet_msg = CChainParams::TestNet()->MessageStart();
    const auto testnet4_msg = CChainParams::TestNet4()->MessageStart();
    const auto regtest_msg = CChainParams::RegTest({})->MessageStart();
    const auto signet_msg = CChainParams::SigNet({})->MessageStart();

    if (std::ranges::equal(message, mainnet_msg)) {
        return ChainType::MAIN;
    } else if (std::ranges::equal(message, testnet_msg)) {
        return ChainType::TESTNET;
    } else if (std::ranges::equal(message, testnet4_msg)) {
        return ChainType::TESTNET4;
    } else if (std::ranges::equal(message, regtest_msg)) {
        return ChainType::REGTEST;
    } else if (std::ranges::equal(message, signet_msg)) {
        return ChainType::SIGNET;
    }
    return std::nullopt;
}<|MERGE_RESOLUTION|>--- conflicted
+++ resolved
@@ -138,17 +138,12 @@
         consensus.vDeployments[Consensus::DEPLOYMENT_TAPROOT].nTimeout = Consensus::BIP9Deployment::NO_TIMEOUT;
         consensus.vDeployments[Consensus::DEPLOYMENT_TAPROOT].min_activation_height = 0; // No activation delay
 
-<<<<<<< HEAD
         // The best chain should have at least this much work.
         // The value is the chain work of the Namecoin mainnet chain at height
-        // 762'000, with best block hash:
-        // 94c093af984579ccd885eab4e4a2914dd7619970f87d1fdaaf122dc91c215769
-        consensus.nMinimumChainWork = uint256{"0000000000000000000000000000000000000000720852f45db06485eac283a8"};
-        consensus.defaultAssumeValid = uint256{"94c093af984579ccd885eab4e4a2914dd7619970f87d1fdaaf122dc91c215769"}; // 762'000
-=======
-        consensus.nMinimumChainWork = uint256{"0000000000000000000000000000000000000000dee8e2a309ad8a9820433c68"};
-        consensus.defaultAssumeValid = uint256{"00000000000000000000611fd22f2df7c8fbd0688745c3a6c3bb5109cc2a12cb"}; // 912683
->>>>>>> 6dd1792b
+        // 789'000, with best block hash:
+        // 58179f232d479647269d7a37bc8977e1dc84159ed325b175ec5c17509032c74d
+        consensus.nMinimumChainWork = uint256{"00000000000000000000000000000000000000008bc5cfceb24bea04dda51afc"};
+        consensus.defaultAssumeValid = uint256{"58179f232d479647269d7a37bc8977e1dc84159ed325b175ec5c17509032c74d"}; // 789'000
 
         consensus.nAuxpowChainId = 0x0001;
         consensus.nAuxpowStartHeight = 19200;
@@ -168,13 +163,8 @@
         pchMessageStart[3] = 0xfe;
         nDefaultPort = 8334;
         nPruneAfterHeight = 100000;
-<<<<<<< HEAD
-        m_assumed_blockchain_size = 8;
+        m_assumed_blockchain_size = 9;
         m_assumed_chain_state_size = 1;
-=======
-        m_assumed_blockchain_size = 810;
-        m_assumed_chain_state_size = 14;
->>>>>>> 6dd1792b
 
         genesis = CreateGenesisBlock(1303000001, 0xa21ea192u, 0x1c007fff, 1, 50 * COIN);
         consensus.hashGenesisBlock = genesis.GetHash();
@@ -207,42 +197,13 @@
         fDefaultConsistencyChecks = false;
         m_is_mockable_chain = false;
 
-<<<<<<< HEAD
         m_assumeutxo_data = {};
 
         chainTxData = ChainTxData{
-            // Data from RPC: getchaintxstats 4096 94c093af984579ccd885eab4e4a2914dd7619970f87d1fdaaf122dc91c215769
-            .nTime    = 1741273217,
-            .tx_count = 8379714,
-            .dTxRate  = 0.01284092389901117,
-=======
-        m_assumeutxo_data = {
-            {
-                .height = 840'000,
-                .hash_serialized = AssumeutxoHash{uint256{"a2a5521b1b5ab65f67818e5e8eccabb7171a517f9e2382208f77687310768f96"}},
-                .m_chain_tx_count = 991032194,
-                .blockhash = consteval_ctor(uint256{"0000000000000000000320283a032748cef8227873ff4872689bf23f1cda83a5"}),
-            },
-            {
-                .height = 880'000,
-                .hash_serialized = AssumeutxoHash{uint256{"dbd190983eaf433ef7c15f78a278ae42c00ef52e0fd2a54953782175fbadcea9"}},
-                .m_chain_tx_count = 1145604538,
-                .blockhash = consteval_ctor(uint256{"000000000000000000010b17283c3c400507969a9c2afd1dcf2082ec5cca2880"}),
-            },
-            {
-                .height = 910'000,
-                .hash_serialized = AssumeutxoHash{uint256{"4daf8a17b4902498c5787966a2b51c613acdab5df5db73f196fa59a4da2f1568"}},
-                .m_chain_tx_count = 1226586151,
-                .blockhash = consteval_ctor(uint256{"0000000000000000000108970acb9522ffd516eae17acddcb1bd16469194a821"}),
-            }
-        };
-
-        chainTxData = ChainTxData{
-            // Data from RPC: getchaintxstats 4096 00000000000000000000611fd22f2df7c8fbd0688745c3a6c3bb5109cc2a12cb
-            .nTime    = 1756722903,
-            .tx_count = 1235299397,
-            .dTxRate  = 5.456290459519495,
->>>>>>> 6dd1792b
+            // Data from RPC: getchaintxstats 4096 58179f232d479647269d7a37bc8977e1dc84159ed325b175ec5c17509032c74d
+            .nTime    = 1757179808,
+            .tx_count = 8708594,
+            .dTxRate  = 0.0337049606553807,
         };
 
         /* See also doc/NamecoinBugs.txt for more explanation on the
@@ -334,17 +295,12 @@
         consensus.vDeployments[Consensus::DEPLOYMENT_TAPROOT].threshold = 1512; // 75%
         consensus.vDeployments[Consensus::DEPLOYMENT_TAPROOT].period = 2016;
 
-<<<<<<< HEAD
         // The best chain should have at least this much work.
         // The value is the chain work of the Namecoin testnet chain at height
         // 233,000, with best block hash:
         // bc66fc22b8a2988bdc519c4c6aa431bb57201e5102ad8b8272fcde2937b4d2f7
         consensus.nMinimumChainWork = uint256{"000000000000000000000000000000000000000000000000ed17e3004a583c4f"};
         consensus.defaultAssumeValid = uint256{"bc66fc22b8a2988bdc519c4c6aa431bb57201e5102ad8b8272fcde2937b4d2f7"}; // 233,100
-=======
-        consensus.nMinimumChainWork = uint256{"0000000000000000000000000000000000000000000016dd270dd94fac1d7632"};
-        consensus.defaultAssumeValid = uint256{"0000000000000065c6c38258e201971a3fdfcc2ceee0dd6e85a6c022d45dee34"}; // 4550000
->>>>>>> 6dd1792b
 
         consensus.nAuxpowStartHeight = 0;
         consensus.nAuxpowChainId = 0x0001;
@@ -359,13 +315,8 @@
         pchMessageStart[3] = 0xfe;
         nDefaultPort = 18334;
         nPruneAfterHeight = 1000;
-<<<<<<< HEAD
         m_assumed_blockchain_size = 1;
         m_assumed_chain_state_size = 1;
-=======
-        m_assumed_blockchain_size = 240;
-        m_assumed_chain_state_size = 19;
->>>>>>> 6dd1792b
 
         genesis = CreateTestnetGenesisBlock(1296688602, 0x16ec0bff, 0x1d07fff8, 1, 50 * COIN);
         consensus.hashGenesisBlock = genesis.GetHash();
@@ -404,17 +355,10 @@
         };
 
         chainTxData = ChainTxData{
-<<<<<<< HEAD
             // Data from RPC: getchaintxstats 4096 bc66fc22b8a2988bdc519c4c6aa431bb57201e5102ad8b8272fcde2937b4d2f7
             .nTime    = 1573859059,
             .tx_count = 276907,
             .dTxRate  = 0.0002269357829851853,
-=======
-            // Data from RPC: getchaintxstats 4096 0000000000000065c6c38258e201971a3fdfcc2ceee0dd6e85a6c022d45dee34
-            .nTime    = 1751816758,
-            .tx_count = 508468699,
-            .dTxRate  = 7.172978845985714,
->>>>>>> 6dd1792b
         };
 
         assert(mapHistoricBugs.empty());
