--- conflicted
+++ resolved
@@ -630,22 +630,17 @@
 
         m_assumeutxo_data = {
             {
-<<<<<<< HEAD
-                110,
-                {AssumeutxoHash{uint256S("0xa6692e681f4819b0e21ca3b28d01fdc16045769359d14a9c4f558ca1b30736b7")}, 110},
-=======
                 .height = 110,
-                .hash_serialized = AssumeutxoHash{uint256S("0x162681de9f290aaeb9137f1fd70842cfff8307903fb19660a4e4428581d21d60")},
+                .hash_serialized = AssumeutxoHash{uint256S("0xa6692e681f4819b0e21ca3b28d01fdc16045769359d14a9c4f558ca1b30736b7")},
                 .nChainTx = 111,
-                .blockhash = uint256S("0x5dd7b94b2c61d979459c9de55113f3edfc7796a70f7a1e301dcb8dd86ceaa654")
->>>>>>> 6297241d
+                .blockhash = uint256S("0x31ca5e096d942b5e695c7c6a3da6eac8529f3b03f55641a789f0f973ae6ee18c")
             },
             {
                 // For use by test/functional/feature_assumeutxo.py
                 .height = 299,
-                .hash_serialized = AssumeutxoHash{uint256S("0xdb3b4c29fd2674caf3c163ea3767e67500204cc74c6d9ae396b27005e25f925f")},
+                .hash_serialized = AssumeutxoHash{uint256S("0xf5e4969cc50a548efc63757db5116a9016a73fa558bbc03aecdc3b8a382ad7de")},
                 .nChainTx = 300,
-                .blockhash = uint256S("0x324cc81513e21f2a3297a0a3821183f045a4cc1cac835e073c851c4932d7264d")
+                .blockhash = uint256S("0x47c8e3b92da89adba6de00f3e5a95169ff13aa73441df90459d2967bb8a883ff")
             },
         };
 
