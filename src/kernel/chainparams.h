--- conflicted
+++ resolved
@@ -118,13 +118,8 @@
     const CBlock& GenesisBlock() const { return genesis; }
     /** Default value for -checkmempool and -checkblockindex argument */
     bool DefaultConsistencyChecks() const { return fDefaultConsistencyChecks; }
-<<<<<<< HEAD
     /** Default value for -checknamedb argument */
     virtual int DefaultCheckNameDB() const = 0;
-    /** Policy: Filter transactions that do not match well-defined patterns */
-    bool RequireStandard() const { return fRequireStandard; }
-=======
->>>>>>> c5983178
     /** If this chain is exclusively used for testing */
     bool IsTestChain() const { return m_is_test_chain; }
     /** If this chain allows time to be mocked */
