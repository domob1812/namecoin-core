--- conflicted
+++ resolved
@@ -206,7 +206,7 @@
     bool m_is_mockable_chain;
     std::vector<AssumeutxoData> m_assumeutxo_data;
     ChainTxData chainTxData;
-<<<<<<< HEAD
+    HeadersSyncParams m_headers_sync_params;
 
     /* Map (block height, txid) pairs for buggy transactions onto their
        bug type value.  */
@@ -218,9 +218,6 @@
         std::pair<unsigned, uint256> key(nHeight, txid);
         mapHistoricBugs.insert(std::make_pair(key, type));
     }
-=======
-    HeadersSyncParams m_headers_sync_params;
->>>>>>> 2207faa0
 };
 
 std::optional<ChainType> GetNetworkForMagic(const MessageStartChars& pchMessageStart);
