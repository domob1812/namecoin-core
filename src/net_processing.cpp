// Copyright (c) 2009-2010 Satoshi Nakamoto
// Copyright (c) 2009-2020 The Bitcoin Core developers
// Distributed under the MIT software license, see the accompanying
// file COPYING or http://www.opensource.org/licenses/mit-license.php.

#include <net_processing.h>

#include <addrman.h>
#include <banman.h>
#include <blockencodings.h>
#include <blockfilter.h>
#include <chainparams.h>
#include <consensus/validation.h>
#include <hash.h>
#include <index/blockfilterindex.h>
#include <merkleblock.h>
#include <netbase.h>
#include <netmessagemaker.h>
#include <policy/fees.h>
#include <policy/policy.h>
#include <primitives/block.h>
#include <primitives/transaction.h>
#include <random.h>
#include <reverse_iterator.h>
#include <scheduler.h>
#include <tinyformat.h>
#include <txmempool.h>
#include <util/check.h> // For NDEBUG compile time check
#include <util/strencodings.h>
#include <util/system.h>
#include <validation.h>

#include <memory>
#include <typeinfo>

/** Expiration time for orphan transactions in seconds */
static constexpr int64_t ORPHAN_TX_EXPIRE_TIME = 20 * 60;
/** Minimum time between orphan transactions expire time checks in seconds */
static constexpr int64_t ORPHAN_TX_EXPIRE_INTERVAL = 5 * 60;
/** How long to cache transactions in mapRelay for normal relay */
static constexpr std::chrono::seconds RELAY_TX_CACHE_TIME = std::chrono::minutes{15};
/** How long a transaction has to be in the mempool before it can unconditionally be relayed (even when not in mapRelay). */
static constexpr std::chrono::seconds UNCONDITIONAL_RELAY_DELAY = std::chrono::minutes{2};
/** Headers download timeout expressed in microseconds
 *  Timeout = base + per_header * (expected number of headers) */
static constexpr int64_t HEADERS_DOWNLOAD_TIMEOUT_BASE = 15 * 60 * 1000000; // 15 minutes
static constexpr int64_t HEADERS_DOWNLOAD_TIMEOUT_PER_HEADER = 1000; // 1ms/header
/** Protect at least this many outbound peers from disconnection due to slow/
 * behind headers chain.
 */
static constexpr int32_t MAX_OUTBOUND_PEERS_TO_PROTECT_FROM_DISCONNECT = 4;
/** Timeout for (unprotected) outbound peers to sync to our chainwork, in seconds */
static constexpr int64_t CHAIN_SYNC_TIMEOUT = 20 * 60; // 20 minutes
/** How frequently to check for stale tips, in seconds */
static constexpr int64_t STALE_CHECK_INTERVAL = 10 * 60; // 10 minutes
/** How frequently to check for extra outbound peers and disconnect, in seconds */
static constexpr int64_t EXTRA_PEER_CHECK_INTERVAL = 45;
/** Minimum time an outbound-peer-eviction candidate must be connected for, in order to evict, in seconds */
static constexpr int64_t MINIMUM_CONNECT_TIME = 30;
/** SHA256("main address relay")[0:8] */
static constexpr uint64_t RANDOMIZER_ID_ADDRESS_RELAY = 0x3cac0035b5866b90ULL;
/// Age after which a stale block will no longer be served if requested as
/// protection against fingerprinting. Set to one month, denominated in seconds.
static constexpr int STALE_RELAY_AGE_LIMIT = 30 * 24 * 60 * 60;
/// Age after which a block is considered historical for purposes of rate
/// limiting block relay. Set to one week, denominated in seconds.
static constexpr int HISTORICAL_BLOCK_AGE = 7 * 24 * 60 * 60;
/** Time between pings automatically sent out for latency probing and keepalive */
static constexpr std::chrono::minutes PING_INTERVAL{2};
/** The maximum number of entries in a locator */
static const unsigned int MAX_LOCATOR_SZ = 101;
/** The maximum number of entries in an 'inv' protocol message */
static const unsigned int MAX_INV_SZ = 50000;
/** Maximum number of in-flight transactions from a peer */
static constexpr int32_t MAX_PEER_TX_IN_FLIGHT = 100;
/** Maximum number of announced transactions from a peer */
static constexpr int32_t MAX_PEER_TX_ANNOUNCEMENTS = 2 * MAX_INV_SZ;
/** How many microseconds to delay requesting transactions via txids, if we have wtxid-relaying peers */
static constexpr std::chrono::microseconds TXID_RELAY_DELAY{std::chrono::seconds{2}};
/** How many microseconds to delay requesting transactions from inbound peers */
static constexpr std::chrono::microseconds INBOUND_PEER_TX_DELAY{std::chrono::seconds{2}};
/** How long to wait (in microseconds) before downloading a transaction from an additional peer */
static constexpr std::chrono::microseconds GETDATA_TX_INTERVAL{std::chrono::seconds{60}};
/** Maximum delay (in microseconds) for transaction requests to avoid biasing some peers over others. */
static constexpr std::chrono::microseconds MAX_GETDATA_RANDOM_DELAY{std::chrono::seconds{2}};
/** How long to wait (in microseconds) before expiring an in-flight getdata request to a peer */
static constexpr std::chrono::microseconds TX_EXPIRY_INTERVAL{GETDATA_TX_INTERVAL * 10};
static_assert(INBOUND_PEER_TX_DELAY >= MAX_GETDATA_RANDOM_DELAY,
"To preserve security, MAX_GETDATA_RANDOM_DELAY should not exceed INBOUND_PEER_DELAY");
/** Limit to avoid sending big packets. Not used in processing incoming GETDATA for compatibility */
static const unsigned int MAX_GETDATA_SZ = 1000;
/** Number of blocks that can be requested at any given time from a single peer. */
static const int MAX_BLOCKS_IN_TRANSIT_PER_PEER = 16;
/** Timeout in seconds during which a peer must stall block download progress before being disconnected. */
static const unsigned int BLOCK_STALLING_TIMEOUT = 2;
/** Number of headers sent in one getheaders result. We rely on the assumption that if a peer sends
 *  less than this number, we reached its tip. Changing this value is a protocol upgrade.
 *
 *  With a protocol upgrade, we now enforce an additional restriction on the
 *  total size of a "headers" message (see below).  The absolute limit
 *  on the number of headers still applies as well, so that we do not get
 *  overloaded both with small and large headers.
 */
static const unsigned int MAX_HEADERS_RESULTS = 2000;
/** Maximum size of a "headers" message.  This is enforced starting with
 *  SIZE_HEADERS_LIMIT_VERSION peers and prevents overloading if we have
 *  very large headers (due to auxpow).
 */
static const unsigned int MAX_HEADERS_SIZE = (6 << 20); // 6 MiB
/** Size of a headers message that is the threshold for assuming that the
 *  peer has more headers (even if we have less than MAX_HEADERS_RESULTS).
 *  This is used starting with SIZE_HEADERS_LIMIT_VERSION peers.
 */
static const unsigned int THRESHOLD_HEADERS_SIZE = (4 << 20); // 4 MiB
/** Maximum depth of blocks we're willing to serve as compact blocks to peers
 *  when requested. For older blocks, a regular BLOCK response will be sent. */
static const int MAX_CMPCTBLOCK_DEPTH = 5;
/** Maximum depth of blocks we're willing to respond to GETBLOCKTXN requests for. */
static const int MAX_BLOCKTXN_DEPTH = 10;
/** Size of the "block download window": how far ahead of our current height do we fetch?
 *  Larger windows tolerate larger download speed differences between peer, but increase the potential
 *  degree of disordering of blocks on disk (which make reindexing and pruning harder). We'll probably
 *  want to make this a per-peer adaptive value at some point. */
static const unsigned int BLOCK_DOWNLOAD_WINDOW = 1024;
/** Block download timeout base, expressed in millionths of the block interval (i.e. 10 min) */
static const int64_t BLOCK_DOWNLOAD_TIMEOUT_BASE = 1000000;
/** Additional block download timeout per parallel downloading peer (i.e. 5 min) */
static const int64_t BLOCK_DOWNLOAD_TIMEOUT_PER_PEER = 500000;
/** Maximum number of headers to announce when relaying blocks with headers message.*/
static const unsigned int MAX_BLOCKS_TO_ANNOUNCE = 8;
/** Maximum number of unconnecting headers announcements before DoS score */
static const int MAX_UNCONNECTING_HEADERS = 10;
/** Minimum blocks required to signal NODE_NETWORK_LIMITED */
static const unsigned int NODE_NETWORK_LIMITED_MIN_BLOCKS = 288;
/** Average delay between local address broadcasts */
static constexpr std::chrono::hours AVG_LOCAL_ADDRESS_BROADCAST_INTERVAL{24};
/** Average delay between peer address broadcasts */
static constexpr std::chrono::seconds AVG_ADDRESS_BROADCAST_INTERVAL{30};
/** Average delay between trickled inventory transmissions in seconds.
 *  Blocks and peers with noban permission bypass this, outbound peers get half this delay. */
static const unsigned int INVENTORY_BROADCAST_INTERVAL = 5;
/** Maximum rate of inventory items to send per second.
 *  Limits the impact of low-fee transaction floods. */
static constexpr unsigned int INVENTORY_BROADCAST_PER_SECOND = 7;
/** Maximum number of inventory items to send per transmission. */
static constexpr unsigned int INVENTORY_BROADCAST_MAX = INVENTORY_BROADCAST_PER_SECOND * INVENTORY_BROADCAST_INTERVAL;
/** The number of most recently announced transactions a peer can request. */
static constexpr unsigned int INVENTORY_MAX_RECENT_RELAY = 3500;
/** Verify that INVENTORY_MAX_RECENT_RELAY is enough to cache everything typically
 *  relayed before unconditional relay from the mempool kicks in. This is only a
 *  lower bound, and it should be larger to account for higher inv rate to outbound
 *  peers, and random variations in the broadcast mechanism. */
static_assert(INVENTORY_MAX_RECENT_RELAY >= INVENTORY_BROADCAST_PER_SECOND * UNCONDITIONAL_RELAY_DELAY / std::chrono::seconds{1}, "INVENTORY_RELAY_MAX too low");
/** Average delay between feefilter broadcasts in seconds. */
static constexpr unsigned int AVG_FEEFILTER_BROADCAST_INTERVAL = 10 * 60;
/** Maximum feefilter broadcast delay after significant change. */
static constexpr unsigned int MAX_FEEFILTER_CHANGE_DELAY = 5 * 60;
/** Maximum number of compact filters that may be requested with one getcfilters. See BIP 157. */
static constexpr uint32_t MAX_GETCFILTERS_SIZE = 1000;
/** Maximum number of cf hashes that may be requested with one getcfheaders. See BIP 157. */
static constexpr uint32_t MAX_GETCFHEADERS_SIZE = 2000;
/** the maximum percentage of addresses from our addrman to return in response to a getaddr message. */
static constexpr size_t MAX_PCT_ADDR_TO_SEND = 23;

struct COrphanTx {
    // When modifying, adapt the copy of this definition in tests/DoS_tests.
    CTransactionRef tx;
    NodeId fromPeer;
    int64_t nTimeExpire;
    size_t list_pos;
};
RecursiveMutex g_cs_orphans;
std::map<uint256, COrphanTx> mapOrphanTransactions GUARDED_BY(g_cs_orphans);
std::map<uint256, std::map<uint256, COrphanTx>::iterator> g_orphans_by_wtxid GUARDED_BY(g_cs_orphans);

void EraseOrphansFor(NodeId peer);

// Internal stuff
namespace {
    /** Number of nodes with fSyncStarted. */
    int nSyncStarted GUARDED_BY(cs_main) = 0;

    /**
     * Sources of received blocks, saved to be able punish them when processing
     * happens afterwards.
     * Set mapBlockSource[hash].second to false if the node should not be
     * punished if the block is invalid.
     */
    std::map<uint256, std::pair<NodeId, bool>> mapBlockSource GUARDED_BY(cs_main);

    /**
     * Filter for transactions that were recently rejected by
     * AcceptToMemoryPool. These are not rerequested until the chain tip
     * changes, at which point the entire filter is reset.
     *
     * Without this filter we'd be re-requesting txs from each of our peers,
     * increasing bandwidth consumption considerably. For instance, with 100
     * peers, half of which relay a tx we don't accept, that might be a 50x
     * bandwidth increase. A flooding attacker attempting to roll-over the
     * filter using minimum-sized, 60byte, transactions might manage to send
     * 1000/sec if we have fast peers, so we pick 120,000 to give our peers a
     * two minute window to send invs to us.
     *
     * Decreasing the false positive rate is fairly cheap, so we pick one in a
     * million to make it highly unlikely for users to have issues with this
     * filter.
     *
     * We typically only add wtxids to this filter. For non-segwit
     * transactions, the txid == wtxid, so this only prevents us from
     * re-downloading non-segwit transactions when communicating with
     * non-wtxidrelay peers -- which is important for avoiding malleation
     * attacks that could otherwise interfere with transaction relay from
     * non-wtxidrelay peers. For communicating with wtxidrelay peers, having
     * the reject filter store wtxids is exactly what we want to avoid
     * redownload of a rejected transaction.
     *
     * In cases where we can tell that a segwit transaction will fail
     * validation no matter the witness, we may add the txid of such
     * transaction to the filter as well. This can be helpful when
     * communicating with txid-relay peers or if we were to otherwise fetch a
     * transaction via txid (eg in our orphan handling).
     *
     * Memory used: 1.3 MB
     */
    std::unique_ptr<CRollingBloomFilter> recentRejects GUARDED_BY(cs_main);
    uint256 hashRecentRejectsChainTip GUARDED_BY(cs_main);

    /*
     * Filter for transactions that have been recently confirmed.
     * We use this to avoid requesting transactions that have already been
     * confirnmed.
     */
    Mutex g_cs_recent_confirmed_transactions;
    std::unique_ptr<CRollingBloomFilter> g_recent_confirmed_transactions GUARDED_BY(g_cs_recent_confirmed_transactions);

    /** Blocks that are in flight, and that are in the queue to be downloaded. */
    struct QueuedBlock {
        uint256 hash;
        const CBlockIndex* pindex;                               //!< Optional.
        bool fValidatedHeaders;                                  //!< Whether this block has validated headers at the time of request.
        std::unique_ptr<PartiallyDownloadedBlock> partialBlock;  //!< Optional, used for CMPCTBLOCK downloads
    };
    std::map<uint256, std::pair<NodeId, std::list<QueuedBlock>::iterator> > mapBlocksInFlight GUARDED_BY(cs_main);

    /** Stack of nodes which we have set to announce using compact blocks */
    std::list<NodeId> lNodesAnnouncingHeaderAndIDs GUARDED_BY(cs_main);

    /** Number of preferable block download peers. */
    int nPreferredDownload GUARDED_BY(cs_main) = 0;

    /** Number of peers from which we're downloading blocks. */
    int nPeersWithValidatedDownloads GUARDED_BY(cs_main) = 0;

    /** Number of peers with wtxid relay. */
    int g_wtxid_relay_peers GUARDED_BY(cs_main) = 0;

    /** Number of outbound peers with m_chain_sync.m_protect. */
    int g_outbound_peers_with_protect_from_disconnect GUARDED_BY(cs_main) = 0;

    /** When our tip was last updated. */
    std::atomic<int64_t> g_last_tip_update(0);

    /** Relay map (txid or wtxid -> CTransactionRef) */
    typedef std::map<uint256, CTransactionRef> MapRelay;
    MapRelay mapRelay GUARDED_BY(cs_main);
    /** Expiration-time ordered list of (expire time, relay map entry) pairs. */
    std::deque<std::pair<int64_t, MapRelay::iterator>> vRelayExpiration GUARDED_BY(cs_main);

    struct IteratorComparator
    {
        template<typename I>
        bool operator()(const I& a, const I& b) const
        {
            return &(*a) < &(*b);
        }
    };
    std::map<COutPoint, std::set<std::map<uint256, COrphanTx>::iterator, IteratorComparator>> mapOrphanTransactionsByPrev GUARDED_BY(g_cs_orphans);

    std::vector<std::map<uint256, COrphanTx>::iterator> g_orphan_list GUARDED_BY(g_cs_orphans); //! For random eviction

    static size_t vExtraTxnForCompactIt GUARDED_BY(g_cs_orphans) = 0;
    static std::vector<std::pair<uint256, CTransactionRef>> vExtraTxnForCompact GUARDED_BY(g_cs_orphans);
} // namespace

namespace {
/**
 * Maintain validation-specific state about nodes, protected by cs_main, instead
 * by CNode's own locks. This simplifies asynchronous operation, where
 * processing of incoming data is done after the ProcessMessage call returns,
 * and we're no longer holding the node's locks.
 */
struct CNodeState {
    //! The peer's address
    const CService address;
    //! Whether we have a fully established connection.
    bool fCurrentlyConnected;
    //! The best known block we know this peer has announced.
    const CBlockIndex *pindexBestKnownBlock;
    //! The hash of the last unknown block this peer has announced.
    uint256 hashLastUnknownBlock;
    //! The last full block we both have.
    const CBlockIndex *pindexLastCommonBlock;
    //! The best header we have sent our peer.
    const CBlockIndex *pindexBestHeaderSent;
    //! Length of current-streak of unconnecting headers announcements
    int nUnconnectingHeaders;
    //! Whether we've started headers synchronization with this peer.
    bool fSyncStarted;
    //! When to potentially disconnect peer for stalling headers download
    int64_t nHeadersSyncTimeout;
    //! Since when we're stalling block download progress (in microseconds), or 0.
    int64_t nStallingSince;
    std::list<QueuedBlock> vBlocksInFlight;
    //! When the first entry in vBlocksInFlight started downloading. Don't care when vBlocksInFlight is empty.
    int64_t nDownloadingSince;
    int nBlocksInFlight;
    int nBlocksInFlightValidHeaders;
    //! Whether we consider this a preferred download peer.
    bool fPreferredDownload;
    //! Whether this peer wants invs or headers (when possible) for block announcements.
    bool fPreferHeaders;
    //! Whether this peer wants invs or cmpctblocks (when possible) for block announcements.
    bool fPreferHeaderAndIDs;
    /**
      * Whether this peer will send us cmpctblocks if we request them.
      * This is not used to gate request logic, as we really only care about fSupportsDesiredCmpctVersion,
      * but is used as a flag to "lock in" the version of compact blocks (fWantsCmpctWitness) we send.
      */
    bool fProvidesHeaderAndIDs;
    //! Whether this peer can give us witnesses
    bool fHaveWitness;
    //! Whether this peer wants witnesses in cmpctblocks/blocktxns
    bool fWantsCmpctWitness;
    /**
     * If we've announced NODE_WITNESS to this peer: whether the peer sends witnesses in cmpctblocks/blocktxns,
     * otherwise: whether this peer sends non-witnesses in cmpctblocks/blocktxns.
     */
    bool fSupportsDesiredCmpctVersion;

    /** State used to enforce CHAIN_SYNC_TIMEOUT
      * Only in effect for outbound, non-manual, full-relay connections, with
      * m_protect == false
      * Algorithm: if a peer's best known block has less work than our tip,
      * set a timeout CHAIN_SYNC_TIMEOUT seconds in the future:
      *   - If at timeout their best known block now has more work than our tip
      *     when the timeout was set, then either reset the timeout or clear it
      *     (after comparing against our current tip's work)
      *   - If at timeout their best known block still has less work than our
      *     tip did when the timeout was set, then send a getheaders message,
      *     and set a shorter timeout, HEADERS_RESPONSE_TIME seconds in future.
      *     If their best known block is still behind when that new timeout is
      *     reached, disconnect.
      */
    struct ChainSyncTimeoutState {
        //! A timeout used for checking whether our peer has sufficiently synced
        int64_t m_timeout;
        //! A header with the work we require on our peer's chain
        const CBlockIndex * m_work_header;
        //! After timeout is reached, set to true after sending getheaders
        bool m_sent_getheaders;
        //! Whether this peer is protected from disconnection due to a bad/slow chain
        bool m_protect;
    };

    ChainSyncTimeoutState m_chain_sync;

    //! Time of last new block announcement
    int64_t m_last_block_announcement;

    /*
     * State associated with transaction download.
     *
     * Tx download algorithm:
     *
     *   When inv comes in, queue up (process_time, txid) inside the peer's
     *   CNodeState (m_tx_process_time) as long as m_tx_announced for the peer
     *   isn't too big (MAX_PEER_TX_ANNOUNCEMENTS).
     *
     *   The process_time for a transaction is set to nNow for outbound peers,
     *   nNow + 2 seconds for inbound peers. This is the time at which we'll
     *   consider trying to request the transaction from the peer in
     *   SendMessages(). The delay for inbound peers is to allow outbound peers
     *   a chance to announce before we request from inbound peers, to prevent
     *   an adversary from using inbound connections to blind us to a
     *   transaction (InvBlock).
     *
     *   When we call SendMessages() for a given peer,
     *   we will loop over the transactions in m_tx_process_time, looking
     *   at the transactions whose process_time <= nNow. We'll request each
     *   such transaction that we don't have already and that hasn't been
     *   requested from another peer recently, up until we hit the
     *   MAX_PEER_TX_IN_FLIGHT limit for the peer. Then we'll update
     *   g_already_asked_for for each requested txid, storing the time of the
     *   GETDATA request. We use g_already_asked_for to coordinate transaction
     *   requests amongst our peers.
     *
     *   For transactions that we still need but we have already recently
     *   requested from some other peer, we'll reinsert (process_time, txid)
     *   back into the peer's m_tx_process_time at the point in the future at
     *   which the most recent GETDATA request would time out (ie
     *   GETDATA_TX_INTERVAL + the request time stored in g_already_asked_for).
     *   We add an additional delay for inbound peers, again to prefer
     *   attempting download from outbound peers first.
     *   We also add an extra small random delay up to 2 seconds
     *   to avoid biasing some peers over others. (e.g., due to fixed ordering
     *   of peer processing in ThreadMessageHandler).
     *
     *   When we receive a transaction from a peer, we remove the txid from the
     *   peer's m_tx_in_flight set and from their recently announced set
     *   (m_tx_announced).  We also clear g_already_asked_for for that entry, so
     *   that if somehow the transaction is not accepted but also not added to
     *   the reject filter, then we will eventually redownload from other
     *   peers.
     */
    struct TxDownloadState {
        /* Track when to attempt download of announced transactions (process
         * time in micros -> txid)
         */
        std::multimap<std::chrono::microseconds, GenTxid> m_tx_process_time;

        //! Store all the transactions a peer has recently announced
        std::set<uint256> m_tx_announced;

        //! Store transactions which were requested by us, with timestamp
        std::map<uint256, std::chrono::microseconds> m_tx_in_flight;

        //! Periodically check for stuck getdata requests
        std::chrono::microseconds m_check_expiry_timer{0};
    };

    TxDownloadState m_tx_download;

    //! Whether this peer is an inbound connection
    bool m_is_inbound;

    //! Whether this peer is a manual connection
    bool m_is_manual_connection;

    //! A rolling bloom filter of all announced tx CInvs to this peer.
    CRollingBloomFilter m_recently_announced_invs = CRollingBloomFilter{INVENTORY_MAX_RECENT_RELAY, 0.000001};

    //! Whether this peer relays txs via wtxid
    bool m_wtxid_relay{false};

    CNodeState(CAddress addrIn, bool is_inbound, bool is_manual)
        : address(addrIn), m_is_inbound(is_inbound), m_is_manual_connection(is_manual)
    {
        fCurrentlyConnected = false;
        pindexBestKnownBlock = nullptr;
        hashLastUnknownBlock.SetNull();
        pindexLastCommonBlock = nullptr;
        pindexBestHeaderSent = nullptr;
        nUnconnectingHeaders = 0;
        fSyncStarted = false;
        nHeadersSyncTimeout = 0;
        nStallingSince = 0;
        nDownloadingSince = 0;
        nBlocksInFlight = 0;
        nBlocksInFlightValidHeaders = 0;
        fPreferredDownload = false;
        fPreferHeaders = false;
        fPreferHeaderAndIDs = false;
        fProvidesHeaderAndIDs = false;
        fHaveWitness = false;
        fWantsCmpctWitness = false;
        fSupportsDesiredCmpctVersion = false;
        m_chain_sync = { 0, nullptr, false, false };
        m_last_block_announcement = 0;
        m_recently_announced_invs.reset();
    }
};

// Keeps track of the time (in microseconds) when transactions were requested last time
limitedmap<uint256, std::chrono::microseconds> g_already_asked_for GUARDED_BY(cs_main)(MAX_INV_SZ);

/** Map maintaining per-node state. */
static std::map<NodeId, CNodeState> mapNodeState GUARDED_BY(cs_main);

static CNodeState *State(NodeId pnode) EXCLUSIVE_LOCKS_REQUIRED(cs_main) {
    std::map<NodeId, CNodeState>::iterator it = mapNodeState.find(pnode);
    if (it == mapNodeState.end())
        return nullptr;
    return &it->second;
}

/**
 * Data structure for an individual peer. This struct is not protected by
 * cs_main since it does not contain validation-critical data.
 *
 * Memory is owned by shared pointers and this object is destructed when
 * the refcount drops to zero.
 *
 * TODO: move most members from CNodeState to this structure.
 * TODO: move remaining application-layer data members from CNode to this structure.
 */
struct Peer {
    /** Same id as the CNode object for this peer */
    const NodeId m_id{0};

    /** Protects misbehavior data members */
    Mutex m_misbehavior_mutex;
    /** Accumulated misbehavior score for this peer */
    int m_misbehavior_score GUARDED_BY(m_misbehavior_mutex){0};
    /** Whether this peer should be disconnected and marked as discouraged (unless it has the noban permission). */
    bool m_should_discourage GUARDED_BY(m_misbehavior_mutex){false};

    Peer(NodeId id) : m_id(id) {}
};

using PeerRef = std::shared_ptr<Peer>;

/**
 * Map of all Peer objects, keyed by peer id. This map is protected
 * by the global g_peer_mutex. Once a shared pointer reference is
 * taken, the lock may be released. Individual fields are protected by
 * their own locks.
 */
Mutex g_peer_mutex;
static std::map<NodeId, PeerRef> g_peer_map GUARDED_BY(g_peer_mutex);

/** Get a shared pointer to the Peer object.
 *  May return nullptr if the Peer object can't be found. */
static PeerRef GetPeerRef(NodeId id)
{
    LOCK(g_peer_mutex);
    auto it = g_peer_map.find(id);
    return it != g_peer_map.end() ? it->second : nullptr;
}

static void UpdatePreferredDownload(const CNode& node, CNodeState* state) EXCLUSIVE_LOCKS_REQUIRED(cs_main)
{
    nPreferredDownload -= state->fPreferredDownload;

    // Whether this node should be marked as a preferred download node.
    state->fPreferredDownload = (!node.IsInboundConn() || node.HasPermission(PF_NOBAN)) && !node.IsAddrFetchConn() && !node.fClient;

    nPreferredDownload += state->fPreferredDownload;
}

static void PushNodeVersion(CNode& pnode, CConnman& connman, int64_t nTime)
{
    // Note that pnode->GetLocalServices() is a reflection of the local
    // services we were offering when the CNode object was created for this
    // peer.
    ServiceFlags nLocalNodeServices = pnode.GetLocalServices();
    uint64_t nonce = pnode.GetLocalNonce();
    int nNodeStartingHeight = pnode.GetMyStartingHeight();
    NodeId nodeid = pnode.GetId();
    CAddress addr = pnode.addr;

    CAddress addrYou = (addr.IsRoutable() && !IsProxy(addr) ? addr : CAddress(CService(), addr.nServices));
    CAddress addrMe = CAddress(CService(), nLocalNodeServices);

    connman.PushMessage(&pnode, CNetMsgMaker(INIT_PROTO_VERSION).Make(NetMsgType::VERSION, PROTOCOL_VERSION, (uint64_t)nLocalNodeServices, nTime, addrYou, addrMe,
            nonce, strSubVersion, nNodeStartingHeight, ::g_relay_txes && pnode.m_tx_relay != nullptr));

    if (fLogIPs) {
        LogPrint(BCLog::NET, "send version message: version %d, blocks=%d, us=%s, them=%s, peer=%d\n", PROTOCOL_VERSION, nNodeStartingHeight, addrMe.ToString(), addrYou.ToString(), nodeid);
    } else {
        LogPrint(BCLog::NET, "send version message: version %d, blocks=%d, us=%s, peer=%d\n", PROTOCOL_VERSION, nNodeStartingHeight, addrMe.ToString(), nodeid);
    }
}

// Returns a bool indicating whether we requested this block.
// Also used if a block was /not/ received and timed out or started with another peer
static bool MarkBlockAsReceived(const uint256& hash) EXCLUSIVE_LOCKS_REQUIRED(cs_main) {
    std::map<uint256, std::pair<NodeId, std::list<QueuedBlock>::iterator> >::iterator itInFlight = mapBlocksInFlight.find(hash);
    if (itInFlight != mapBlocksInFlight.end()) {
        CNodeState *state = State(itInFlight->second.first);
        assert(state != nullptr);
        state->nBlocksInFlightValidHeaders -= itInFlight->second.second->fValidatedHeaders;
        if (state->nBlocksInFlightValidHeaders == 0 && itInFlight->second.second->fValidatedHeaders) {
            // Last validated block on the queue was received.
            nPeersWithValidatedDownloads--;
        }
        if (state->vBlocksInFlight.begin() == itInFlight->second.second) {
            // First block on the queue was received, update the start download time for the next one
            state->nDownloadingSince = std::max(state->nDownloadingSince, GetTimeMicros());
        }
        state->vBlocksInFlight.erase(itInFlight->second.second);
        state->nBlocksInFlight--;
        state->nStallingSince = 0;
        mapBlocksInFlight.erase(itInFlight);
        return true;
    }
    return false;
}

// returns false, still setting pit, if the block was already in flight from the same peer
// pit will only be valid as long as the same cs_main lock is being held
static bool MarkBlockAsInFlight(CTxMemPool& mempool, NodeId nodeid, const uint256& hash, const CBlockIndex* pindex = nullptr, std::list<QueuedBlock>::iterator** pit = nullptr) EXCLUSIVE_LOCKS_REQUIRED(cs_main) {
    CNodeState *state = State(nodeid);
    assert(state != nullptr);

    // Short-circuit most stuff in case it is from the same node
    std::map<uint256, std::pair<NodeId, std::list<QueuedBlock>::iterator> >::iterator itInFlight = mapBlocksInFlight.find(hash);
    if (itInFlight != mapBlocksInFlight.end() && itInFlight->second.first == nodeid) {
        if (pit) {
            *pit = &itInFlight->second.second;
        }
        return false;
    }

    // Make sure it's not listed somewhere already.
    MarkBlockAsReceived(hash);

    std::list<QueuedBlock>::iterator it = state->vBlocksInFlight.insert(state->vBlocksInFlight.end(),
            {hash, pindex, pindex != nullptr, std::unique_ptr<PartiallyDownloadedBlock>(pit ? new PartiallyDownloadedBlock(&mempool) : nullptr)});
    state->nBlocksInFlight++;
    state->nBlocksInFlightValidHeaders += it->fValidatedHeaders;
    if (state->nBlocksInFlight == 1) {
        // We're starting a block download (batch) from this peer.
        state->nDownloadingSince = GetTimeMicros();
    }
    if (state->nBlocksInFlightValidHeaders == 1 && pindex != nullptr) {
        nPeersWithValidatedDownloads++;
    }
    itInFlight = mapBlocksInFlight.insert(std::make_pair(hash, std::make_pair(nodeid, it))).first;
    if (pit)
        *pit = &itInFlight->second.second;
    return true;
}

/** Check whether the last unknown block a peer advertised is not yet known. */
static void ProcessBlockAvailability(NodeId nodeid) EXCLUSIVE_LOCKS_REQUIRED(cs_main) {
    CNodeState *state = State(nodeid);
    assert(state != nullptr);

    if (!state->hashLastUnknownBlock.IsNull()) {
        const CBlockIndex* pindex = LookupBlockIndex(state->hashLastUnknownBlock);
        if (pindex && pindex->nChainWork > 0) {
            if (state->pindexBestKnownBlock == nullptr || pindex->nChainWork >= state->pindexBestKnownBlock->nChainWork) {
                state->pindexBestKnownBlock = pindex;
            }
            state->hashLastUnknownBlock.SetNull();
        }
    }
}

/** Update tracking information about which blocks a peer is assumed to have. */
static void UpdateBlockAvailability(NodeId nodeid, const uint256 &hash) EXCLUSIVE_LOCKS_REQUIRED(cs_main) {
    CNodeState *state = State(nodeid);
    assert(state != nullptr);

    ProcessBlockAvailability(nodeid);

    const CBlockIndex* pindex = LookupBlockIndex(hash);
    if (pindex && pindex->nChainWork > 0) {
        // An actually better block was announced.
        if (state->pindexBestKnownBlock == nullptr || pindex->nChainWork >= state->pindexBestKnownBlock->nChainWork) {
            state->pindexBestKnownBlock = pindex;
        }
    } else {
        // An unknown block was announced; just assume that the latest one is the best one.
        state->hashLastUnknownBlock = hash;
    }
}

/**
 * When a peer sends us a valid block, instruct it to announce blocks to us
 * using CMPCTBLOCK if possible by adding its nodeid to the end of
 * lNodesAnnouncingHeaderAndIDs, and keeping that list under a certain size by
 * removing the first element if necessary.
 */
static void MaybeSetPeerAsAnnouncingHeaderAndIDs(NodeId nodeid, CConnman& connman) EXCLUSIVE_LOCKS_REQUIRED(cs_main)
{
    AssertLockHeld(cs_main);
    CNodeState* nodestate = State(nodeid);
    if (!nodestate || !nodestate->fSupportsDesiredCmpctVersion) {
        // Never ask from peers who can't provide witnesses.
        return;
    }
    if (nodestate->fProvidesHeaderAndIDs) {
        for (std::list<NodeId>::iterator it = lNodesAnnouncingHeaderAndIDs.begin(); it != lNodesAnnouncingHeaderAndIDs.end(); it++) {
            if (*it == nodeid) {
                lNodesAnnouncingHeaderAndIDs.erase(it);
                lNodesAnnouncingHeaderAndIDs.push_back(nodeid);
                return;
            }
        }
        connman.ForNode(nodeid, [&connman](CNode* pfrom){
            LockAssertion lock(::cs_main);
            uint64_t nCMPCTBLOCKVersion = (pfrom->GetLocalServices() & NODE_WITNESS) ? 2 : 1;
            if (lNodesAnnouncingHeaderAndIDs.size() >= 3) {
                // As per BIP152, we only get 3 of our peers to announce
                // blocks using compact encodings.
                connman.ForNode(lNodesAnnouncingHeaderAndIDs.front(), [&connman, nCMPCTBLOCKVersion](CNode* pnodeStop){
                    connman.PushMessage(pnodeStop, CNetMsgMaker(pnodeStop->GetSendVersion()).Make(NetMsgType::SENDCMPCT, /*fAnnounceUsingCMPCTBLOCK=*/false, nCMPCTBLOCKVersion));
                    return true;
                });
                lNodesAnnouncingHeaderAndIDs.pop_front();
            }
            connman.PushMessage(pfrom, CNetMsgMaker(pfrom->GetSendVersion()).Make(NetMsgType::SENDCMPCT, /*fAnnounceUsingCMPCTBLOCK=*/true, nCMPCTBLOCKVersion));
            lNodesAnnouncingHeaderAndIDs.push_back(pfrom->GetId());
            return true;
        });
    }
}

static bool TipMayBeStale(const Consensus::Params &consensusParams) EXCLUSIVE_LOCKS_REQUIRED(cs_main)
{
    AssertLockHeld(cs_main);
    if (g_last_tip_update == 0) {
        g_last_tip_update = GetTime();
    }
    return g_last_tip_update < GetTime() - consensusParams.nPowTargetSpacing * 3 && mapBlocksInFlight.empty();
}

static bool CanDirectFetch(const Consensus::Params &consensusParams) EXCLUSIVE_LOCKS_REQUIRED(cs_main)
{
    return ::ChainActive().Tip()->GetBlockTime() > GetAdjustedTime() - consensusParams.nPowTargetSpacing * 20;
}

static bool PeerHasHeader(CNodeState *state, const CBlockIndex *pindex) EXCLUSIVE_LOCKS_REQUIRED(cs_main)
{
    if (state->pindexBestKnownBlock && pindex == state->pindexBestKnownBlock->GetAncestor(pindex->nHeight))
        return true;
    if (state->pindexBestHeaderSent && pindex == state->pindexBestHeaderSent->GetAncestor(pindex->nHeight))
        return true;
    return false;
}

/** Update pindexLastCommonBlock and add not-in-flight missing successors to vBlocks, until it has
 *  at most count entries. */
static void FindNextBlocksToDownload(NodeId nodeid, unsigned int count, std::vector<const CBlockIndex*>& vBlocks, NodeId& nodeStaller, const Consensus::Params& consensusParams) EXCLUSIVE_LOCKS_REQUIRED(cs_main)
{
    if (count == 0)
        return;

    vBlocks.reserve(vBlocks.size() + count);
    CNodeState *state = State(nodeid);
    assert(state != nullptr);

    // Make sure pindexBestKnownBlock is up to date, we'll need it.
    ProcessBlockAvailability(nodeid);

    if (state->pindexBestKnownBlock == nullptr || state->pindexBestKnownBlock->nChainWork < ::ChainActive().Tip()->nChainWork || state->pindexBestKnownBlock->nChainWork < nMinimumChainWork) {
        // This peer has nothing interesting.
        return;
    }

    if (state->pindexLastCommonBlock == nullptr) {
        // Bootstrap quickly by guessing a parent of our best tip is the forking point.
        // Guessing wrong in either direction is not a problem.
        state->pindexLastCommonBlock = ::ChainActive()[std::min(state->pindexBestKnownBlock->nHeight, ::ChainActive().Height())];
    }

    // If the peer reorganized, our previous pindexLastCommonBlock may not be an ancestor
    // of its current tip anymore. Go back enough to fix that.
    state->pindexLastCommonBlock = LastCommonAncestor(state->pindexLastCommonBlock, state->pindexBestKnownBlock);
    if (state->pindexLastCommonBlock == state->pindexBestKnownBlock)
        return;

    std::vector<const CBlockIndex*> vToFetch;
    const CBlockIndex *pindexWalk = state->pindexLastCommonBlock;
    // Never fetch further than the best block we know the peer has, or more than BLOCK_DOWNLOAD_WINDOW + 1 beyond the last
    // linked block we have in common with this peer. The +1 is so we can detect stalling, namely if we would be able to
    // download that next block if the window were 1 larger.
    int nWindowEnd = state->pindexLastCommonBlock->nHeight + BLOCK_DOWNLOAD_WINDOW;
    int nMaxHeight = std::min<int>(state->pindexBestKnownBlock->nHeight, nWindowEnd + 1);
    NodeId waitingfor = -1;
    while (pindexWalk->nHeight < nMaxHeight) {
        // Read up to 128 (or more, if more blocks than that are needed) successors of pindexWalk (towards
        // pindexBestKnownBlock) into vToFetch. We fetch 128, because CBlockIndex::GetAncestor may be as expensive
        // as iterating over ~100 CBlockIndex* entries anyway.
        int nToFetch = std::min(nMaxHeight - pindexWalk->nHeight, std::max<int>(count - vBlocks.size(), 128));
        vToFetch.resize(nToFetch);
        pindexWalk = state->pindexBestKnownBlock->GetAncestor(pindexWalk->nHeight + nToFetch);
        vToFetch[nToFetch - 1] = pindexWalk;
        for (unsigned int i = nToFetch - 1; i > 0; i--) {
            vToFetch[i - 1] = vToFetch[i]->pprev;
        }

        // Iterate over those blocks in vToFetch (in forward direction), adding the ones that
        // are not yet downloaded and not in flight to vBlocks. In the meantime, update
        // pindexLastCommonBlock as long as all ancestors are already downloaded, or if it's
        // already part of our chain (and therefore don't need it even if pruned).
        for (const CBlockIndex* pindex : vToFetch) {
            if (!pindex->IsValid(BLOCK_VALID_TREE)) {
                // We consider the chain that this peer is on invalid.
                return;
            }
            if (!State(nodeid)->fHaveWitness && IsWitnessEnabled(pindex->pprev, consensusParams)) {
                // We wouldn't download this block or its descendants from this peer.
                return;
            }
            if (pindex->nStatus & BLOCK_HAVE_DATA || ::ChainActive().Contains(pindex)) {
                if (pindex->HaveTxsDownloaded())
                    state->pindexLastCommonBlock = pindex;
            } else if (mapBlocksInFlight.count(pindex->GetBlockHash()) == 0) {
                // The block is not already downloaded, and not yet in flight.
                if (pindex->nHeight > nWindowEnd) {
                    // We reached the end of the window.
                    if (vBlocks.size() == 0 && waitingfor != nodeid) {
                        // We aren't able to fetch anything, but we would be if the download window was one larger.
                        nodeStaller = waitingfor;
                    }
                    return;
                }
                vBlocks.push_back(pindex);
                if (vBlocks.size() == count) {
                    return;
                }
            } else if (waitingfor == -1) {
                // This is the first already-in-flight block.
                waitingfor = mapBlocksInFlight[pindex->GetBlockHash()].first;
            }
        }
    }
}

void EraseTxRequest(const GenTxid& gtxid) EXCLUSIVE_LOCKS_REQUIRED(cs_main)
{
    g_already_asked_for.erase(gtxid.GetHash());
}

std::chrono::microseconds GetTxRequestTime(const GenTxid& gtxid) EXCLUSIVE_LOCKS_REQUIRED(cs_main)
{
    auto it = g_already_asked_for.find(gtxid.GetHash());
    if (it != g_already_asked_for.end()) {
        return it->second;
    }
    return {};
}

void UpdateTxRequestTime(const GenTxid& gtxid, std::chrono::microseconds request_time) EXCLUSIVE_LOCKS_REQUIRED(cs_main)
{
    auto it = g_already_asked_for.find(gtxid.GetHash());
    if (it == g_already_asked_for.end()) {
        g_already_asked_for.insert(std::make_pair(gtxid.GetHash(), request_time));
    } else {
        g_already_asked_for.update(it, request_time);
    }
}

std::chrono::microseconds CalculateTxGetDataTime(const GenTxid& gtxid, std::chrono::microseconds current_time, bool use_inbound_delay, bool use_txid_delay) EXCLUSIVE_LOCKS_REQUIRED(cs_main)
{
    std::chrono::microseconds process_time;
    const auto last_request_time = GetTxRequestTime(gtxid);
    // First time requesting this tx
    if (last_request_time.count() == 0) {
        process_time = current_time;
    } else {
        // Randomize the delay to avoid biasing some peers over others (such as due to
        // fixed ordering of peer processing in ThreadMessageHandler)
        process_time = last_request_time + GETDATA_TX_INTERVAL + GetRandMicros(MAX_GETDATA_RANDOM_DELAY);
    }

    // We delay processing announcements from inbound peers
    if (use_inbound_delay) process_time += INBOUND_PEER_TX_DELAY;

    // We delay processing announcements from peers that use txid-relay (instead of wtxid)
    if (use_txid_delay) process_time += TXID_RELAY_DELAY;

    return process_time;
}

void RequestTx(CNodeState* state, const GenTxid& gtxid, std::chrono::microseconds current_time) EXCLUSIVE_LOCKS_REQUIRED(cs_main)
{
    CNodeState::TxDownloadState& peer_download_state = state->m_tx_download;
    if (peer_download_state.m_tx_announced.size() >= MAX_PEER_TX_ANNOUNCEMENTS ||
            peer_download_state.m_tx_process_time.size() >= MAX_PEER_TX_ANNOUNCEMENTS ||
            peer_download_state.m_tx_announced.count(gtxid.GetHash())) {
        // Too many queued announcements from this peer, or we already have
        // this announcement
        return;
    }
    peer_download_state.m_tx_announced.insert(gtxid.GetHash());

    // Calculate the time to try requesting this transaction. Use
    // fPreferredDownload as a proxy for outbound peers.
    const auto process_time = CalculateTxGetDataTime(gtxid, current_time, !state->fPreferredDownload, !state->m_wtxid_relay && g_wtxid_relay_peers > 0);

    peer_download_state.m_tx_process_time.emplace(process_time, gtxid);
}

} // namespace

// This function is used for testing the stale tip eviction logic, see
// denialofservice_tests.cpp
void UpdateLastBlockAnnounceTime(NodeId node, int64_t time_in_seconds)
{
    LOCK(cs_main);
    CNodeState *state = State(node);
    if (state) state->m_last_block_announcement = time_in_seconds;
}

void PeerManager::InitializeNode(CNode *pnode) {
    CAddress addr = pnode->addr;
    std::string addrName = pnode->GetAddrName();
    NodeId nodeid = pnode->GetId();
    {
        LOCK(cs_main);
        mapNodeState.emplace_hint(mapNodeState.end(), std::piecewise_construct, std::forward_as_tuple(nodeid), std::forward_as_tuple(addr, pnode->IsInboundConn(), pnode->IsManualConn()));
    }
    {
        PeerRef peer = std::make_shared<Peer>(nodeid);
        LOCK(g_peer_mutex);
        g_peer_map.emplace_hint(g_peer_map.end(), nodeid, std::move(peer));
    }
    if (!pnode->IsInboundConn()) {
        PushNodeVersion(*pnode, m_connman, GetTime());
    }
}

void PeerManager::ReattemptInitialBroadcast(CScheduler& scheduler) const
{
    std::map<uint256, uint256> unbroadcast_txids = m_mempool.GetUnbroadcastTxs();

    for (const auto& elem : unbroadcast_txids) {
        // Sanity check: all unbroadcast txns should exist in the mempool
        if (m_mempool.exists(elem.first)) {
            LOCK(cs_main);
            RelayTransaction(elem.first, elem.second, m_connman);
        } else {
            m_mempool.RemoveUnbroadcastTx(elem.first, true);
        }
    }

    // Schedule next run for 10-15 minutes in the future.
    // We add randomness on every cycle to avoid the possibility of P2P fingerprinting.
    const std::chrono::milliseconds delta = std::chrono::minutes{10} + GetRandMillis(std::chrono::minutes{5});
    scheduler.scheduleFromNow([&] { ReattemptInitialBroadcast(scheduler); }, delta);
}

void PeerManager::FinalizeNode(NodeId nodeid, bool& fUpdateConnectionTime) {
    fUpdateConnectionTime = false;
    LOCK(cs_main);
    int misbehavior{0};
    {
        PeerRef peer = GetPeerRef(nodeid);
        assert(peer != nullptr);
        misbehavior = WITH_LOCK(peer->m_misbehavior_mutex, return peer->m_misbehavior_score);
        LOCK(g_peer_mutex);
        g_peer_map.erase(nodeid);
    }
    CNodeState *state = State(nodeid);
    assert(state != nullptr);

    if (state->fSyncStarted)
        nSyncStarted--;

    if (misbehavior == 0 && state->fCurrentlyConnected) {
        fUpdateConnectionTime = true;
    }

    for (const QueuedBlock& entry : state->vBlocksInFlight) {
        mapBlocksInFlight.erase(entry.hash);
    }
    EraseOrphansFor(nodeid);
    nPreferredDownload -= state->fPreferredDownload;
    nPeersWithValidatedDownloads -= (state->nBlocksInFlightValidHeaders != 0);
    assert(nPeersWithValidatedDownloads >= 0);
    g_outbound_peers_with_protect_from_disconnect -= state->m_chain_sync.m_protect;
    assert(g_outbound_peers_with_protect_from_disconnect >= 0);
    g_wtxid_relay_peers -= state->m_wtxid_relay;
    assert(g_wtxid_relay_peers >= 0);

    mapNodeState.erase(nodeid);

    if (mapNodeState.empty()) {
        // Do a consistency check after the last peer is removed.
        assert(mapBlocksInFlight.empty());
        assert(nPreferredDownload == 0);
        assert(nPeersWithValidatedDownloads == 0);
        assert(g_outbound_peers_with_protect_from_disconnect == 0);
        assert(g_wtxid_relay_peers == 0);
    }
    LogPrint(BCLog::NET, "Cleared nodestate for peer=%d\n", nodeid);
}

bool GetNodeStateStats(NodeId nodeid, CNodeStateStats &stats) {
    {
        LOCK(cs_main);
        CNodeState* state = State(nodeid);
        if (state == nullptr)
            return false;
        stats.nSyncHeight = state->pindexBestKnownBlock ? state->pindexBestKnownBlock->nHeight : -1;
        stats.nCommonHeight = state->pindexLastCommonBlock ? state->pindexLastCommonBlock->nHeight : -1;
        for (const QueuedBlock& queue : state->vBlocksInFlight) {
            if (queue.pindex)
                stats.vHeightInFlight.push_back(queue.pindex->nHeight);
        }
    }

    PeerRef peer = GetPeerRef(nodeid);
    if (peer == nullptr) return false;
    stats.m_misbehavior_score = WITH_LOCK(peer->m_misbehavior_mutex, return peer->m_misbehavior_score);

    return true;
}

//////////////////////////////////////////////////////////////////////////////
//
// mapOrphanTransactions
//

static void AddToCompactExtraTransactions(const CTransactionRef& tx) EXCLUSIVE_LOCKS_REQUIRED(g_cs_orphans)
{
    size_t max_extra_txn = gArgs.GetArg("-blockreconstructionextratxn", DEFAULT_BLOCK_RECONSTRUCTION_EXTRA_TXN);
    if (max_extra_txn <= 0)
        return;
    if (!vExtraTxnForCompact.size())
        vExtraTxnForCompact.resize(max_extra_txn);
    vExtraTxnForCompact[vExtraTxnForCompactIt] = std::make_pair(tx->GetWitnessHash(), tx);
    vExtraTxnForCompactIt = (vExtraTxnForCompactIt + 1) % max_extra_txn;
}

bool AddOrphanTx(const CTransactionRef& tx, NodeId peer) EXCLUSIVE_LOCKS_REQUIRED(g_cs_orphans)
{
    const uint256& hash = tx->GetHash();
    if (mapOrphanTransactions.count(hash))
        return false;

    // Ignore big transactions, to avoid a
    // send-big-orphans memory exhaustion attack. If a peer has a legitimate
    // large transaction with a missing parent then we assume
    // it will rebroadcast it later, after the parent transaction(s)
    // have been mined or received.
    // 100 orphans, each of which is at most 100,000 bytes big is
    // at most 10 megabytes of orphans and somewhat more byprev index (in the worst case):
    unsigned int sz = GetTransactionWeight(*tx);
    if (sz > MAX_STANDARD_TX_WEIGHT)
    {
        LogPrint(BCLog::MEMPOOL, "ignoring large orphan tx (size: %u, hash: %s)\n", sz, hash.ToString());
        return false;
    }

    auto ret = mapOrphanTransactions.emplace(hash, COrphanTx{tx, peer, GetTime() + ORPHAN_TX_EXPIRE_TIME, g_orphan_list.size()});
    assert(ret.second);
    g_orphan_list.push_back(ret.first);
    // Allow for lookups in the orphan pool by wtxid, as well as txid
    g_orphans_by_wtxid.emplace(tx->GetWitnessHash(), ret.first);
    for (const CTxIn& txin : tx->vin) {
        mapOrphanTransactionsByPrev[txin.prevout].insert(ret.first);
    }

    AddToCompactExtraTransactions(tx);

    LogPrint(BCLog::MEMPOOL, "stored orphan tx %s (mapsz %u outsz %u)\n", hash.ToString(),
             mapOrphanTransactions.size(), mapOrphanTransactionsByPrev.size());
    return true;
}

int static EraseOrphanTx(uint256 hash) EXCLUSIVE_LOCKS_REQUIRED(g_cs_orphans)
{
    std::map<uint256, COrphanTx>::iterator it = mapOrphanTransactions.find(hash);
    if (it == mapOrphanTransactions.end())
        return 0;
    for (const CTxIn& txin : it->second.tx->vin)
    {
        auto itPrev = mapOrphanTransactionsByPrev.find(txin.prevout);
        if (itPrev == mapOrphanTransactionsByPrev.end())
            continue;
        itPrev->second.erase(it);
        if (itPrev->second.empty())
            mapOrphanTransactionsByPrev.erase(itPrev);
    }

    size_t old_pos = it->second.list_pos;
    assert(g_orphan_list[old_pos] == it);
    if (old_pos + 1 != g_orphan_list.size()) {
        // Unless we're deleting the last entry in g_orphan_list, move the last
        // entry to the position we're deleting.
        auto it_last = g_orphan_list.back();
        g_orphan_list[old_pos] = it_last;
        it_last->second.list_pos = old_pos;
    }
    g_orphan_list.pop_back();
    g_orphans_by_wtxid.erase(it->second.tx->GetWitnessHash());

    mapOrphanTransactions.erase(it);
    return 1;
}

void EraseOrphansFor(NodeId peer)
{
    LOCK(g_cs_orphans);
    int nErased = 0;
    std::map<uint256, COrphanTx>::iterator iter = mapOrphanTransactions.begin();
    while (iter != mapOrphanTransactions.end())
    {
        std::map<uint256, COrphanTx>::iterator maybeErase = iter++; // increment to avoid iterator becoming invalid
        if (maybeErase->second.fromPeer == peer)
        {
            nErased += EraseOrphanTx(maybeErase->second.tx->GetHash());
        }
    }
    if (nErased > 0) LogPrint(BCLog::MEMPOOL, "Erased %d orphan tx from peer=%d\n", nErased, peer);
}


unsigned int LimitOrphanTxSize(unsigned int nMaxOrphans)
{
    LOCK(g_cs_orphans);

    unsigned int nEvicted = 0;
    static int64_t nNextSweep;
    int64_t nNow = GetTime();
    if (nNextSweep <= nNow) {
        // Sweep out expired orphan pool entries:
        int nErased = 0;
        int64_t nMinExpTime = nNow + ORPHAN_TX_EXPIRE_TIME - ORPHAN_TX_EXPIRE_INTERVAL;
        std::map<uint256, COrphanTx>::iterator iter = mapOrphanTransactions.begin();
        while (iter != mapOrphanTransactions.end())
        {
            std::map<uint256, COrphanTx>::iterator maybeErase = iter++;
            if (maybeErase->second.nTimeExpire <= nNow) {
                nErased += EraseOrphanTx(maybeErase->second.tx->GetHash());
            } else {
                nMinExpTime = std::min(maybeErase->second.nTimeExpire, nMinExpTime);
            }
        }
        // Sweep again 5 minutes after the next entry that expires in order to batch the linear scan.
        nNextSweep = nMinExpTime + ORPHAN_TX_EXPIRE_INTERVAL;
        if (nErased > 0) LogPrint(BCLog::MEMPOOL, "Erased %d orphan tx due to expiration\n", nErased);
    }
    FastRandomContext rng;
    while (mapOrphanTransactions.size() > nMaxOrphans)
    {
        // Evict a random orphan:
        size_t randompos = rng.randrange(g_orphan_list.size());
        EraseOrphanTx(g_orphan_list[randompos]->first);
        ++nEvicted;
    }
    return nEvicted;
}

void PeerManager::Misbehaving(const NodeId pnode, const int howmuch, const std::string& message)
{
    assert(howmuch > 0);

    PeerRef peer = GetPeerRef(pnode);
    if (peer == nullptr) return;

    LOCK(peer->m_misbehavior_mutex);
    peer->m_misbehavior_score += howmuch;
    const std::string message_prefixed = message.empty() ? "" : (": " + message);
    if (peer->m_misbehavior_score >= DISCOURAGEMENT_THRESHOLD && peer->m_misbehavior_score - howmuch < DISCOURAGEMENT_THRESHOLD) {
        LogPrint(BCLog::NET, "Misbehaving: peer=%d (%d -> %d) DISCOURAGE THRESHOLD EXCEEDED%s\n", pnode, peer->m_misbehavior_score - howmuch, peer->m_misbehavior_score, message_prefixed);
        peer->m_should_discourage = true;
    } else {
        LogPrint(BCLog::NET, "Misbehaving: peer=%d (%d -> %d)%s\n", pnode, peer->m_misbehavior_score - howmuch, peer->m_misbehavior_score, message_prefixed);
    }
}

bool PeerManager::MaybePunishNodeForBlock(NodeId nodeid, const BlockValidationState& state,
                                          bool via_compact_block, const std::string& message)
{
    switch (state.GetResult()) {
    case BlockValidationResult::BLOCK_RESULT_UNSET:
        break;
    // The node is providing invalid data:
    case BlockValidationResult::BLOCK_CONSENSUS:
    case BlockValidationResult::BLOCK_MUTATED:
        if (!via_compact_block) {
            Misbehaving(nodeid, 100, message);
            return true;
        }
        break;
    case BlockValidationResult::BLOCK_CACHED_INVALID:
        {
            LOCK(cs_main);
            CNodeState *node_state = State(nodeid);
            if (node_state == nullptr) {
                break;
            }

            // Discourage outbound (but not inbound) peers if on an invalid chain.
            // Exempt HB compact block peers and manual connections.
            if (!via_compact_block && !node_state->m_is_inbound && !node_state->m_is_manual_connection) {
                Misbehaving(nodeid, 100, message);
                return true;
            }
            break;
        }
    case BlockValidationResult::BLOCK_INVALID_HEADER:
    case BlockValidationResult::BLOCK_CHECKPOINT:
    case BlockValidationResult::BLOCK_INVALID_PREV:
        Misbehaving(nodeid, 100, message);
        return true;
    // Conflicting (but not necessarily invalid) data or different policy:
    case BlockValidationResult::BLOCK_MISSING_PREV:
        // TODO: Handle this much more gracefully (10 DoS points is super arbitrary)
        Misbehaving(nodeid, 10, message);
        return true;
    case BlockValidationResult::BLOCK_RECENT_CONSENSUS_CHANGE:
    case BlockValidationResult::BLOCK_TIME_FUTURE:
        break;
    }
    if (message != "") {
        LogPrint(BCLog::NET, "peer=%d: %s\n", nodeid, message);
    }
    return false;
}

bool PeerManager::MaybePunishNodeForTx(NodeId nodeid, const TxValidationState& state, const std::string& message)
{
    switch (state.GetResult()) {
    case TxValidationResult::TX_RESULT_UNSET:
        break;
    // The node is providing invalid data:
    case TxValidationResult::TX_CONSENSUS:
        Misbehaving(nodeid, 100, message);
        return true;
    // Conflicting (but not necessarily invalid) data or different policy:
    case TxValidationResult::TX_RECENT_CONSENSUS_CHANGE:
    case TxValidationResult::TX_INPUTS_NOT_STANDARD:
    case TxValidationResult::TX_NOT_STANDARD:
    case TxValidationResult::TX_MISSING_INPUTS:
    case TxValidationResult::TX_PREMATURE_SPEND:
    case TxValidationResult::TX_WITNESS_MUTATED:
    case TxValidationResult::TX_WITNESS_STRIPPED:
    case TxValidationResult::TX_CONFLICT:
    case TxValidationResult::TX_MEMPOOL_POLICY:
        break;
    }
    if (message != "") {
        LogPrint(BCLog::NET, "peer=%d: %s\n", nodeid, message);
    }
    return false;
}


//////////////////////////////////////////////////////////////////////////////
//
// blockchain -> download logic notification
//

// To prevent fingerprinting attacks, only send blocks/headers outside of the
// active chain if they are no more than a month older (both in time, and in
// best equivalent proof of work) than the best header chain we know about and
// we fully-validated them at some point.
static bool BlockRequestAllowed(const CBlockIndex* pindex, const Consensus::Params& consensusParams) EXCLUSIVE_LOCKS_REQUIRED(cs_main)
{
    AssertLockHeld(cs_main);
    if (::ChainActive().Contains(pindex)) return true;
    return pindex->IsValid(BLOCK_VALID_SCRIPTS) && (pindexBestHeader != nullptr) &&
        (pindexBestHeader->GetBlockTime() - pindex->GetBlockTime() < STALE_RELAY_AGE_LIMIT) &&
        (GetBlockProofEquivalentTime(*pindexBestHeader, *pindex, *pindexBestHeader, consensusParams) < STALE_RELAY_AGE_LIMIT);
}

PeerManager::PeerManager(const CChainParams& chainparams, CConnman& connman, BanMan* banman,
                         CScheduler& scheduler, ChainstateManager& chainman, CTxMemPool& pool)
    : m_chainparams(chainparams),
      m_connman(connman),
      m_banman(banman),
      m_chainman(chainman),
      m_mempool(pool),
      m_stale_tip_check_time(0)
{
    // Initialize global variables that cannot be constructed at startup.
    recentRejects.reset(new CRollingBloomFilter(120000, 0.000001));

    // Blocks don't typically have more than 4000 transactions, so this should
    // be at least six blocks (~1 hr) worth of transactions that we can store,
    // inserting both a txid and wtxid for every observed transaction.
    // If the number of transactions appearing in a block goes up, or if we are
    // seeing getdata requests more than an hour after initial announcement, we
    // can increase this number.
    // The false positive rate of 1/1M should come out to less than 1
    // transaction per day that would be inadvertently ignored (which is the
    // same probability that we have in the reject filter).
    g_recent_confirmed_transactions.reset(new CRollingBloomFilter(48000, 0.000001));

    // Stale tip checking and peer eviction are on two different timers, but we
    // don't want them to get out of sync due to drift in the scheduler, so we
    // combine them in one function and schedule at the quicker (peer-eviction)
    // timer.
    static_assert(EXTRA_PEER_CHECK_INTERVAL < STALE_CHECK_INTERVAL, "peer eviction timer should be less than stale tip check timer");
<<<<<<< HEAD
    scheduler.scheduleEvery([this, &consensusParams] { this->CheckForStaleTipAndEvictPeers(&consensusParams); }, std::chrono::seconds{EXTRA_PEER_CHECK_INTERVAL});
=======
    scheduler.scheduleEvery([this] { this->CheckForStaleTipAndEvictPeers(); }, std::chrono::seconds{EXTRA_PEER_CHECK_INTERVAL});
>>>>>>> 6c51335b

    // schedule next run for 10-15 minutes in the future
    const std::chrono::milliseconds delta = std::chrono::minutes{10} + GetRandMillis(std::chrono::minutes{5});
    scheduler.scheduleFromNow([&] { ReattemptInitialBroadcast(scheduler); }, delta);
}

/**
 * Evict orphan txn pool entries (EraseOrphanTx) based on a newly connected
 * block. Also save the time of the last tip update.
 */
void PeerManager::BlockConnected(const std::shared_ptr<const CBlock>& pblock, const CBlockIndex* pindex)
{
    {
        LOCK(g_cs_orphans);

        std::vector<uint256> vOrphanErase;

        for (const CTransactionRef& ptx : pblock->vtx) {
            const CTransaction& tx = *ptx;

            // Which orphan pool entries must we evict?
            for (const auto& txin : tx.vin) {
                auto itByPrev = mapOrphanTransactionsByPrev.find(txin.prevout);
                if (itByPrev == mapOrphanTransactionsByPrev.end()) continue;
                for (auto mi = itByPrev->second.begin(); mi != itByPrev->second.end(); ++mi) {
                    const CTransaction& orphanTx = *(*mi)->second.tx;
                    const uint256& orphanHash = orphanTx.GetHash();
                    vOrphanErase.push_back(orphanHash);
                }
            }
        }

        // Erase orphan transactions included or precluded by this block
        if (vOrphanErase.size()) {
            int nErased = 0;
            for (const uint256& orphanHash : vOrphanErase) {
                nErased += EraseOrphanTx(orphanHash);
            }
            LogPrint(BCLog::MEMPOOL, "Erased %d orphan tx included or conflicted by block\n", nErased);
        }

        g_last_tip_update = GetTime();
    }
    {
        LOCK(g_cs_recent_confirmed_transactions);
        for (const auto& ptx : pblock->vtx) {
            g_recent_confirmed_transactions->insert(ptx->GetHash());
            if (ptx->GetHash() != ptx->GetWitnessHash()) {
                g_recent_confirmed_transactions->insert(ptx->GetWitnessHash());
            }
        }
    }
}

void PeerManager::BlockDisconnected(const std::shared_ptr<const CBlock> &block, const CBlockIndex* pindex)
{
    // To avoid relay problems with transactions that were previously
    // confirmed, clear our filter of recently confirmed transactions whenever
    // there's a reorg.
    // This means that in a 1-block reorg (where 1 block is disconnected and
    // then another block reconnected), our filter will drop to having only one
    // block's worth of transactions in it, but that should be fine, since
    // presumably the most common case of relaying a confirmed transaction
    // should be just after a new block containing it is found.
    LOCK(g_cs_recent_confirmed_transactions);
    g_recent_confirmed_transactions->reset();
}

// All of the following cache a recent block, and are protected by cs_most_recent_block
static RecursiveMutex cs_most_recent_block;
static std::shared_ptr<const CBlock> most_recent_block GUARDED_BY(cs_most_recent_block);
static std::shared_ptr<const CBlockHeaderAndShortTxIDs> most_recent_compact_block GUARDED_BY(cs_most_recent_block);
static uint256 most_recent_block_hash GUARDED_BY(cs_most_recent_block);
static bool fWitnessesPresentInMostRecentCompactBlock GUARDED_BY(cs_most_recent_block);

/**
 * Maintain state about the best-seen block and fast-announce a compact block
 * to compatible peers.
 */
void PeerManager::NewPoWValidBlock(const CBlockIndex *pindex, const std::shared_ptr<const CBlock>& pblock) {
    std::shared_ptr<const CBlockHeaderAndShortTxIDs> pcmpctblock = std::make_shared<const CBlockHeaderAndShortTxIDs> (*pblock, true);
    const CNetMsgMaker msgMaker(PROTOCOL_VERSION);

    LOCK(cs_main);

    static int nHighestFastAnnounce = 0;
    if (pindex->nHeight <= nHighestFastAnnounce)
        return;
    nHighestFastAnnounce = pindex->nHeight;

    bool fWitnessEnabled = IsWitnessEnabled(pindex->pprev, m_chainparams.GetConsensus());
    uint256 hashBlock(pblock->GetHash());

    {
        LOCK(cs_most_recent_block);
        most_recent_block_hash = hashBlock;
        most_recent_block = pblock;
        most_recent_compact_block = pcmpctblock;
        fWitnessesPresentInMostRecentCompactBlock = fWitnessEnabled;
    }

    m_connman.ForEachNode([this, &pcmpctblock, pindex, &msgMaker, fWitnessEnabled, &hashBlock](CNode* pnode) {
        LockAssertion lock(::cs_main);

        // TODO: Avoid the repeated-serialization here
        if (pnode->nVersion < INVALID_CB_NO_BAN_VERSION || pnode->fDisconnect)
            return;
        ProcessBlockAvailability(pnode->GetId());
        CNodeState &state = *State(pnode->GetId());
        // If the peer has, or we announced to them the previous block already,
        // but we don't think they have this one, go ahead and announce it
        if (state.fPreferHeaderAndIDs && (!fWitnessEnabled || state.fWantsCmpctWitness) &&
                !PeerHasHeader(&state, pindex) && PeerHasHeader(&state, pindex->pprev)) {

            LogPrint(BCLog::NET, "%s sending header-and-ids %s to peer=%d\n", "PeerManager::NewPoWValidBlock",
                    hashBlock.ToString(), pnode->GetId());
            m_connman.PushMessage(pnode, msgMaker.Make(NetMsgType::CMPCTBLOCK, *pcmpctblock));
            state.pindexBestHeaderSent = pindex;
        }
    });
}

/**
 * Update our best height and announce any block hashes which weren't previously
 * in ::ChainActive() to our peers.
 */
void PeerManager::UpdatedBlockTip(const CBlockIndex *pindexNew, const CBlockIndex *pindexFork, bool fInitialDownload) {
    const int nNewHeight = pindexNew->nHeight;
    m_connman.SetBestHeight(nNewHeight);

    SetServiceFlagsIBDCache(!fInitialDownload);
    if (!fInitialDownload) {
        // Find the hashes of all blocks that weren't previously in the best chain.
        std::vector<uint256> vHashes;
        const CBlockIndex *pindexToAnnounce = pindexNew;
        while (pindexToAnnounce != pindexFork) {
            vHashes.push_back(pindexToAnnounce->GetBlockHash());
            pindexToAnnounce = pindexToAnnounce->pprev;
            if (vHashes.size() == MAX_BLOCKS_TO_ANNOUNCE) {
                // Limit announcements in case of a huge reorganization.
                // Rely on the peer's synchronization mechanism in that case.
                break;
            }
        }
        // Relay inventory, but don't relay old inventory during initial block download.
        m_connman.ForEachNode([nNewHeight, &vHashes](CNode* pnode) {
            LOCK(pnode->cs_inventory);
            if (nNewHeight > (pnode->nStartingHeight != -1 ? pnode->nStartingHeight - 2000 : 0)) {
                for (const uint256& hash : reverse_iterate(vHashes)) {
                    pnode->vBlockHashesToAnnounce.push_back(hash);
                }
            }
        });
        m_connman.WakeMessageHandler();
    }
}

/**
 * Handle invalid block rejection and consequent peer discouragement, maintain which
 * peers announce compact blocks.
 */
void PeerManager::BlockChecked(const CBlock& block, const BlockValidationState& state) {
    LOCK(cs_main);

    const uint256 hash(block.GetHash());
    std::map<uint256, std::pair<NodeId, bool>>::iterator it = mapBlockSource.find(hash);

    // If the block failed validation, we know where it came from and we're still connected
    // to that peer, maybe punish.
    if (state.IsInvalid() &&
        it != mapBlockSource.end() &&
        State(it->second.first)) {
            MaybePunishNodeForBlock(/*nodeid=*/ it->second.first, state, /*via_compact_block=*/ !it->second.second);
    }
    // Check that:
    // 1. The block is valid
    // 2. We're not in initial block download
    // 3. This is currently the best block we're aware of. We haven't updated
    //    the tip yet so we have no way to check this directly here. Instead we
    //    just check that there are currently no other blocks in flight.
    else if (state.IsValid() &&
             !::ChainstateActive().IsInitialBlockDownload() &&
             mapBlocksInFlight.count(hash) == mapBlocksInFlight.size()) {
        if (it != mapBlockSource.end()) {
            MaybeSetPeerAsAnnouncingHeaderAndIDs(it->second.first, m_connman);
        }
    }
    if (it != mapBlockSource.end())
        mapBlockSource.erase(it);
}

//////////////////////////////////////////////////////////////////////////////
//
// Messages
//


bool static AlreadyHaveTx(const GenTxid& gtxid, const CTxMemPool& mempool) EXCLUSIVE_LOCKS_REQUIRED(cs_main)
{
    assert(recentRejects);
    if (::ChainActive().Tip()->GetBlockHash() != hashRecentRejectsChainTip) {
        // If the chain tip has changed previously rejected transactions
        // might be now valid, e.g. due to a nLockTime'd tx becoming valid,
        // or a double-spend. Reset the rejects filter and give those
        // txs a second chance.
        hashRecentRejectsChainTip = ::ChainActive().Tip()->GetBlockHash();
        recentRejects->reset();
    }

    const uint256& hash = gtxid.GetHash();

    {
        LOCK(g_cs_orphans);
        if (!gtxid.IsWtxid() && mapOrphanTransactions.count(hash)) {
            return true;
        } else if (gtxid.IsWtxid() && g_orphans_by_wtxid.count(hash)) {
            return true;
        }
    }

    {
        LOCK(g_cs_recent_confirmed_transactions);
        if (g_recent_confirmed_transactions->contains(hash)) return true;
    }

    return recentRejects->contains(hash) || mempool.exists(gtxid);
}

bool static AlreadyHaveBlock(const uint256& block_hash) EXCLUSIVE_LOCKS_REQUIRED(cs_main)
{
    return LookupBlockIndex(block_hash) != nullptr;
}

void RelayTransaction(const uint256& txid, const uint256& wtxid, const CConnman& connman)
{
    connman.ForEachNode([&txid, &wtxid](CNode* pnode)
    {
        LockAssertion lock(::cs_main);

        CNodeState &state = *State(pnode->GetId());
        if (state.m_wtxid_relay) {
            pnode->PushTxInventory(wtxid);
        } else {
            pnode->PushTxInventory(txid);
        }
    });
}

static void RelayAddress(const CAddress& addr, bool fReachable, const CConnman& connman)
{

    // Relay to a limited number of other nodes
    // Use deterministic randomness to send to the same nodes for 24 hours
    // at a time so the m_addr_knowns of the chosen nodes prevent repeats
    uint64_t hashAddr = addr.GetHash();
    const CSipHasher hasher = connman.GetDeterministicRandomizer(RANDOMIZER_ID_ADDRESS_RELAY).Write(hashAddr << 32).Write((GetTime() + hashAddr) / (24 * 60 * 60));
    FastRandomContext insecure_rand;

    // Relay reachable addresses to 2 peers. Unreachable addresses are relayed randomly to 1 or 2 peers.
    unsigned int nRelayNodes = (fReachable || (hasher.Finalize() & 1)) ? 2 : 1;

    std::array<std::pair<uint64_t, CNode*>,2> best{{{0, nullptr}, {0, nullptr}}};
    assert(nRelayNodes <= best.size());

    auto sortfunc = [&best, &hasher, nRelayNodes](CNode* pnode) {
        if (pnode->RelayAddrsWithConn()) {
            uint64_t hashKey = CSipHasher(hasher).Write(pnode->GetId()).Finalize();
            for (unsigned int i = 0; i < nRelayNodes; i++) {
                 if (hashKey > best[i].first) {
                     std::copy(best.begin() + i, best.begin() + nRelayNodes - 1, best.begin() + i + 1);
                     best[i] = std::make_pair(hashKey, pnode);
                     break;
                 }
            }
        }
    };

    auto pushfunc = [&addr, &best, nRelayNodes, &insecure_rand] {
        for (unsigned int i = 0; i < nRelayNodes && best[i].first != 0; i++) {
            best[i].second->PushAddress(addr, insecure_rand);
        }
    };

    connman.ForEachNodeThen(std::move(sortfunc), std::move(pushfunc));
}

void static ProcessGetBlockData(CNode& pfrom, const CChainParams& chainparams, const CInv& inv, CConnman& connman)
{
    bool send = false;
    std::shared_ptr<const CBlock> a_recent_block;
    std::shared_ptr<const CBlockHeaderAndShortTxIDs> a_recent_compact_block;
    bool fWitnessesPresentInARecentCompactBlock;
    const Consensus::Params& consensusParams = chainparams.GetConsensus();
    {
        LOCK(cs_most_recent_block);
        a_recent_block = most_recent_block;
        a_recent_compact_block = most_recent_compact_block;
        fWitnessesPresentInARecentCompactBlock = fWitnessesPresentInMostRecentCompactBlock;
    }

    bool need_activate_chain = false;
    {
        LOCK(cs_main);
        const CBlockIndex* pindex = LookupBlockIndex(inv.hash);
        if (pindex) {
            if (pindex->HaveTxsDownloaded() && !pindex->IsValid(BLOCK_VALID_SCRIPTS) &&
                    pindex->IsValid(BLOCK_VALID_TREE)) {
                // If we have the block and all of its parents, but have not yet validated it,
                // we might be in the middle of connecting it (ie in the unlock of cs_main
                // before ActivateBestChain but after AcceptBlock).
                // In this case, we need to run ActivateBestChain prior to checking the relay
                // conditions below.
                need_activate_chain = true;
            }
        }
    } // release cs_main before calling ActivateBestChain
    if (need_activate_chain) {
        BlockValidationState state;
        if (!ActivateBestChain(state, chainparams, a_recent_block)) {
            LogPrint(BCLog::NET, "failed to activate chain (%s)\n", state.ToString());
        }
    }

    LOCK(cs_main);
    const CBlockIndex* pindex = LookupBlockIndex(inv.hash);
    if (pindex) {
        send = BlockRequestAllowed(pindex, consensusParams);
        if (!send) {
            LogPrint(BCLog::NET, "%s: ignoring request from peer=%i for old block that isn't in the main chain\n", __func__, pfrom.GetId());
        }
    }
    const CNetMsgMaker msgMaker(pfrom.GetSendVersion());
    // disconnect node in case we have reached the outbound limit for serving historical blocks
    if (send &&
        connman.OutboundTargetReached(true) &&
        (((pindexBestHeader != nullptr) && (pindexBestHeader->GetBlockTime() - pindex->GetBlockTime() > HISTORICAL_BLOCK_AGE)) || inv.IsMsgFilteredBlk()) &&
        !pfrom.HasPermission(PF_DOWNLOAD) // nodes with the download permission may exceed target
    ) {
        LogPrint(BCLog::NET, "historical block serving limit reached, disconnect peer=%d\n", pfrom.GetId());

        //disconnect node
        pfrom.fDisconnect = true;
        send = false;
    }
    // Avoid leaking prune-height by never sending blocks below the NODE_NETWORK_LIMITED threshold
    if (send && !pfrom.HasPermission(PF_NOBAN) && (
            (((pfrom.GetLocalServices() & NODE_NETWORK_LIMITED) == NODE_NETWORK_LIMITED) && ((pfrom.GetLocalServices() & NODE_NETWORK) != NODE_NETWORK) && (::ChainActive().Tip()->nHeight - pindex->nHeight > (int)NODE_NETWORK_LIMITED_MIN_BLOCKS + 2 /* add two blocks buffer extension for possible races */) )
       )) {
        LogPrint(BCLog::NET, "Ignore block request below NODE_NETWORK_LIMITED threshold from peer=%d\n", pfrom.GetId());

        //disconnect node and prevent it from stalling (would otherwise wait for the missing block)
        pfrom.fDisconnect = true;
        send = false;
    }
    // Pruned nodes may have deleted the block, so check whether
    // it's available before trying to send.
    if (send && (pindex->nStatus & BLOCK_HAVE_DATA))
    {
        std::shared_ptr<const CBlock> pblock;
        if (a_recent_block && a_recent_block->GetHash() == pindex->GetBlockHash()) {
            pblock = a_recent_block;
        } else if (inv.IsMsgWitnessBlk()) {
            // Fast-path: in this case it is possible to serve the block directly from disk,
            // as the network format matches the format on disk
            std::vector<uint8_t> block_data;
            if (!ReadRawBlockFromDisk(block_data, pindex, chainparams.MessageStart())) {
                assert(!"cannot load block from disk");
            }
            connman.PushMessage(&pfrom, msgMaker.Make(NetMsgType::BLOCK, MakeSpan(block_data)));
            // Don't set pblock as we've sent the block
        } else {
            // Send block from disk
            std::shared_ptr<CBlock> pblockRead = std::make_shared<CBlock>();
            if (!ReadBlockFromDisk(*pblockRead, pindex, consensusParams))
                assert(!"cannot load block from disk");
            pblock = pblockRead;
        }
        if (pblock) {
            if (inv.IsMsgBlk()) {
                connman.PushMessage(&pfrom, msgMaker.Make(SERIALIZE_TRANSACTION_NO_WITNESS, NetMsgType::BLOCK, *pblock));
            } else if (inv.IsMsgWitnessBlk()) {
                connman.PushMessage(&pfrom, msgMaker.Make(NetMsgType::BLOCK, *pblock));
            } else if (inv.IsMsgFilteredBlk()) {
                bool sendMerkleBlock = false;
                CMerkleBlock merkleBlock;
                if (pfrom.m_tx_relay != nullptr) {
                    LOCK(pfrom.m_tx_relay->cs_filter);
                    if (pfrom.m_tx_relay->pfilter) {
                        sendMerkleBlock = true;
                        merkleBlock = CMerkleBlock(*pblock, *pfrom.m_tx_relay->pfilter);
                    }
                }
                if (sendMerkleBlock) {
                    connman.PushMessage(&pfrom, msgMaker.Make(NetMsgType::MERKLEBLOCK, merkleBlock));
                    // CMerkleBlock just contains hashes, so also push any transactions in the block the client did not see
                    // This avoids hurting performance by pointlessly requiring a round-trip
                    // Note that there is currently no way for a node to request any single transactions we didn't send here -
                    // they must either disconnect and retry or request the full block.
                    // Thus, the protocol spec specified allows for us to provide duplicate txn here,
                    // however we MUST always provide at least what the remote peer needs
                    typedef std::pair<unsigned int, uint256> PairType;
                    for (PairType& pair : merkleBlock.vMatchedTxn)
                        connman.PushMessage(&pfrom, msgMaker.Make(SERIALIZE_TRANSACTION_NO_WITNESS, NetMsgType::TX, *pblock->vtx[pair.first]));
                }
                // else
                    // no response
            } else if (inv.IsMsgCmpctBlk()) {
                // If a peer is asking for old blocks, we're almost guaranteed
                // they won't have a useful mempool to match against a compact block,
                // and we don't feel like constructing the object for them, so
                // instead we respond with the full, non-compact block.
                bool fPeerWantsWitness = State(pfrom.GetId())->fWantsCmpctWitness;
                int nSendFlags = fPeerWantsWitness ? 0 : SERIALIZE_TRANSACTION_NO_WITNESS;
                if (CanDirectFetch(consensusParams) && pindex->nHeight >= ::ChainActive().Height() - MAX_CMPCTBLOCK_DEPTH) {
                    if ((fPeerWantsWitness || !fWitnessesPresentInARecentCompactBlock) && a_recent_compact_block && a_recent_compact_block->header.GetHash() == pindex->GetBlockHash()) {
                        connman.PushMessage(&pfrom, msgMaker.Make(nSendFlags, NetMsgType::CMPCTBLOCK, *a_recent_compact_block));
                    } else {
                        CBlockHeaderAndShortTxIDs cmpctblock(*pblock, fPeerWantsWitness);
                        connman.PushMessage(&pfrom, msgMaker.Make(nSendFlags, NetMsgType::CMPCTBLOCK, cmpctblock));
                    }
                } else {
                    connman.PushMessage(&pfrom, msgMaker.Make(nSendFlags, NetMsgType::BLOCK, *pblock));
                }
            }
        }

        // Trigger the peer node to send a getblocks request for the next batch of inventory
        if (inv.hash == pfrom.hashContinue)
        {
            // Send immediately. This must send even if redundant,
            // and we want it right after the last block so they don't
            // wait for other stuff first.
            std::vector<CInv> vInv;
            vInv.push_back(CInv(MSG_BLOCK, ::ChainActive().Tip()->GetBlockHash()));
            connman.PushMessage(&pfrom, msgMaker.Make(NetMsgType::INV, vInv));
            pfrom.hashContinue.SetNull();
        }
    }
}

//! Determine whether or not a peer can request a transaction, and return it (or nullptr if not found or not allowed).
static CTransactionRef FindTxForGetData(const CTxMemPool& mempool, const CNode& peer, const GenTxid& gtxid, const std::chrono::seconds mempool_req, const std::chrono::seconds now) LOCKS_EXCLUDED(cs_main)
{
    auto txinfo = mempool.info(gtxid);
    if (txinfo.tx) {
        // If a TX could have been INVed in reply to a MEMPOOL request,
        // or is older than UNCONDITIONAL_RELAY_DELAY, permit the request
        // unconditionally.
        if ((mempool_req.count() && txinfo.m_time <= mempool_req) || txinfo.m_time <= now - UNCONDITIONAL_RELAY_DELAY) {
            return std::move(txinfo.tx);
        }
    }

    {
        LOCK(cs_main);
        // Otherwise, the transaction must have been announced recently.
        if (State(peer.GetId())->m_recently_announced_invs.contains(gtxid.GetHash())) {
            // If it was, it can be relayed from either the mempool...
            if (txinfo.tx) return std::move(txinfo.tx);
            // ... or the relay pool.
            auto mi = mapRelay.find(gtxid.GetHash());
            if (mi != mapRelay.end()) return mi->second;
        }
    }

    return {};
}

void static ProcessGetData(CNode& pfrom, const CChainParams& chainparams, CConnman& connman, CTxMemPool& mempool, const std::atomic<bool>& interruptMsgProc) LOCKS_EXCLUDED(cs_main)
{
    AssertLockNotHeld(cs_main);

    std::deque<CInv>::iterator it = pfrom.vRecvGetData.begin();
    std::vector<CInv> vNotFound;
    const CNetMsgMaker msgMaker(pfrom.GetSendVersion());

    const std::chrono::seconds now = GetTime<std::chrono::seconds>();
    // Get last mempool request time
    const std::chrono::seconds mempool_req = pfrom.m_tx_relay != nullptr ? pfrom.m_tx_relay->m_last_mempool_req.load()
                                                                          : std::chrono::seconds::min();

    // Process as many TX items from the front of the getdata queue as
    // possible, since they're common and it's efficient to batch process
    // them.
    while (it != pfrom.vRecvGetData.end() && it->IsGenTxMsg()) {
        if (interruptMsgProc) return;
        // The send buffer provides backpressure. If there's no space in
        // the buffer, pause processing until the next call.
        if (pfrom.fPauseSend) break;

        const CInv &inv = *it++;

        if (pfrom.m_tx_relay == nullptr) {
            // Ignore GETDATA requests for transactions from blocks-only peers.
            continue;
        }

        CTransactionRef tx = FindTxForGetData(mempool, pfrom, ToGenTxid(inv), mempool_req, now);
        if (tx) {
            // WTX and WITNESS_TX imply we serialize with witness
            int nSendFlags = (inv.IsMsgTx() ? SERIALIZE_TRANSACTION_NO_WITNESS : 0);
            connman.PushMessage(&pfrom, msgMaker.Make(nSendFlags, NetMsgType::TX, *tx));
            mempool.RemoveUnbroadcastTx(tx->GetHash());
            // As we're going to send tx, make sure its unconfirmed parents are made requestable.
            std::vector<uint256> parent_ids_to_add;
            {
                LOCK(mempool.cs);
                auto txiter = mempool.GetIter(tx->GetHash());
                if (txiter) {
                    const CTxMemPoolEntry::Parents& parents = (*txiter)->GetMemPoolParentsConst();
                    parent_ids_to_add.reserve(parents.size());
                    for (const CTxMemPoolEntry& parent : parents) {
                        if (parent.GetTime() > now - UNCONDITIONAL_RELAY_DELAY) {
                            parent_ids_to_add.push_back(parent.GetTx().GetHash());
                        }
                    }
                }
            }
            for (const uint256& parent_txid : parent_ids_to_add) {
                // Relaying a transaction with a recent but unconfirmed parent.
                if (WITH_LOCK(pfrom.m_tx_relay->cs_tx_inventory, return !pfrom.m_tx_relay->filterInventoryKnown.contains(parent_txid))) {
                    LOCK(cs_main);
                    State(pfrom.GetId())->m_recently_announced_invs.insert(parent_txid);
                }
            }
        } else {
            vNotFound.push_back(inv);
        }
    }

    // Only process one BLOCK item per call, since they're uncommon and can be
    // expensive to process.
    if (it != pfrom.vRecvGetData.end() && !pfrom.fPauseSend) {
        const CInv &inv = *it++;
        if (inv.IsGenBlkMsg()) {
            ProcessGetBlockData(pfrom, chainparams, inv, connman);
        }
        // else: If the first item on the queue is an unknown type, we erase it
        // and continue processing the queue on the next call.
    }

    pfrom.vRecvGetData.erase(pfrom.vRecvGetData.begin(), it);

    if (!vNotFound.empty()) {
        // Let the peer know that we didn't find what it asked for, so it doesn't
        // have to wait around forever.
        // SPV clients care about this message: it's needed when they are
        // recursively walking the dependencies of relevant unconfirmed
        // transactions. SPV clients want to do that because they want to know
        // about (and store and rebroadcast and risk analyze) the dependencies
        // of transactions relevant to them, without having to download the
        // entire memory pool.
        // Also, other nodes can use these messages to automatically request a
        // transaction from some other peer that annnounced it, and stop
        // waiting for us to respond.
        // In normal operation, we often send NOTFOUND messages for parents of
        // transactions that we relay; if a peer is missing a parent, they may
        // assume we have them and request the parents from us.
        connman.PushMessage(&pfrom, msgMaker.Make(NetMsgType::NOTFOUND, vNotFound));
    }
}

static uint32_t GetFetchFlags(const CNode& pfrom) EXCLUSIVE_LOCKS_REQUIRED(cs_main) {
    uint32_t nFetchFlags = 0;
    if ((pfrom.GetLocalServices() & NODE_WITNESS) && State(pfrom.GetId())->fHaveWitness) {
        nFetchFlags |= MSG_WITNESS_FLAG;
    }
    return nFetchFlags;
}

void PeerManager::SendBlockTransactions(CNode& pfrom, const CBlock& block, const BlockTransactionsRequest& req) {
    BlockTransactions resp(req);
    for (size_t i = 0; i < req.indexes.size(); i++) {
        if (req.indexes[i] >= block.vtx.size()) {
            Misbehaving(pfrom.GetId(), 100, "getblocktxn with out-of-bounds tx indices");
            return;
        }
        resp.txn[i] = block.vtx[req.indexes[i]];
    }
    LOCK(cs_main);
    const CNetMsgMaker msgMaker(pfrom.GetSendVersion());
    int nSendFlags = State(pfrom.GetId())->fWantsCmpctWitness ? 0 : SERIALIZE_TRANSACTION_NO_WITNESS;
    m_connman.PushMessage(&pfrom, msgMaker.Make(nSendFlags, NetMsgType::BLOCKTXN, resp));
}

void PeerManager::ProcessHeadersMessage(CNode& pfrom, const std::vector<CBlockHeader>& headers, bool via_compact_block)
{
    const CNetMsgMaker msgMaker(pfrom.GetSendVersion());
    size_t nCount = headers.size();

    if (nCount == 0) {
        // Nothing interesting. Stop asking this peers for more headers.
        return;
    }

    size_t nSize = 0;
    for (const auto& header : headers) {
        nSize += GetSerializeSize(header, PROTOCOL_VERSION);
        if (pfrom.nVersion >= SIZE_HEADERS_LIMIT_VERSION
              && nSize > MAX_HEADERS_SIZE) {
            LOCK(cs_main);
            Misbehaving(pfrom.GetId(), 20, strprintf("headers message size = %u", nSize));
            return;
        }
    }

    bool received_new_header = false;
    const CBlockIndex *pindexLast = nullptr;
    {
        LOCK(cs_main);
        CNodeState *nodestate = State(pfrom.GetId());

        // If this looks like it could be a block announcement (nCount <
        // MAX_BLOCKS_TO_ANNOUNCE), use special logic for handling headers that
        // don't connect:
        // - Send a getheaders message in response to try to connect the chain.
        // - The peer can send up to MAX_UNCONNECTING_HEADERS in a row that
        //   don't connect before giving DoS points
        // - Once a headers message is received that is valid and does connect,
        //   nUnconnectingHeaders gets reset back to 0.
        if (!LookupBlockIndex(headers[0].hashPrevBlock) && nCount < MAX_BLOCKS_TO_ANNOUNCE) {
            nodestate->nUnconnectingHeaders++;
            m_connman.PushMessage(&pfrom, msgMaker.Make(NetMsgType::GETHEADERS, ::ChainActive().GetLocator(pindexBestHeader), uint256()));
            LogPrint(BCLog::NET, "received header %s: missing prev block %s, sending getheaders (%d) to end (peer=%d, nUnconnectingHeaders=%d)\n",
                    headers[0].GetHash().ToString(),
                    headers[0].hashPrevBlock.ToString(),
                    pindexBestHeader->nHeight,
                    pfrom.GetId(), nodestate->nUnconnectingHeaders);
            // Set hashLastUnknownBlock for this peer, so that if we
            // eventually get the headers - even from a different peer -
            // we can use this peer to download.
            UpdateBlockAvailability(pfrom.GetId(), headers.back().GetHash());

            if (nodestate->nUnconnectingHeaders % MAX_UNCONNECTING_HEADERS == 0) {
                Misbehaving(pfrom.GetId(), 20, strprintf("%d non-connecting headers", nodestate->nUnconnectingHeaders));
            }
            return;
        }

        uint256 hashLastBlock;
        for (const CBlockHeader& header : headers) {
            if (!hashLastBlock.IsNull() && header.hashPrevBlock != hashLastBlock) {
                Misbehaving(pfrom.GetId(), 20, "non-continuous headers sequence");
                return;
            }
            hashLastBlock = header.GetHash();
        }

        // If we don't have the last header, then they'll have given us
        // something new (if these headers are valid).
        if (!LookupBlockIndex(hashLastBlock)) {
            received_new_header = true;
        }
    }

    BlockValidationState state;
    if (!m_chainman.ProcessNewBlockHeaders(headers, state, m_chainparams, &pindexLast)) {
        if (state.IsInvalid()) {
            MaybePunishNodeForBlock(pfrom.GetId(), state, via_compact_block, "invalid header received");
            return;
        }
    }

    {
        LOCK(cs_main);
        CNodeState *nodestate = State(pfrom.GetId());
        if (nodestate->nUnconnectingHeaders > 0) {
            LogPrint(BCLog::NET, "peer=%d: resetting nUnconnectingHeaders (%d -> 0)\n", pfrom.GetId(), nodestate->nUnconnectingHeaders);
        }
        nodestate->nUnconnectingHeaders = 0;

        assert(pindexLast);
        UpdateBlockAvailability(pfrom.GetId(), pindexLast->GetBlockHash());

        // From here, pindexBestKnownBlock should be guaranteed to be non-null,
        // because it is set in UpdateBlockAvailability. Some nullptr checks
        // are still present, however, as belt-and-suspenders.

        if (received_new_header && pindexLast->nChainWork > ::ChainActive().Tip()->nChainWork) {
            nodestate->m_last_block_announcement = GetTime();
        }

        bool maxSize = (nCount == MAX_HEADERS_RESULTS);
        if (pfrom.nVersion >= SIZE_HEADERS_LIMIT_VERSION
              && nSize >= THRESHOLD_HEADERS_SIZE)
            maxSize = true;
        // FIXME: This change (with hasNewHeaders) is rolled back in Bitcoin,
        // but I think it should stay here for merge-mined coins.  Try to get
        // it fixed again upstream and then update the fix.
        if (maxSize && received_new_header) {
            // Headers message had its maximum size; the peer may have more headers.
            // TODO: optimize: if pindexLast is an ancestor of ::ChainActive().Tip or pindexBestHeader, continue
            // from there instead.
            LogPrint(BCLog::NET, "more getheaders (%d) to end to peer=%d (startheight:%d)\n", pindexLast->nHeight, pfrom.GetId(), pfrom.nStartingHeight);
            m_connman.PushMessage(&pfrom, msgMaker.Make(NetMsgType::GETHEADERS, ::ChainActive().GetLocator(pindexLast), uint256()));
        }

        bool fCanDirectFetch = CanDirectFetch(m_chainparams.GetConsensus());
        // If this set of headers is valid and ends in a block with at least as
        // much work as our tip, download as much as possible.
        if (fCanDirectFetch && pindexLast->IsValid(BLOCK_VALID_TREE) && ::ChainActive().Tip()->nChainWork <= pindexLast->nChainWork) {
            std::vector<const CBlockIndex*> vToFetch;
            const CBlockIndex *pindexWalk = pindexLast;
            // Calculate all the blocks we'd need to switch to pindexLast, up to a limit.
            while (pindexWalk && !::ChainActive().Contains(pindexWalk) && vToFetch.size() <= MAX_BLOCKS_IN_TRANSIT_PER_PEER) {
                if (!(pindexWalk->nStatus & BLOCK_HAVE_DATA) &&
                        !mapBlocksInFlight.count(pindexWalk->GetBlockHash()) &&
                        (!IsWitnessEnabled(pindexWalk->pprev, m_chainparams.GetConsensus()) || State(pfrom.GetId())->fHaveWitness)) {
                    // We don't have this block, and it's not yet in flight.
                    vToFetch.push_back(pindexWalk);
                }
                pindexWalk = pindexWalk->pprev;
            }
            // If pindexWalk still isn't on our main chain, we're looking at a
            // very large reorg at a time we think we're close to caught up to
            // the main chain -- this shouldn't really happen.  Bail out on the
            // direct fetch and rely on parallel download instead.
            if (!::ChainActive().Contains(pindexWalk)) {
                LogPrint(BCLog::NET, "Large reorg, won't direct fetch to %s (%d)\n",
                        pindexLast->GetBlockHash().ToString(),
                        pindexLast->nHeight);
            } else {
                std::vector<CInv> vGetData;
                // Download as much as possible, from earliest to latest.
                for (const CBlockIndex *pindex : reverse_iterate(vToFetch)) {
                    if (nodestate->nBlocksInFlight >= MAX_BLOCKS_IN_TRANSIT_PER_PEER) {
                        // Can't download any more from this peer
                        break;
                    }
                    uint32_t nFetchFlags = GetFetchFlags(pfrom);
                    vGetData.push_back(CInv(MSG_BLOCK | nFetchFlags, pindex->GetBlockHash()));
                    MarkBlockAsInFlight(m_mempool, pfrom.GetId(), pindex->GetBlockHash(), pindex);
                    LogPrint(BCLog::NET, "Requesting block %s from  peer=%d\n",
                            pindex->GetBlockHash().ToString(), pfrom.GetId());
                }
                if (vGetData.size() > 1) {
                    LogPrint(BCLog::NET, "Downloading blocks toward %s (%d) via headers direct fetch\n",
                            pindexLast->GetBlockHash().ToString(), pindexLast->nHeight);
                }
                if (vGetData.size() > 0) {
                    if (nodestate->fSupportsDesiredCmpctVersion && vGetData.size() == 1 && mapBlocksInFlight.size() == 1 && pindexLast->pprev->IsValid(BLOCK_VALID_CHAIN)) {
                        // In any case, we want to download using a compact block, not a regular one
                        vGetData[0] = CInv(MSG_CMPCT_BLOCK, vGetData[0].hash);
                    }
                    m_connman.PushMessage(&pfrom, msgMaker.Make(NetMsgType::GETDATA, vGetData));
                }
            }
        }
        // If we're in IBD, we want outbound peers that will serve us a useful
        // chain. Disconnect peers that are on chains with insufficient work.
        if (::ChainstateActive().IsInitialBlockDownload() && nCount != MAX_HEADERS_RESULTS) {
            // When nCount < MAX_HEADERS_RESULTS, we know we have no more
            // headers to fetch from this peer.
            if (nodestate->pindexBestKnownBlock && nodestate->pindexBestKnownBlock->nChainWork < nMinimumChainWork) {
                // This peer has too little work on their headers chain to help
                // us sync -- disconnect if it is an outbound disconnection
                // candidate.
                // Note: We compare their tip to nMinimumChainWork (rather than
                // ::ChainActive().Tip()) because we won't start block download
                // until we have a headers chain that has at least
                // nMinimumChainWork, even if a peer has a chain past our tip,
                // as an anti-DoS measure.
                if (pfrom.IsOutboundOrBlockRelayConn()) {
                    LogPrintf("Disconnecting outbound peer %d -- headers chain has insufficient work\n", pfrom.GetId());
                    pfrom.fDisconnect = true;
                }
            }
        }

        if (!pfrom.fDisconnect && pfrom.IsFullOutboundConn() && nodestate->pindexBestKnownBlock != nullptr) {
            // If this is an outbound full-relay peer, check to see if we should protect
            // it from the bad/lagging chain logic.
            // Note that block-relay-only peers are already implicitly protected, so we
            // only consider setting m_protect for the full-relay peers.
            if (g_outbound_peers_with_protect_from_disconnect < MAX_OUTBOUND_PEERS_TO_PROTECT_FROM_DISCONNECT && nodestate->pindexBestKnownBlock->nChainWork >= ::ChainActive().Tip()->nChainWork && !nodestate->m_chain_sync.m_protect) {
                LogPrint(BCLog::NET, "Protecting outbound peer=%d from eviction\n", pfrom.GetId());
                nodestate->m_chain_sync.m_protect = true;
                ++g_outbound_peers_with_protect_from_disconnect;
            }
        }
    }

    return;
}

<<<<<<< HEAD
void static ProcessOrphanTx(ChainstateManager& chainman, CConnman& connman, CTxMemPool& mempool, std::set<uint256>& orphan_work_set, std::list<CTransactionRef>& removed_txn) EXCLUSIVE_LOCKS_REQUIRED(cs_main, g_cs_orphans)
=======
void PeerManager::ProcessOrphanTx(std::set<uint256>& orphan_work_set, std::list<CTransactionRef>& removed_txn)
>>>>>>> 6c51335b
{
    AssertLockHeld(cs_main);
    AssertLockHeld(g_cs_orphans);
    std::set<NodeId> setMisbehaving;
    bool done = false;
    while (!done && !orphan_work_set.empty()) {
        const uint256 orphanHash = *orphan_work_set.begin();
        orphan_work_set.erase(orphan_work_set.begin());

        auto orphan_it = mapOrphanTransactions.find(orphanHash);
        if (orphan_it == mapOrphanTransactions.end()) continue;

        const CTransactionRef porphanTx = orphan_it->second.tx;
        const CTransaction& orphanTx = *porphanTx;
        NodeId fromPeer = orphan_it->second.fromPeer;
        // Use a new TxValidationState because orphans come from different peers (and we call
        // MaybePunishNodeForTx based on the source peer from the orphan map, not based on the peer
        // that relayed the previous transaction).
        TxValidationState orphan_state;

        if (setMisbehaving.count(fromPeer)) continue;
        if (AcceptToMemoryPool(m_mempool, orphan_state, porphanTx, &removed_txn, false /* bypass_limits */, 0 /* nAbsurdFee */)) {
            LogPrint(BCLog::MEMPOOL, "   accepted orphan tx %s\n", orphanHash.ToString());
            RelayTransaction(orphanHash, porphanTx->GetWitnessHash(), m_connman);
            for (unsigned int i = 0; i < orphanTx.vout.size(); i++) {
                auto it_by_prev = mapOrphanTransactionsByPrev.find(COutPoint(orphanHash, i));
                if (it_by_prev != mapOrphanTransactionsByPrev.end()) {
                    for (const auto& elem : it_by_prev->second) {
                        orphan_work_set.insert(elem->first);
                    }
                }
            }
            EraseOrphanTx(orphanHash);
            done = true;
        } else if (orphan_state.GetResult() != TxValidationResult::TX_MISSING_INPUTS) {
            if (orphan_state.IsInvalid()) {
                // Punish peer that gave us an invalid orphan tx
                if (MaybePunishNodeForTx(fromPeer, orphan_state)) {
                    setMisbehaving.insert(fromPeer);
                }
                LogPrint(BCLog::MEMPOOL, "   invalid orphan tx %s from peer=%d. %s\n",
                    orphanHash.ToString(),
                    fromPeer,
                    orphan_state.ToString());
            }
            // Has inputs but not accepted to mempool
            // Probably non-standard or insufficient fee
            LogPrint(BCLog::MEMPOOL, "   removed orphan tx %s\n", orphanHash.ToString());
            if (orphan_state.GetResult() != TxValidationResult::TX_WITNESS_STRIPPED) {
                // We can add the wtxid of this transaction to our reject filter.
                // Do not add txids of witness transactions or witness-stripped
                // transactions to the filter, as they can have been malleated;
                // adding such txids to the reject filter would potentially
                // interfere with relay of valid transactions from peers that
                // do not support wtxid-based relay. See
                // https://github.com/bitcoin/bitcoin/issues/8279 for details.
                // We can remove this restriction (and always add wtxids to
                // the filter even for witness stripped transactions) once
                // wtxid-based relay is broadly deployed.
                // See also comments in https://github.com/bitcoin/bitcoin/pull/18044#discussion_r443419034
                // for concerns around weakening security of unupgraded nodes
                // if we start doing this too early.
                assert(recentRejects);
                recentRejects->insert(orphanTx.GetWitnessHash());
                // If the transaction failed for TX_INPUTS_NOT_STANDARD,
                // then we know that the witness was irrelevant to the policy
                // failure, since this check depends only on the txid
                // (the scriptPubKey being spent is covered by the txid).
                // Add the txid to the reject filter to prevent repeated
                // processing of this transaction in the event that child
                // transactions are later received (resulting in
                // parent-fetching by txid via the orphan-handling logic).
                if (orphan_state.GetResult() == TxValidationResult::TX_INPUTS_NOT_STANDARD && orphanTx.GetWitnessHash() != orphanTx.GetHash()) {
                    // We only add the txid if it differs from the wtxid, to
                    // avoid wasting entries in the rolling bloom filter.
                    recentRejects->insert(orphanTx.GetHash());
                }
            }
            EraseOrphanTx(orphanHash);
            done = true;
        }
<<<<<<< HEAD
        mempool.check(chainman, &::ChainstateActive().CoinsTip());
=======
        m_mempool.check(&::ChainstateActive().CoinsTip());
>>>>>>> 6c51335b
    }
}

/**
 * Validation logic for compact filters request handling.
 *
 * May disconnect from the peer in the case of a bad request.
 *
 * @param[in]   peer            The peer that we received the request from
 * @param[in]   chain_params    Chain parameters
 * @param[in]   filter_type     The filter type the request is for. Must be basic filters.
 * @param[in]   start_height    The start height for the request
 * @param[in]   stop_hash       The stop_hash for the request
 * @param[in]   max_height_diff The maximum number of items permitted to request, as specified in BIP 157
 * @param[out]  stop_index      The CBlockIndex for the stop_hash block, if the request can be serviced.
 * @param[out]  filter_index    The filter index, if the request can be serviced.
 * @return                      True if the request can be serviced.
 */
static bool PrepareBlockFilterRequest(CNode& peer, const CChainParams& chain_params,
                                      BlockFilterType filter_type, uint32_t start_height,
                                      const uint256& stop_hash, uint32_t max_height_diff,
                                      const CBlockIndex*& stop_index,
                                      BlockFilterIndex*& filter_index)
{
    const bool supported_filter_type =
        (filter_type == BlockFilterType::BASIC &&
         (peer.GetLocalServices() & NODE_COMPACT_FILTERS));
    if (!supported_filter_type) {
        LogPrint(BCLog::NET, "peer %d requested unsupported block filter type: %d\n",
                 peer.GetId(), static_cast<uint8_t>(filter_type));
        peer.fDisconnect = true;
        return false;
    }

    {
        LOCK(cs_main);
        stop_index = LookupBlockIndex(stop_hash);

        // Check that the stop block exists and the peer would be allowed to fetch it.
        if (!stop_index || !BlockRequestAllowed(stop_index, chain_params.GetConsensus())) {
            LogPrint(BCLog::NET, "peer %d requested invalid block hash: %s\n",
                     peer.GetId(), stop_hash.ToString());
            peer.fDisconnect = true;
            return false;
        }
    }

    uint32_t stop_height = stop_index->nHeight;
    if (start_height > stop_height) {
        LogPrint(BCLog::NET, "peer %d sent invalid getcfilters/getcfheaders with " /* Continued */
                 "start height %d and stop height %d\n",
                 peer.GetId(), start_height, stop_height);
        peer.fDisconnect = true;
        return false;
    }
    if (stop_height - start_height >= max_height_diff) {
        LogPrint(BCLog::NET, "peer %d requested too many cfilters/cfheaders: %d / %d\n",
                 peer.GetId(), stop_height - start_height + 1, max_height_diff);
        peer.fDisconnect = true;
        return false;
    }

    filter_index = GetBlockFilterIndex(filter_type);
    if (!filter_index) {
        LogPrint(BCLog::NET, "Filter index for supported type %s not found\n", BlockFilterTypeName(filter_type));
        return false;
    }

    return true;
}

/**
 * Handle a cfilters request.
 *
 * May disconnect from the peer in the case of a bad request.
 *
 * @param[in]   peer            The peer that we received the request from
 * @param[in]   vRecv           The raw message received
 * @param[in]   chain_params    Chain parameters
 * @param[in]   connman         Pointer to the connection manager
 */
static void ProcessGetCFilters(CNode& peer, CDataStream& vRecv, const CChainParams& chain_params,
                               CConnman& connman)
{
    uint8_t filter_type_ser;
    uint32_t start_height;
    uint256 stop_hash;

    vRecv >> filter_type_ser >> start_height >> stop_hash;

    const BlockFilterType filter_type = static_cast<BlockFilterType>(filter_type_ser);

    const CBlockIndex* stop_index;
    BlockFilterIndex* filter_index;
    if (!PrepareBlockFilterRequest(peer, chain_params, filter_type, start_height, stop_hash,
                                   MAX_GETCFILTERS_SIZE, stop_index, filter_index)) {
        return;
    }

    std::vector<BlockFilter> filters;
    if (!filter_index->LookupFilterRange(start_height, stop_index, filters)) {
        LogPrint(BCLog::NET, "Failed to find block filter in index: filter_type=%s, start_height=%d, stop_hash=%s\n",
                     BlockFilterTypeName(filter_type), start_height, stop_hash.ToString());
        return;
    }

    for (const auto& filter : filters) {
        CSerializedNetMsg msg = CNetMsgMaker(peer.GetSendVersion())
            .Make(NetMsgType::CFILTER, filter);
        connman.PushMessage(&peer, std::move(msg));
    }
}

/**
 * Handle a cfheaders request.
 *
 * May disconnect from the peer in the case of a bad request.
 *
 * @param[in]   peer            The peer that we received the request from
 * @param[in]   vRecv           The raw message received
 * @param[in]   chain_params    Chain parameters
 * @param[in]   connman         Pointer to the connection manager
 */
static void ProcessGetCFHeaders(CNode& peer, CDataStream& vRecv, const CChainParams& chain_params,
                                CConnman& connman)
{
    uint8_t filter_type_ser;
    uint32_t start_height;
    uint256 stop_hash;

    vRecv >> filter_type_ser >> start_height >> stop_hash;

    const BlockFilterType filter_type = static_cast<BlockFilterType>(filter_type_ser);

    const CBlockIndex* stop_index;
    BlockFilterIndex* filter_index;
    if (!PrepareBlockFilterRequest(peer, chain_params, filter_type, start_height, stop_hash,
                                   MAX_GETCFHEADERS_SIZE, stop_index, filter_index)) {
        return;
    }

    uint256 prev_header;
    if (start_height > 0) {
        const CBlockIndex* const prev_block =
            stop_index->GetAncestor(static_cast<int>(start_height - 1));
        if (!filter_index->LookupFilterHeader(prev_block, prev_header)) {
            LogPrint(BCLog::NET, "Failed to find block filter header in index: filter_type=%s, block_hash=%s\n",
                         BlockFilterTypeName(filter_type), prev_block->GetBlockHash().ToString());
            return;
        }
    }

    std::vector<uint256> filter_hashes;
    if (!filter_index->LookupFilterHashRange(start_height, stop_index, filter_hashes)) {
        LogPrint(BCLog::NET, "Failed to find block filter hashes in index: filter_type=%s, start_height=%d, stop_hash=%s\n",
                     BlockFilterTypeName(filter_type), start_height, stop_hash.ToString());
        return;
    }

    CSerializedNetMsg msg = CNetMsgMaker(peer.GetSendVersion())
        .Make(NetMsgType::CFHEADERS,
              filter_type_ser,
              stop_index->GetBlockHash(),
              prev_header,
              filter_hashes);
    connman.PushMessage(&peer, std::move(msg));
}

/**
 * Handle a getcfcheckpt request.
 *
 * May disconnect from the peer in the case of a bad request.
 *
 * @param[in]   peer            The peer that we received the request from
 * @param[in]   vRecv           The raw message received
 * @param[in]   chain_params    Chain parameters
 * @param[in]   connman         Pointer to the connection manager
 */
static void ProcessGetCFCheckPt(CNode& peer, CDataStream& vRecv, const CChainParams& chain_params,
                                CConnman& connman)
{
    uint8_t filter_type_ser;
    uint256 stop_hash;

    vRecv >> filter_type_ser >> stop_hash;

    const BlockFilterType filter_type = static_cast<BlockFilterType>(filter_type_ser);

    const CBlockIndex* stop_index;
    BlockFilterIndex* filter_index;
    if (!PrepareBlockFilterRequest(peer, chain_params, filter_type, /*start_height=*/0, stop_hash,
                                   /*max_height_diff=*/std::numeric_limits<uint32_t>::max(),
                                   stop_index, filter_index)) {
        return;
    }

    std::vector<uint256> headers(stop_index->nHeight / CFCHECKPT_INTERVAL);

    // Populate headers.
    const CBlockIndex* block_index = stop_index;
    for (int i = headers.size() - 1; i >= 0; i--) {
        int height = (i + 1) * CFCHECKPT_INTERVAL;
        block_index = block_index->GetAncestor(height);

        if (!filter_index->LookupFilterHeader(block_index, headers[i])) {
            LogPrint(BCLog::NET, "Failed to find block filter header in index: filter_type=%s, block_hash=%s\n",
                         BlockFilterTypeName(filter_type), block_index->GetBlockHash().ToString());
            return;
        }
    }

    CSerializedNetMsg msg = CNetMsgMaker(peer.GetSendVersion())
        .Make(NetMsgType::CFCHECKPT,
              filter_type_ser,
              stop_index->GetBlockHash(),
              headers);
    connman.PushMessage(&peer, std::move(msg));
}

void PeerManager::ProcessMessage(CNode& pfrom, const std::string& msg_type, CDataStream& vRecv,
                                         const std::chrono::microseconds time_received,
                                         const std::atomic<bool>& interruptMsgProc)
{
    LogPrint(BCLog::NET, "received: %s (%u bytes) peer=%d\n", SanitizeString(msg_type), vRecv.size(), pfrom.GetId());
    if (gArgs.IsArgSet("-dropmessagestest") && GetRand(gArgs.GetArg("-dropmessagestest", 0)) == 0)
    {
        LogPrintf("dropmessagestest DROPPING RECV MESSAGE\n");
        return;
    }


    if (msg_type == NetMsgType::VERSION) {
        // Each connection can only send one version message
        if (pfrom.nVersion != 0)
        {
            Misbehaving(pfrom.GetId(), 1, "redundant version message");
            return;
        }

        int64_t nTime;
        CAddress addrMe;
        CAddress addrFrom;
        uint64_t nNonce = 1;
        uint64_t nServiceInt;
        ServiceFlags nServices;
        int nVersion;
        int nSendVersion;
        std::string cleanSubVer;
        int nStartingHeight = -1;
        bool fRelay = true;

        vRecv >> nVersion >> nServiceInt >> nTime >> addrMe;
        nSendVersion = std::min(nVersion, PROTOCOL_VERSION);
        nServices = ServiceFlags(nServiceInt);
        if (!pfrom.IsInboundConn())
        {
            m_connman.SetServices(pfrom.addr, nServices);
        }
        if (pfrom.ExpectServicesFromConn() && !HasAllDesirableServiceFlags(nServices))
        {
            LogPrint(BCLog::NET, "peer=%d does not offer the expected services (%08x offered, %08x expected); disconnecting\n", pfrom.GetId(), nServices, GetDesirableServiceFlags(nServices));
            pfrom.fDisconnect = true;
            return;
        }

        if (nVersion < MIN_PEER_PROTO_VERSION) {
            // disconnect from peers older than this proto version
            LogPrint(BCLog::NET, "peer=%d using obsolete version %i; disconnecting\n", pfrom.GetId(), nVersion);
            pfrom.fDisconnect = true;
            return;
        }

        if (!vRecv.empty())
            vRecv >> addrFrom >> nNonce;
        if (!vRecv.empty()) {
            std::string strSubVer;
            vRecv >> LIMITED_STRING(strSubVer, MAX_SUBVERSION_LENGTH);
            cleanSubVer = SanitizeString(strSubVer);
        }
        if (!vRecv.empty()) {
            vRecv >> nStartingHeight;
        }
        if (!vRecv.empty())
            vRecv >> fRelay;
        // Disconnect if we connected to ourself
        if (pfrom.IsInboundConn() && !m_connman.CheckIncomingNonce(nNonce))
        {
            LogPrintf("connected to self at %s, disconnecting\n", pfrom.addr.ToString());
            pfrom.fDisconnect = true;
            return;
        }

        if (pfrom.IsInboundConn() && addrMe.IsRoutable())
        {
            SeenLocal(addrMe);
        }

        // Be shy and don't send version until we hear
        if (pfrom.IsInboundConn())
            PushNodeVersion(pfrom, m_connman, GetAdjustedTime());

        if (nVersion >= WTXID_RELAY_VERSION) {
            m_connman.PushMessage(&pfrom, CNetMsgMaker(INIT_PROTO_VERSION).Make(NetMsgType::WTXIDRELAY));
        }

        m_connman.PushMessage(&pfrom, CNetMsgMaker(INIT_PROTO_VERSION).Make(NetMsgType::VERACK));

        pfrom.nServices = nServices;
        pfrom.SetAddrLocal(addrMe);
        {
            LOCK(pfrom.cs_SubVer);
            pfrom.cleanSubVer = cleanSubVer;
        }
        pfrom.nStartingHeight = nStartingHeight;

        // set nodes not relaying blocks and tx and not serving (parts) of the historical blockchain as "clients"
        pfrom.fClient = (!(nServices & NODE_NETWORK) && !(nServices & NODE_NETWORK_LIMITED));

        // set nodes not capable of serving the complete blockchain history as "limited nodes"
        pfrom.m_limited_node = (!(nServices & NODE_NETWORK) && (nServices & NODE_NETWORK_LIMITED));

        if (pfrom.m_tx_relay != nullptr) {
            LOCK(pfrom.m_tx_relay->cs_filter);
            pfrom.m_tx_relay->fRelayTxes = fRelay; // set to true after we get the first filter* message
        }

        // Change version
        pfrom.SetSendVersion(nSendVersion);
        pfrom.nVersion = nVersion;

        if((nServices & NODE_WITNESS))
        {
            LOCK(cs_main);
            State(pfrom.GetId())->fHaveWitness = true;
        }

        // Potentially mark this peer as a preferred download peer.
        {
        LOCK(cs_main);
        UpdatePreferredDownload(pfrom, State(pfrom.GetId()));
        }

        if (!pfrom.IsInboundConn() && !pfrom.IsBlockOnlyConn()) {
            // For outbound peers, we try to relay our address (so that other
            // nodes can try to find us more quickly, as we have no guarantee
            // that an outbound peer is even aware of how to reach us) and do a
            // one-time address fetch (to help populate/update our addrman). If
            // we're starting up for the first time, our addrman may be pretty
            // empty and no one will know who we are, so these mechanisms are
            // important to help us connect to the network.
            //
            // We also update the addrman to record connection success for
            // these peers (which include OUTBOUND_FULL_RELAY and FEELER
            // connections) so that addrman will have an up-to-date notion of
            // which peers are online and available.
            //
            // We skip these operations for BLOCK_RELAY peers to avoid
            // potentially leaking information about our BLOCK_RELAY
            // connections via the addrman or address relay.
            if (fListen && !::ChainstateActive().IsInitialBlockDownload())
            {
                CAddress addr = GetLocalAddress(&pfrom.addr, pfrom.GetLocalServices());
                FastRandomContext insecure_rand;
                if (addr.IsRoutable())
                {
                    LogPrint(BCLog::NET, "ProcessMessages: advertising address %s\n", addr.ToString());
                    pfrom.PushAddress(addr, insecure_rand);
                } else if (IsPeerAddrLocalGood(&pfrom)) {
                    addr.SetIP(addrMe);
                    LogPrint(BCLog::NET, "ProcessMessages: advertising address %s\n", addr.ToString());
                    pfrom.PushAddress(addr, insecure_rand);
                }
            }

            // Get recent addresses
            m_connman.PushMessage(&pfrom, CNetMsgMaker(nSendVersion).Make(NetMsgType::GETADDR));
            pfrom.fGetAddr = true;

            // Moves address from New to Tried table in Addrman, resolves
            // tried-table collisions, etc.
            m_connman.MarkAddressGood(pfrom.addr);
        }

        std::string remoteAddr;
        if (fLogIPs)
            remoteAddr = ", peeraddr=" + pfrom.addr.ToString();

        LogPrint(BCLog::NET, "receive version message: %s: version %d, blocks=%d, us=%s, peer=%d%s\n",
                  cleanSubVer, pfrom.nVersion,
                  pfrom.nStartingHeight, addrMe.ToString(), pfrom.GetId(),
                  remoteAddr);

        int64_t nTimeOffset = nTime - GetTime();
        pfrom.nTimeOffset = nTimeOffset;
        AddTimeData(pfrom.addr, nTimeOffset);

        // If the peer is old enough to have the old alert system, send it the final alert.
        if (pfrom.nVersion <= 70012) {
            CDataStream finalAlert(ParseHex("60010000000000000000000000ffffff7f00000000ffffff7ffeffff7f01ffffff7f00000000ffffff7f00ffffff7f002f555247454e543a20416c657274206b657920636f6d70726f6d697365642c2075706772616465207265717569726564004630440220653febd6410f470f6bae11cad19c48413becb1ac2c17f908fd0fd53bdc3abd5202206d0e9c96fe88d4a0f01ed9dedae2b6f9e00da94cad0fecaae66ecf689bf71b50"), SER_NETWORK, PROTOCOL_VERSION);
            m_connman.PushMessage(&pfrom, CNetMsgMaker(nSendVersion).Make("alert", finalAlert));
        }

        // Feeler connections exist only to verify if address is online.
        if (pfrom.IsFeelerConn()) {
            pfrom.fDisconnect = true;
        }
        return;
    }

    if (pfrom.nVersion == 0) {
        // Must have a version message before anything else
        Misbehaving(pfrom.GetId(), 1, "non-version message before version handshake");
        return;
    }

    // At this point, the outgoing message serialization version can't change.
    const CNetMsgMaker msgMaker(pfrom.GetSendVersion());

    if (msg_type == NetMsgType::VERACK)
    {
        pfrom.SetRecvVersion(std::min(pfrom.nVersion.load(), PROTOCOL_VERSION));

        if (!pfrom.IsInboundConn()) {
            // Mark this node as currently connected, so we update its timestamp later.
            LOCK(cs_main);
            State(pfrom.GetId())->fCurrentlyConnected = true;
            LogPrintf("New outbound peer connected: version: %d, blocks=%d, peer=%d%s (%s)\n",
                      pfrom.nVersion.load(), pfrom.nStartingHeight,
                      pfrom.GetId(), (fLogIPs ? strprintf(", peeraddr=%s", pfrom.addr.ToString()) : ""),
                      pfrom.m_tx_relay == nullptr ? "block-relay" : "full-relay");
        }

        if (pfrom.nVersion >= SENDHEADERS_VERSION) {
            // Tell our peer we prefer to receive headers rather than inv's
            // We send this to non-NODE NETWORK peers as well, because even
            // non-NODE NETWORK peers can announce blocks (such as pruning
            // nodes)
            m_connman.PushMessage(&pfrom, msgMaker.Make(NetMsgType::SENDHEADERS));
        }
        if (pfrom.nVersion >= SHORT_IDS_BLOCKS_VERSION) {
            // Tell our peer we are willing to provide version 1 or 2 cmpctblocks
            // However, we do not request new block announcements using
            // cmpctblock messages.
            // We send this to non-NODE NETWORK peers as well, because
            // they may wish to request compact blocks from us
            bool fAnnounceUsingCMPCTBLOCK = false;
            uint64_t nCMPCTBLOCKVersion = 2;
            if (pfrom.GetLocalServices() & NODE_WITNESS)
                m_connman.PushMessage(&pfrom, msgMaker.Make(NetMsgType::SENDCMPCT, fAnnounceUsingCMPCTBLOCK, nCMPCTBLOCKVersion));
            nCMPCTBLOCKVersion = 1;
            m_connman.PushMessage(&pfrom, msgMaker.Make(NetMsgType::SENDCMPCT, fAnnounceUsingCMPCTBLOCK, nCMPCTBLOCKVersion));
        }
        pfrom.fSuccessfullyConnected = true;
        return;
    }

    // Feature negotiation of wtxidrelay should happen between VERSION and
    // VERACK, to avoid relay problems from switching after a connection is up
    if (msg_type == NetMsgType::WTXIDRELAY) {
        if (pfrom.fSuccessfullyConnected) {
            // Disconnect peers that send wtxidrelay message after VERACK; this
            // must be negotiated between VERSION and VERACK.
            pfrom.fDisconnect = true;
            return;
        }
        if (pfrom.nVersion >= WTXID_RELAY_VERSION) {
            LOCK(cs_main);
            if (!State(pfrom.GetId())->m_wtxid_relay) {
                State(pfrom.GetId())->m_wtxid_relay = true;
                g_wtxid_relay_peers++;
            }
        }
        return;
    }

    if (!pfrom.fSuccessfullyConnected) {
        // Must have a verack message before anything else
        Misbehaving(pfrom.GetId(), 1, "non-verack message before version handshake");
        return;
    }

    if (msg_type == NetMsgType::ADDR) {
        std::vector<CAddress> vAddr;
        vRecv >> vAddr;

        if (!pfrom.RelayAddrsWithConn()) {
            return;
        }
        if (vAddr.size() > MAX_ADDR_TO_SEND)
        {
            Misbehaving(pfrom.GetId(), 20, strprintf("addr message size = %u", vAddr.size()));
            return;
        }

        // Store the new addresses
        std::vector<CAddress> vAddrOk;
        int64_t nNow = GetAdjustedTime();
        int64_t nSince = nNow - 10 * 60;
        for (CAddress& addr : vAddr)
        {
            if (interruptMsgProc)
                return;

            // We only bother storing full nodes, though this may include
            // things which we would not make an outbound connection to, in
            // part because we may make feeler connections to them.
            if (!MayHaveUsefulAddressDB(addr.nServices) && !HasAllDesirableServiceFlags(addr.nServices))
                continue;

            if (addr.nTime <= 100000000 || addr.nTime > nNow + 10 * 60)
                addr.nTime = nNow - 5 * 24 * 60 * 60;
            pfrom.AddAddressKnown(addr);
            if (m_banman && (m_banman->IsDiscouraged(addr) || m_banman->IsBanned(addr))) {
                // Do not process banned/discouraged addresses beyond remembering we received them
                continue;
            }
            bool fReachable = IsReachable(addr);
            if (addr.nTime > nSince && !pfrom.fGetAddr && vAddr.size() <= 10 && addr.IsRoutable())
            {
                // Relay to a limited number of other nodes
                RelayAddress(addr, fReachable, m_connman);
            }
            // Do not store addresses outside our network
            if (fReachable)
                vAddrOk.push_back(addr);
        }
        m_connman.AddNewAddresses(vAddrOk, pfrom.addr, 2 * 60 * 60);
        if (vAddr.size() < 1000)
            pfrom.fGetAddr = false;
        if (pfrom.IsAddrFetchConn())
            pfrom.fDisconnect = true;
        return;
    }

    if (msg_type == NetMsgType::SENDHEADERS) {
        LOCK(cs_main);
        State(pfrom.GetId())->fPreferHeaders = true;
        return;
    }

    if (msg_type == NetMsgType::SENDCMPCT) {
        bool fAnnounceUsingCMPCTBLOCK = false;
        uint64_t nCMPCTBLOCKVersion = 0;
        vRecv >> fAnnounceUsingCMPCTBLOCK >> nCMPCTBLOCKVersion;
        if (nCMPCTBLOCKVersion == 1 || ((pfrom.GetLocalServices() & NODE_WITNESS) && nCMPCTBLOCKVersion == 2)) {
            LOCK(cs_main);
            // fProvidesHeaderAndIDs is used to "lock in" version of compact blocks we send (fWantsCmpctWitness)
            if (!State(pfrom.GetId())->fProvidesHeaderAndIDs) {
                State(pfrom.GetId())->fProvidesHeaderAndIDs = true;
                State(pfrom.GetId())->fWantsCmpctWitness = nCMPCTBLOCKVersion == 2;
            }
            if (State(pfrom.GetId())->fWantsCmpctWitness == (nCMPCTBLOCKVersion == 2)) // ignore later version announces
                State(pfrom.GetId())->fPreferHeaderAndIDs = fAnnounceUsingCMPCTBLOCK;
            if (!State(pfrom.GetId())->fSupportsDesiredCmpctVersion) {
                if (pfrom.GetLocalServices() & NODE_WITNESS)
                    State(pfrom.GetId())->fSupportsDesiredCmpctVersion = (nCMPCTBLOCKVersion == 2);
                else
                    State(pfrom.GetId())->fSupportsDesiredCmpctVersion = (nCMPCTBLOCKVersion == 1);
            }
        }
        return;
    }

    if (msg_type == NetMsgType::INV) {
        std::vector<CInv> vInv;
        vRecv >> vInv;
        if (vInv.size() > MAX_INV_SZ)
        {
            Misbehaving(pfrom.GetId(), 20, strprintf("inv message size = %u", vInv.size()));
            return;
        }

        // We won't accept tx inv's if we're in blocks-only mode, or this is a
        // block-relay-only peer
        bool fBlocksOnly = !g_relay_txes || (pfrom.m_tx_relay == nullptr);

        // Allow peers with relay permission to send data other than blocks in blocks only mode
        if (pfrom.HasPermission(PF_RELAY)) {
            fBlocksOnly = false;
        }

        LOCK(cs_main);

        const auto current_time = GetTime<std::chrono::microseconds>();
        uint256* best_block{nullptr};

        for (CInv& inv : vInv) {
            if (interruptMsgProc) return;

            // Ignore INVs that don't match wtxidrelay setting.
            // Note that orphan parent fetching always uses MSG_TX GETDATAs regardless of the wtxidrelay setting.
            // This is fine as no INV messages are involved in that process.
            if (State(pfrom.GetId())->m_wtxid_relay) {
                if (inv.IsMsgTx()) continue;
            } else {
                if (inv.IsMsgWtx()) continue;
            }

            if (inv.IsMsgBlk()) {
                const bool fAlreadyHave = AlreadyHaveBlock(inv.hash);
                LogPrint(BCLog::NET, "got inv: %s  %s peer=%d\n", inv.ToString(), fAlreadyHave ? "have" : "new", pfrom.GetId());

                UpdateBlockAvailability(pfrom.GetId(), inv.hash);
                if (!fAlreadyHave && !fImporting && !fReindex && !mapBlocksInFlight.count(inv.hash)) {
                    // Headers-first is the primary method of announcement on
                    // the network. If a node fell back to sending blocks by inv,
                    // it's probably for a re-org. The final block hash
                    // provided should be the highest, so send a getheaders and
                    // then fetch the blocks we need to catch up.
                    best_block = &inv.hash;
                }
            } else if (inv.IsGenTxMsg()) {
                const GenTxid gtxid = ToGenTxid(inv);
                const bool fAlreadyHave = AlreadyHaveTx(gtxid, m_mempool);
                LogPrint(BCLog::NET, "got inv: %s  %s peer=%d\n", inv.ToString(), fAlreadyHave ? "have" : "new", pfrom.GetId());

                pfrom.AddKnownTx(inv.hash);
                if (fBlocksOnly) {
                    LogPrint(BCLog::NET, "transaction (%s) inv sent in violation of protocol, disconnecting peer=%d\n", inv.hash.ToString(), pfrom.GetId());
                    pfrom.fDisconnect = true;
                    return;
                } else if (!fAlreadyHave && !m_chainman.ActiveChainstate().IsInitialBlockDownload()) {
                    RequestTx(State(pfrom.GetId()), gtxid, current_time);
                }
            } else {
                LogPrint(BCLog::NET, "Unknown inv type \"%s\" received from peer=%d\n", inv.ToString(), pfrom.GetId());
            }
        }

        if (best_block != nullptr) {
            m_connman.PushMessage(&pfrom, msgMaker.Make(NetMsgType::GETHEADERS, ::ChainActive().GetLocator(pindexBestHeader), *best_block));
            LogPrint(BCLog::NET, "getheaders (%d) %s to peer=%d\n", pindexBestHeader->nHeight, best_block->ToString(), pfrom.GetId());
        }

        return;
    }

    if (msg_type == NetMsgType::GETDATA) {
        std::vector<CInv> vInv;
        vRecv >> vInv;
        if (vInv.size() > MAX_INV_SZ)
        {
            Misbehaving(pfrom.GetId(), 20, strprintf("getdata message size = %u", vInv.size()));
            return;
        }

        LogPrint(BCLog::NET, "received getdata (%u invsz) peer=%d\n", vInv.size(), pfrom.GetId());

        if (vInv.size() > 0) {
            LogPrint(BCLog::NET, "received getdata for: %s peer=%d\n", vInv[0].ToString(), pfrom.GetId());
        }

        pfrom.vRecvGetData.insert(pfrom.vRecvGetData.end(), vInv.begin(), vInv.end());
        ProcessGetData(pfrom, m_chainparams, m_connman, m_mempool, interruptMsgProc);
        return;
    }

    if (msg_type == NetMsgType::GETBLOCKS) {
        CBlockLocator locator;
        uint256 hashStop;
        vRecv >> locator >> hashStop;

        if (locator.vHave.size() > MAX_LOCATOR_SZ) {
            LogPrint(BCLog::NET, "getblocks locator size %lld > %d, disconnect peer=%d\n", locator.vHave.size(), MAX_LOCATOR_SZ, pfrom.GetId());
            pfrom.fDisconnect = true;
            return;
        }

        // We might have announced the currently-being-connected tip using a
        // compact block, which resulted in the peer sending a getblocks
        // request, which we would otherwise respond to without the new block.
        // To avoid this situation we simply verify that we are on our best
        // known chain now. This is super overkill, but we handle it better
        // for getheaders requests, and there are no known nodes which support
        // compact blocks but still use getblocks to request blocks.
        {
            std::shared_ptr<const CBlock> a_recent_block;
            {
                LOCK(cs_most_recent_block);
                a_recent_block = most_recent_block;
            }
            BlockValidationState state;
            if (!ActivateBestChain(state, m_chainparams, a_recent_block)) {
                LogPrint(BCLog::NET, "failed to activate chain (%s)\n", state.ToString());
            }
        }

        LOCK(cs_main);

        // Find the last block the caller has in the main chain
        const CBlockIndex* pindex = FindForkInGlobalIndex(::ChainActive(), locator);

        // Send the rest of the chain
        if (pindex)
            pindex = ::ChainActive().Next(pindex);
        int nLimit = 500;
        LogPrint(BCLog::NET, "getblocks %d to %s limit %d from peer=%d\n", (pindex ? pindex->nHeight : -1), hashStop.IsNull() ? "end" : hashStop.ToString(), nLimit, pfrom.GetId());
        for (; pindex; pindex = ::ChainActive().Next(pindex))
        {
            if (pindex->GetBlockHash() == hashStop)
            {
                LogPrint(BCLog::NET, "  getblocks stopping at %d %s\n", pindex->nHeight, pindex->GetBlockHash().ToString());
                break;
            }
            // If pruning, don't inv blocks unless we have on disk and are likely to still have
            // for some reasonable time window (1 hour) that block relay might require.
            const int nPrunedBlocksLikelyToHave = MIN_BLOCKS_TO_KEEP - 3600 / m_chainparams.GetConsensus().nPowTargetSpacing;
            if (fPruneMode && (!(pindex->nStatus & BLOCK_HAVE_DATA) || pindex->nHeight <= ::ChainActive().Tip()->nHeight - nPrunedBlocksLikelyToHave))
            {
                LogPrint(BCLog::NET, " getblocks stopping, pruned or too old block at %d %s\n", pindex->nHeight, pindex->GetBlockHash().ToString());
                break;
            }
            WITH_LOCK(pfrom.cs_inventory, pfrom.vInventoryBlockToSend.push_back(pindex->GetBlockHash()));
            if (--nLimit <= 0)
            {
                // When this block is requested, we'll send an inv that'll
                // trigger the peer to getblocks the next batch of inventory.
                LogPrint(BCLog::NET, "  getblocks stopping at limit %d %s\n", pindex->nHeight, pindex->GetBlockHash().ToString());
                pfrom.hashContinue = pindex->GetBlockHash();
                break;
            }
        }
        return;
    }

    if (msg_type == NetMsgType::GETBLOCKTXN) {
        BlockTransactionsRequest req;
        vRecv >> req;

        std::shared_ptr<const CBlock> recent_block;
        {
            LOCK(cs_most_recent_block);
            if (most_recent_block_hash == req.blockhash)
                recent_block = most_recent_block;
            // Unlock cs_most_recent_block to avoid cs_main lock inversion
        }
        if (recent_block) {
            SendBlockTransactions(pfrom, *recent_block, req);
            return;
        }

        LOCK(cs_main);

        const CBlockIndex* pindex = LookupBlockIndex(req.blockhash);
        if (!pindex || !(pindex->nStatus & BLOCK_HAVE_DATA)) {
            LogPrint(BCLog::NET, "Peer %d sent us a getblocktxn for a block we don't have\n", pfrom.GetId());
            return;
        }

        if (pindex->nHeight < ::ChainActive().Height() - MAX_BLOCKTXN_DEPTH) {
            // If an older block is requested (should never happen in practice,
            // but can happen in tests) send a block response instead of a
            // blocktxn response. Sending a full block response instead of a
            // small blocktxn response is preferable in the case where a peer
            // might maliciously send lots of getblocktxn requests to trigger
            // expensive disk reads, because it will require the peer to
            // actually receive all the data read from disk over the network.
            LogPrint(BCLog::NET, "Peer %d sent us a getblocktxn for a block > %i deep\n", pfrom.GetId(), MAX_BLOCKTXN_DEPTH);
            CInv inv;
            inv.type = State(pfrom.GetId())->fWantsCmpctWitness ? MSG_WITNESS_BLOCK : MSG_BLOCK;
            inv.hash = req.blockhash;
            pfrom.vRecvGetData.push_back(inv);
            // The message processing loop will go around again (without pausing) and we'll respond then (without cs_main)
            return;
        }

        CBlock block;
        bool ret = ReadBlockFromDisk(block, pindex, m_chainparams.GetConsensus());
        assert(ret);

        SendBlockTransactions(pfrom, block, req);
        return;
    }

    if (msg_type == NetMsgType::GETHEADERS) {
        CBlockLocator locator;
        uint256 hashStop;
        vRecv >> locator >> hashStop;

        if (locator.vHave.size() > MAX_LOCATOR_SZ) {
            LogPrint(BCLog::NET, "getheaders locator size %lld > %d, disconnect peer=%d\n", locator.vHave.size(), MAX_LOCATOR_SZ, pfrom.GetId());
            pfrom.fDisconnect = true;
            return;
        }

        LOCK(cs_main);
        if (::ChainstateActive().IsInitialBlockDownload() && !pfrom.HasPermission(PF_DOWNLOAD)) {
            LogPrint(BCLog::NET, "Ignoring getheaders from peer=%d because node is in initial block download\n", pfrom.GetId());
            return;
        }

        CNodeState *nodestate = State(pfrom.GetId());
        const CBlockIndex* pindex = nullptr;
        if (locator.IsNull())
        {
            // If locator is null, return the hashStop block
            pindex = LookupBlockIndex(hashStop);
            if (!pindex) {
                return;
            }

            if (!BlockRequestAllowed(pindex, m_chainparams.GetConsensus())) {
                LogPrint(BCLog::NET, "%s: ignoring request from peer=%i for old block header that isn't in the main chain\n", __func__, pfrom.GetId());
                return;
            }
        }
        else
        {
            // Find the last block the caller has in the main chain
            pindex = FindForkInGlobalIndex(::ChainActive(), locator);
            if (pindex)
                pindex = ::ChainActive().Next(pindex);
        }

        // we must use CBlocks, as CBlockHeaders won't include the 0x00 nTx count at the end
        std::vector<CBlock> vHeaders;
        unsigned nCount = 0;
        unsigned nSize = 0;
        LogPrint(BCLog::NET, "getheaders %d to %s from peer=%d\n", (pindex ? pindex->nHeight : -1), hashStop.IsNull() ? "end" : hashStop.ToString(), pfrom.GetId());
        for (; pindex; pindex = ::ChainActive().Next(pindex))
        {
            const CBlockHeader header = pindex->GetBlockHeader(m_chainparams.GetConsensus());
            ++nCount;
            nSize += GetSerializeSize(header, PROTOCOL_VERSION);
            vHeaders.push_back(header);
            if (nCount >= MAX_HEADERS_RESULTS
                  || pindex->GetBlockHash() == hashStop)
                break;
            if (pfrom.nVersion >= SIZE_HEADERS_LIMIT_VERSION
                  && nSize >= THRESHOLD_HEADERS_SIZE)
                break;
        }

        /* Check maximum headers size before pushing the message
           if the peer enforces it.  This should not fail since we
           break above in the loop at the threshold and the threshold
           should be small enough in comparison to the hard max size.
           Do it nevertheless to be sure.  */
        if (pfrom.nVersion >= SIZE_HEADERS_LIMIT_VERSION
              && nSize > MAX_HEADERS_SIZE)
            LogPrintf("ERROR: not pushing 'headers', too large\n");
        else
        {
            LogPrint(BCLog::NET, "pushing %u headers, %u bytes\n", nCount, nSize);
            // pindex can be nullptr either if we sent ::ChainActive().Tip() OR
            // if our peer has ::ChainActive().Tip() (and thus we are sending an empty
            // headers message). In both cases it's safe to update
            // pindexBestHeaderSent to be our tip.
            //
            // It is important that we simply reset the BestHeaderSent value here,
            // and not max(BestHeaderSent, newHeaderSent). We might have announced
            // the currently-being-connected tip using a compact block, which
            // resulted in the peer sending a headers request, which we respond to
            // without the new block. By resetting the BestHeaderSent, we ensure we
            // will re-announce the new block via headers (or compact blocks again)
            // in the SendMessages logic.
            nodestate->pindexBestHeaderSent = pindex ? pindex : ::ChainActive().Tip();
            m_connman.PushMessage(&pfrom, msgMaker.Make(NetMsgType::HEADERS, vHeaders));
        }

        return;
    }

    if (msg_type == NetMsgType::TX) {
        // Stop processing the transaction early if
        // 1) We are in blocks only mode and peer has no relay permission
        // 2) This peer is a block-relay-only peer
        if ((!g_relay_txes && !pfrom.HasPermission(PF_RELAY)) || (pfrom.m_tx_relay == nullptr))
        {
            LogPrint(BCLog::NET, "transaction sent in violation of protocol peer=%d\n", pfrom.GetId());
            pfrom.fDisconnect = true;
            return;
        }

        CTransactionRef ptx;
        vRecv >> ptx;
        const CTransaction& tx = *ptx;

        const uint256& txid = ptx->GetHash();
        const uint256& wtxid = ptx->GetWitnessHash();

        LOCK2(cs_main, g_cs_orphans);

        CNodeState* nodestate = State(pfrom.GetId());

        const uint256& hash = nodestate->m_wtxid_relay ? wtxid : txid;
        pfrom.AddKnownTx(hash);
        if (nodestate->m_wtxid_relay && txid != wtxid) {
            // Insert txid into filterInventoryKnown, even for
            // wtxidrelay peers. This prevents re-adding of
            // unconfirmed parents to the recently_announced
            // filter, when a child tx is requested. See
            // ProcessGetData().
            pfrom.AddKnownTx(txid);
        }

        TxValidationState state;

        for (const GenTxid& gtxid : {GenTxid(false, txid), GenTxid(true, wtxid)}) {
            nodestate->m_tx_download.m_tx_announced.erase(gtxid.GetHash());
            nodestate->m_tx_download.m_tx_in_flight.erase(gtxid.GetHash());
            EraseTxRequest(gtxid);
        }

        std::list<CTransactionRef> lRemovedTxn;

        // We do the AlreadyHaveTx() check using wtxid, rather than txid - in the
        // absence of witness malleation, this is strictly better, because the
        // recent rejects filter may contain the wtxid but rarely contains
        // the txid of a segwit transaction that has been rejected.
        // In the presence of witness malleation, it's possible that by only
        // doing the check with wtxid, we could overlook a transaction which
        // was confirmed with a different witness, or exists in our mempool
        // with a different witness, but this has limited downside:
        // mempool validation does its own lookup of whether we have the txid
        // already; and an adversary can already relay us old transactions
        // (older than our recency filter) if trying to DoS us, without any need
        // for witness malleation.
        if (!AlreadyHaveTx(GenTxid(/* is_wtxid=*/true, wtxid), m_mempool) &&
            AcceptToMemoryPool(m_mempool, state, ptx, &lRemovedTxn, false /* bypass_limits */, 0 /* nAbsurdFee */)) {
            m_mempool.check(m_chainman, &::ChainstateActive().CoinsTip());
            RelayTransaction(tx.GetHash(), tx.GetWitnessHash(), m_connman);
            for (unsigned int i = 0; i < tx.vout.size(); i++) {
                auto it_by_prev = mapOrphanTransactionsByPrev.find(COutPoint(txid, i));
                if (it_by_prev != mapOrphanTransactionsByPrev.end()) {
                    for (const auto& elem : it_by_prev->second) {
                        pfrom.orphan_work_set.insert(elem->first);
                    }
                }
            }

            pfrom.nLastTXTime = GetTime();

            LogPrint(BCLog::MEMPOOL, "AcceptToMemoryPool: peer=%d: accepted %s (poolsz %u txn, %u kB)\n",
                pfrom.GetId(),
                tx.GetHash().ToString(),
                m_mempool.size(), m_mempool.DynamicMemoryUsage() / 1000);

            // Recursively process any orphan transactions that depended on this one
<<<<<<< HEAD
            ProcessOrphanTx(m_chainman, m_connman, m_mempool, pfrom.orphan_work_set, lRemovedTxn);
=======
            ProcessOrphanTx(pfrom.orphan_work_set, lRemovedTxn);
>>>>>>> 6c51335b
        }
        else if (state.GetResult() == TxValidationResult::TX_MISSING_INPUTS)
        {
            bool fRejectedParents = false; // It may be the case that the orphans parents have all been rejected

            // Deduplicate parent txids, so that we don't have to loop over
            // the same parent txid more than once down below.
            std::vector<uint256> unique_parents;
            unique_parents.reserve(tx.vin.size());
            for (const CTxIn& txin : tx.vin) {
                // We start with all parents, and then remove duplicates below.
                unique_parents.push_back(txin.prevout.hash);
            }
            std::sort(unique_parents.begin(), unique_parents.end());
            unique_parents.erase(std::unique(unique_parents.begin(), unique_parents.end()), unique_parents.end());
            for (const uint256& parent_txid : unique_parents) {
                if (recentRejects->contains(parent_txid)) {
                    fRejectedParents = true;
                    break;
                }
            }
            if (!fRejectedParents) {
                const auto current_time = GetTime<std::chrono::microseconds>();

                for (const uint256& parent_txid : unique_parents) {
                    // Here, we only have the txid (and not wtxid) of the
                    // inputs, so we only request in txid mode, even for
                    // wtxidrelay peers.
                    // Eventually we should replace this with an improved
                    // protocol for getting all unconfirmed parents.
                    const GenTxid gtxid{/* is_wtxid=*/false, parent_txid};
                    pfrom.AddKnownTx(parent_txid);
                    if (!AlreadyHaveTx(gtxid, m_mempool)) RequestTx(State(pfrom.GetId()), gtxid, current_time);
                }
                AddOrphanTx(ptx, pfrom.GetId());

                // DoS prevention: do not allow mapOrphanTransactions to grow unbounded (see CVE-2012-3789)
                unsigned int nMaxOrphanTx = (unsigned int)std::max((int64_t)0, gArgs.GetArg("-maxorphantx", DEFAULT_MAX_ORPHAN_TRANSACTIONS));
                unsigned int nEvicted = LimitOrphanTxSize(nMaxOrphanTx);
                if (nEvicted > 0) {
                    LogPrint(BCLog::MEMPOOL, "mapOrphan overflow, removed %u tx\n", nEvicted);
                }
            } else {
                LogPrint(BCLog::MEMPOOL, "not keeping orphan with rejected parents %s\n",tx.GetHash().ToString());
                // We will continue to reject this tx since it has rejected
                // parents so avoid re-requesting it from other peers.
                // Here we add both the txid and the wtxid, as we know that
                // regardless of what witness is provided, we will not accept
                // this, so we don't need to allow for redownload of this txid
                // from any of our non-wtxidrelay peers.
                recentRejects->insert(tx.GetHash());
                recentRejects->insert(tx.GetWitnessHash());
            }
        } else {
            if (state.GetResult() != TxValidationResult::TX_WITNESS_STRIPPED) {
                // We can add the wtxid of this transaction to our reject filter.
                // Do not add txids of witness transactions or witness-stripped
                // transactions to the filter, as they can have been malleated;
                // adding such txids to the reject filter would potentially
                // interfere with relay of valid transactions from peers that
                // do not support wtxid-based relay. See
                // https://github.com/bitcoin/bitcoin/issues/8279 for details.
                // We can remove this restriction (and always add wtxids to
                // the filter even for witness stripped transactions) once
                // wtxid-based relay is broadly deployed.
                // See also comments in https://github.com/bitcoin/bitcoin/pull/18044#discussion_r443419034
                // for concerns around weakening security of unupgraded nodes
                // if we start doing this too early.
                assert(recentRejects);
                recentRejects->insert(tx.GetWitnessHash());
                // If the transaction failed for TX_INPUTS_NOT_STANDARD,
                // then we know that the witness was irrelevant to the policy
                // failure, since this check depends only on the txid
                // (the scriptPubKey being spent is covered by the txid).
                // Add the txid to the reject filter to prevent repeated
                // processing of this transaction in the event that child
                // transactions are later received (resulting in
                // parent-fetching by txid via the orphan-handling logic).
                if (state.GetResult() == TxValidationResult::TX_INPUTS_NOT_STANDARD && tx.GetWitnessHash() != tx.GetHash()) {
                    recentRejects->insert(tx.GetHash());
                }
                if (RecursiveDynamicUsage(*ptx) < 100000) {
                    AddToCompactExtraTransactions(ptx);
                }
            } else if (tx.HasWitness() && RecursiveDynamicUsage(*ptx) < 100000) {
                AddToCompactExtraTransactions(ptx);
            }

            if (pfrom.HasPermission(PF_FORCERELAY)) {
                // Always relay transactions received from peers with forcerelay permission, even
                // if they were already in the mempool,
                // allowing the node to function as a gateway for
                // nodes hidden behind it.
                if (!m_mempool.exists(tx.GetHash())) {
                    LogPrintf("Not relaying non-mempool transaction %s from forcerelay peer=%d\n", tx.GetHash().ToString(), pfrom.GetId());
                } else {
                    LogPrintf("Force relaying tx %s from peer=%d\n", tx.GetHash().ToString(), pfrom.GetId());
                    RelayTransaction(tx.GetHash(), tx.GetWitnessHash(), m_connman);
                }
            }
        }

        for (const CTransactionRef& removedTx : lRemovedTxn)
            AddToCompactExtraTransactions(removedTx);

        // If a tx has been detected by recentRejects, we will have reached
        // this point and the tx will have been ignored. Because we haven't run
        // the tx through AcceptToMemoryPool, we won't have computed a DoS
        // score for it or determined exactly why we consider it invalid.
        //
        // This means we won't penalize any peer subsequently relaying a DoSy
        // tx (even if we penalized the first peer who gave it to us) because
        // we have to account for recentRejects showing false positives. In
        // other words, we shouldn't penalize a peer if we aren't *sure* they
        // submitted a DoSy tx.
        //
        // Note that recentRejects doesn't just record DoSy or invalid
        // transactions, but any tx not accepted by the mempool, which may be
        // due to node policy (vs. consensus). So we can't blanket penalize a
        // peer simply for relaying a tx that our recentRejects has caught,
        // regardless of false positives.

        if (state.IsInvalid()) {
            LogPrint(BCLog::MEMPOOLREJ, "%s from peer=%d was not accepted: %s\n", tx.GetHash().ToString(),
                pfrom.GetId(),
                state.ToString());
            MaybePunishNodeForTx(pfrom.GetId(), state);
        }
        return;
    }

    if (msg_type == NetMsgType::CMPCTBLOCK)
    {
        // Ignore cmpctblock received while importing
        if (fImporting || fReindex) {
            LogPrint(BCLog::NET, "Unexpected cmpctblock message received from peer %d\n", pfrom.GetId());
            return;
        }

        CBlockHeaderAndShortTxIDs cmpctblock;
        vRecv >> cmpctblock;

        bool received_new_header = false;

        {
        LOCK(cs_main);

        if (!LookupBlockIndex(cmpctblock.header.hashPrevBlock)) {
            // Doesn't connect (or is genesis), instead of DoSing in AcceptBlockHeader, request deeper headers
            if (!::ChainstateActive().IsInitialBlockDownload())
                m_connman.PushMessage(&pfrom, msgMaker.Make(NetMsgType::GETHEADERS, ::ChainActive().GetLocator(pindexBestHeader), uint256()));
            return;
        }

        if (!LookupBlockIndex(cmpctblock.header.GetHash())) {
            received_new_header = true;
        }
        }

        const CBlockIndex *pindex = nullptr;
        BlockValidationState state;
        if (!m_chainman.ProcessNewBlockHeaders({cmpctblock.header}, state, m_chainparams, &pindex)) {
            if (state.IsInvalid()) {
                MaybePunishNodeForBlock(pfrom.GetId(), state, /*via_compact_block*/ true, "invalid header via cmpctblock");
                return;
            }
        }

        // When we succeed in decoding a block's txids from a cmpctblock
        // message we typically jump to the BLOCKTXN handling code, with a
        // dummy (empty) BLOCKTXN message, to re-use the logic there in
        // completing processing of the putative block (without cs_main).
        bool fProcessBLOCKTXN = false;
        CDataStream blockTxnMsg(SER_NETWORK, PROTOCOL_VERSION);

        // If we end up treating this as a plain headers message, call that as well
        // without cs_main.
        bool fRevertToHeaderProcessing = false;

        // Keep a CBlock for "optimistic" compactblock reconstructions (see
        // below)
        std::shared_ptr<CBlock> pblock = std::make_shared<CBlock>();
        bool fBlockReconstructed = false;

        {
        LOCK2(cs_main, g_cs_orphans);
        // If AcceptBlockHeader returned true, it set pindex
        assert(pindex);
        UpdateBlockAvailability(pfrom.GetId(), pindex->GetBlockHash());

        CNodeState *nodestate = State(pfrom.GetId());

        // If this was a new header with more work than our tip, update the
        // peer's last block announcement time
        if (received_new_header && pindex->nChainWork > ::ChainActive().Tip()->nChainWork) {
            nodestate->m_last_block_announcement = GetTime();
        }

        std::map<uint256, std::pair<NodeId, std::list<QueuedBlock>::iterator> >::iterator blockInFlightIt = mapBlocksInFlight.find(pindex->GetBlockHash());
        bool fAlreadyInFlight = blockInFlightIt != mapBlocksInFlight.end();

        if (pindex->nStatus & BLOCK_HAVE_DATA) // Nothing to do here
            return;

        if (pindex->nChainWork <= ::ChainActive().Tip()->nChainWork || // We know something better
                pindex->nTx != 0) { // We had this block at some point, but pruned it
            if (fAlreadyInFlight) {
                // We requested this block for some reason, but our mempool will probably be useless
                // so we just grab the block via normal getdata
                std::vector<CInv> vInv(1);
                vInv[0] = CInv(MSG_BLOCK | GetFetchFlags(pfrom), cmpctblock.header.GetHash());
                m_connman.PushMessage(&pfrom, msgMaker.Make(NetMsgType::GETDATA, vInv));
            }
            return;
        }

        // If we're not close to tip yet, give up and let parallel block fetch work its magic
        if (!fAlreadyInFlight && !CanDirectFetch(m_chainparams.GetConsensus()))
            return;

        if (IsWitnessEnabled(pindex->pprev, m_chainparams.GetConsensus()) && !nodestate->fSupportsDesiredCmpctVersion) {
            // Don't bother trying to process compact blocks from v1 peers
            // after segwit activates.
            return;
        }

        // We want to be a bit conservative just to be extra careful about DoS
        // possibilities in compact block processing...
        if (pindex->nHeight <= ::ChainActive().Height() + 2) {
            if ((!fAlreadyInFlight && nodestate->nBlocksInFlight < MAX_BLOCKS_IN_TRANSIT_PER_PEER) ||
                 (fAlreadyInFlight && blockInFlightIt->second.first == pfrom.GetId())) {
                std::list<QueuedBlock>::iterator* queuedBlockIt = nullptr;
                if (!MarkBlockAsInFlight(m_mempool, pfrom.GetId(), pindex->GetBlockHash(), pindex, &queuedBlockIt)) {
                    if (!(*queuedBlockIt)->partialBlock)
                        (*queuedBlockIt)->partialBlock.reset(new PartiallyDownloadedBlock(&m_mempool));
                    else {
                        // The block was already in flight using compact blocks from the same peer
                        LogPrint(BCLog::NET, "Peer sent us compact block we were already syncing!\n");
                        return;
                    }
                }

                PartiallyDownloadedBlock& partialBlock = *(*queuedBlockIt)->partialBlock;
                ReadStatus status = partialBlock.InitData(cmpctblock, vExtraTxnForCompact);
                if (status == READ_STATUS_INVALID) {
                    MarkBlockAsReceived(pindex->GetBlockHash()); // Reset in-flight state in case Misbehaving does not result in a disconnect
                    Misbehaving(pfrom.GetId(), 100, "invalid compact block");
                    return;
                } else if (status == READ_STATUS_FAILED) {
                    // Duplicate txindexes, the block is now in-flight, so just request it
                    std::vector<CInv> vInv(1);
                    vInv[0] = CInv(MSG_BLOCK | GetFetchFlags(pfrom), cmpctblock.header.GetHash());
                    m_connman.PushMessage(&pfrom, msgMaker.Make(NetMsgType::GETDATA, vInv));
                    return;
                }

                BlockTransactionsRequest req;
                for (size_t i = 0; i < cmpctblock.BlockTxCount(); i++) {
                    if (!partialBlock.IsTxAvailable(i))
                        req.indexes.push_back(i);
                }
                if (req.indexes.empty()) {
                    // Dirty hack to jump to BLOCKTXN code (TODO: move message handling into their own functions)
                    BlockTransactions txn;
                    txn.blockhash = cmpctblock.header.GetHash();
                    blockTxnMsg << txn;
                    fProcessBLOCKTXN = true;
                } else {
                    req.blockhash = pindex->GetBlockHash();
                    m_connman.PushMessage(&pfrom, msgMaker.Make(NetMsgType::GETBLOCKTXN, req));
                }
            } else {
                // This block is either already in flight from a different
                // peer, or this peer has too many blocks outstanding to
                // download from.
                // Optimistically try to reconstruct anyway since we might be
                // able to without any round trips.
                PartiallyDownloadedBlock tempBlock(&m_mempool);
                ReadStatus status = tempBlock.InitData(cmpctblock, vExtraTxnForCompact);
                if (status != READ_STATUS_OK) {
                    // TODO: don't ignore failures
                    return;
                }
                std::vector<CTransactionRef> dummy;
                status = tempBlock.FillBlock(*pblock, dummy);
                if (status == READ_STATUS_OK) {
                    fBlockReconstructed = true;
                }
            }
        } else {
            if (fAlreadyInFlight) {
                // We requested this block, but its far into the future, so our
                // mempool will probably be useless - request the block normally
                std::vector<CInv> vInv(1);
                vInv[0] = CInv(MSG_BLOCK | GetFetchFlags(pfrom), cmpctblock.header.GetHash());
                m_connman.PushMessage(&pfrom, msgMaker.Make(NetMsgType::GETDATA, vInv));
                return;
            } else {
                // If this was an announce-cmpctblock, we want the same treatment as a header message
                fRevertToHeaderProcessing = true;
            }
        }
        } // cs_main

        if (fProcessBLOCKTXN) {
            return ProcessMessage(pfrom, NetMsgType::BLOCKTXN, blockTxnMsg, time_received, interruptMsgProc);
        }

        if (fRevertToHeaderProcessing) {
            // Headers received from HB compact block peers are permitted to be
            // relayed before full validation (see BIP 152), so we don't want to disconnect
            // the peer if the header turns out to be for an invalid block.
            // Note that if a peer tries to build on an invalid chain, that
            // will be detected and the peer will be disconnected/discouraged.
            return ProcessHeadersMessage(pfrom, {cmpctblock.header}, /*via_compact_block=*/true);
        }

        if (fBlockReconstructed) {
            // If we got here, we were able to optimistically reconstruct a
            // block that is in flight from some other peer.
            {
                LOCK(cs_main);
                mapBlockSource.emplace(pblock->GetHash(), std::make_pair(pfrom.GetId(), false));
            }
            bool fNewBlock = false;
            // Setting fForceProcessing to true means that we bypass some of
            // our anti-DoS protections in AcceptBlock, which filters
            // unrequested blocks that might be trying to waste our resources
            // (eg disk space). Because we only try to reconstruct blocks when
            // we're close to caught up (via the CanDirectFetch() requirement
            // above, combined with the behavior of not requesting blocks until
            // we have a chain with at least nMinimumChainWork), and we ignore
            // compact blocks with less work than our tip, it is safe to treat
            // reconstructed compact blocks as having been requested.
            m_chainman.ProcessNewBlock(m_chainparams, pblock, /*fForceProcessing=*/true, &fNewBlock);
            if (fNewBlock) {
                pfrom.nLastBlockTime = GetTime();
            } else {
                LOCK(cs_main);
                mapBlockSource.erase(pblock->GetHash());
            }
            LOCK(cs_main); // hold cs_main for CBlockIndex::IsValid()
            if (pindex->IsValid(BLOCK_VALID_TRANSACTIONS)) {
                // Clear download state for this block, which is in
                // process from some other peer.  We do this after calling
                // ProcessNewBlock so that a malleated cmpctblock announcement
                // can't be used to interfere with block relay.
                MarkBlockAsReceived(pblock->GetHash());
            }
        }
        return;
    }

    if (msg_type == NetMsgType::BLOCKTXN)
    {
        // Ignore blocktxn received while importing
        if (fImporting || fReindex) {
            LogPrint(BCLog::NET, "Unexpected blocktxn message received from peer %d\n", pfrom.GetId());
            return;
        }

        BlockTransactions resp;
        vRecv >> resp;

        std::shared_ptr<CBlock> pblock = std::make_shared<CBlock>();
        bool fBlockRead = false;
        {
            LOCK(cs_main);

            std::map<uint256, std::pair<NodeId, std::list<QueuedBlock>::iterator> >::iterator it = mapBlocksInFlight.find(resp.blockhash);
            if (it == mapBlocksInFlight.end() || !it->second.second->partialBlock ||
                    it->second.first != pfrom.GetId()) {
                LogPrint(BCLog::NET, "Peer %d sent us block transactions for block we weren't expecting\n", pfrom.GetId());
                return;
            }

            PartiallyDownloadedBlock& partialBlock = *it->second.second->partialBlock;
            ReadStatus status = partialBlock.FillBlock(*pblock, resp.txn);
            if (status == READ_STATUS_INVALID) {
                MarkBlockAsReceived(resp.blockhash); // Reset in-flight state in case Misbehaving does not result in a disconnect
                Misbehaving(pfrom.GetId(), 100, "invalid compact block/non-matching block transactions");
                return;
            } else if (status == READ_STATUS_FAILED) {
                // Might have collided, fall back to getdata now :(
                std::vector<CInv> invs;
                invs.push_back(CInv(MSG_BLOCK | GetFetchFlags(pfrom), resp.blockhash));
                m_connman.PushMessage(&pfrom, msgMaker.Make(NetMsgType::GETDATA, invs));
            } else {
                // Block is either okay, or possibly we received
                // READ_STATUS_CHECKBLOCK_FAILED.
                // Note that CheckBlock can only fail for one of a few reasons:
                // 1. bad-proof-of-work (impossible here, because we've already
                //    accepted the header)
                // 2. merkleroot doesn't match the transactions given (already
                //    caught in FillBlock with READ_STATUS_FAILED, so
                //    impossible here)
                // 3. the block is otherwise invalid (eg invalid coinbase,
                //    block is too big, too many legacy sigops, etc).
                // So if CheckBlock failed, #3 is the only possibility.
                // Under BIP 152, we don't discourage the peer unless proof of work is
                // invalid (we don't require all the stateless checks to have
                // been run).  This is handled below, so just treat this as
                // though the block was successfully read, and rely on the
                // handling in ProcessNewBlock to ensure the block index is
                // updated, etc.
                MarkBlockAsReceived(resp.blockhash); // it is now an empty pointer
                fBlockRead = true;
                // mapBlockSource is used for potentially punishing peers and
                // updating which peers send us compact blocks, so the race
                // between here and cs_main in ProcessNewBlock is fine.
                // BIP 152 permits peers to relay compact blocks after validating
                // the header only; we should not punish peers if the block turns
                // out to be invalid.
                mapBlockSource.emplace(resp.blockhash, std::make_pair(pfrom.GetId(), false));
            }
        } // Don't hold cs_main when we call into ProcessNewBlock
        if (fBlockRead) {
            bool fNewBlock = false;
            // Since we requested this block (it was in mapBlocksInFlight), force it to be processed,
            // even if it would not be a candidate for new tip (missing previous block, chain not long enough, etc)
            // This bypasses some anti-DoS logic in AcceptBlock (eg to prevent
            // disk-space attacks), but this should be safe due to the
            // protections in the compact block handler -- see related comment
            // in compact block optimistic reconstruction handling.
            m_chainman.ProcessNewBlock(m_chainparams, pblock, /*fForceProcessing=*/true, &fNewBlock);
            if (fNewBlock) {
                pfrom.nLastBlockTime = GetTime();
            } else {
                LOCK(cs_main);
                mapBlockSource.erase(pblock->GetHash());
            }
        }
        return;
    }

    if (msg_type == NetMsgType::HEADERS)
    {
        // Ignore headers received while importing
        if (fImporting || fReindex) {
            LogPrint(BCLog::NET, "Unexpected headers message received from peer %d\n", pfrom.GetId());
            return;
        }

        std::vector<CBlockHeader> headers;

        // Bypass the normal CBlock deserialization, as we don't want to risk deserializing 2000 full blocks.
        unsigned int nCount = ReadCompactSize(vRecv);
        if (nCount > MAX_HEADERS_RESULTS) {
            Misbehaving(pfrom.GetId(), 20, strprintf("headers message size = %u", nCount));
            return;
        }
        headers.resize(nCount);
        for (unsigned int n = 0; n < nCount; n++) {
            vRecv >> headers[n];
            ReadCompactSize(vRecv); // ignore tx count; assume it is 0.
        }

        return ProcessHeadersMessage(pfrom, headers, /*via_compact_block=*/false);
    }

    if (msg_type == NetMsgType::BLOCK)
    {
        // Ignore block received while importing
        if (fImporting || fReindex) {
            LogPrint(BCLog::NET, "Unexpected block message received from peer %d\n", pfrom.GetId());
            return;
        }

        std::shared_ptr<CBlock> pblock = std::make_shared<CBlock>();
        vRecv >> *pblock;

        LogPrint(BCLog::NET, "received block %s peer=%d\n", pblock->GetHash().ToString(), pfrom.GetId());

        bool forceProcessing = false;
        const uint256 hash(pblock->GetHash());
        {
            LOCK(cs_main);
            // Also always process if we requested the block explicitly, as we may
            // need it even though it is not a candidate for a new best tip.
            forceProcessing |= MarkBlockAsReceived(hash);
            // mapBlockSource is only used for punishing peers and setting
            // which peers send us compact blocks, so the race between here and
            // cs_main in ProcessNewBlock is fine.
            mapBlockSource.emplace(hash, std::make_pair(pfrom.GetId(), true));
        }
        bool fNewBlock = false;
        m_chainman.ProcessNewBlock(m_chainparams, pblock, forceProcessing, &fNewBlock);
        if (fNewBlock) {
            pfrom.nLastBlockTime = GetTime();
        } else {
            LOCK(cs_main);
            mapBlockSource.erase(pblock->GetHash());
        }
        return;
    }

    if (msg_type == NetMsgType::GETADDR) {
        // This asymmetric behavior for inbound and outbound connections was introduced
        // to prevent a fingerprinting attack: an attacker can send specific fake addresses
        // to users' AddrMan and later request them by sending getaddr messages.
        // Making nodes which are behind NAT and can only make outgoing connections ignore
        // the getaddr message mitigates the attack.
        if (!pfrom.IsInboundConn()) {
            LogPrint(BCLog::NET, "Ignoring \"getaddr\" from outbound connection. peer=%d\n", pfrom.GetId());
            return;
        }
        if (!pfrom.RelayAddrsWithConn()) {
            LogPrint(BCLog::NET, "Ignoring \"getaddr\" from block-relay-only connection. peer=%d\n", pfrom.GetId());
            return;
        }

        // Only send one GetAddr response per connection to reduce resource waste
        //  and discourage addr stamping of INV announcements.
        if (pfrom.fSentAddr) {
            LogPrint(BCLog::NET, "Ignoring repeated \"getaddr\". peer=%d\n", pfrom.GetId());
            return;
        }
        pfrom.fSentAddr = true;

        pfrom.vAddrToSend.clear();
        std::vector<CAddress> vAddr;
        if (pfrom.HasPermission(PF_ADDR)) {
            vAddr = m_connman.GetAddresses(MAX_ADDR_TO_SEND, MAX_PCT_ADDR_TO_SEND);
        } else {
            vAddr = m_connman.GetAddresses(pfrom.addr.GetNetwork(), MAX_ADDR_TO_SEND, MAX_PCT_ADDR_TO_SEND);
        }
        FastRandomContext insecure_rand;
        for (const CAddress &addr : vAddr) {
            pfrom.PushAddress(addr, insecure_rand);
        }
        return;
    }

    if (msg_type == NetMsgType::MEMPOOL) {
        if (!(pfrom.GetLocalServices() & NODE_BLOOM) && !pfrom.HasPermission(PF_MEMPOOL))
        {
            if (!pfrom.HasPermission(PF_NOBAN))
            {
                LogPrint(BCLog::NET, "mempool request with bloom filters disabled, disconnect peer=%d\n", pfrom.GetId());
                pfrom.fDisconnect = true;
            }
            return;
        }

        if (m_connman.OutboundTargetReached(false) && !pfrom.HasPermission(PF_MEMPOOL))
        {
            if (!pfrom.HasPermission(PF_NOBAN))
            {
                LogPrint(BCLog::NET, "mempool request with bandwidth limit reached, disconnect peer=%d\n", pfrom.GetId());
                pfrom.fDisconnect = true;
            }
            return;
        }

        if (pfrom.m_tx_relay != nullptr) {
            LOCK(pfrom.m_tx_relay->cs_tx_inventory);
            pfrom.m_tx_relay->fSendMempool = true;
        }
        return;
    }

    if (msg_type == NetMsgType::PING) {
        if (pfrom.nVersion > BIP0031_VERSION)
        {
            uint64_t nonce = 0;
            vRecv >> nonce;
            // Echo the message back with the nonce. This allows for two useful features:
            //
            // 1) A remote node can quickly check if the connection is operational
            // 2) Remote nodes can measure the latency of the network thread. If this node
            //    is overloaded it won't respond to pings quickly and the remote node can
            //    avoid sending us more work, like chain download requests.
            //
            // The nonce stops the remote getting confused between different pings: without
            // it, if the remote node sends a ping once per second and this node takes 5
            // seconds to respond to each, the 5th ping the remote sends would appear to
            // return very quickly.
            m_connman.PushMessage(&pfrom, msgMaker.Make(NetMsgType::PONG, nonce));
        }
        return;
    }

    if (msg_type == NetMsgType::PONG) {
        const auto ping_end = time_received;
        uint64_t nonce = 0;
        size_t nAvail = vRecv.in_avail();
        bool bPingFinished = false;
        std::string sProblem;

        if (nAvail >= sizeof(nonce)) {
            vRecv >> nonce;

            // Only process pong message if there is an outstanding ping (old ping without nonce should never pong)
            if (pfrom.nPingNonceSent != 0) {
                if (nonce == pfrom.nPingNonceSent) {
                    // Matching pong received, this ping is no longer outstanding
                    bPingFinished = true;
                    const auto ping_time = ping_end - pfrom.m_ping_start.load();
                    if (ping_time.count() > 0) {
                        // Successful ping time measurement, replace previous
                        pfrom.nPingUsecTime = count_microseconds(ping_time);
                        pfrom.nMinPingUsecTime = std::min(pfrom.nMinPingUsecTime.load(), count_microseconds(ping_time));
                    } else {
                        // This should never happen
                        sProblem = "Timing mishap";
                    }
                } else {
                    // Nonce mismatches are normal when pings are overlapping
                    sProblem = "Nonce mismatch";
                    if (nonce == 0) {
                        // This is most likely a bug in another implementation somewhere; cancel this ping
                        bPingFinished = true;
                        sProblem = "Nonce zero";
                    }
                }
            } else {
                sProblem = "Unsolicited pong without ping";
            }
        } else {
            // This is most likely a bug in another implementation somewhere; cancel this ping
            bPingFinished = true;
            sProblem = "Short payload";
        }

        if (!(sProblem.empty())) {
            LogPrint(BCLog::NET, "pong peer=%d: %s, %x expected, %x received, %u bytes\n",
                pfrom.GetId(),
                sProblem,
                pfrom.nPingNonceSent,
                nonce,
                nAvail);
        }
        if (bPingFinished) {
            pfrom.nPingNonceSent = 0;
        }
        return;
    }

    if (msg_type == NetMsgType::FILTERLOAD) {
        if (!(pfrom.GetLocalServices() & NODE_BLOOM)) {
            pfrom.fDisconnect = true;
            return;
        }
        CBloomFilter filter;
        vRecv >> filter;

        if (!filter.IsWithinSizeConstraints())
        {
            // There is no excuse for sending a too-large filter
            Misbehaving(pfrom.GetId(), 100, "too-large bloom filter");
        }
        else if (pfrom.m_tx_relay != nullptr)
        {
            LOCK(pfrom.m_tx_relay->cs_filter);
            pfrom.m_tx_relay->pfilter.reset(new CBloomFilter(filter));
            pfrom.m_tx_relay->fRelayTxes = true;
        }
        return;
    }

    if (msg_type == NetMsgType::FILTERADD) {
        if (!(pfrom.GetLocalServices() & NODE_BLOOM)) {
            pfrom.fDisconnect = true;
            return;
        }
        std::vector<unsigned char> vData;
        vRecv >> vData;

        // Nodes must NEVER send a data item > 520 bytes (the max size for a script data object,
        // and thus, the maximum size any matched object can have) in a filteradd message
        bool bad = false;
        if (vData.size() > MAX_SCRIPT_ELEMENT_SIZE) {
            bad = true;
        } else if (pfrom.m_tx_relay != nullptr) {
            LOCK(pfrom.m_tx_relay->cs_filter);
            if (pfrom.m_tx_relay->pfilter) {
                pfrom.m_tx_relay->pfilter->insert(vData);
            } else {
                bad = true;
            }
        }
        if (bad) {
            Misbehaving(pfrom.GetId(), 100, "bad filteradd message");
        }
        return;
    }

    if (msg_type == NetMsgType::FILTERCLEAR) {
        if (!(pfrom.GetLocalServices() & NODE_BLOOM)) {
            pfrom.fDisconnect = true;
            return;
        }
        if (pfrom.m_tx_relay == nullptr) {
            return;
        }
        LOCK(pfrom.m_tx_relay->cs_filter);
        pfrom.m_tx_relay->pfilter = nullptr;
        pfrom.m_tx_relay->fRelayTxes = true;
        return;
    }

    if (msg_type == NetMsgType::FEEFILTER) {
        CAmount newFeeFilter = 0;
        vRecv >> newFeeFilter;
        if (MoneyRange(newFeeFilter)) {
            if (pfrom.m_tx_relay != nullptr) {
                LOCK(pfrom.m_tx_relay->cs_feeFilter);
                pfrom.m_tx_relay->minFeeFilter = newFeeFilter;
            }
            LogPrint(BCLog::NET, "received: feefilter of %s from peer=%d\n", CFeeRate(newFeeFilter).ToString(), pfrom.GetId());
        }
        return;
    }

    if (msg_type == NetMsgType::GETCFILTERS) {
        ProcessGetCFilters(pfrom, vRecv, m_chainparams, m_connman);
        return;
    }

    if (msg_type == NetMsgType::GETCFHEADERS) {
        ProcessGetCFHeaders(pfrom, vRecv, m_chainparams, m_connman);
        return;
    }

    if (msg_type == NetMsgType::GETCFCHECKPT) {
        ProcessGetCFCheckPt(pfrom, vRecv, m_chainparams, m_connman);
        return;
    }

    if (msg_type == NetMsgType::NOTFOUND) {
        // Remove the NOTFOUND transactions from the peer
        LOCK(cs_main);
        CNodeState *state = State(pfrom.GetId());
        std::vector<CInv> vInv;
        vRecv >> vInv;
        if (vInv.size() <= MAX_PEER_TX_IN_FLIGHT + MAX_BLOCKS_IN_TRANSIT_PER_PEER) {
            for (CInv &inv : vInv) {
                if (inv.IsGenTxMsg()) {
                    // If we receive a NOTFOUND message for a txid we requested, erase
                    // it from our data structures for this peer.
                    auto in_flight_it = state->m_tx_download.m_tx_in_flight.find(inv.hash);
                    if (in_flight_it == state->m_tx_download.m_tx_in_flight.end()) {
                        // Skip any further work if this is a spurious NOTFOUND
                        // message.
                        continue;
                    }
                    state->m_tx_download.m_tx_in_flight.erase(in_flight_it);
                    state->m_tx_download.m_tx_announced.erase(inv.hash);
                }
            }
        }
        return;
    }

    // Ignore unknown commands for extensibility
    LogPrint(BCLog::NET, "Unknown command \"%s\" from peer=%d\n", SanitizeString(msg_type), pfrom.GetId());
    return;
}

bool PeerManager::MaybeDiscourageAndDisconnect(CNode& pnode)
{
    const NodeId peer_id{pnode.GetId()};
    PeerRef peer = GetPeerRef(peer_id);
    if (peer == nullptr) return false;

    {
        LOCK(peer->m_misbehavior_mutex);

        // There's nothing to do if the m_should_discourage flag isn't set
        if (!peer->m_should_discourage) return false;

        peer->m_should_discourage = false;
    } // peer.m_misbehavior_mutex

    if (pnode.HasPermission(PF_NOBAN)) {
        // We never disconnect or discourage peers for bad behavior if they have the NOBAN permission flag
        LogPrintf("Warning: not punishing noban peer %d!\n", peer_id);
        return false;
    }

    if (pnode.IsManualConn()) {
        // We never disconnect or discourage manual peers for bad behavior
        LogPrintf("Warning: not punishing manually connected peer %d!\n", peer_id);
        return false;
    }

    if (pnode.addr.IsLocal()) {
        // We disconnect local peers for bad behavior but don't discourage (since that would discourage
        // all peers on the same local address)
        LogPrintf("Warning: disconnecting but not discouraging local peer %d!\n", peer_id);
        pnode.fDisconnect = true;
        return true;
    }

    // Normal case: Disconnect the peer and discourage all nodes sharing the address
    LogPrintf("Disconnecting and discouraging peer %d!\n", peer_id);
    if (m_banman) m_banman->Discourage(pnode.addr);
    m_connman.DisconnectNode(pnode.addr);
    return true;
}

bool PeerManager::ProcessMessages(CNode* pfrom, std::atomic<bool>& interruptMsgProc)
{
    //
    // Message format
    //  (4) message start
    //  (12) command
    //  (4) size
    //  (4) checksum
    //  (x) data
    //
    bool fMoreWork = false;

    if (!pfrom->vRecvGetData.empty())
        ProcessGetData(*pfrom, m_chainparams, m_connman, m_mempool, interruptMsgProc);

    if (!pfrom->orphan_work_set.empty()) {
        std::list<CTransactionRef> removed_txn;
        LOCK2(cs_main, g_cs_orphans);
<<<<<<< HEAD
        ProcessOrphanTx(m_chainman, m_connman, m_mempool, pfrom->orphan_work_set, removed_txn);
=======
        ProcessOrphanTx(pfrom->orphan_work_set, removed_txn);
>>>>>>> 6c51335b
        for (const CTransactionRef& removedTx : removed_txn) {
            AddToCompactExtraTransactions(removedTx);
        }
    }

    if (pfrom->fDisconnect)
        return false;

    // this maintains the order of responses
    // and prevents vRecvGetData to grow unbounded
    if (!pfrom->vRecvGetData.empty()) return true;
    if (!pfrom->orphan_work_set.empty()) return true;

    // Don't bother if send buffer is too full to respond anyway
    if (pfrom->fPauseSend)
        return false;

    std::list<CNetMessage> msgs;
    {
        LOCK(pfrom->cs_vProcessMsg);
        if (pfrom->vProcessMsg.empty())
            return false;
        // Just take one message
        msgs.splice(msgs.begin(), pfrom->vProcessMsg, pfrom->vProcessMsg.begin());
        pfrom->nProcessQueueSize -= msgs.front().m_raw_message_size;
        pfrom->fPauseRecv = pfrom->nProcessQueueSize > m_connman.GetReceiveFloodSize();
        fMoreWork = !pfrom->vProcessMsg.empty();
    }
    CNetMessage& msg(msgs.front());

    msg.SetVersion(pfrom->GetRecvVersion());
    // Check network magic
    if (!msg.m_valid_netmagic) {
        LogPrint(BCLog::NET, "PROCESSMESSAGE: INVALID MESSAGESTART %s peer=%d\n", SanitizeString(msg.m_command), pfrom->GetId());
        pfrom->fDisconnect = true;
        return false;
    }

    // Check header
    if (!msg.m_valid_header)
    {
        LogPrint(BCLog::NET, "PROCESSMESSAGE: ERRORS IN HEADER %s peer=%d\n", SanitizeString(msg.m_command), pfrom->GetId());
        return fMoreWork;
    }
    const std::string& msg_type = msg.m_command;

    // Message size
    unsigned int nMessageSize = msg.m_message_size;

    // Checksum
    CDataStream& vRecv = msg.m_recv;
    if (!msg.m_valid_checksum)
    {
        LogPrint(BCLog::NET, "%s(%s, %u bytes): CHECKSUM ERROR peer=%d\n", __func__,
           SanitizeString(msg_type), nMessageSize, pfrom->GetId());
        return fMoreWork;
    }

    try {
        ProcessMessage(*pfrom, msg_type, vRecv, msg.m_time, interruptMsgProc);
        if (interruptMsgProc)
            return false;
        if (!pfrom->vRecvGetData.empty())
            fMoreWork = true;
    } catch (const std::exception& e) {
        LogPrint(BCLog::NET, "%s(%s, %u bytes): Exception '%s' (%s) caught\n", __func__, SanitizeString(msg_type), nMessageSize, e.what(), typeid(e).name());
    } catch (...) {
        LogPrint(BCLog::NET, "%s(%s, %u bytes): Unknown exception caught\n", __func__, SanitizeString(msg_type), nMessageSize);
    }

    return fMoreWork;
}

void PeerManager::ConsiderEviction(CNode& pto, int64_t time_in_seconds)
{
    AssertLockHeld(cs_main);

    CNodeState &state = *State(pto.GetId());
    const CNetMsgMaker msgMaker(pto.GetSendVersion());

    if (!state.m_chain_sync.m_protect && pto.IsOutboundOrBlockRelayConn() && state.fSyncStarted) {
        // This is an outbound peer subject to disconnection if they don't
        // announce a block with as much work as the current tip within
        // CHAIN_SYNC_TIMEOUT + HEADERS_RESPONSE_TIME seconds (note: if
        // their chain has more work than ours, we should sync to it,
        // unless it's invalid, in which case we should find that out and
        // disconnect from them elsewhere).
        if (state.pindexBestKnownBlock != nullptr && state.pindexBestKnownBlock->nChainWork >= ::ChainActive().Tip()->nChainWork) {
            if (state.m_chain_sync.m_timeout != 0) {
                state.m_chain_sync.m_timeout = 0;
                state.m_chain_sync.m_work_header = nullptr;
                state.m_chain_sync.m_sent_getheaders = false;
            }
        } else if (state.m_chain_sync.m_timeout == 0 || (state.m_chain_sync.m_work_header != nullptr && state.pindexBestKnownBlock != nullptr && state.pindexBestKnownBlock->nChainWork >= state.m_chain_sync.m_work_header->nChainWork)) {
            // Our best block known by this peer is behind our tip, and we're either noticing
            // that for the first time, OR this peer was able to catch up to some earlier point
            // where we checked against our tip.
            // Either way, set a new timeout based on current tip.
            state.m_chain_sync.m_timeout = time_in_seconds + CHAIN_SYNC_TIMEOUT;
            state.m_chain_sync.m_work_header = ::ChainActive().Tip();
            state.m_chain_sync.m_sent_getheaders = false;
        } else if (state.m_chain_sync.m_timeout > 0 && time_in_seconds > state.m_chain_sync.m_timeout) {
            // No evidence yet that our peer has synced to a chain with work equal to that
            // of our tip, when we first detected it was behind. Send a single getheaders
            // message to give the peer a chance to update us.
            if (state.m_chain_sync.m_sent_getheaders) {
                // They've run out of time to catch up!
                LogPrintf("Disconnecting outbound peer %d for old chain, best known block = %s\n", pto.GetId(), state.pindexBestKnownBlock != nullptr ? state.pindexBestKnownBlock->GetBlockHash().ToString() : "<none>");
                pto.fDisconnect = true;
            } else {
                assert(state.m_chain_sync.m_work_header);
                LogPrint(BCLog::NET, "sending getheaders to outbound peer=%d to verify chain work (current best known block:%s, benchmark blockhash: %s)\n", pto.GetId(), state.pindexBestKnownBlock != nullptr ? state.pindexBestKnownBlock->GetBlockHash().ToString() : "<none>", state.m_chain_sync.m_work_header->GetBlockHash().ToString());
                m_connman.PushMessage(&pto, msgMaker.Make(NetMsgType::GETHEADERS, ::ChainActive().GetLocator(state.m_chain_sync.m_work_header->pprev), uint256()));
                state.m_chain_sync.m_sent_getheaders = true;
                constexpr int64_t HEADERS_RESPONSE_TIME = 120; // 2 minutes
                // Bump the timeout to allow a response, which could clear the timeout
                // (if the response shows the peer has synced), reset the timeout (if
                // the peer syncs to the required work but not to our tip), or result
                // in disconnect (if we advance to the timeout and pindexBestKnownBlock
                // has not sufficiently progressed)
                state.m_chain_sync.m_timeout = time_in_seconds + HEADERS_RESPONSE_TIME;
            }
        }
    }
}

void PeerManager::EvictExtraOutboundPeers(int64_t time_in_seconds)
{
    // Check whether we have too many outbound peers
    int extra_peers = m_connman.GetExtraOutboundCount();
    if (extra_peers > 0) {
        // If we have more outbound peers than we target, disconnect one.
        // Pick the outbound peer that least recently announced
        // us a new block, with ties broken by choosing the more recent
        // connection (higher node id)
        NodeId worst_peer = -1;
        int64_t oldest_block_announcement = std::numeric_limits<int64_t>::max();

        m_connman.ForEachNode([&](CNode* pnode) {
            LockAssertion lock(::cs_main);

            // Ignore non-outbound peers, or nodes marked for disconnect already
            if (!pnode->IsOutboundOrBlockRelayConn() || pnode->fDisconnect) return;
            CNodeState *state = State(pnode->GetId());
            if (state == nullptr) return; // shouldn't be possible, but just in case
            // Don't evict our protected peers
            if (state->m_chain_sync.m_protect) return;
            // Don't evict our block-relay-only peers.
            if (pnode->m_tx_relay == nullptr) return;
            if (state->m_last_block_announcement < oldest_block_announcement || (state->m_last_block_announcement == oldest_block_announcement && pnode->GetId() > worst_peer)) {
                worst_peer = pnode->GetId();
                oldest_block_announcement = state->m_last_block_announcement;
            }
        });
        if (worst_peer != -1) {
            bool disconnected = m_connman.ForNode(worst_peer, [&](CNode *pnode) {
                LockAssertion lock(::cs_main);

                // Only disconnect a peer that has been connected to us for
                // some reasonable fraction of our check-frequency, to give
                // it time for new information to have arrived.
                // Also don't disconnect any peer we're trying to download a
                // block from.
                CNodeState &state = *State(pnode->GetId());
                if (time_in_seconds - pnode->nTimeConnected > MINIMUM_CONNECT_TIME && state.nBlocksInFlight == 0) {
                    LogPrint(BCLog::NET, "disconnecting extra outbound peer=%d (last block announcement received at time %d)\n", pnode->GetId(), oldest_block_announcement);
                    pnode->fDisconnect = true;
                    return true;
                } else {
                    LogPrint(BCLog::NET, "keeping outbound peer=%d chosen for eviction (connect time: %d, blocks_in_flight: %d)\n", pnode->GetId(), pnode->nTimeConnected, state.nBlocksInFlight);
                    return false;
                }
            });
            if (disconnected) {
                // If we disconnected an extra peer, that means we successfully
                // connected to at least one peer after the last time we
                // detected a stale tip. Don't try any more extra peers until
                // we next detect a stale tip, to limit the load we put on the
                // network from these extra connections.
                m_connman.SetTryNewOutboundPeer(false);
            }
        }
    }
}

<<<<<<< HEAD
void PeerLogicValidation::CheckForStaleTipAndEvictPeers(const Consensus::Params *consensusParams)
=======
void PeerManager::CheckForStaleTipAndEvictPeers()
>>>>>>> 6c51335b
{
    LOCK(cs_main);

    int64_t time_in_seconds = GetTime();

    EvictExtraOutboundPeers(time_in_seconds);

    if (time_in_seconds > m_stale_tip_check_time) {
        // Check whether our tip is stale, and if so, allow using an extra
        // outbound peer
<<<<<<< HEAD
        if (!fImporting && !fReindex && m_connman.GetNetworkActive() && m_connman.GetUseAddrmanOutgoing() && TipMayBeStale(*consensusParams)) {
=======
        if (!fImporting && !fReindex && m_connman.GetNetworkActive() && m_connman.GetUseAddrmanOutgoing() && TipMayBeStale(m_chainparams.GetConsensus())) {
>>>>>>> 6c51335b
            LogPrintf("Potential stale tip detected, will try using extra outbound peer (last tip update: %d seconds ago)\n", time_in_seconds - g_last_tip_update);
            m_connman.SetTryNewOutboundPeer(true);
        } else if (m_connman.GetTryNewOutboundPeer()) {
            m_connman.SetTryNewOutboundPeer(false);
        }
        m_stale_tip_check_time = time_in_seconds + STALE_CHECK_INTERVAL;
    }
}

namespace {
class CompareInvMempoolOrder
{
    CTxMemPool *mp;
    bool m_wtxid_relay;
public:
    explicit CompareInvMempoolOrder(CTxMemPool *_mempool, bool use_wtxid)
    {
        mp = _mempool;
        m_wtxid_relay = use_wtxid;
    }

    bool operator()(std::set<uint256>::iterator a, std::set<uint256>::iterator b)
    {
        /* As std::make_heap produces a max-heap, we want the entries with the
         * fewest ancestors/highest fee to sort later. */
        return mp->CompareDepthAndScore(*b, *a, m_wtxid_relay);
    }
};
}

bool PeerManager::SendMessages(CNode* pto)
{
    const Consensus::Params& consensusParams = m_chainparams.GetConsensus();

    // We must call MaybeDiscourageAndDisconnect first, to ensure that we'll
    // disconnect misbehaving peers even before the version handshake is complete.
    if (MaybeDiscourageAndDisconnect(*pto)) return true;

    // Don't send anything until the version handshake is complete
    if (!pto->fSuccessfullyConnected || pto->fDisconnect)
        return true;

    // If we get here, the outgoing message serialization version is set and can't change.
    const CNetMsgMaker msgMaker(pto->GetSendVersion());

    //
    // Message: ping
    //
    bool pingSend = false;
    if (pto->fPingQueued) {
        // RPC ping request by user
        pingSend = true;
    }
    if (pto->nPingNonceSent == 0 && pto->m_ping_start.load() + PING_INTERVAL < GetTime<std::chrono::microseconds>()) {
        // Ping automatically sent as a latency probe & keepalive.
        pingSend = true;
    }
    if (pingSend) {
        uint64_t nonce = 0;
        while (nonce == 0) {
            GetRandBytes((unsigned char*)&nonce, sizeof(nonce));
        }
        pto->fPingQueued = false;
        pto->m_ping_start = GetTime<std::chrono::microseconds>();
        if (pto->nVersion > BIP0031_VERSION) {
            pto->nPingNonceSent = nonce;
            m_connman.PushMessage(pto, msgMaker.Make(NetMsgType::PING, nonce));
        } else {
            // Peer is too old to support ping command with nonce, pong will never arrive.
            pto->nPingNonceSent = 0;
            m_connman.PushMessage(pto, msgMaker.Make(NetMsgType::PING));
        }
    }

    {
        LOCK(cs_main);

        CNodeState &state = *State(pto->GetId());

        // Address refresh broadcast
        int64_t nNow = GetTimeMicros();
        auto current_time = GetTime<std::chrono::microseconds>();

        if (pto->RelayAddrsWithConn() && !::ChainstateActive().IsInitialBlockDownload() && pto->m_next_local_addr_send < current_time) {
            AdvertiseLocal(pto);
            pto->m_next_local_addr_send = PoissonNextSend(current_time, AVG_LOCAL_ADDRESS_BROADCAST_INTERVAL);
        }

        //
        // Message: addr
        //
        if (pto->RelayAddrsWithConn() && pto->m_next_addr_send < current_time) {
            pto->m_next_addr_send = PoissonNextSend(current_time, AVG_ADDRESS_BROADCAST_INTERVAL);
            std::vector<CAddress> vAddr;
            vAddr.reserve(pto->vAddrToSend.size());
            assert(pto->m_addr_known);
            for (const CAddress& addr : pto->vAddrToSend)
            {
                if (!pto->m_addr_known->contains(addr.GetKey()))
                {
                    pto->m_addr_known->insert(addr.GetKey());
                    vAddr.push_back(addr);
                    // receiver rejects addr messages larger than MAX_ADDR_TO_SEND
                    if (vAddr.size() >= MAX_ADDR_TO_SEND)
                    {
                        m_connman.PushMessage(pto, msgMaker.Make(NetMsgType::ADDR, vAddr));
                        vAddr.clear();
                    }
                }
            }
            pto->vAddrToSend.clear();
            if (!vAddr.empty())
                m_connman.PushMessage(pto, msgMaker.Make(NetMsgType::ADDR, vAddr));
            // we only send the big addr message once
            if (pto->vAddrToSend.capacity() > 40)
                pto->vAddrToSend.shrink_to_fit();
        }

        // Start block sync
        if (pindexBestHeader == nullptr)
            pindexBestHeader = ::ChainActive().Tip();
        bool fFetch = state.fPreferredDownload || (nPreferredDownload == 0 && !pto->fClient && !pto->IsAddrFetchConn()); // Download if this is a nice peer, or we have no nice peers and this one might do.
        if (!state.fSyncStarted && !pto->fClient && !fImporting && !fReindex) {
            // Only actively request headers from a single peer, unless we're close to today.
            if ((nSyncStarted == 0 && fFetch) || pindexBestHeader->GetBlockTime() > GetAdjustedTime() - 24 * 60 * 60) {
                state.fSyncStarted = true;
                state.nHeadersSyncTimeout = GetTimeMicros() + HEADERS_DOWNLOAD_TIMEOUT_BASE + HEADERS_DOWNLOAD_TIMEOUT_PER_HEADER * (GetAdjustedTime() - pindexBestHeader->GetBlockTime())/(consensusParams.nPowTargetSpacing);
                nSyncStarted++;
                const CBlockIndex *pindexStart = pindexBestHeader;
                /* If possible, start at the block preceding the currently
                   best known header.  This ensures that we always get a
                   non-empty list of headers back as long as the peer
                   is up-to-date.  With a non-empty response, we can initialise
                   the peer's known best block.  This wouldn't be possible
                   if we requested starting at pindexBestHeader and
                   got back an empty response.  */
                if (pindexStart->pprev)
                    pindexStart = pindexStart->pprev;
                LogPrint(BCLog::NET, "initial getheaders (%d) to peer=%d (startheight:%d)\n", pindexStart->nHeight, pto->GetId(), pto->nStartingHeight);
                m_connman.PushMessage(pto, msgMaker.Make(NetMsgType::GETHEADERS, ::ChainActive().GetLocator(pindexStart), uint256()));
            }
        }

        //
        // Try sending block announcements via headers
        //
        {
            // If we have less than MAX_BLOCKS_TO_ANNOUNCE in our
            // list of block hashes we're relaying, and our peer wants
            // headers announcements, then find the first header
            // not yet known to our peer but would connect, and send.
            // If no header would connect, or if we have too many
            // blocks, or if the peer doesn't want headers, just
            // add all to the inv queue.
            LOCK(pto->cs_inventory);
            std::vector<CBlock> vHeaders;
            bool fRevertToInv = ((!state.fPreferHeaders &&
                                 (!state.fPreferHeaderAndIDs || pto->vBlockHashesToAnnounce.size() > 1)) ||
                                pto->vBlockHashesToAnnounce.size() > MAX_BLOCKS_TO_ANNOUNCE);
            const CBlockIndex *pBestIndex = nullptr; // last header queued for delivery
            ProcessBlockAvailability(pto->GetId()); // ensure pindexBestKnownBlock is up-to-date

            if (!fRevertToInv) {
                bool fFoundStartingHeader = false;
                // Try to find first header that our peer doesn't have, and
                // then send all headers past that one.  If we come across any
                // headers that aren't on ::ChainActive(), give up.
                for (const uint256 &hash : pto->vBlockHashesToAnnounce) {
                    const CBlockIndex* pindex = LookupBlockIndex(hash);
                    assert(pindex);
                    if (::ChainActive()[pindex->nHeight] != pindex) {
                        // Bail out if we reorged away from this block
                        fRevertToInv = true;
                        break;
                    }
                    if (pBestIndex != nullptr && pindex->pprev != pBestIndex) {
                        // This means that the list of blocks to announce don't
                        // connect to each other.
                        // This shouldn't really be possible to hit during
                        // regular operation (because reorgs should take us to
                        // a chain that has some block not on the prior chain,
                        // which should be caught by the prior check), but one
                        // way this could happen is by using invalidateblock /
                        // reconsiderblock repeatedly on the tip, causing it to
                        // be added multiple times to vBlockHashesToAnnounce.
                        // Robustly deal with this rare situation by reverting
                        // to an inv.
                        fRevertToInv = true;
                        break;
                    }
                    pBestIndex = pindex;
                    if (fFoundStartingHeader) {
                        // add this to the headers message
                        vHeaders.push_back(pindex->GetBlockHeader(consensusParams));
                    } else if (PeerHasHeader(&state, pindex)) {
                        continue; // keep looking for the first new block
                    } else if (pindex->pprev == nullptr || PeerHasHeader(&state, pindex->pprev)) {
                        // Peer doesn't have this header but they do have the prior one.
                        // Start sending headers.
                        fFoundStartingHeader = true;
                        vHeaders.push_back(pindex->GetBlockHeader(consensusParams));
                    } else {
                        // Peer doesn't have this header or the prior one -- nothing will
                        // connect, so bail out.
                        fRevertToInv = true;
                        break;
                    }
                }
            }
            if (!fRevertToInv && !vHeaders.empty()) {
                if (vHeaders.size() == 1 && state.fPreferHeaderAndIDs) {
                    // We only send up to 1 block as header-and-ids, as otherwise
                    // probably means we're doing an initial-ish-sync or they're slow
                    LogPrint(BCLog::NET, "%s sending header-and-ids %s to peer=%d\n", __func__,
                            vHeaders.front().GetHash().ToString(), pto->GetId());

                    int nSendFlags = state.fWantsCmpctWitness ? 0 : SERIALIZE_TRANSACTION_NO_WITNESS;

                    bool fGotBlockFromCache = false;
                    {
                        LOCK(cs_most_recent_block);
                        if (most_recent_block_hash == pBestIndex->GetBlockHash()) {
                            if (state.fWantsCmpctWitness || !fWitnessesPresentInMostRecentCompactBlock)
                                m_connman.PushMessage(pto, msgMaker.Make(nSendFlags, NetMsgType::CMPCTBLOCK, *most_recent_compact_block));
                            else {
                                CBlockHeaderAndShortTxIDs cmpctblock(*most_recent_block, state.fWantsCmpctWitness);
                                m_connman.PushMessage(pto, msgMaker.Make(nSendFlags, NetMsgType::CMPCTBLOCK, cmpctblock));
                            }
                            fGotBlockFromCache = true;
                        }
                    }
                    if (!fGotBlockFromCache) {
                        CBlock block;
                        bool ret = ReadBlockFromDisk(block, pBestIndex, consensusParams);
                        assert(ret);
                        CBlockHeaderAndShortTxIDs cmpctblock(block, state.fWantsCmpctWitness);
                        m_connman.PushMessage(pto, msgMaker.Make(nSendFlags, NetMsgType::CMPCTBLOCK, cmpctblock));
                    }
                    state.pindexBestHeaderSent = pBestIndex;
                } else if (state.fPreferHeaders) {
                    if (vHeaders.size() > 1) {
                        LogPrint(BCLog::NET, "%s: %u headers, range (%s, %s), to peer=%d\n", __func__,
                                vHeaders.size(),
                                vHeaders.front().GetHash().ToString(),
                                vHeaders.back().GetHash().ToString(), pto->GetId());
                    } else {
                        LogPrint(BCLog::NET, "%s: sending header %s to peer=%d\n", __func__,
                                vHeaders.front().GetHash().ToString(), pto->GetId());
                    }
                    m_connman.PushMessage(pto, msgMaker.Make(NetMsgType::HEADERS, vHeaders));
                    state.pindexBestHeaderSent = pBestIndex;
                } else
                    fRevertToInv = true;
            }
            if (fRevertToInv) {
                // If falling back to using an inv, just try to inv the tip.
                // The last entry in vBlockHashesToAnnounce was our tip at some point
                // in the past.
                if (!pto->vBlockHashesToAnnounce.empty()) {
                    const uint256 &hashToAnnounce = pto->vBlockHashesToAnnounce.back();
                    const CBlockIndex* pindex = LookupBlockIndex(hashToAnnounce);
                    assert(pindex);

                    // Warn if we're announcing a block that is not on the main chain.
                    // This should be very rare and could be optimized out.
                    // Just log for now.
                    if (::ChainActive()[pindex->nHeight] != pindex) {
                        LogPrint(BCLog::NET, "Announcing block %s not on main chain (tip=%s)\n",
                            hashToAnnounce.ToString(), ::ChainActive().Tip()->GetBlockHash().ToString());
                    }

                    // If the peer's chain has this block, don't inv it back.
                    if (!PeerHasHeader(&state, pindex)) {
                        pto->vInventoryBlockToSend.push_back(hashToAnnounce);
                        LogPrint(BCLog::NET, "%s: sending inv peer=%d hash=%s\n", __func__,
                            pto->GetId(), hashToAnnounce.ToString());
                    }
                }
            }
            pto->vBlockHashesToAnnounce.clear();
        }

        //
        // Message: inventory
        //
        std::vector<CInv> vInv;
        {
            LOCK(pto->cs_inventory);
            vInv.reserve(std::max<size_t>(pto->vInventoryBlockToSend.size(), INVENTORY_BROADCAST_MAX));

            // Add blocks
            for (const uint256& hash : pto->vInventoryBlockToSend) {
                vInv.push_back(CInv(MSG_BLOCK, hash));
                if (vInv.size() == MAX_INV_SZ) {
                    m_connman.PushMessage(pto, msgMaker.Make(NetMsgType::INV, vInv));
                    vInv.clear();
                }
            }
            pto->vInventoryBlockToSend.clear();

            if (pto->m_tx_relay != nullptr) {
                LOCK(pto->m_tx_relay->cs_tx_inventory);
                // Check whether periodic sends should happen
                bool fSendTrickle = pto->HasPermission(PF_NOBAN);
                if (pto->m_tx_relay->nNextInvSend < current_time) {
                    fSendTrickle = true;
                    if (pto->IsInboundConn()) {
                        pto->m_tx_relay->nNextInvSend = std::chrono::microseconds{m_connman.PoissonNextSendInbound(nNow, INVENTORY_BROADCAST_INTERVAL)};
                    } else {
                        // Use half the delay for outbound peers, as there is less privacy concern for them.
                        pto->m_tx_relay->nNextInvSend = PoissonNextSend(current_time, std::chrono::seconds{INVENTORY_BROADCAST_INTERVAL >> 1});
                    }
                }

                // Time to send but the peer has requested we not relay transactions.
                if (fSendTrickle) {
                    LOCK(pto->m_tx_relay->cs_filter);
                    if (!pto->m_tx_relay->fRelayTxes) pto->m_tx_relay->setInventoryTxToSend.clear();
                }

                // Respond to BIP35 mempool requests
                if (fSendTrickle && pto->m_tx_relay->fSendMempool) {
                    auto vtxinfo = m_mempool.infoAll();
                    pto->m_tx_relay->fSendMempool = false;
                    CFeeRate filterrate;
                    {
                        LOCK(pto->m_tx_relay->cs_feeFilter);
                        filterrate = CFeeRate(pto->m_tx_relay->minFeeFilter);
                    }

                    LOCK(pto->m_tx_relay->cs_filter);

                    for (const auto& txinfo : vtxinfo) {
                        const uint256& hash = state.m_wtxid_relay ? txinfo.tx->GetWitnessHash() : txinfo.tx->GetHash();
                        CInv inv(state.m_wtxid_relay ? MSG_WTX : MSG_TX, hash);
                        pto->m_tx_relay->setInventoryTxToSend.erase(hash);
                        // Don't send transactions that peers will not put into their mempool
                        if (txinfo.fee < filterrate.GetFee(txinfo.vsize)) {
                            continue;
                        }
                        if (pto->m_tx_relay->pfilter) {
                            if (!pto->m_tx_relay->pfilter->IsRelevantAndUpdate(*txinfo.tx)) continue;
                        }
                        pto->m_tx_relay->filterInventoryKnown.insert(hash);
                        // Responses to MEMPOOL requests bypass the m_recently_announced_invs filter.
                        vInv.push_back(inv);
                        if (vInv.size() == MAX_INV_SZ) {
                            m_connman.PushMessage(pto, msgMaker.Make(NetMsgType::INV, vInv));
                            vInv.clear();
                        }
                    }
                    pto->m_tx_relay->m_last_mempool_req = GetTime<std::chrono::seconds>();
                }

                // Determine transactions to relay
                if (fSendTrickle) {
                    // Produce a vector with all candidates for sending
                    std::vector<std::set<uint256>::iterator> vInvTx;
                    vInvTx.reserve(pto->m_tx_relay->setInventoryTxToSend.size());
                    for (std::set<uint256>::iterator it = pto->m_tx_relay->setInventoryTxToSend.begin(); it != pto->m_tx_relay->setInventoryTxToSend.end(); it++) {
                        vInvTx.push_back(it);
                    }
                    CFeeRate filterrate;
                    {
                        LOCK(pto->m_tx_relay->cs_feeFilter);
                        filterrate = CFeeRate(pto->m_tx_relay->minFeeFilter);
                    }
                    // Topologically and fee-rate sort the inventory we send for privacy and priority reasons.
                    // A heap is used so that not all items need sorting if only a few are being sent.
                    CompareInvMempoolOrder compareInvMempoolOrder(&m_mempool, state.m_wtxid_relay);
                    std::make_heap(vInvTx.begin(), vInvTx.end(), compareInvMempoolOrder);
                    // No reason to drain out at many times the network's capacity,
                    // especially since we have many peers and some will draw much shorter delays.
                    unsigned int nRelayedTransactions = 0;
                    LOCK(pto->m_tx_relay->cs_filter);
                    while (!vInvTx.empty() && nRelayedTransactions < INVENTORY_BROADCAST_MAX) {
                        // Fetch the top element from the heap
                        std::pop_heap(vInvTx.begin(), vInvTx.end(), compareInvMempoolOrder);
                        std::set<uint256>::iterator it = vInvTx.back();
                        vInvTx.pop_back();
                        uint256 hash = *it;
                        CInv inv(state.m_wtxid_relay ? MSG_WTX : MSG_TX, hash);
                        // Remove it from the to-be-sent set
                        pto->m_tx_relay->setInventoryTxToSend.erase(it);
                        // Check if not in the filter already
                        if (pto->m_tx_relay->filterInventoryKnown.contains(hash)) {
                            continue;
                        }
                        // Not in the mempool anymore? don't bother sending it.
                        auto txinfo = m_mempool.info(ToGenTxid(inv));
                        if (!txinfo.tx) {
                            continue;
                        }
                        auto txid = txinfo.tx->GetHash();
                        auto wtxid = txinfo.tx->GetWitnessHash();
                        // Peer told you to not send transactions at that feerate? Don't bother sending it.
                        if (txinfo.fee < filterrate.GetFee(txinfo.vsize)) {
                            continue;
                        }
                        if (pto->m_tx_relay->pfilter && !pto->m_tx_relay->pfilter->IsRelevantAndUpdate(*txinfo.tx)) continue;
                        // Send
                        State(pto->GetId())->m_recently_announced_invs.insert(hash);
                        vInv.push_back(inv);
                        nRelayedTransactions++;
                        {
                            // Expire old relay messages
                            while (!vRelayExpiration.empty() && vRelayExpiration.front().first < nNow)
                            {
                                mapRelay.erase(vRelayExpiration.front().second);
                                vRelayExpiration.pop_front();
                            }

                            auto ret = mapRelay.emplace(txid, std::move(txinfo.tx));
                            if (ret.second) {
                                vRelayExpiration.emplace_back(nNow + std::chrono::microseconds{RELAY_TX_CACHE_TIME}.count(), ret.first);
                            }
                            // Add wtxid-based lookup into mapRelay as well, so that peers can request by wtxid
                            auto ret2 = mapRelay.emplace(wtxid, ret.first->second);
                            if (ret2.second) {
                                vRelayExpiration.emplace_back(nNow + std::chrono::microseconds{RELAY_TX_CACHE_TIME}.count(), ret2.first);
                            }
                        }
                        if (vInv.size() == MAX_INV_SZ) {
                            m_connman.PushMessage(pto, msgMaker.Make(NetMsgType::INV, vInv));
                            vInv.clear();
                        }
                        pto->m_tx_relay->filterInventoryKnown.insert(hash);
                        if (hash != txid) {
                            // Insert txid into filterInventoryKnown, even for
                            // wtxidrelay peers. This prevents re-adding of
                            // unconfirmed parents to the recently_announced
                            // filter, when a child tx is requested. See
                            // ProcessGetData().
                            pto->m_tx_relay->filterInventoryKnown.insert(txid);
                        }
                    }
                }
            }
        }
        if (!vInv.empty())
            m_connman.PushMessage(pto, msgMaker.Make(NetMsgType::INV, vInv));

        // Detect whether we're stalling
        current_time = GetTime<std::chrono::microseconds>();
        // nNow is the current system time (GetTimeMicros is not mockable) and
        // should be replaced by the mockable current_time eventually
        nNow = GetTimeMicros();
        if (state.nStallingSince && state.nStallingSince < nNow - 1000000 * BLOCK_STALLING_TIMEOUT) {
            // Stalling only triggers when the block download window cannot move. During normal steady state,
            // the download window should be much larger than the to-be-downloaded set of blocks, so disconnection
            // should only happen during initial block download.
            LogPrintf("Peer=%d is stalling block download, disconnecting\n", pto->GetId());
            pto->fDisconnect = true;
            return true;
        }
        // In case there is a block that has been in flight from this peer for 2 + 0.5 * N times the block interval
        // (with N the number of peers from which we're downloading validated blocks), disconnect due to timeout.
        // We compensate for other peers to prevent killing off peers due to our own downstream link
        // being saturated. We only count validated in-flight blocks so peers can't advertise non-existing block hashes
        // to unreasonably increase our timeout.
        if (state.vBlocksInFlight.size() > 0) {
            QueuedBlock &queuedBlock = state.vBlocksInFlight.front();
            int nOtherPeersWithValidatedDownloads = nPeersWithValidatedDownloads - (state.nBlocksInFlightValidHeaders > 0);
            if (nNow > state.nDownloadingSince + consensusParams.nPowTargetSpacing * (BLOCK_DOWNLOAD_TIMEOUT_BASE + BLOCK_DOWNLOAD_TIMEOUT_PER_PEER * nOtherPeersWithValidatedDownloads)) {
                LogPrintf("Timeout downloading block %s from peer=%d, disconnecting\n", queuedBlock.hash.ToString(), pto->GetId());
                pto->fDisconnect = true;
                return true;
            }
        }
        // Check for headers sync timeouts
        if (state.fSyncStarted && state.nHeadersSyncTimeout < std::numeric_limits<int64_t>::max()) {
            // Detect whether this is a stalling initial-headers-sync peer
            if (pindexBestHeader->GetBlockTime() <= GetAdjustedTime() - 24 * 60 * 60) {
                if (nNow > state.nHeadersSyncTimeout && nSyncStarted == 1 && (nPreferredDownload - state.fPreferredDownload >= 1)) {
                    // Disconnect a peer (without the noban permission) if it is our only sync peer,
                    // and we have others we could be using instead.
                    // Note: If all our peers are inbound, then we won't
                    // disconnect our sync peer for stalling; we have bigger
                    // problems if we can't get any outbound peers.
                    if (!pto->HasPermission(PF_NOBAN)) {
                        LogPrintf("Timeout downloading headers from peer=%d, disconnecting\n", pto->GetId());
                        pto->fDisconnect = true;
                        return true;
                    } else {
                        LogPrintf("Timeout downloading headers from noban peer=%d, not disconnecting\n", pto->GetId());
                        // Reset the headers sync state so that we have a
                        // chance to try downloading from a different peer.
                        // Note: this will also result in at least one more
                        // getheaders message to be sent to
                        // this peer (eventually).
                        state.fSyncStarted = false;
                        nSyncStarted--;
                        state.nHeadersSyncTimeout = 0;
                    }
                }
            } else {
                // After we've caught up once, reset the timeout so we can't trigger
                // disconnect later.
                state.nHeadersSyncTimeout = std::numeric_limits<int64_t>::max();
            }
        }

        // Check that outbound peers have reasonable chains
        // GetTime() is used by this anti-DoS logic so we can test this using mocktime
        ConsiderEviction(*pto, GetTime());

        //
        // Message: getdata (blocks)
        //
        std::vector<CInv> vGetData;
        if (!pto->fClient && ((fFetch && !pto->m_limited_node) || !::ChainstateActive().IsInitialBlockDownload()) && state.nBlocksInFlight < MAX_BLOCKS_IN_TRANSIT_PER_PEER) {
            std::vector<const CBlockIndex*> vToDownload;
            NodeId staller = -1;
            FindNextBlocksToDownload(pto->GetId(), MAX_BLOCKS_IN_TRANSIT_PER_PEER - state.nBlocksInFlight, vToDownload, staller, consensusParams);
            for (const CBlockIndex *pindex : vToDownload) {
                uint32_t nFetchFlags = GetFetchFlags(*pto);
                vGetData.push_back(CInv(MSG_BLOCK | nFetchFlags, pindex->GetBlockHash()));
                MarkBlockAsInFlight(m_mempool, pto->GetId(), pindex->GetBlockHash(), pindex);
                LogPrint(BCLog::NET, "Requesting block %s (%d) peer=%d\n", pindex->GetBlockHash().ToString(),
                    pindex->nHeight, pto->GetId());
            }
            if (state.nBlocksInFlight == 0 && staller != -1) {
                if (State(staller)->nStallingSince == 0) {
                    State(staller)->nStallingSince = nNow;
                    LogPrint(BCLog::NET, "Stall started peer=%d\n", staller);
                }
            }
        }

        //
        // Message: getdata (non-blocks)
        //

        // For robustness, expire old requests after a long timeout, so that
        // we can resume downloading transactions from a peer even if they
        // were unresponsive in the past.
        // Eventually we should consider disconnecting peers, but this is
        // conservative.
        if (state.m_tx_download.m_check_expiry_timer <= current_time) {
            for (auto it=state.m_tx_download.m_tx_in_flight.begin(); it != state.m_tx_download.m_tx_in_flight.end();) {
                if (it->second <= current_time - TX_EXPIRY_INTERVAL) {
                    LogPrint(BCLog::NET, "timeout of inflight tx %s from peer=%d\n", it->first.ToString(), pto->GetId());
                    state.m_tx_download.m_tx_announced.erase(it->first);
                    state.m_tx_download.m_tx_in_flight.erase(it++);
                } else {
                    ++it;
                }
            }
            // On average, we do this check every TX_EXPIRY_INTERVAL. Randomize
            // so that we're not doing this for all peers at the same time.
            state.m_tx_download.m_check_expiry_timer = current_time + TX_EXPIRY_INTERVAL / 2 + GetRandMicros(TX_EXPIRY_INTERVAL);
        }

        auto& tx_process_time = state.m_tx_download.m_tx_process_time;
        while (!tx_process_time.empty() && tx_process_time.begin()->first <= current_time && state.m_tx_download.m_tx_in_flight.size() < MAX_PEER_TX_IN_FLIGHT) {
            const GenTxid gtxid = tx_process_time.begin()->second;
            // Erase this entry from tx_process_time (it may be added back for
            // processing at a later time, see below)
            tx_process_time.erase(tx_process_time.begin());
            CInv inv(gtxid.IsWtxid() ? MSG_WTX : (MSG_TX | GetFetchFlags(*pto)), gtxid.GetHash());
            if (!AlreadyHaveTx(ToGenTxid(inv), m_mempool)) {
                // If this transaction was last requested more than 1 minute ago,
                // then request.
                const auto last_request_time = GetTxRequestTime(gtxid);
                if (last_request_time <= current_time - GETDATA_TX_INTERVAL) {
                    LogPrint(BCLog::NET, "Requesting %s peer=%d\n", inv.ToString(), pto->GetId());
                    vGetData.push_back(inv);
                    if (vGetData.size() >= MAX_GETDATA_SZ) {
                        m_connman.PushMessage(pto, msgMaker.Make(NetMsgType::GETDATA, vGetData));
                        vGetData.clear();
                    }
                    UpdateTxRequestTime(gtxid, current_time);
                    state.m_tx_download.m_tx_in_flight.emplace(gtxid.GetHash(), current_time);
                } else {
                    // This transaction is in flight from someone else; queue
                    // up processing to happen after the download times out
                    // (with a slight delay for inbound peers, to prefer
                    // requests to outbound peers).
                    // Don't apply the txid-delay to re-requests of a
                    // transaction; the heuristic of delaying requests to
                    // txid-relay peers is to save bandwidth on initial
                    // announcement of a transaction, and doesn't make sense
                    // for a followup request if our first peer times out (and
                    // would open us up to an attacker using inbound
                    // wtxid-relay to prevent us from requesting transactions
                    // from outbound txid-relay peers).
                    const auto next_process_time = CalculateTxGetDataTime(gtxid, current_time, !state.fPreferredDownload, false);
                    tx_process_time.emplace(next_process_time, gtxid);
                }
            } else {
                // We have already seen this transaction, no need to download.
                state.m_tx_download.m_tx_announced.erase(gtxid.GetHash());
                state.m_tx_download.m_tx_in_flight.erase(gtxid.GetHash());
            }
        }


        if (!vGetData.empty())
            m_connman.PushMessage(pto, msgMaker.Make(NetMsgType::GETDATA, vGetData));

        //
        // Message: feefilter
        //
        if (pto->m_tx_relay != nullptr && pto->nVersion >= FEEFILTER_VERSION && gArgs.GetBoolArg("-feefilter", DEFAULT_FEEFILTER) &&
            !pto->HasPermission(PF_FORCERELAY) // peers with the forcerelay permission should not filter txs to us
        ) {
            CAmount currentFilter = m_mempool.GetMinFee(gArgs.GetArg("-maxmempool", DEFAULT_MAX_MEMPOOL_SIZE) * 1000000).GetFeePerK();
            int64_t timeNow = GetTimeMicros();
            static FeeFilterRounder g_filter_rounder{CFeeRate{DEFAULT_MIN_RELAY_TX_FEE}};
            if (m_chainman.ActiveChainstate().IsInitialBlockDownload()) {
                // Received tx-inv messages are discarded when the active
                // chainstate is in IBD, so tell the peer to not send them.
                currentFilter = MAX_MONEY;
            } else {
                static const CAmount MAX_FILTER{g_filter_rounder.round(MAX_MONEY)};
                if (pto->m_tx_relay->lastSentFeeFilter == MAX_FILTER) {
                    // Send the current filter if we sent MAX_FILTER previously
                    // and made it out of IBD.
                    pto->m_tx_relay->nextSendTimeFeeFilter = timeNow - 1;
                }
            }
            if (timeNow > pto->m_tx_relay->nextSendTimeFeeFilter) {
                CAmount filterToSend = g_filter_rounder.round(currentFilter);
                // We always have a fee filter of at least minRelayTxFee
                filterToSend = std::max(filterToSend, ::minRelayTxFee.GetFeePerK());
                if (filterToSend != pto->m_tx_relay->lastSentFeeFilter) {
                    m_connman.PushMessage(pto, msgMaker.Make(NetMsgType::FEEFILTER, filterToSend));
                    pto->m_tx_relay->lastSentFeeFilter = filterToSend;
                }
                pto->m_tx_relay->nextSendTimeFeeFilter = PoissonNextSend(timeNow, AVG_FEEFILTER_BROADCAST_INTERVAL);
            }
            // If the fee filter has changed substantially and it's still more than MAX_FEEFILTER_CHANGE_DELAY
            // until scheduled broadcast, then move the broadcast to within MAX_FEEFILTER_CHANGE_DELAY.
            else if (timeNow + MAX_FEEFILTER_CHANGE_DELAY * 1000000 < pto->m_tx_relay->nextSendTimeFeeFilter &&
                     (currentFilter < 3 * pto->m_tx_relay->lastSentFeeFilter / 4 || currentFilter > 4 * pto->m_tx_relay->lastSentFeeFilter / 3)) {
                pto->m_tx_relay->nextSendTimeFeeFilter = timeNow + GetRandInt(MAX_FEEFILTER_CHANGE_DELAY) * 1000000;
            }
        }
    } // release cs_main
    return true;
}

class CNetProcessingCleanup
{
public:
    CNetProcessingCleanup() {}
    ~CNetProcessingCleanup() {
        // orphan transactions
        mapOrphanTransactions.clear();
        mapOrphanTransactionsByPrev.clear();
        g_orphans_by_wtxid.clear();
    }
};
static CNetProcessingCleanup instance_of_cnetprocessingcleanup;<|MERGE_RESOLUTION|>--- conflicted
+++ resolved
@@ -1268,11 +1268,7 @@
     // combine them in one function and schedule at the quicker (peer-eviction)
     // timer.
     static_assert(EXTRA_PEER_CHECK_INTERVAL < STALE_CHECK_INTERVAL, "peer eviction timer should be less than stale tip check timer");
-<<<<<<< HEAD
-    scheduler.scheduleEvery([this, &consensusParams] { this->CheckForStaleTipAndEvictPeers(&consensusParams); }, std::chrono::seconds{EXTRA_PEER_CHECK_INTERVAL});
-=======
     scheduler.scheduleEvery([this] { this->CheckForStaleTipAndEvictPeers(); }, std::chrono::seconds{EXTRA_PEER_CHECK_INTERVAL});
->>>>>>> 6c51335b
 
     // schedule next run for 10-15 minutes in the future
     const std::chrono::milliseconds delta = std::chrono::minutes{10} + GetRandMillis(std::chrono::minutes{5});
@@ -2058,11 +2054,7 @@
     return;
 }
 
-<<<<<<< HEAD
-void static ProcessOrphanTx(ChainstateManager& chainman, CConnman& connman, CTxMemPool& mempool, std::set<uint256>& orphan_work_set, std::list<CTransactionRef>& removed_txn) EXCLUSIVE_LOCKS_REQUIRED(cs_main, g_cs_orphans)
-=======
 void PeerManager::ProcessOrphanTx(std::set<uint256>& orphan_work_set, std::list<CTransactionRef>& removed_txn)
->>>>>>> 6c51335b
 {
     AssertLockHeld(cs_main);
     AssertLockHeld(g_cs_orphans);
@@ -2144,11 +2136,7 @@
             EraseOrphanTx(orphanHash);
             done = true;
         }
-<<<<<<< HEAD
-        mempool.check(chainman, &::ChainstateActive().CoinsTip());
-=======
-        m_mempool.check(&::ChainstateActive().CoinsTip());
->>>>>>> 6c51335b
+        m_mempool.check(m_chainman, &::ChainstateActive().CoinsTip());
     }
 }
 
@@ -3088,11 +3076,7 @@
                 m_mempool.size(), m_mempool.DynamicMemoryUsage() / 1000);
 
             // Recursively process any orphan transactions that depended on this one
-<<<<<<< HEAD
-            ProcessOrphanTx(m_chainman, m_connman, m_mempool, pfrom.orphan_work_set, lRemovedTxn);
-=======
             ProcessOrphanTx(pfrom.orphan_work_set, lRemovedTxn);
->>>>>>> 6c51335b
         }
         else if (state.GetResult() == TxValidationResult::TX_MISSING_INPUTS)
         {
@@ -3912,11 +3896,7 @@
     if (!pfrom->orphan_work_set.empty()) {
         std::list<CTransactionRef> removed_txn;
         LOCK2(cs_main, g_cs_orphans);
-<<<<<<< HEAD
-        ProcessOrphanTx(m_chainman, m_connman, m_mempool, pfrom->orphan_work_set, removed_txn);
-=======
         ProcessOrphanTx(pfrom->orphan_work_set, removed_txn);
->>>>>>> 6c51335b
         for (const CTransactionRef& removedTx : removed_txn) {
             AddToCompactExtraTransactions(removedTx);
         }
@@ -4102,11 +4082,7 @@
     }
 }
 
-<<<<<<< HEAD
-void PeerLogicValidation::CheckForStaleTipAndEvictPeers(const Consensus::Params *consensusParams)
-=======
 void PeerManager::CheckForStaleTipAndEvictPeers()
->>>>>>> 6c51335b
 {
     LOCK(cs_main);
 
@@ -4117,11 +4093,7 @@
     if (time_in_seconds > m_stale_tip_check_time) {
         // Check whether our tip is stale, and if so, allow using an extra
         // outbound peer
-<<<<<<< HEAD
-        if (!fImporting && !fReindex && m_connman.GetNetworkActive() && m_connman.GetUseAddrmanOutgoing() && TipMayBeStale(*consensusParams)) {
-=======
         if (!fImporting && !fReindex && m_connman.GetNetworkActive() && m_connman.GetUseAddrmanOutgoing() && TipMayBeStale(m_chainparams.GetConsensus())) {
->>>>>>> 6c51335b
             LogPrintf("Potential stale tip detected, will try using extra outbound peer (last tip update: %d seconds ago)\n", time_in_seconds - g_last_tip_update);
             m_connman.SetTryNewOutboundPeer(true);
         } else if (m_connman.GetTryNewOutboundPeer()) {
