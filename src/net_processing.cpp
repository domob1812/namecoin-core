--- conflicted
+++ resolved
@@ -4201,7 +4201,6 @@
         LogPrint(BCLog::NET, "getheaders %d to %s from peer=%d\n", (pindex ? pindex->nHeight : -1), hashStop.IsNull() ? "end" : hashStop.ToString(), pfrom.GetId());
         for (; pindex; pindex = m_chainman.ActiveChain().Next(pindex))
         {
-<<<<<<< HEAD
             const CBlockHeader header = pindex->GetBlockHeader(m_chainman.m_blockman);
             /* Unlike upstream Bitcoin, we need to get the stored block on disk
                to convert pindex to header.  This may fail if we are still
@@ -4215,16 +4214,12 @@
 
             ++nCount;
             nSize += GetSerializeSize(header, PROTOCOL_VERSION);
-            vHeaders.push_back(header);
+            vHeaders.emplace_back(header);
             if (nCount >= MAX_HEADERS_RESULTS
                   || pindex->GetBlockHash() == hashStop)
                 break;
             if (pfrom.nVersion >= SIZE_HEADERS_LIMIT_VERSION
                   && nSize >= THRESHOLD_HEADERS_SIZE)
-=======
-            vHeaders.emplace_back(pindex->GetBlockHeader());
-            if (--nLimit <= 0 || pindex->GetBlockHash() == hashStop)
->>>>>>> c1106cfe
                 break;
         }
 
@@ -5737,22 +5732,14 @@
                     pBestIndex = pindex;
                     if (fFoundStartingHeader) {
                         // add this to the headers message
-<<<<<<< HEAD
-                        vHeaders.push_back(pindex->GetBlockHeader(m_chainman.m_blockman));
-=======
-                        vHeaders.emplace_back(pindex->GetBlockHeader());
->>>>>>> c1106cfe
+                        vHeaders.emplace_back(pindex->GetBlockHeader(m_chainman.m_blockman));
                     } else if (PeerHasHeader(&state, pindex)) {
                         continue; // keep looking for the first new block
                     } else if (pindex->pprev == nullptr || PeerHasHeader(&state, pindex->pprev)) {
                         // Peer doesn't have this header but they do have the prior one.
                         // Start sending headers.
                         fFoundStartingHeader = true;
-<<<<<<< HEAD
-                        vHeaders.push_back(pindex->GetBlockHeader(m_chainman.m_blockman));
-=======
-                        vHeaders.emplace_back(pindex->GetBlockHeader());
->>>>>>> c1106cfe
+                        vHeaders.emplace_back(pindex->GetBlockHeader(m_chainman.m_blockman));
                     } else {
                         // Peer doesn't have this header or the prior one -- nothing will
                         // connect, so bail out.
