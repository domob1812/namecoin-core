// Copyright (c) 2009-2010 Satoshi Nakamoto
// Copyright (c) 2009-2022 The Bitcoin Core developers
// Distributed under the MIT software license, see the accompanying
// file COPYING or http://www.opensource.org/licenses/mit-license.php.

#include <net_processing.h>

#include <addrman.h>
#include <banman.h>
#include <blockencodings.h>
#include <blockfilter.h>
#include <chainparams.h>
#include <consensus/amount.h>
#include <consensus/validation.h>
#include <deploymentstatus.h>
#include <hash.h>
#include <headerssync.h>
#include <index/blockfilterindex.h>
#include <kernel/chain.h>
#include <kernel/mempool_entry.h>
#include <logging.h>
#include <merkleblock.h>
#include <netbase.h>
#include <netmessagemaker.h>
#include <node/blockstorage.h>
#include <node/txreconciliation.h>
#include <policy/fees.h>
#include <policy/policy.h>
#include <policy/settings.h>
#include <primitives/block.h>
#include <primitives/transaction.h>
#include <random.h>
#include <reverse_iterator.h>
#include <scheduler.h>
#include <streams.h>
#include <sync.h>
#include <timedata.h>
#include <tinyformat.h>
#include <txmempool.h>
#include <txorphanage.h>
#include <txrequest.h>
#include <util/check.h>
#include <util/strencodings.h>
#include <util/trace.h>
#include <validation.h>

#include <algorithm>
#include <atomic>
#include <chrono>
#include <future>
#include <memory>
#include <optional>
#include <typeinfo>
#include <utility>

/** Headers download timeout.
 *  Timeout = base + per_header * (expected number of headers) */
static constexpr auto HEADERS_DOWNLOAD_TIMEOUT_BASE = 15min;
static constexpr auto HEADERS_DOWNLOAD_TIMEOUT_PER_HEADER = 1ms;
/** How long to wait for a peer to respond to a getheaders request */
static constexpr auto HEADERS_RESPONSE_TIME{2min};
/** Protect at least this many outbound peers from disconnection due to slow/
 * behind headers chain.
 */
static constexpr int32_t MAX_OUTBOUND_PEERS_TO_PROTECT_FROM_DISCONNECT = 4;
/** Timeout for (unprotected) outbound peers to sync to our chainwork */
static constexpr auto CHAIN_SYNC_TIMEOUT{20min};
/** How frequently to check for stale tips */
static constexpr auto STALE_CHECK_INTERVAL{10min};
/** How frequently to check for extra outbound peers and disconnect */
static constexpr auto EXTRA_PEER_CHECK_INTERVAL{45s};
/** Minimum time an outbound-peer-eviction candidate must be connected for, in order to evict */
static constexpr auto MINIMUM_CONNECT_TIME{30s};
/** SHA256("main address relay")[0:8] */
static constexpr uint64_t RANDOMIZER_ID_ADDRESS_RELAY = 0x3cac0035b5866b90ULL;
/// Age after which a stale block will no longer be served if requested as
/// protection against fingerprinting. Set to one month, denominated in seconds.
static constexpr int STALE_RELAY_AGE_LIMIT = 30 * 24 * 60 * 60;
/// Age after which a block is considered historical for purposes of rate
/// limiting block relay. Set to one week, denominated in seconds.
static constexpr int HISTORICAL_BLOCK_AGE = 7 * 24 * 60 * 60;
/** Time between pings automatically sent out for latency probing and keepalive */
static constexpr auto PING_INTERVAL{2min};
/** The maximum number of entries in a locator */
static const unsigned int MAX_LOCATOR_SZ = 101;
/** The maximum number of entries in an 'inv' protocol message */
static const unsigned int MAX_INV_SZ = 50000;
/** Maximum number of in-flight transaction requests from a peer. It is not a hard limit, but the threshold at which
 *  point the OVERLOADED_PEER_TX_DELAY kicks in. */
static constexpr int32_t MAX_PEER_TX_REQUEST_IN_FLIGHT = 100;
/** Maximum number of transactions to consider for requesting, per peer. It provides a reasonable DoS limit to
 *  per-peer memory usage spent on announcements, while covering peers continuously sending INVs at the maximum
 *  rate (by our own policy, see INVENTORY_BROADCAST_PER_SECOND) for several minutes, while not receiving
 *  the actual transaction (from any peer) in response to requests for them. */
static constexpr int32_t MAX_PEER_TX_ANNOUNCEMENTS = 5000;
/** How long to delay requesting transactions via txids, if we have wtxid-relaying peers */
static constexpr auto TXID_RELAY_DELAY{2s};
/** How long to delay requesting transactions from non-preferred peers */
static constexpr auto NONPREF_PEER_TX_DELAY{2s};
/** How long to delay requesting transactions from overloaded peers (see MAX_PEER_TX_REQUEST_IN_FLIGHT). */
static constexpr auto OVERLOADED_PEER_TX_DELAY{2s};
/** How long to wait before downloading a transaction from an additional peer */
static constexpr auto GETDATA_TX_INTERVAL{60s};
/** Limit to avoid sending big packets. Not used in processing incoming GETDATA for compatibility */
static const unsigned int MAX_GETDATA_SZ = 1000;
/** Number of blocks that can be requested at any given time from a single peer. */
static const int MAX_BLOCKS_IN_TRANSIT_PER_PEER = 16;
/** Default time during which a peer must stall block download progress before being disconnected.
 * the actual timeout is increased temporarily if peers are disconnected for hitting the timeout */
static constexpr auto BLOCK_STALLING_TIMEOUT_DEFAULT{2s};
/** Maximum timeout for stalling block download. */
static constexpr auto BLOCK_STALLING_TIMEOUT_MAX{64s};
/** Number of headers sent in one getheaders result. We rely on the assumption that if a peer sends
 *  less than this number, we reached its tip. Changing this value is a protocol upgrade.
 *
 *  With a protocol upgrade, we now enforce an additional restriction on the
 *  total size of a "headers" message (see below).  The absolute limit
 *  on the number of headers still applies as well, so that we do not get
 *  overloaded both with small and large headers.
 */
static const unsigned int MAX_HEADERS_RESULTS = 2000;
/** Maximum size of a "headers" message.  This is enforced starting with
 *  SIZE_HEADERS_LIMIT_VERSION peers and prevents overloading if we have
 *  very large headers (due to auxpow).
 */
static const unsigned int MAX_HEADERS_SIZE = (6 << 20); // 6 MiB
/** Size of a headers message that is the threshold for assuming that the
 *  peer has more headers (even if we have less than MAX_HEADERS_RESULTS).
 *  This is used starting with SIZE_HEADERS_LIMIT_VERSION peers.
 */
static const unsigned int THRESHOLD_HEADERS_SIZE = (4 << 20); // 4 MiB
/** Maximum depth of blocks we're willing to serve as compact blocks to peers
 *  when requested. For older blocks, a regular BLOCK response will be sent. */
static const int MAX_CMPCTBLOCK_DEPTH = 5;
/** Maximum depth of blocks we're willing to respond to GETBLOCKTXN requests for. */
static const int MAX_BLOCKTXN_DEPTH = 10;
/** Size of the "block download window": how far ahead of our current height do we fetch?
 *  Larger windows tolerate larger download speed differences between peer, but increase the potential
 *  degree of disordering of blocks on disk (which make reindexing and pruning harder). We'll probably
 *  want to make this a per-peer adaptive value at some point. */
static const unsigned int BLOCK_DOWNLOAD_WINDOW = 1024;
/** Block download timeout base, expressed in multiples of the block interval (i.e. 10 min) */
static constexpr double BLOCK_DOWNLOAD_TIMEOUT_BASE = 1;
/** Additional block download timeout per parallel downloading peer (i.e. 5 min) */
static constexpr double BLOCK_DOWNLOAD_TIMEOUT_PER_PEER = 0.5;
/** Maximum number of headers to announce when relaying blocks with headers message.*/
static const unsigned int MAX_BLOCKS_TO_ANNOUNCE = 8;
/** Maximum number of unconnecting headers announcements before DoS score */
static const int MAX_NUM_UNCONNECTING_HEADERS_MSGS = 10;
/** Minimum blocks required to signal NODE_NETWORK_LIMITED */
static const unsigned int NODE_NETWORK_LIMITED_MIN_BLOCKS = 288;
/** Average delay between local address broadcasts */
static constexpr auto AVG_LOCAL_ADDRESS_BROADCAST_INTERVAL{24h};
/** Average delay between peer address broadcasts */
static constexpr auto AVG_ADDRESS_BROADCAST_INTERVAL{30s};
/** Delay between rotating the peers we relay a particular address to */
static constexpr auto ROTATE_ADDR_RELAY_DEST_INTERVAL{24h};
/** Average delay between trickled inventory transmissions for inbound peers.
 *  Blocks and peers with NetPermissionFlags::NoBan permission bypass this. */
static constexpr auto INBOUND_INVENTORY_BROADCAST_INTERVAL{5s};
/** Average delay between trickled inventory transmissions for outbound peers.
 *  Use a smaller delay as there is less privacy concern for them.
 *  Blocks and peers with NetPermissionFlags::NoBan permission bypass this. */
static constexpr auto OUTBOUND_INVENTORY_BROADCAST_INTERVAL{2s};
/** Maximum rate of inventory items to send per second.
 *  Limits the impact of low-fee transaction floods. */
static constexpr unsigned int INVENTORY_BROADCAST_PER_SECOND = 7;
/** Target number of tx inventory items to send per transmission. */
static constexpr unsigned int INVENTORY_BROADCAST_TARGET = INVENTORY_BROADCAST_PER_SECOND * count_seconds(INBOUND_INVENTORY_BROADCAST_INTERVAL);
/** Maximum number of inventory items to send per transmission. */
static constexpr unsigned int INVENTORY_BROADCAST_MAX = 1000;
static_assert(INVENTORY_BROADCAST_MAX >= INVENTORY_BROADCAST_TARGET, "INVENTORY_BROADCAST_MAX too low");
static_assert(INVENTORY_BROADCAST_MAX <= MAX_PEER_TX_ANNOUNCEMENTS, "INVENTORY_BROADCAST_MAX too high");
/** Average delay between feefilter broadcasts in seconds. */
static constexpr auto AVG_FEEFILTER_BROADCAST_INTERVAL{10min};
/** Maximum feefilter broadcast delay after significant change. */
static constexpr auto MAX_FEEFILTER_CHANGE_DELAY{5min};
/** Maximum number of compact filters that may be requested with one getcfilters. See BIP 157. */
static constexpr uint32_t MAX_GETCFILTERS_SIZE = 1000;
/** Maximum number of cf hashes that may be requested with one getcfheaders. See BIP 157. */
static constexpr uint32_t MAX_GETCFHEADERS_SIZE = 2000;
/** the maximum percentage of addresses from our addrman to return in response to a getaddr message. */
static constexpr size_t MAX_PCT_ADDR_TO_SEND = 23;
/** The maximum number of address records permitted in an ADDR message. */
static constexpr size_t MAX_ADDR_TO_SEND{1000};
/** The maximum rate of address records we're willing to process on average. Can be bypassed using
 *  the NetPermissionFlags::Addr permission. */
static constexpr double MAX_ADDR_RATE_PER_SECOND{0.1};
/** The soft limit of the address processing token bucket (the regular MAX_ADDR_RATE_PER_SECOND
 *  based increments won't go above this, but the MAX_ADDR_TO_SEND increment following GETADDR
 *  is exempt from this limit). */
static constexpr size_t MAX_ADDR_PROCESSING_TOKEN_BUCKET{MAX_ADDR_TO_SEND};
/** The compactblocks version we support. See BIP 152. */
static constexpr uint64_t CMPCTBLOCKS_VERSION{2};

// Internal stuff
namespace {
/** Blocks that are in flight, and that are in the queue to be downloaded. */
struct QueuedBlock {
    /** BlockIndex. We must have this since we only request blocks when we've already validated the header. */
    const CBlockIndex* pindex;
    /** Optional, used for CMPCTBLOCK downloads */
    std::unique_ptr<PartiallyDownloadedBlock> partialBlock;
};

/**
 * Data structure for an individual peer. This struct is not protected by
 * cs_main since it does not contain validation-critical data.
 *
 * Memory is owned by shared pointers and this object is destructed when
 * the refcount drops to zero.
 *
 * Mutexes inside this struct must not be held when locking m_peer_mutex.
 *
 * TODO: move most members from CNodeState to this structure.
 * TODO: move remaining application-layer data members from CNode to this structure.
 */
struct Peer {
    /** Same id as the CNode object for this peer */
    const NodeId m_id{0};

    /** Services we offered to this peer.
     *
     *  This is supplied by CConnman during peer initialization. It's const
     *  because there is no protocol defined for renegotiating services
     *  initially offered to a peer. The set of local services we offer should
     *  not change after initialization.
     *
     *  An interesting example of this is NODE_NETWORK and initial block
     *  download: a node which starts up from scratch doesn't have any blocks
     *  to serve, but still advertises NODE_NETWORK because it will eventually
     *  fulfill this role after IBD completes. P2P code is written in such a
     *  way that it can gracefully handle peers who don't make good on their
     *  service advertisements. */
    const ServiceFlags m_our_services;
    /** Services this peer offered to us. */
    std::atomic<ServiceFlags> m_their_services{NODE_NONE};

    /** Protects misbehavior data members */
    Mutex m_misbehavior_mutex;
    /** Accumulated misbehavior score for this peer */
    int m_misbehavior_score GUARDED_BY(m_misbehavior_mutex){0};
    /** Whether this peer should be disconnected and marked as discouraged (unless it has NetPermissionFlags::NoBan permission). */
    bool m_should_discourage GUARDED_BY(m_misbehavior_mutex){false};

    /** Protects block inventory data members */
    Mutex m_block_inv_mutex;
    /** List of blocks that we'll announce via an `inv` message.
     * There is no final sorting before sending, as they are always sent
     * immediately and in the order requested. */
    std::vector<uint256> m_blocks_for_inv_relay GUARDED_BY(m_block_inv_mutex);
    /** Unfiltered list of blocks that we'd like to announce via a `headers`
     * message. If we can't announce via a `headers` message, we'll fall back to
     * announcing via `inv`. */
    std::vector<uint256> m_blocks_for_headers_relay GUARDED_BY(m_block_inv_mutex);
    /** The final block hash that we sent in an `inv` message to this peer.
     * When the peer requests this block, we send an `inv` message to trigger
     * the peer to request the next sequence of block hashes.
     * Most peers use headers-first syncing, which doesn't use this mechanism */
    uint256 m_continuation_block GUARDED_BY(m_block_inv_mutex) {};

    /** This peer's reported block height when we connected */
    std::atomic<int> m_starting_height{-1};

    /** The pong reply we're expecting, or 0 if no pong expected. */
    std::atomic<uint64_t> m_ping_nonce_sent{0};
    /** When the last ping was sent, or 0 if no ping was ever sent */
    std::atomic<std::chrono::microseconds> m_ping_start{0us};
    /** Whether a ping has been requested by the user */
    std::atomic<bool> m_ping_queued{false};

    /** Whether this peer relays txs via wtxid */
    std::atomic<bool> m_wtxid_relay{false};
    /** The feerate in the most recent BIP133 `feefilter` message sent to the peer.
     *  It is *not* a p2p protocol violation for the peer to send us
     *  transactions with a lower fee rate than this. See BIP133. */
    CAmount m_fee_filter_sent GUARDED_BY(NetEventsInterface::g_msgproc_mutex){0};
    /** Timestamp after which we will send the next BIP133 `feefilter` message
      * to the peer. */
    std::chrono::microseconds m_next_send_feefilter GUARDED_BY(NetEventsInterface::g_msgproc_mutex){0};

    struct TxRelay {
        mutable RecursiveMutex m_bloom_filter_mutex;
        /** Whether we relay transactions to this peer. */
        bool m_relay_txs GUARDED_BY(m_bloom_filter_mutex){false};
        /** A bloom filter for which transactions to announce to the peer. See BIP37. */
        std::unique_ptr<CBloomFilter> m_bloom_filter PT_GUARDED_BY(m_bloom_filter_mutex) GUARDED_BY(m_bloom_filter_mutex){nullptr};

        mutable RecursiveMutex m_tx_inventory_mutex;
        /** A filter of all the (w)txids that the peer has announced to
         *  us or we have announced to the peer. We use this to avoid announcing
         *  the same (w)txid to a peer that already has the transaction. */
        CRollingBloomFilter m_tx_inventory_known_filter GUARDED_BY(m_tx_inventory_mutex){50000, 0.000001};
        /** Set of transaction ids we still have to announce (txid for
         *  non-wtxid-relay peers, wtxid for wtxid-relay peers). We use the
         *  mempool to sort transactions in dependency order before relay, so
         *  this does not have to be sorted. */
        std::set<uint256> m_tx_inventory_to_send GUARDED_BY(m_tx_inventory_mutex);
        /** Whether the peer has requested us to send our complete mempool. Only
         *  permitted if the peer has NetPermissionFlags::Mempool or we advertise
         *  NODE_BLOOM. See BIP35. */
        bool m_send_mempool GUARDED_BY(m_tx_inventory_mutex){false};
        /** The next time after which we will send an `inv` message containing
         *  transaction announcements to this peer. */
        std::chrono::microseconds m_next_inv_send_time GUARDED_BY(m_tx_inventory_mutex){0};
        /** The mempool sequence num at which we sent the last `inv` message to this peer.
         *  Can relay txs with lower sequence numbers than this (see CTxMempool::info_for_relay). */
        uint64_t m_last_inv_sequence GUARDED_BY(NetEventsInterface::g_msgproc_mutex){1};

        /** Minimum fee rate with which to filter transaction announcements to this node. See BIP133. */
        std::atomic<CAmount> m_fee_filter_received{0};
    };

    /* Initializes a TxRelay struct for this peer. Can be called at most once for a peer. */
    TxRelay* SetTxRelay() EXCLUSIVE_LOCKS_REQUIRED(!m_tx_relay_mutex)
    {
        LOCK(m_tx_relay_mutex);
        Assume(!m_tx_relay);
        m_tx_relay = std::make_unique<Peer::TxRelay>();
        return m_tx_relay.get();
    };

    TxRelay* GetTxRelay() EXCLUSIVE_LOCKS_REQUIRED(!m_tx_relay_mutex)
    {
        return WITH_LOCK(m_tx_relay_mutex, return m_tx_relay.get());
    };

    /** A vector of addresses to send to the peer, limited to MAX_ADDR_TO_SEND. */
    std::vector<CAddress> m_addrs_to_send GUARDED_BY(NetEventsInterface::g_msgproc_mutex);
    /** Probabilistic filter to track recent addr messages relayed with this
     *  peer. Used to avoid relaying redundant addresses to this peer.
     *
     *  We initialize this filter for outbound peers (other than
     *  block-relay-only connections) or when an inbound peer sends us an
     *  address related message (ADDR, ADDRV2, GETADDR).
     *
     *  Presence of this filter must correlate with m_addr_relay_enabled.
     **/
    std::unique_ptr<CRollingBloomFilter> m_addr_known GUARDED_BY(NetEventsInterface::g_msgproc_mutex);
    /** Whether we are participating in address relay with this connection.
     *
     *  We set this bool to true for outbound peers (other than
     *  block-relay-only connections), or when an inbound peer sends us an
     *  address related message (ADDR, ADDRV2, GETADDR).
     *
     *  We use this bool to decide whether a peer is eligible for gossiping
     *  addr messages. This avoids relaying to peers that are unlikely to
     *  forward them, effectively blackholing self announcements. Reasons
     *  peers might support addr relay on the link include that they connected
     *  to us as a block-relay-only peer or they are a light client.
     *
     *  This field must correlate with whether m_addr_known has been
     *  initialized.*/
    std::atomic_bool m_addr_relay_enabled{false};
    /** Whether a getaddr request to this peer is outstanding. */
    bool m_getaddr_sent GUARDED_BY(NetEventsInterface::g_msgproc_mutex){false};
    /** Guards address sending timers. */
    mutable Mutex m_addr_send_times_mutex;
    /** Time point to send the next ADDR message to this peer. */
    std::chrono::microseconds m_next_addr_send GUARDED_BY(m_addr_send_times_mutex){0};
    /** Time point to possibly re-announce our local address to this peer. */
    std::chrono::microseconds m_next_local_addr_send GUARDED_BY(m_addr_send_times_mutex){0};
    /** Whether the peer has signaled support for receiving ADDRv2 (BIP155)
     *  messages, indicating a preference to receive ADDRv2 instead of ADDR ones. */
    std::atomic_bool m_wants_addrv2{false};
    /** Whether this peer has already sent us a getaddr message. */
    bool m_getaddr_recvd GUARDED_BY(NetEventsInterface::g_msgproc_mutex){false};
    /** Number of addresses that can be processed from this peer. Start at 1 to
     *  permit self-announcement. */
    double m_addr_token_bucket GUARDED_BY(NetEventsInterface::g_msgproc_mutex){1.0};
    /** When m_addr_token_bucket was last updated */
    std::chrono::microseconds m_addr_token_timestamp GUARDED_BY(NetEventsInterface::g_msgproc_mutex){GetTime<std::chrono::microseconds>()};
    /** Total number of addresses that were dropped due to rate limiting. */
    std::atomic<uint64_t> m_addr_rate_limited{0};
    /** Total number of addresses that were processed (excludes rate-limited ones). */
    std::atomic<uint64_t> m_addr_processed{0};

    /** Whether we've sent this peer a getheaders in response to an inv prior to initial-headers-sync completing */
    bool m_inv_triggered_getheaders_before_sync GUARDED_BY(NetEventsInterface::g_msgproc_mutex){false};

    /** Protects m_getdata_requests **/
    Mutex m_getdata_requests_mutex;
    /** Work queue of items requested by this peer **/
    std::deque<CInv> m_getdata_requests GUARDED_BY(m_getdata_requests_mutex);

    /** Time of the last getheaders message to this peer */
    NodeClock::time_point m_last_getheaders_timestamp GUARDED_BY(NetEventsInterface::g_msgproc_mutex){};

    /** Protects m_headers_sync **/
    Mutex m_headers_sync_mutex;
    /** Headers-sync state for this peer (eg for initial sync, or syncing large
     * reorgs) **/
    std::unique_ptr<HeadersSyncState> m_headers_sync PT_GUARDED_BY(m_headers_sync_mutex) GUARDED_BY(m_headers_sync_mutex) {};

    /** Whether we've sent our peer a sendheaders message. **/
    std::atomic<bool> m_sent_sendheaders{false};

    /** Length of current-streak of unconnecting headers announcements */
    int m_num_unconnecting_headers_msgs GUARDED_BY(NetEventsInterface::g_msgproc_mutex){0};

    /** When to potentially disconnect peer for stalling headers download */
    std::chrono::microseconds m_headers_sync_timeout GUARDED_BY(NetEventsInterface::g_msgproc_mutex){0us};

    /** Whether this peer wants invs or headers (when possible) for block announcements */
    bool m_prefers_headers GUARDED_BY(NetEventsInterface::g_msgproc_mutex){false};

    explicit Peer(NodeId id, ServiceFlags our_services)
        : m_id{id}
        , m_our_services{our_services}
    {}

private:
    mutable Mutex m_tx_relay_mutex;

    /** Transaction relay data. May be a nullptr. */
    std::unique_ptr<TxRelay> m_tx_relay GUARDED_BY(m_tx_relay_mutex);
};

using PeerRef = std::shared_ptr<Peer>;

/**
 * Maintain validation-specific state about nodes, protected by cs_main, instead
 * by CNode's own locks. This simplifies asynchronous operation, where
 * processing of incoming data is done after the ProcessMessage call returns,
 * and we're no longer holding the node's locks.
 */
struct CNodeState {
    //! The best known block we know this peer has announced.
    const CBlockIndex* pindexBestKnownBlock{nullptr};
    //! The hash of the last unknown block this peer has announced.
    uint256 hashLastUnknownBlock{};
    //! The last full block we both have.
    const CBlockIndex* pindexLastCommonBlock{nullptr};
    //! The best header we have sent our peer.
    const CBlockIndex* pindexBestHeaderSent{nullptr};
    //! Whether we've started headers synchronization with this peer.
    bool fSyncStarted{false};
    //! Since when we're stalling block download progress (in microseconds), or 0.
    std::chrono::microseconds m_stalling_since{0us};
    std::list<QueuedBlock> vBlocksInFlight;
    //! When the first entry in vBlocksInFlight started downloading. Don't care when vBlocksInFlight is empty.
    std::chrono::microseconds m_downloading_since{0us};
    //! Whether we consider this a preferred download peer.
    bool fPreferredDownload{false};
    /** Whether this peer wants invs or cmpctblocks (when possible) for block announcements. */
    bool m_requested_hb_cmpctblocks{false};
    /** Whether this peer will send us cmpctblocks if we request them. */
    bool m_provides_cmpctblocks{false};

    /** State used to enforce CHAIN_SYNC_TIMEOUT and EXTRA_PEER_CHECK_INTERVAL logic.
      *
      * Both are only in effect for outbound, non-manual, non-protected connections.
      * Any peer protected (m_protect = true) is not chosen for eviction. A peer is
      * marked as protected if all of these are true:
      *   - its connection type is IsBlockOnlyConn() == false
      *   - it gave us a valid connecting header
      *   - we haven't reached MAX_OUTBOUND_PEERS_TO_PROTECT_FROM_DISCONNECT yet
      *   - its chain tip has at least as much work as ours
      *
      * CHAIN_SYNC_TIMEOUT: if a peer's best known block has less work than our tip,
      * set a timeout CHAIN_SYNC_TIMEOUT in the future:
      *   - If at timeout their best known block now has more work than our tip
      *     when the timeout was set, then either reset the timeout or clear it
      *     (after comparing against our current tip's work)
      *   - If at timeout their best known block still has less work than our
      *     tip did when the timeout was set, then send a getheaders message,
      *     and set a shorter timeout, HEADERS_RESPONSE_TIME seconds in future.
      *     If their best known block is still behind when that new timeout is
      *     reached, disconnect.
      *
      * EXTRA_PEER_CHECK_INTERVAL: after each interval, if we have too many outbound peers,
      * drop the outbound one that least recently announced us a new block.
      */
    struct ChainSyncTimeoutState {
        //! A timeout used for checking whether our peer has sufficiently synced
        std::chrono::seconds m_timeout{0s};
        //! A header with the work we require on our peer's chain
        const CBlockIndex* m_work_header{nullptr};
        //! After timeout is reached, set to true after sending getheaders
        bool m_sent_getheaders{false};
        //! Whether this peer is protected from disconnection due to a bad/slow chain
        bool m_protect{false};
    };

    ChainSyncTimeoutState m_chain_sync;

    //! Time of last new block announcement
    int64_t m_last_block_announcement{0};

    //! Whether this peer is an inbound connection
    const bool m_is_inbound;

    CNodeState(bool is_inbound) : m_is_inbound(is_inbound) {}
};

class PeerManagerImpl final : public PeerManager
{
public:
    PeerManagerImpl(CConnman& connman, AddrMan& addrman,
                    BanMan* banman, ChainstateManager& chainman,
                    CTxMemPool& pool, Options opts);

    /** Overridden from CValidationInterface. */
    void BlockConnected(ChainstateRole role, const std::shared_ptr<const CBlock>& pblock, const CBlockIndex* pindexConnected) override
        EXCLUSIVE_LOCKS_REQUIRED(!m_recent_confirmed_transactions_mutex);
    void BlockDisconnected(const std::shared_ptr<const CBlock> &block, const CBlockIndex* pindex) override
        EXCLUSIVE_LOCKS_REQUIRED(!m_recent_confirmed_transactions_mutex);
    void UpdatedBlockTip(const CBlockIndex *pindexNew, const CBlockIndex *pindexFork, bool fInitialDownload) override
        EXCLUSIVE_LOCKS_REQUIRED(!m_peer_mutex);
    void BlockChecked(const CBlock& block, const BlockValidationState& state) override
        EXCLUSIVE_LOCKS_REQUIRED(!m_peer_mutex);
    void NewPoWValidBlock(const CBlockIndex *pindex, const std::shared_ptr<const CBlock>& pblock) override
        EXCLUSIVE_LOCKS_REQUIRED(!m_most_recent_block_mutex);

    /** Implement NetEventsInterface */
    void InitializeNode(CNode& node, ServiceFlags our_services) override EXCLUSIVE_LOCKS_REQUIRED(!m_peer_mutex);
    void FinalizeNode(const CNode& node) override EXCLUSIVE_LOCKS_REQUIRED(!m_peer_mutex, !m_headers_presync_mutex);
    bool ProcessMessages(CNode* pfrom, std::atomic<bool>& interrupt) override
        EXCLUSIVE_LOCKS_REQUIRED(!m_peer_mutex, !m_recent_confirmed_transactions_mutex, !m_most_recent_block_mutex, !m_headers_presync_mutex, g_msgproc_mutex);
    bool SendMessages(CNode* pto) override
        EXCLUSIVE_LOCKS_REQUIRED(!m_peer_mutex, !m_recent_confirmed_transactions_mutex, !m_most_recent_block_mutex, g_msgproc_mutex);

    /** Implement PeerManager */
    void StartScheduledTasks(CScheduler& scheduler) override;
    void CheckForStaleTipAndEvictPeers() override;
    std::optional<std::string> FetchBlock(NodeId peer_id, const CBlockIndex& block_index) override
        EXCLUSIVE_LOCKS_REQUIRED(!m_peer_mutex);
    bool GetNodeStateStats(NodeId nodeid, CNodeStateStats& stats) const override EXCLUSIVE_LOCKS_REQUIRED(!m_peer_mutex);
    bool IgnoresIncomingTxs() override { return m_opts.ignore_incoming_txs; }
    void SendPings() override EXCLUSIVE_LOCKS_REQUIRED(!m_peer_mutex);
    void RelayTransaction(const uint256& txid, const uint256& wtxid) override EXCLUSIVE_LOCKS_REQUIRED(!m_peer_mutex);
    void SetBestHeight(int height) override { m_best_height = height; };
    void UnitTestMisbehaving(NodeId peer_id, int howmuch) override EXCLUSIVE_LOCKS_REQUIRED(!m_peer_mutex) { Misbehaving(*Assert(GetPeerRef(peer_id)), howmuch, ""); };
    void ProcessMessage(CNode& pfrom, const std::string& msg_type, DataStream& vRecv,
                        const std::chrono::microseconds time_received, const std::atomic<bool>& interruptMsgProc) override
        EXCLUSIVE_LOCKS_REQUIRED(!m_peer_mutex, !m_recent_confirmed_transactions_mutex, !m_most_recent_block_mutex, !m_headers_presync_mutex, g_msgproc_mutex);
    void UpdateLastBlockAnnounceTime(NodeId node, int64_t time_in_seconds) override;

private:
    /** Consider evicting an outbound peer based on the amount of time they've been behind our tip */
    void ConsiderEviction(CNode& pto, Peer& peer, std::chrono::seconds time_in_seconds) EXCLUSIVE_LOCKS_REQUIRED(cs_main, g_msgproc_mutex);

    /** If we have extra outbound peers, try to disconnect the one with the oldest block announcement */
    void EvictExtraOutboundPeers(std::chrono::seconds now) EXCLUSIVE_LOCKS_REQUIRED(cs_main);

    /** Retrieve unbroadcast transactions from the mempool and reattempt sending to peers */
    void ReattemptInitialBroadcast(CScheduler& scheduler) EXCLUSIVE_LOCKS_REQUIRED(!m_peer_mutex);

    /** Get a shared pointer to the Peer object.
     *  May return an empty shared_ptr if the Peer object can't be found. */
    PeerRef GetPeerRef(NodeId id) const EXCLUSIVE_LOCKS_REQUIRED(!m_peer_mutex);

    /** Get a shared pointer to the Peer object and remove it from m_peer_map.
     *  May return an empty shared_ptr if the Peer object can't be found. */
    PeerRef RemovePeer(NodeId id) EXCLUSIVE_LOCKS_REQUIRED(!m_peer_mutex);

    /**
     * Increment peer's misbehavior score. If the new value >= DISCOURAGEMENT_THRESHOLD, mark the node
     * to be discouraged, meaning the peer might be disconnected and added to the discouragement filter.
     */
    void Misbehaving(Peer& peer, int howmuch, const std::string& message);

    /**
     * Potentially mark a node discouraged based on the contents of a BlockValidationState object
     *
     * @param[in] via_compact_block this bool is passed in because net_processing should
     * punish peers differently depending on whether the data was provided in a compact
     * block message or not. If the compact block had a valid header, but contained invalid
     * txs, the peer should not be punished. See BIP 152.
     *
     * @return Returns true if the peer was punished (probably disconnected)
     */
    bool MaybePunishNodeForBlock(NodeId nodeid, const BlockValidationState& state,
                                 bool via_compact_block, const std::string& message = "")
        EXCLUSIVE_LOCKS_REQUIRED(!m_peer_mutex);

    /**
     * Potentially disconnect and discourage a node based on the contents of a TxValidationState object
     *
     * @return Returns true if the peer was punished (probably disconnected)
     */
    bool MaybePunishNodeForTx(NodeId nodeid, const TxValidationState& state)
        EXCLUSIVE_LOCKS_REQUIRED(!m_peer_mutex);

    /** Maybe disconnect a peer and discourage future connections from its address.
     *
     * @param[in]   pnode     The node to check.
     * @param[in]   peer      The peer object to check.
     * @return                True if the peer was marked for disconnection in this function
     */
    bool MaybeDiscourageAndDisconnect(CNode& pnode, Peer& peer);

    /**
     * Reconsider orphan transactions after a parent has been accepted to the mempool.
     *
     * @peer[in]  peer     The peer whose orphan transactions we will reconsider. Generally only
     *                     one orphan will be reconsidered on each call of this function. If an
     *                     accepted orphan has orphaned children, those will need to be
     *                     reconsidered, creating more work, possibly for other peers.
     * @return             True if meaningful work was done (an orphan was accepted/rejected).
     *                     If no meaningful work was done, then the work set for this peer
     *                     will be empty.
     */
    bool ProcessOrphanTx(Peer& peer)
        EXCLUSIVE_LOCKS_REQUIRED(!m_peer_mutex, g_msgproc_mutex);

    /** Process a single headers message from a peer.
     *
     * @param[in]   pfrom     CNode of the peer
     * @param[in]   peer      The peer sending us the headers
     * @param[in]   headers   The headers received. Note that this may be modified within ProcessHeadersMessage.
     * @param[in]   via_compact_block   Whether this header came in via compact block handling.
    */
    void ProcessHeadersMessage(CNode& pfrom, Peer& peer,
                               std::vector<CBlockHeader>&& headers,
                               bool via_compact_block)
        EXCLUSIVE_LOCKS_REQUIRED(!m_peer_mutex, !m_headers_presync_mutex, g_msgproc_mutex);
    /** Various helpers for headers processing, invoked by ProcessHeadersMessage() */
    /** Return true if headers are continuous and have valid proof-of-work (DoS points assigned on failure) */
    bool CheckHeadersPoW(const std::vector<CBlockHeader>& headers, const Consensus::Params& consensusParams, Peer& peer);
    /** Calculate an anti-DoS work threshold for headers chains */
    arith_uint256 GetAntiDoSWorkThreshold();
    /** Deal with state tracking and headers sync for peers that send the
     * occasional non-connecting header (this can happen due to BIP 130 headers
     * announcements for blocks interacting with the 2hr (MAX_FUTURE_BLOCK_TIME) rule). */
    void HandleFewUnconnectingHeaders(CNode& pfrom, Peer& peer, const std::vector<CBlockHeader>& headers) EXCLUSIVE_LOCKS_REQUIRED(g_msgproc_mutex);
    /** Return true if the headers connect to each other, false otherwise */
    bool CheckHeadersAreContinuous(const std::vector<CBlockHeader>& headers) const;
    /** Try to continue a low-work headers sync that has already begun.
     * Assumes the caller has already verified the headers connect, and has
     * checked that each header satisfies the proof-of-work target included in
     * the header.
     *  @param[in]  peer                            The peer we're syncing with.
     *  @param[in]  pfrom                           CNode of the peer
     *  @param[in,out] headers                      The headers to be processed.
     *  @return     True if the passed in headers were successfully processed
     *              as the continuation of a low-work headers sync in progress;
     *              false otherwise.
     *              If false, the passed in headers will be returned back to
     *              the caller.
     *              If true, the returned headers may be empty, indicating
     *              there is no more work for the caller to do; or the headers
     *              may be populated with entries that have passed anti-DoS
     *              checks (and therefore may be validated for block index
     *              acceptance by the caller).
     */
    bool IsContinuationOfLowWorkHeadersSync(Peer& peer, CNode& pfrom,
            std::vector<CBlockHeader>& headers)
        EXCLUSIVE_LOCKS_REQUIRED(peer.m_headers_sync_mutex, !m_headers_presync_mutex, g_msgproc_mutex);
    /** Check work on a headers chain to be processed, and if insufficient,
     * initiate our anti-DoS headers sync mechanism.
     *
     * @param[in]   peer                The peer whose headers we're processing.
     * @param[in]   pfrom               CNode of the peer
     * @param[in]   chain_start_header  Where these headers connect in our index.
     * @param[in,out]   headers             The headers to be processed.
     *
     * @return      True if chain was low work (headers will be empty after
     *              calling); false otherwise.
     */
    bool TryLowWorkHeadersSync(Peer& peer, CNode& pfrom,
                                  const CBlockIndex* chain_start_header,
                                  std::vector<CBlockHeader>& headers)
        EXCLUSIVE_LOCKS_REQUIRED(!peer.m_headers_sync_mutex, !m_peer_mutex, !m_headers_presync_mutex, g_msgproc_mutex);

    /** Return true if the given header is an ancestor of
     *  m_chainman.m_best_header or our current tip */
    bool IsAncestorOfBestHeaderOrTip(const CBlockIndex* header) EXCLUSIVE_LOCKS_REQUIRED(cs_main);

    /** Request further headers from this peer with a given locator.
     * We don't issue a getheaders message if we have a recent one outstanding.
     * This returns true if a getheaders is actually sent, and false otherwise.
     */
    bool MaybeSendGetHeaders(CNode& pfrom, const CBlockLocator& locator, Peer& peer) EXCLUSIVE_LOCKS_REQUIRED(g_msgproc_mutex);
    /** Potentially fetch blocks from this peer upon receipt of a new headers tip */
    void HeadersDirectFetchBlocks(CNode& pfrom, const Peer& peer, const CBlockIndex& last_header);
    /** Update peer state based on received headers message */
    void UpdatePeerStateForReceivedHeaders(CNode& pfrom, Peer& peer, const CBlockIndex& last_header, bool received_new_header, bool may_have_more_headers)
        EXCLUSIVE_LOCKS_REQUIRED(g_msgproc_mutex);

    void SendBlockTransactions(CNode& pfrom, Peer& peer, const CBlock& block, const BlockTransactionsRequest& req);

    /** Register with TxRequestTracker that an INV has been received from a
     *  peer. The announcement parameters are decided in PeerManager and then
     *  passed to TxRequestTracker. */
    void AddTxAnnouncement(const CNode& node, const GenTxid& gtxid, std::chrono::microseconds current_time)
        EXCLUSIVE_LOCKS_REQUIRED(::cs_main);

    /** Send a message to a peer */
    void PushMessage(CNode& node, CSerializedNetMsg&& msg) const { m_connman.PushMessage(&node, std::move(msg)); }
    template <typename... Args>
    void MakeAndPushMessage(CNode& node, std::string msg_type, Args&&... args) const
    {
        m_connman.PushMessage(&node, NetMsg::Make(std::move(msg_type), std::forward<Args>(args)...));
    }

    /** Send a version message to a peer */
    void PushNodeVersion(CNode& pnode, const Peer& peer);

    /** Send a ping message every PING_INTERVAL or if requested via RPC. May
     *  mark the peer to be disconnected if a ping has timed out.
     *  We use mockable time for ping timeouts, so setmocktime may cause pings
     *  to time out. */
    void MaybeSendPing(CNode& node_to, Peer& peer, std::chrono::microseconds now);

    /** Send `addr` messages on a regular schedule. */
    void MaybeSendAddr(CNode& node, Peer& peer, std::chrono::microseconds current_time) EXCLUSIVE_LOCKS_REQUIRED(g_msgproc_mutex);

    /** Send a single `sendheaders` message, after we have completed headers sync with a peer. */
    void MaybeSendSendHeaders(CNode& node, Peer& peer) EXCLUSIVE_LOCKS_REQUIRED(g_msgproc_mutex);

    /** Relay (gossip) an address to a few randomly chosen nodes.
     *
     * @param[in] originator   The id of the peer that sent us the address. We don't want to relay it back.
     * @param[in] addr         Address to relay.
     * @param[in] fReachable   Whether the address' network is reachable. We relay unreachable
     *                         addresses less.
     */
    void RelayAddress(NodeId originator, const CAddress& addr, bool fReachable) EXCLUSIVE_LOCKS_REQUIRED(!m_peer_mutex, g_msgproc_mutex);

    /** Send `feefilter` message. */
    void MaybeSendFeefilter(CNode& node, Peer& peer, std::chrono::microseconds current_time) EXCLUSIVE_LOCKS_REQUIRED(g_msgproc_mutex);

    FastRandomContext m_rng GUARDED_BY(NetEventsInterface::g_msgproc_mutex);

    FeeFilterRounder m_fee_filter_rounder GUARDED_BY(NetEventsInterface::g_msgproc_mutex);

    const CChainParams& m_chainparams;
    CConnman& m_connman;
    AddrMan& m_addrman;
    /** Pointer to this node's banman. May be nullptr - check existence before dereferencing. */
    BanMan* const m_banman;
    ChainstateManager& m_chainman;
    CTxMemPool& m_mempool;
    TxRequestTracker m_txrequest GUARDED_BY(::cs_main);
    std::unique_ptr<TxReconciliationTracker> m_txreconciliation;

    /** The height of the best chain */
    std::atomic<int> m_best_height{-1};

    /** Next time to check for stale tip */
    std::chrono::seconds m_stale_tip_check_time GUARDED_BY(cs_main){0s};

    const Options m_opts;

    bool RejectIncomingTxs(const CNode& peer) const;

    /** Whether we've completed initial sync yet, for determining when to turn
      * on extra block-relay-only peers. */
    bool m_initial_sync_finished GUARDED_BY(cs_main){false};

    /** Protects m_peer_map. This mutex must not be locked while holding a lock
     *  on any of the mutexes inside a Peer object. */
    mutable Mutex m_peer_mutex;
    /**
     * Map of all Peer objects, keyed by peer id. This map is protected
     * by the m_peer_mutex. Once a shared pointer reference is
     * taken, the lock may be released. Individual fields are protected by
     * their own locks.
     */
    std::map<NodeId, PeerRef> m_peer_map GUARDED_BY(m_peer_mutex);

    /** Map maintaining per-node state. */
    std::map<NodeId, CNodeState> m_node_states GUARDED_BY(cs_main);

    /** Get a pointer to a const CNodeState, used when not mutating the CNodeState object. */
    const CNodeState* State(NodeId pnode) const EXCLUSIVE_LOCKS_REQUIRED(cs_main);
    /** Get a pointer to a mutable CNodeState. */
    CNodeState* State(NodeId pnode) EXCLUSIVE_LOCKS_REQUIRED(cs_main);

    uint32_t GetFetchFlags(const Peer& peer) const;

    std::atomic<std::chrono::microseconds> m_next_inv_to_inbounds{0us};

    /** Number of nodes with fSyncStarted. */
    int nSyncStarted GUARDED_BY(cs_main) = 0;

    /** Hash of the last block we received via INV */
    uint256 m_last_block_inv_triggering_headers_sync GUARDED_BY(g_msgproc_mutex){};

    /**
     * Sources of received blocks, saved to be able punish them when processing
     * happens afterwards.
     * Set mapBlockSource[hash].second to false if the node should not be
     * punished if the block is invalid.
     */
    std::map<uint256, std::pair<NodeId, bool>> mapBlockSource GUARDED_BY(cs_main);

    /** Number of peers with wtxid relay. */
    std::atomic<int> m_wtxid_relay_peers{0};

    /** Number of outbound peers with m_chain_sync.m_protect. */
    int m_outbound_peers_with_protect_from_disconnect GUARDED_BY(cs_main) = 0;

    /** Number of preferable block download peers. */
    int m_num_preferred_download_peers GUARDED_BY(cs_main){0};

    /** Stalling timeout for blocks in IBD */
    std::atomic<std::chrono::seconds> m_block_stalling_timeout{BLOCK_STALLING_TIMEOUT_DEFAULT};

    bool AlreadyHaveTx(const GenTxid& gtxid)
        EXCLUSIVE_LOCKS_REQUIRED(cs_main, !m_recent_confirmed_transactions_mutex);

    /**
     * Filter for transactions that were recently rejected by the mempool.
     * These are not rerequested until the chain tip changes, at which point
     * the entire filter is reset.
     *
     * Without this filter we'd be re-requesting txs from each of our peers,
     * increasing bandwidth consumption considerably. For instance, with 100
     * peers, half of which relay a tx we don't accept, that might be a 50x
     * bandwidth increase. A flooding attacker attempting to roll-over the
     * filter using minimum-sized, 60byte, transactions might manage to send
     * 1000/sec if we have fast peers, so we pick 120,000 to give our peers a
     * two minute window to send invs to us.
     *
     * Decreasing the false positive rate is fairly cheap, so we pick one in a
     * million to make it highly unlikely for users to have issues with this
     * filter.
     *
     * We typically only add wtxids to this filter. For non-segwit
     * transactions, the txid == wtxid, so this only prevents us from
     * re-downloading non-segwit transactions when communicating with
     * non-wtxidrelay peers -- which is important for avoiding malleation
     * attacks that could otherwise interfere with transaction relay from
     * non-wtxidrelay peers. For communicating with wtxidrelay peers, having
     * the reject filter store wtxids is exactly what we want to avoid
     * redownload of a rejected transaction.
     *
     * In cases where we can tell that a segwit transaction will fail
     * validation no matter the witness, we may add the txid of such
     * transaction to the filter as well. This can be helpful when
     * communicating with txid-relay peers or if we were to otherwise fetch a
     * transaction via txid (eg in our orphan handling).
     *
     * Memory used: 1.3 MB
     */
    CRollingBloomFilter m_recent_rejects GUARDED_BY(::cs_main){120'000, 0.000'001};
    uint256 hashRecentRejectsChainTip GUARDED_BY(cs_main);

    /*
     * Filter for transactions that have been recently confirmed.
     * We use this to avoid requesting transactions that have already been
     * confirnmed.
     *
     * Blocks don't typically have more than 4000 transactions, so this should
     * be at least six blocks (~1 hr) worth of transactions that we can store,
     * inserting both a txid and wtxid for every observed transaction.
     * If the number of transactions appearing in a block goes up, or if we are
     * seeing getdata requests more than an hour after initial announcement, we
     * can increase this number.
     * The false positive rate of 1/1M should come out to less than 1
     * transaction per day that would be inadvertently ignored (which is the
     * same probability that we have in the reject filter).
     */
    Mutex m_recent_confirmed_transactions_mutex;
    CRollingBloomFilter m_recent_confirmed_transactions GUARDED_BY(m_recent_confirmed_transactions_mutex){48'000, 0.000'001};

    /**
     * For sending `inv`s to inbound peers, we use a single (exponentially
     * distributed) timer for all peers. If we used a separate timer for each
     * peer, a spy node could make multiple inbound connections to us to
     * accurately determine when we received the transaction (and potentially
     * determine the transaction's origin). */
    std::chrono::microseconds NextInvToInbounds(std::chrono::microseconds now,
                                                std::chrono::seconds average_interval);


    // All of the following cache a recent block, and are protected by m_most_recent_block_mutex
    Mutex m_most_recent_block_mutex;
    std::shared_ptr<const CBlock> m_most_recent_block GUARDED_BY(m_most_recent_block_mutex);
    std::shared_ptr<const CBlockHeaderAndShortTxIDs> m_most_recent_compact_block GUARDED_BY(m_most_recent_block_mutex);
    uint256 m_most_recent_block_hash GUARDED_BY(m_most_recent_block_mutex);
    std::unique_ptr<const std::map<uint256, CTransactionRef>> m_most_recent_block_txs GUARDED_BY(m_most_recent_block_mutex);

    // Data about the low-work headers synchronization, aggregated from all peers' HeadersSyncStates.
    /** Mutex guarding the other m_headers_presync_* variables. */
    Mutex m_headers_presync_mutex;
    /** A type to represent statistics about a peer's low-work headers sync.
     *
     * - The first field is the total verified amount of work in that synchronization.
     * - The second is:
     *   - nullopt: the sync is in REDOWNLOAD phase (phase 2).
     *   - {height, timestamp}: the sync has the specified tip height and block timestamp (phase 1).
     */
    using HeadersPresyncStats = std::pair<arith_uint256, std::optional<std::pair<int64_t, uint32_t>>>;
    /** Statistics for all peers in low-work headers sync. */
    std::map<NodeId, HeadersPresyncStats> m_headers_presync_stats GUARDED_BY(m_headers_presync_mutex) {};
    /** The peer with the most-work entry in m_headers_presync_stats. */
    NodeId m_headers_presync_bestpeer GUARDED_BY(m_headers_presync_mutex) {-1};
    /** The m_headers_presync_stats improved, and needs signalling. */
    std::atomic_bool m_headers_presync_should_signal{false};

    /** Height of the highest block announced using BIP 152 high-bandwidth mode. */
    int m_highest_fast_announce GUARDED_BY(::cs_main){0};

    /** Have we requested this block from a peer */
    bool IsBlockRequested(const uint256& hash) EXCLUSIVE_LOCKS_REQUIRED(cs_main);

    /** Have we requested this block from an outbound peer */
    bool IsBlockRequestedFromOutbound(const uint256& hash) EXCLUSIVE_LOCKS_REQUIRED(cs_main);

    /** Remove this block from our tracked requested blocks. Called if:
     *  - the block has been received from a peer
     *  - the request for the block has timed out
     * If "from_peer" is specified, then only remove the block if it is in
     * flight from that peer (to avoid one peer's network traffic from
     * affecting another's state).
     */
    void RemoveBlockRequest(const uint256& hash, std::optional<NodeId> from_peer) EXCLUSIVE_LOCKS_REQUIRED(cs_main);

    /* Mark a block as in flight
     * Returns false, still setting pit, if the block was already in flight from the same peer
     * pit will only be valid as long as the same cs_main lock is being held
     */
    bool BlockRequested(NodeId nodeid, const CBlockIndex& block, std::list<QueuedBlock>::iterator** pit = nullptr) EXCLUSIVE_LOCKS_REQUIRED(cs_main);

    bool TipMayBeStale() EXCLUSIVE_LOCKS_REQUIRED(cs_main);

    /** Update pindexLastCommonBlock and add not-in-flight missing successors to vBlocks, until it has
     *  at most count entries.
     */
    void FindNextBlocksToDownload(const Peer& peer, unsigned int count, std::vector<const CBlockIndex*>& vBlocks, NodeId& nodeStaller) EXCLUSIVE_LOCKS_REQUIRED(cs_main);

    /** Request blocks for the background chainstate, if one is in use. */
    void TryDownloadingHistoricalBlocks(const Peer& peer, unsigned int count, std::vector<const CBlockIndex*>& vBlocks, const CBlockIndex* from_tip, const CBlockIndex* target_block) EXCLUSIVE_LOCKS_REQUIRED(cs_main);

    /**
    * \brief Find next blocks to download from a peer after a starting block.
    *
    * \param vBlocks      Vector of blocks to download which will be appended to.
    * \param peer         Peer which blocks will be downloaded from.
    * \param state        Pointer to the state of the peer.
    * \param pindexWalk   Pointer to the starting block to add to vBlocks.
    * \param count        Maximum number of blocks to allow in vBlocks. No more
    *                     blocks will be added if it reaches this size.
    * \param nWindowEnd   Maximum height of blocks to allow in vBlocks. No
    *                     blocks will be added above this height.
    * \param activeChain  Optional pointer to a chain to compare against. If
    *                     provided, any next blocks which are already contained
    *                     in this chain will not be appended to vBlocks, but
    *                     instead will be used to update the
    *                     state->pindexLastCommonBlock pointer.
    * \param nodeStaller  Optional pointer to a NodeId variable that will receive
    *                     the ID of another peer that might be causing this peer
    *                     to stall. This is set to the ID of the peer which
    *                     first requested the first in-flight block in the
    *                     download window. It is only set if vBlocks is empty at
    *                     the end of this function call and if increasing
    *                     nWindowEnd by 1 would cause it to be non-empty (which
    *                     indicates the download might be stalled because every
    *                     block in the window is in flight and no other peer is
    *                     trying to download the next block).
    */
    void FindNextBlocks(std::vector<const CBlockIndex*>& vBlocks, const Peer& peer, CNodeState *state, const CBlockIndex *pindexWalk, unsigned int count, int nWindowEnd, const CChain* activeChain=nullptr, NodeId* nodeStaller=nullptr) EXCLUSIVE_LOCKS_REQUIRED(cs_main);

    /* Multimap used to preserve insertion order */
    typedef std::multimap<uint256, std::pair<NodeId, std::list<QueuedBlock>::iterator>> BlockDownloadMap;
    BlockDownloadMap mapBlocksInFlight GUARDED_BY(cs_main);

    /** When our tip was last updated. */
    std::atomic<std::chrono::seconds> m_last_tip_update{0s};

    /** Determine whether or not a peer can request a transaction, and return it (or nullptr if not found or not allowed). */
    CTransactionRef FindTxForGetData(const Peer::TxRelay& tx_relay, const GenTxid& gtxid)
        EXCLUSIVE_LOCKS_REQUIRED(!m_most_recent_block_mutex, NetEventsInterface::g_msgproc_mutex);

    void ProcessGetData(CNode& pfrom, Peer& peer, const std::atomic<bool>& interruptMsgProc)
        EXCLUSIVE_LOCKS_REQUIRED(!m_most_recent_block_mutex, peer.m_getdata_requests_mutex, NetEventsInterface::g_msgproc_mutex)
        LOCKS_EXCLUDED(::cs_main);

    /** Process a new block. Perform any post-processing housekeeping */
    void ProcessBlock(CNode& node, const std::shared_ptr<const CBlock>& block, bool force_processing, bool min_pow_checked);

    /** Process compact block txns  */
    void ProcessCompactBlockTxns(CNode& pfrom, Peer& peer, const BlockTransactions& block_transactions)
        EXCLUSIVE_LOCKS_REQUIRED(g_msgproc_mutex, !m_most_recent_block_mutex);

    /**
     * When a peer sends us a valid block, instruct it to announce blocks to us
     * using CMPCTBLOCK if possible by adding its nodeid to the end of
     * lNodesAnnouncingHeaderAndIDs, and keeping that list under a certain size by
     * removing the first element if necessary.
     */
    void MaybeSetPeerAsAnnouncingHeaderAndIDs(NodeId nodeid) EXCLUSIVE_LOCKS_REQUIRED(cs_main);

    /** Stack of nodes which we have set to announce using compact blocks */
    std::list<NodeId> lNodesAnnouncingHeaderAndIDs GUARDED_BY(cs_main);

    /** Number of peers from which we're downloading blocks. */
    int m_peers_downloading_from GUARDED_BY(cs_main) = 0;

    /** Storage for orphan information */
    TxOrphanage m_orphanage;

    void AddToCompactExtraTransactions(const CTransactionRef& tx) EXCLUSIVE_LOCKS_REQUIRED(g_msgproc_mutex);

    /** Orphan/conflicted/etc transactions that are kept for compact block reconstruction.
     *  The last -blockreconstructionextratxn/DEFAULT_BLOCK_RECONSTRUCTION_EXTRA_TXN of
     *  these are kept in a ring buffer */
    std::vector<std::pair<uint256, CTransactionRef>> vExtraTxnForCompact GUARDED_BY(g_msgproc_mutex);
    /** Offset into vExtraTxnForCompact to insert the next tx */
    size_t vExtraTxnForCompactIt GUARDED_BY(g_msgproc_mutex) = 0;

    /** Check whether the last unknown block a peer advertised is not yet known. */
    void ProcessBlockAvailability(NodeId nodeid) EXCLUSIVE_LOCKS_REQUIRED(cs_main);
    /** Update tracking information about which blocks a peer is assumed to have. */
    void UpdateBlockAvailability(NodeId nodeid, const uint256& hash) EXCLUSIVE_LOCKS_REQUIRED(cs_main);
    bool CanDirectFetch() EXCLUSIVE_LOCKS_REQUIRED(cs_main);

    /**
     * To prevent fingerprinting attacks, only send blocks/headers outside of
     * the active chain if they are no more than a month older (both in time,
     * and in best equivalent proof of work) than the best header chain we know
     * about and we fully-validated them at some point.
     */
    bool BlockRequestAllowed(const CBlockIndex* pindex) EXCLUSIVE_LOCKS_REQUIRED(cs_main);
    bool AlreadyHaveBlock(const uint256& block_hash) EXCLUSIVE_LOCKS_REQUIRED(cs_main);
    void ProcessGetBlockData(CNode& pfrom, Peer& peer, const CInv& inv)
        EXCLUSIVE_LOCKS_REQUIRED(!m_most_recent_block_mutex);

    /**
     * Validation logic for compact filters request handling.
     *
     * May disconnect from the peer in the case of a bad request.
     *
     * @param[in]   node            The node that we received the request from
     * @param[in]   peer            The peer that we received the request from
     * @param[in]   filter_type     The filter type the request is for. Must be basic filters.
     * @param[in]   start_height    The start height for the request
     * @param[in]   stop_hash       The stop_hash for the request
     * @param[in]   max_height_diff The maximum number of items permitted to request, as specified in BIP 157
     * @param[out]  stop_index      The CBlockIndex for the stop_hash block, if the request can be serviced.
     * @param[out]  filter_index    The filter index, if the request can be serviced.
     * @return                      True if the request can be serviced.
     */
    bool PrepareBlockFilterRequest(CNode& node, Peer& peer,
                                   BlockFilterType filter_type, uint32_t start_height,
                                   const uint256& stop_hash, uint32_t max_height_diff,
                                   const CBlockIndex*& stop_index,
                                   BlockFilterIndex*& filter_index);

    /**
     * Handle a cfilters request.
     *
     * May disconnect from the peer in the case of a bad request.
     *
     * @param[in]   node            The node that we received the request from
     * @param[in]   peer            The peer that we received the request from
     * @param[in]   vRecv           The raw message received
     */
    void ProcessGetCFilters(CNode& node, Peer& peer, DataStream& vRecv);

    /**
     * Handle a cfheaders request.
     *
     * May disconnect from the peer in the case of a bad request.
     *
     * @param[in]   node            The node that we received the request from
     * @param[in]   peer            The peer that we received the request from
     * @param[in]   vRecv           The raw message received
     */
    void ProcessGetCFHeaders(CNode& node, Peer& peer, DataStream& vRecv);

    /**
     * Handle a getcfcheckpt request.
     *
     * May disconnect from the peer in the case of a bad request.
     *
     * @param[in]   node            The node that we received the request from
     * @param[in]   peer            The peer that we received the request from
     * @param[in]   vRecv           The raw message received
     */
    void ProcessGetCFCheckPt(CNode& node, Peer& peer, DataStream& vRecv);

    /** Checks if address relay is permitted with peer. If needed, initializes
     * the m_addr_known bloom filter and sets m_addr_relay_enabled to true.
     *
     *  @return   True if address relay is enabled with peer
     *            False if address relay is disallowed
     */
    bool SetupAddressRelay(const CNode& node, Peer& peer) EXCLUSIVE_LOCKS_REQUIRED(g_msgproc_mutex);

    void AddAddressKnown(Peer& peer, const CAddress& addr) EXCLUSIVE_LOCKS_REQUIRED(g_msgproc_mutex);
    void PushAddress(Peer& peer, const CAddress& addr) EXCLUSIVE_LOCKS_REQUIRED(g_msgproc_mutex);
};

const CNodeState* PeerManagerImpl::State(NodeId pnode) const EXCLUSIVE_LOCKS_REQUIRED(cs_main)
{
    std::map<NodeId, CNodeState>::const_iterator it = m_node_states.find(pnode);
    if (it == m_node_states.end())
        return nullptr;
    return &it->second;
}

CNodeState* PeerManagerImpl::State(NodeId pnode) EXCLUSIVE_LOCKS_REQUIRED(cs_main)
{
    return const_cast<CNodeState*>(std::as_const(*this).State(pnode));
}

/**
 * Whether the peer supports the address. For example, a peer that does not
 * implement BIP155 cannot receive Tor v3 addresses because it requires
 * ADDRv2 (BIP155) encoding.
 */
static bool IsAddrCompatible(const Peer& peer, const CAddress& addr)
{
    return peer.m_wants_addrv2 || addr.IsAddrV1Compatible();
}

void PeerManagerImpl::AddAddressKnown(Peer& peer, const CAddress& addr)
{
    assert(peer.m_addr_known);
    peer.m_addr_known->insert(addr.GetKey());
}

void PeerManagerImpl::PushAddress(Peer& peer, const CAddress& addr)
{
    // Known checking here is only to save space from duplicates.
    // Before sending, we'll filter it again for known addresses that were
    // added after addresses were pushed.
    assert(peer.m_addr_known);
    if (addr.IsValid() && !peer.m_addr_known->contains(addr.GetKey()) && IsAddrCompatible(peer, addr)) {
        if (peer.m_addrs_to_send.size() >= MAX_ADDR_TO_SEND) {
            peer.m_addrs_to_send[m_rng.randrange(peer.m_addrs_to_send.size())] = addr;
        } else {
            peer.m_addrs_to_send.push_back(addr);
        }
    }
}

static void AddKnownTx(Peer& peer, const uint256& hash)
{
    auto tx_relay = peer.GetTxRelay();
    if (!tx_relay) return;

    LOCK(tx_relay->m_tx_inventory_mutex);
    tx_relay->m_tx_inventory_known_filter.insert(hash);
}

/** Whether this peer can serve us blocks. */
static bool CanServeBlocks(const Peer& peer)
{
    return peer.m_their_services & (NODE_NETWORK|NODE_NETWORK_LIMITED);
}

/** Whether this peer can only serve limited recent blocks (e.g. because
 *  it prunes old blocks) */
static bool IsLimitedPeer(const Peer& peer)
{
    return (!(peer.m_their_services & NODE_NETWORK) &&
             (peer.m_their_services & NODE_NETWORK_LIMITED));
}

/** Whether this peer can serve us witness data */
static bool CanServeWitnesses(const Peer& peer)
{
    return peer.m_their_services & NODE_WITNESS;
}

std::chrono::microseconds PeerManagerImpl::NextInvToInbounds(std::chrono::microseconds now,
                                                             std::chrono::seconds average_interval)
{
    if (m_next_inv_to_inbounds.load() < now) {
        // If this function were called from multiple threads simultaneously
        // it would possible that both update the next send variable, and return a different result to their caller.
        // This is not possible in practice as only the net processing thread invokes this function.
        m_next_inv_to_inbounds = GetExponentialRand(now, average_interval);
    }
    return m_next_inv_to_inbounds;
}

bool PeerManagerImpl::IsBlockRequested(const uint256& hash)
{
    return mapBlocksInFlight.count(hash);
}

bool PeerManagerImpl::IsBlockRequestedFromOutbound(const uint256& hash)
{
    for (auto range = mapBlocksInFlight.equal_range(hash); range.first != range.second; range.first++) {
        auto [nodeid, block_it] = range.first->second;
        CNodeState& nodestate = *Assert(State(nodeid));
        if (!nodestate.m_is_inbound) return true;
    }

    return false;
}

void PeerManagerImpl::RemoveBlockRequest(const uint256& hash, std::optional<NodeId> from_peer)
{
    auto range = mapBlocksInFlight.equal_range(hash);
    if (range.first == range.second) {
        // Block was not requested from any peer
        return;
    }

    // We should not have requested too many of this block
    Assume(mapBlocksInFlight.count(hash) <= MAX_CMPCTBLOCKS_INFLIGHT_PER_BLOCK);

    while (range.first != range.second) {
        auto [node_id, list_it] = range.first->second;

        if (from_peer && *from_peer != node_id) {
            range.first++;
            continue;
        }

        CNodeState& state = *Assert(State(node_id));

        if (state.vBlocksInFlight.begin() == list_it) {
            // First block on the queue was received, update the start download time for the next one
            state.m_downloading_since = std::max(state.m_downloading_since, GetTime<std::chrono::microseconds>());
        }
        state.vBlocksInFlight.erase(list_it);

        if (state.vBlocksInFlight.empty()) {
            // Last validated block on the queue for this peer was received.
            m_peers_downloading_from--;
        }
        state.m_stalling_since = 0us;

        range.first = mapBlocksInFlight.erase(range.first);
    }
}

bool PeerManagerImpl::BlockRequested(NodeId nodeid, const CBlockIndex& block, std::list<QueuedBlock>::iterator** pit)
{
    const uint256& hash{block.GetBlockHash()};

    CNodeState *state = State(nodeid);
    assert(state != nullptr);

    Assume(mapBlocksInFlight.count(hash) <= MAX_CMPCTBLOCKS_INFLIGHT_PER_BLOCK);

    // Short-circuit most stuff in case it is from the same node
    for (auto range = mapBlocksInFlight.equal_range(hash); range.first != range.second; range.first++) {
        if (range.first->second.first == nodeid) {
            if (pit) {
                *pit = &range.first->second.second;
            }
            return false;
        }
    }

    // Make sure it's not being fetched already from same peer.
    RemoveBlockRequest(hash, nodeid);

    std::list<QueuedBlock>::iterator it = state->vBlocksInFlight.insert(state->vBlocksInFlight.end(),
            {&block, std::unique_ptr<PartiallyDownloadedBlock>(pit ? new PartiallyDownloadedBlock(&m_mempool) : nullptr)});
    if (state->vBlocksInFlight.size() == 1) {
        // We're starting a block download (batch) from this peer.
        state->m_downloading_since = GetTime<std::chrono::microseconds>();
        m_peers_downloading_from++;
    }
    auto itInFlight = mapBlocksInFlight.insert(std::make_pair(hash, std::make_pair(nodeid, it)));
    if (pit) {
        *pit = &itInFlight->second.second;
    }
    return true;
}

void PeerManagerImpl::MaybeSetPeerAsAnnouncingHeaderAndIDs(NodeId nodeid)
{
    AssertLockHeld(cs_main);

    // When in -blocksonly mode, never request high-bandwidth mode from peers. Our
    // mempool will not contain the transactions necessary to reconstruct the
    // compact block.
    if (m_opts.ignore_incoming_txs) return;

    CNodeState* nodestate = State(nodeid);
    if (!nodestate || !nodestate->m_provides_cmpctblocks) {
        // Don't request compact blocks if the peer has not signalled support
        return;
    }

    int num_outbound_hb_peers = 0;
    for (std::list<NodeId>::iterator it = lNodesAnnouncingHeaderAndIDs.begin(); it != lNodesAnnouncingHeaderAndIDs.end(); it++) {
        if (*it == nodeid) {
            lNodesAnnouncingHeaderAndIDs.erase(it);
            lNodesAnnouncingHeaderAndIDs.push_back(nodeid);
            return;
        }
        CNodeState *state = State(*it);
        if (state != nullptr && !state->m_is_inbound) ++num_outbound_hb_peers;
    }
    if (nodestate->m_is_inbound) {
        // If we're adding an inbound HB peer, make sure we're not removing
        // our last outbound HB peer in the process.
        if (lNodesAnnouncingHeaderAndIDs.size() >= 3 && num_outbound_hb_peers == 1) {
            CNodeState *remove_node = State(lNodesAnnouncingHeaderAndIDs.front());
            if (remove_node != nullptr && !remove_node->m_is_inbound) {
                // Put the HB outbound peer in the second slot, so that it
                // doesn't get removed.
                std::swap(lNodesAnnouncingHeaderAndIDs.front(), *std::next(lNodesAnnouncingHeaderAndIDs.begin()));
            }
        }
    }
    m_connman.ForNode(nodeid, [this](CNode* pfrom) EXCLUSIVE_LOCKS_REQUIRED(::cs_main) {
        AssertLockHeld(::cs_main);
        if (lNodesAnnouncingHeaderAndIDs.size() >= 3) {
            // As per BIP152, we only get 3 of our peers to announce
            // blocks using compact encodings.
            m_connman.ForNode(lNodesAnnouncingHeaderAndIDs.front(), [this](CNode* pnodeStop){
                MakeAndPushMessage(*pnodeStop, NetMsgType::SENDCMPCT, /*high_bandwidth=*/false, /*version=*/CMPCTBLOCKS_VERSION);
                // save BIP152 bandwidth state: we select peer to be low-bandwidth
                pnodeStop->m_bip152_highbandwidth_to = false;
                return true;
            });
            lNodesAnnouncingHeaderAndIDs.pop_front();
        }
        MakeAndPushMessage(*pfrom, NetMsgType::SENDCMPCT, /*high_bandwidth=*/true, /*version=*/CMPCTBLOCKS_VERSION);
        // save BIP152 bandwidth state: we select peer to be high-bandwidth
        pfrom->m_bip152_highbandwidth_to = true;
        lNodesAnnouncingHeaderAndIDs.push_back(pfrom->GetId());
        return true;
    });
}

bool PeerManagerImpl::TipMayBeStale()
{
    AssertLockHeld(cs_main);
    const Consensus::Params& consensusParams = m_chainparams.GetConsensus();
    if (m_last_tip_update.load() == 0s) {
        m_last_tip_update = GetTime<std::chrono::seconds>();
    }
    return m_last_tip_update.load() < GetTime<std::chrono::seconds>() - std::chrono::seconds{consensusParams.nPowTargetSpacing * 3} && mapBlocksInFlight.empty();
}

bool PeerManagerImpl::CanDirectFetch()
{
    return m_chainman.ActiveChain().Tip()->Time() > GetAdjustedTime() - m_chainparams.GetConsensus().PowTargetSpacing() * 20;
}

static bool PeerHasHeader(CNodeState *state, const CBlockIndex *pindex) EXCLUSIVE_LOCKS_REQUIRED(cs_main)
{
    if (state->pindexBestKnownBlock && pindex == state->pindexBestKnownBlock->GetAncestor(pindex->nHeight))
        return true;
    if (state->pindexBestHeaderSent && pindex == state->pindexBestHeaderSent->GetAncestor(pindex->nHeight))
        return true;
    return false;
}

void PeerManagerImpl::ProcessBlockAvailability(NodeId nodeid) {
    CNodeState *state = State(nodeid);
    assert(state != nullptr);

    if (!state->hashLastUnknownBlock.IsNull()) {
        const CBlockIndex* pindex = m_chainman.m_blockman.LookupBlockIndex(state->hashLastUnknownBlock);
        if (pindex && pindex->nChainWork > 0) {
            if (state->pindexBestKnownBlock == nullptr || pindex->nChainWork >= state->pindexBestKnownBlock->nChainWork) {
                state->pindexBestKnownBlock = pindex;
            }
            state->hashLastUnknownBlock.SetNull();
        }
    }
}

void PeerManagerImpl::UpdateBlockAvailability(NodeId nodeid, const uint256 &hash) {
    CNodeState *state = State(nodeid);
    assert(state != nullptr);

    ProcessBlockAvailability(nodeid);

    const CBlockIndex* pindex = m_chainman.m_blockman.LookupBlockIndex(hash);
    if (pindex && pindex->nChainWork > 0) {
        // An actually better block was announced.
        if (state->pindexBestKnownBlock == nullptr || pindex->nChainWork >= state->pindexBestKnownBlock->nChainWork) {
            state->pindexBestKnownBlock = pindex;
        }
    } else {
        // An unknown block was announced; just assume that the latest one is the best one.
        state->hashLastUnknownBlock = hash;
    }
}

// Logic for calculating which blocks to download from a given peer, given our current tip.
void PeerManagerImpl::FindNextBlocksToDownload(const Peer& peer, unsigned int count, std::vector<const CBlockIndex*>& vBlocks, NodeId& nodeStaller)
{
    if (count == 0)
        return;

    vBlocks.reserve(vBlocks.size() + count);
    CNodeState *state = State(peer.m_id);
    assert(state != nullptr);

    // Make sure pindexBestKnownBlock is up to date, we'll need it.
    ProcessBlockAvailability(peer.m_id);

    if (state->pindexBestKnownBlock == nullptr || state->pindexBestKnownBlock->nChainWork < m_chainman.ActiveChain().Tip()->nChainWork || state->pindexBestKnownBlock->nChainWork < m_chainman.MinimumChainWork()) {
        // This peer has nothing interesting.
        return;
    }

    if (state->pindexLastCommonBlock == nullptr) {
        // Bootstrap quickly by guessing a parent of our best tip is the forking point.
        // Guessing wrong in either direction is not a problem.
        state->pindexLastCommonBlock = m_chainman.ActiveChain()[std::min(state->pindexBestKnownBlock->nHeight, m_chainman.ActiveChain().Height())];
    }

    // If the peer reorganized, our previous pindexLastCommonBlock may not be an ancestor
    // of its current tip anymore. Go back enough to fix that.
    state->pindexLastCommonBlock = LastCommonAncestor(state->pindexLastCommonBlock, state->pindexBestKnownBlock);
    if (state->pindexLastCommonBlock == state->pindexBestKnownBlock)
        return;

    const CBlockIndex *pindexWalk = state->pindexLastCommonBlock;
    // Never fetch further than the best block we know the peer has, or more than BLOCK_DOWNLOAD_WINDOW + 1 beyond the last
    // linked block we have in common with this peer. The +1 is so we can detect stalling, namely if we would be able to
    // download that next block if the window were 1 larger.
    int nWindowEnd = state->pindexLastCommonBlock->nHeight + BLOCK_DOWNLOAD_WINDOW;

    FindNextBlocks(vBlocks, peer, state, pindexWalk, count, nWindowEnd, &m_chainman.ActiveChain(), &nodeStaller);
}

void PeerManagerImpl::TryDownloadingHistoricalBlocks(const Peer& peer, unsigned int count, std::vector<const CBlockIndex*>& vBlocks, const CBlockIndex *from_tip, const CBlockIndex* target_block)
{
    Assert(from_tip);
    Assert(target_block);

    if (vBlocks.size() >= count) {
        return;
    }

    vBlocks.reserve(count);
    CNodeState *state = Assert(State(peer.m_id));

    if (state->pindexBestKnownBlock == nullptr || state->pindexBestKnownBlock->GetAncestor(target_block->nHeight) != target_block) {
        // This peer can't provide us the complete series of blocks leading up to the
        // assumeutxo snapshot base.
        //
        // Presumably this peer's chain has less work than our ActiveChain()'s tip, or else we
        // will eventually crash when we try to reorg to it. Let other logic
        // deal with whether we disconnect this peer.
        //
        // TODO at some point in the future, we might choose to request what blocks
        // this peer does have from the historical chain, despite it not having a
        // complete history beneath the snapshot base.
        return;
    }

    FindNextBlocks(vBlocks, peer, state, from_tip, count, std::min<int>(from_tip->nHeight + BLOCK_DOWNLOAD_WINDOW, target_block->nHeight));
}

void PeerManagerImpl::FindNextBlocks(std::vector<const CBlockIndex*>& vBlocks, const Peer& peer, CNodeState *state, const CBlockIndex *pindexWalk, unsigned int count, int nWindowEnd, const CChain* activeChain, NodeId* nodeStaller)
{
    std::vector<const CBlockIndex*> vToFetch;
    int nMaxHeight = std::min<int>(state->pindexBestKnownBlock->nHeight, nWindowEnd + 1);
    NodeId waitingfor = -1;
    while (pindexWalk->nHeight < nMaxHeight) {
        // Read up to 128 (or more, if more blocks than that are needed) successors of pindexWalk (towards
        // pindexBestKnownBlock) into vToFetch. We fetch 128, because CBlockIndex::GetAncestor may be as expensive
        // as iterating over ~100 CBlockIndex* entries anyway.
        int nToFetch = std::min(nMaxHeight - pindexWalk->nHeight, std::max<int>(count - vBlocks.size(), 128));
        vToFetch.resize(nToFetch);
        pindexWalk = state->pindexBestKnownBlock->GetAncestor(pindexWalk->nHeight + nToFetch);
        vToFetch[nToFetch - 1] = pindexWalk;
        for (unsigned int i = nToFetch - 1; i > 0; i--) {
            vToFetch[i - 1] = vToFetch[i]->pprev;
        }

        // Iterate over those blocks in vToFetch (in forward direction), adding the ones that
        // are not yet downloaded and not in flight to vBlocks. In the meantime, update
        // pindexLastCommonBlock as long as all ancestors are already downloaded, or if it's
        // already part of our chain (and therefore don't need it even if pruned).
        for (const CBlockIndex* pindex : vToFetch) {
            if (!pindex->IsValid(BLOCK_VALID_TREE)) {
                // We consider the chain that this peer is on invalid.
                return;
            }
            if (!CanServeWitnesses(peer) && DeploymentActiveAt(*pindex, m_chainman, Consensus::DEPLOYMENT_SEGWIT)) {
                // We wouldn't download this block or its descendants from this peer.
                return;
            }
            if (pindex->nStatus & BLOCK_HAVE_DATA || (activeChain && activeChain->Contains(pindex))) {
                if (activeChain && pindex->HaveNumChainTxs())
                    state->pindexLastCommonBlock = pindex;
            } else if (!IsBlockRequested(pindex->GetBlockHash())) {
                // The block is not already downloaded, and not yet in flight.
                if (pindex->nHeight > nWindowEnd) {
                    // We reached the end of the window.
                    if (vBlocks.size() == 0 && waitingfor != peer.m_id) {
                        // We aren't able to fetch anything, but we would be if the download window was one larger.
                        if (nodeStaller) *nodeStaller = waitingfor;
                    }
                    return;
                }
                vBlocks.push_back(pindex);
                if (vBlocks.size() == count) {
                    return;
                }
            } else if (waitingfor == -1) {
                // This is the first already-in-flight block.
                waitingfor = mapBlocksInFlight.lower_bound(pindex->GetBlockHash())->second.first;
            }
        }
    }
}

} // namespace

void PeerManagerImpl::PushNodeVersion(CNode& pnode, const Peer& peer)
{
    uint64_t my_services{peer.m_our_services};
    const int64_t nTime{count_seconds(GetTime<std::chrono::seconds>())};
    uint64_t nonce = pnode.GetLocalNonce();
    const int nNodeStartingHeight{m_best_height};
    NodeId nodeid = pnode.GetId();
    CAddress addr = pnode.addr;

    CService addr_you = addr.IsRoutable() && !IsProxy(addr) && addr.IsAddrV1Compatible() ? addr : CService();
    uint64_t your_services{addr.nServices};

    const bool tx_relay{!RejectIncomingTxs(pnode)};
    MakeAndPushMessage(pnode, NetMsgType::VERSION, PROTOCOL_VERSION, my_services, nTime,
            your_services, CNetAddr::V1(addr_you), // Together the pre-version-31402 serialization of CAddress "addrYou" (without nTime)
            my_services, CNetAddr::V1(CService{}), // Together the pre-version-31402 serialization of CAddress "addrMe" (without nTime)
            nonce, strSubVersion, nNodeStartingHeight, tx_relay);

    if (fLogIPs) {
        LogPrint(BCLog::NET, "send version message: version %d, blocks=%d, them=%s, txrelay=%d, peer=%d\n", PROTOCOL_VERSION, nNodeStartingHeight, addr_you.ToStringAddrPort(), tx_relay, nodeid);
    } else {
        LogPrint(BCLog::NET, "send version message: version %d, blocks=%d, txrelay=%d, peer=%d\n", PROTOCOL_VERSION, nNodeStartingHeight, tx_relay, nodeid);
    }
}

void PeerManagerImpl::AddTxAnnouncement(const CNode& node, const GenTxid& gtxid, std::chrono::microseconds current_time)
{
    AssertLockHeld(::cs_main); // For m_txrequest
    NodeId nodeid = node.GetId();
    if (!node.HasPermission(NetPermissionFlags::Relay) && m_txrequest.Count(nodeid) >= MAX_PEER_TX_ANNOUNCEMENTS) {
        // Too many queued announcements from this peer
        return;
    }
    const CNodeState* state = State(nodeid);

    // Decide the TxRequestTracker parameters for this announcement:
    // - "preferred": if fPreferredDownload is set (= outbound, or NetPermissionFlags::NoBan permission)
    // - "reqtime": current time plus delays for:
    //   - NONPREF_PEER_TX_DELAY for announcements from non-preferred connections
    //   - TXID_RELAY_DELAY for txid announcements while wtxid peers are available
    //   - OVERLOADED_PEER_TX_DELAY for announcements from peers which have at least
    //     MAX_PEER_TX_REQUEST_IN_FLIGHT requests in flight (and don't have NetPermissionFlags::Relay).
    auto delay{0us};
    const bool preferred = state->fPreferredDownload;
    if (!preferred) delay += NONPREF_PEER_TX_DELAY;
    if (!gtxid.IsWtxid() && m_wtxid_relay_peers > 0) delay += TXID_RELAY_DELAY;
    const bool overloaded = !node.HasPermission(NetPermissionFlags::Relay) &&
        m_txrequest.CountInFlight(nodeid) >= MAX_PEER_TX_REQUEST_IN_FLIGHT;
    if (overloaded) delay += OVERLOADED_PEER_TX_DELAY;
    m_txrequest.ReceivedInv(nodeid, gtxid, preferred, current_time + delay);
}

void PeerManagerImpl::UpdateLastBlockAnnounceTime(NodeId node, int64_t time_in_seconds)
{
    LOCK(cs_main);
    CNodeState *state = State(node);
    if (state) state->m_last_block_announcement = time_in_seconds;
}

void PeerManagerImpl::InitializeNode(CNode& node, ServiceFlags our_services)
{
    NodeId nodeid = node.GetId();
    {
        LOCK(cs_main);
        m_node_states.emplace_hint(m_node_states.end(), std::piecewise_construct, std::forward_as_tuple(nodeid), std::forward_as_tuple(node.IsInboundConn()));
        assert(m_txrequest.Count(nodeid) == 0);
    }
    PeerRef peer = std::make_shared<Peer>(nodeid, our_services);
    {
        LOCK(m_peer_mutex);
        m_peer_map.emplace_hint(m_peer_map.end(), nodeid, peer);
    }
    if (!node.IsInboundConn()) {
        PushNodeVersion(node, *peer);
    }
}

void PeerManagerImpl::ReattemptInitialBroadcast(CScheduler& scheduler)
{
    std::set<uint256> unbroadcast_txids = m_mempool.GetUnbroadcastTxs();

    for (const auto& txid : unbroadcast_txids) {
        CTransactionRef tx = m_mempool.get(txid);

        if (tx != nullptr) {
            RelayTransaction(txid, tx->GetWitnessHash());
        } else {
            m_mempool.RemoveUnbroadcastTx(txid, true);
        }
    }

    // Schedule next run for 10-15 minutes in the future.
    // We add randomness on every cycle to avoid the possibility of P2P fingerprinting.
    const std::chrono::milliseconds delta = 10min + GetRandMillis(5min);
    scheduler.scheduleFromNow([&] { ReattemptInitialBroadcast(scheduler); }, delta);
}

void PeerManagerImpl::FinalizeNode(const CNode& node)
{
    NodeId nodeid = node.GetId();
    int misbehavior{0};
    {
    LOCK(cs_main);
    {
        // We remove the PeerRef from g_peer_map here, but we don't always
        // destruct the Peer. Sometimes another thread is still holding a
        // PeerRef, so the refcount is >= 1. Be careful not to do any
        // processing here that assumes Peer won't be changed before it's
        // destructed.
        PeerRef peer = RemovePeer(nodeid);
        assert(peer != nullptr);
        misbehavior = WITH_LOCK(peer->m_misbehavior_mutex, return peer->m_misbehavior_score);
        m_wtxid_relay_peers -= peer->m_wtxid_relay;
        assert(m_wtxid_relay_peers >= 0);
    }
    CNodeState *state = State(nodeid);
    assert(state != nullptr);

    if (state->fSyncStarted)
        nSyncStarted--;

    for (const QueuedBlock& entry : state->vBlocksInFlight) {
        auto range = mapBlocksInFlight.equal_range(entry.pindex->GetBlockHash());
        while (range.first != range.second) {
            auto [node_id, list_it] = range.first->second;
            if (node_id != nodeid) {
                range.first++;
            } else {
                range.first = mapBlocksInFlight.erase(range.first);
            }
        }
    }
    m_orphanage.EraseForPeer(nodeid);
    m_txrequest.DisconnectedPeer(nodeid);
    if (m_txreconciliation) m_txreconciliation->ForgetPeer(nodeid);
    m_num_preferred_download_peers -= state->fPreferredDownload;
    m_peers_downloading_from -= (!state->vBlocksInFlight.empty());
    assert(m_peers_downloading_from >= 0);
    m_outbound_peers_with_protect_from_disconnect -= state->m_chain_sync.m_protect;
    assert(m_outbound_peers_with_protect_from_disconnect >= 0);

    m_node_states.erase(nodeid);

    if (m_node_states.empty()) {
        // Do a consistency check after the last peer is removed.
        assert(mapBlocksInFlight.empty());
        assert(m_num_preferred_download_peers == 0);
        assert(m_peers_downloading_from == 0);
        assert(m_outbound_peers_with_protect_from_disconnect == 0);
        assert(m_wtxid_relay_peers == 0);
        assert(m_txrequest.Size() == 0);
        assert(m_orphanage.Size() == 0);
    }
    } // cs_main
    if (node.fSuccessfullyConnected && misbehavior == 0 &&
        !node.IsBlockOnlyConn() && !node.IsInboundConn()) {
        // Only change visible addrman state for full outbound peers.  We don't
        // call Connected() for feeler connections since they don't have
        // fSuccessfullyConnected set.
        m_addrman.Connected(node.addr);
    }
    {
        LOCK(m_headers_presync_mutex);
        m_headers_presync_stats.erase(nodeid);
    }
    LogPrint(BCLog::NET, "Cleared nodestate for peer=%d\n", nodeid);
}

PeerRef PeerManagerImpl::GetPeerRef(NodeId id) const
{
    LOCK(m_peer_mutex);
    auto it = m_peer_map.find(id);
    return it != m_peer_map.end() ? it->second : nullptr;
}

PeerRef PeerManagerImpl::RemovePeer(NodeId id)
{
    PeerRef ret;
    LOCK(m_peer_mutex);
    auto it = m_peer_map.find(id);
    if (it != m_peer_map.end()) {
        ret = std::move(it->second);
        m_peer_map.erase(it);
    }
    return ret;
}

bool PeerManagerImpl::GetNodeStateStats(NodeId nodeid, CNodeStateStats& stats) const
{
    {
        LOCK(cs_main);
        const CNodeState* state = State(nodeid);
        if (state == nullptr)
            return false;
        stats.nSyncHeight = state->pindexBestKnownBlock ? state->pindexBestKnownBlock->nHeight : -1;
        stats.nCommonHeight = state->pindexLastCommonBlock ? state->pindexLastCommonBlock->nHeight : -1;
        for (const QueuedBlock& queue : state->vBlocksInFlight) {
            if (queue.pindex)
                stats.vHeightInFlight.push_back(queue.pindex->nHeight);
        }
    }

    PeerRef peer = GetPeerRef(nodeid);
    if (peer == nullptr) return false;
    stats.their_services = peer->m_their_services;
    stats.m_starting_height = peer->m_starting_height;
    // It is common for nodes with good ping times to suddenly become lagged,
    // due to a new block arriving or other large transfer.
    // Merely reporting pingtime might fool the caller into thinking the node was still responsive,
    // since pingtime does not update until the ping is complete, which might take a while.
    // So, if a ping is taking an unusually long time in flight,
    // the caller can immediately detect that this is happening.
    auto ping_wait{0us};
    if ((0 != peer->m_ping_nonce_sent) && (0 != peer->m_ping_start.load().count())) {
        ping_wait = GetTime<std::chrono::microseconds>() - peer->m_ping_start.load();
    }

    if (auto tx_relay = peer->GetTxRelay(); tx_relay != nullptr) {
        stats.m_relay_txs = WITH_LOCK(tx_relay->m_bloom_filter_mutex, return tx_relay->m_relay_txs);
        stats.m_fee_filter_received = tx_relay->m_fee_filter_received.load();
    } else {
        stats.m_relay_txs = false;
        stats.m_fee_filter_received = 0;
    }

    stats.m_ping_wait = ping_wait;
    stats.m_addr_processed = peer->m_addr_processed.load();
    stats.m_addr_rate_limited = peer->m_addr_rate_limited.load();
    stats.m_addr_relay_enabled = peer->m_addr_relay_enabled.load();
    {
        LOCK(peer->m_headers_sync_mutex);
        if (peer->m_headers_sync) {
            stats.presync_height = peer->m_headers_sync->GetPresyncHeight();
        }
    }

    return true;
}

void PeerManagerImpl::AddToCompactExtraTransactions(const CTransactionRef& tx)
{
    if (m_opts.max_extra_txs <= 0)
        return;
    if (!vExtraTxnForCompact.size())
        vExtraTxnForCompact.resize(m_opts.max_extra_txs);
    vExtraTxnForCompact[vExtraTxnForCompactIt] = std::make_pair(tx->GetWitnessHash(), tx);
    vExtraTxnForCompactIt = (vExtraTxnForCompactIt + 1) % m_opts.max_extra_txs;
}

void PeerManagerImpl::Misbehaving(Peer& peer, int howmuch, const std::string& message)
{
    assert(howmuch > 0);

    LOCK(peer.m_misbehavior_mutex);
    const int score_before{peer.m_misbehavior_score};
    peer.m_misbehavior_score += howmuch;
    const int score_now{peer.m_misbehavior_score};

    const std::string message_prefixed = message.empty() ? "" : (": " + message);
    std::string warning;

    if (score_now >= DISCOURAGEMENT_THRESHOLD && score_before < DISCOURAGEMENT_THRESHOLD) {
        warning = " DISCOURAGE THRESHOLD EXCEEDED";
        peer.m_should_discourage = true;
    }

    LogPrint(BCLog::NET, "Misbehaving: peer=%d (%d -> %d)%s%s\n",
             peer.m_id, score_before, score_now, warning, message_prefixed);
}

bool PeerManagerImpl::MaybePunishNodeForBlock(NodeId nodeid, const BlockValidationState& state,
                                              bool via_compact_block, const std::string& message)
{
    PeerRef peer{GetPeerRef(nodeid)};
    switch (state.GetResult()) {
    case BlockValidationResult::BLOCK_RESULT_UNSET:
        break;
    case BlockValidationResult::BLOCK_HEADER_LOW_WORK:
        // We didn't try to process the block because the header chain may have
        // too little work.
        break;
    // The node is providing invalid data:
    case BlockValidationResult::BLOCK_CONSENSUS:
    case BlockValidationResult::BLOCK_MUTATED:
        if (!via_compact_block) {
            if (peer) Misbehaving(*peer, 100, message);
            return true;
        }
        break;
    case BlockValidationResult::BLOCK_CACHED_INVALID:
        {
            LOCK(cs_main);
            CNodeState *node_state = State(nodeid);
            if (node_state == nullptr) {
                break;
            }

            // Discourage outbound (but not inbound) peers if on an invalid chain.
            // Exempt HB compact block peers. Manual connections are always protected from discouragement.
            if (!via_compact_block && !node_state->m_is_inbound) {
                if (peer) Misbehaving(*peer, 100, message);
                return true;
            }
            break;
        }
    case BlockValidationResult::BLOCK_INVALID_HEADER:
    case BlockValidationResult::BLOCK_CHECKPOINT:
    case BlockValidationResult::BLOCK_INVALID_PREV:
        if (peer) Misbehaving(*peer, 100, message);
        return true;
    // Conflicting (but not necessarily invalid) data or different policy:
    case BlockValidationResult::BLOCK_MISSING_PREV:
        // TODO: Handle this much more gracefully (10 DoS points is super arbitrary)
        if (peer) Misbehaving(*peer, 10, message);
        return true;
    case BlockValidationResult::BLOCK_RECENT_CONSENSUS_CHANGE:
    case BlockValidationResult::BLOCK_TIME_FUTURE:
        break;
    }
    if (message != "") {
        LogPrint(BCLog::NET, "peer=%d: %s\n", nodeid, message);
    }
    return false;
}

bool PeerManagerImpl::MaybePunishNodeForTx(NodeId nodeid, const TxValidationState& state)
{
    PeerRef peer{GetPeerRef(nodeid)};
    switch (state.GetResult()) {
    case TxValidationResult::TX_RESULT_UNSET:
        break;
    // The node is providing invalid data:
    case TxValidationResult::TX_CONSENSUS:
        if (peer) Misbehaving(*peer, 100, "");
        return true;
    // Conflicting (but not necessarily invalid) data or different policy:
    case TxValidationResult::TX_RECENT_CONSENSUS_CHANGE:
    case TxValidationResult::TX_INPUTS_NOT_STANDARD:
    case TxValidationResult::TX_NOT_STANDARD:
    case TxValidationResult::TX_MISSING_INPUTS:
    case TxValidationResult::TX_PREMATURE_SPEND:
    case TxValidationResult::TX_WITNESS_MUTATED:
    case TxValidationResult::TX_WITNESS_STRIPPED:
    case TxValidationResult::TX_CONFLICT:
    case TxValidationResult::TX_MEMPOOL_POLICY:
    case TxValidationResult::TX_NO_MEMPOOL:
    case TxValidationResult::TX_RECONSIDERABLE:
    case TxValidationResult::TX_UNKNOWN:
        break;
    }
    return false;
}

bool PeerManagerImpl::BlockRequestAllowed(const CBlockIndex* pindex)
{
    AssertLockHeld(cs_main);
    if (m_chainman.ActiveChain().Contains(pindex)) return true;
    return pindex->IsValid(BLOCK_VALID_SCRIPTS) && (m_chainman.m_best_header != nullptr) &&
           (m_chainman.m_best_header->GetBlockTime() - pindex->GetBlockTime() < STALE_RELAY_AGE_LIMIT) &&
           (GetBlockProofEquivalentTime(*m_chainman.m_best_header, *pindex, *m_chainman.m_best_header, m_chainparams.GetConsensus()) < STALE_RELAY_AGE_LIMIT);
}

std::optional<std::string> PeerManagerImpl::FetchBlock(NodeId peer_id, const CBlockIndex& block_index)
{
    if (m_chainman.m_blockman.LoadingBlocks()) return "Loading blocks ...";

    // Ensure this peer exists and hasn't been disconnected
    PeerRef peer = GetPeerRef(peer_id);
    if (peer == nullptr) return "Peer does not exist";

    // Ignore pre-segwit peers
    if (!CanServeWitnesses(*peer)) return "Pre-SegWit peer";

    LOCK(cs_main);

    // Forget about all prior requests
    RemoveBlockRequest(block_index.GetBlockHash(), std::nullopt);

    // Mark block as in-flight
    if (!BlockRequested(peer_id, block_index)) return "Already requested from this peer";

    // Construct message to request the block
    const uint256& hash{block_index.GetBlockHash()};
    std::vector<CInv> invs{CInv(MSG_BLOCK | MSG_WITNESS_FLAG, hash)};

    // Send block request message to the peer
    bool success = m_connman.ForNode(peer_id, [this, &invs](CNode* node) {
        this->MakeAndPushMessage(*node, NetMsgType::GETDATA, invs);
        return true;
    });

    if (!success) return "Peer not fully connected";

    LogPrint(BCLog::NET, "Requesting block %s from peer=%d\n",
                 hash.ToString(), peer_id);
    return std::nullopt;
}

std::unique_ptr<PeerManager> PeerManager::make(CConnman& connman, AddrMan& addrman,
                                               BanMan* banman, ChainstateManager& chainman,
                                               CTxMemPool& pool, Options opts)
{
    return std::make_unique<PeerManagerImpl>(connman, addrman, banman, chainman, pool, opts);
}

PeerManagerImpl::PeerManagerImpl(CConnman& connman, AddrMan& addrman,
                                 BanMan* banman, ChainstateManager& chainman,
                                 CTxMemPool& pool, Options opts)
    : m_rng{opts.deterministic_rng},
      m_fee_filter_rounder{CFeeRate{DEFAULT_MIN_RELAY_TX_FEE}, m_rng},
      m_chainparams(chainman.GetParams()),
      m_connman(connman),
      m_addrman(addrman),
      m_banman(banman),
      m_chainman(chainman),
      m_mempool(pool),
      m_opts{opts}
{
    // While Erlay support is incomplete, it must be enabled explicitly via -txreconciliation.
    // This argument can go away after Erlay support is complete.
    if (opts.reconcile_txs) {
        m_txreconciliation = std::make_unique<TxReconciliationTracker>(TXRECONCILIATION_VERSION);
    }
}

void PeerManagerImpl::StartScheduledTasks(CScheduler& scheduler)
{
    // Stale tip checking and peer eviction are on two different timers, but we
    // don't want them to get out of sync due to drift in the scheduler, so we
    // combine them in one function and schedule at the quicker (peer-eviction)
    // timer.
    static_assert(EXTRA_PEER_CHECK_INTERVAL < STALE_CHECK_INTERVAL, "peer eviction timer should be less than stale tip check timer");
    scheduler.scheduleEvery([this] { this->CheckForStaleTipAndEvictPeers(); }, std::chrono::seconds{EXTRA_PEER_CHECK_INTERVAL});

    // schedule next run for 10-15 minutes in the future
    const std::chrono::milliseconds delta = 10min + GetRandMillis(5min);
    scheduler.scheduleFromNow([&] { ReattemptInitialBroadcast(scheduler); }, delta);
}

/**
 * Evict orphan txn pool entries based on a newly connected
 * block, remember the recently confirmed transactions, and delete tracked
 * announcements for them. Also save the time of the last tip update and
 * possibly reduce dynamic block stalling timeout.
 */
void PeerManagerImpl::BlockConnected(
    ChainstateRole role,
    const std::shared_ptr<const CBlock>& pblock,
    const CBlockIndex* pindex)
{
    // Update this for all chainstate roles so that we don't mistakenly see peers
    // helping us do background IBD as having a stale tip.
    m_last_tip_update = GetTime<std::chrono::seconds>();

    // In case the dynamic timeout was doubled once or more, reduce it slowly back to its default value
    auto stalling_timeout = m_block_stalling_timeout.load();
    Assume(stalling_timeout >= BLOCK_STALLING_TIMEOUT_DEFAULT);
    if (stalling_timeout != BLOCK_STALLING_TIMEOUT_DEFAULT) {
        const auto new_timeout = std::max(std::chrono::duration_cast<std::chrono::seconds>(stalling_timeout * 0.85), BLOCK_STALLING_TIMEOUT_DEFAULT);
        if (m_block_stalling_timeout.compare_exchange_strong(stalling_timeout, new_timeout)) {
            LogPrint(BCLog::NET, "Decreased stalling timeout to %d seconds\n", count_seconds(new_timeout));
        }
    }

    // The following task can be skipped since we don't maintain a mempool for
    // the ibd/background chainstate.
    if (role == ChainstateRole::BACKGROUND) {
        return;
    }
    m_orphanage.EraseForBlock(*pblock);

    {
        LOCK(m_recent_confirmed_transactions_mutex);
        for (const auto& ptx : pblock->vtx) {
            m_recent_confirmed_transactions.insert(ptx->GetHash().ToUint256());
            if (ptx->HasWitness()) {
                m_recent_confirmed_transactions.insert(ptx->GetWitnessHash().ToUint256());
            }
        }
    }
    {
        LOCK(cs_main);
        for (const auto& ptx : pblock->vtx) {
            m_txrequest.ForgetTxHash(ptx->GetHash());
            m_txrequest.ForgetTxHash(ptx->GetWitnessHash());
        }
    }
}

void PeerManagerImpl::BlockDisconnected(const std::shared_ptr<const CBlock> &block, const CBlockIndex* pindex)
{
    // To avoid relay problems with transactions that were previously
    // confirmed, clear our filter of recently confirmed transactions whenever
    // there's a reorg.
    // This means that in a 1-block reorg (where 1 block is disconnected and
    // then another block reconnected), our filter will drop to having only one
    // block's worth of transactions in it, but that should be fine, since
    // presumably the most common case of relaying a confirmed transaction
    // should be just after a new block containing it is found.
    LOCK(m_recent_confirmed_transactions_mutex);
    m_recent_confirmed_transactions.reset();
}

/**
 * Maintain state about the best-seen block and fast-announce a compact block
 * to compatible peers.
 */
void PeerManagerImpl::NewPoWValidBlock(const CBlockIndex *pindex, const std::shared_ptr<const CBlock>& pblock)
{
    auto pcmpctblock = std::make_shared<const CBlockHeaderAndShortTxIDs>(*pblock);

    LOCK(cs_main);

    if (pindex->nHeight <= m_highest_fast_announce)
        return;
    m_highest_fast_announce = pindex->nHeight;

    if (!DeploymentActiveAt(*pindex, m_chainman, Consensus::DEPLOYMENT_SEGWIT)) return;

    uint256 hashBlock(pblock->GetHash());
    const std::shared_future<CSerializedNetMsg> lazy_ser{
        std::async(std::launch::deferred, [&] { return NetMsg::Make(NetMsgType::CMPCTBLOCK, *pcmpctblock); })};

    {
        auto most_recent_block_txs = std::make_unique<std::map<uint256, CTransactionRef>>();
        for (const auto& tx : pblock->vtx) {
            most_recent_block_txs->emplace(tx->GetHash(), tx);
            most_recent_block_txs->emplace(tx->GetWitnessHash(), tx);
        }

        LOCK(m_most_recent_block_mutex);
        m_most_recent_block_hash = hashBlock;
        m_most_recent_block = pblock;
        m_most_recent_compact_block = pcmpctblock;
        m_most_recent_block_txs = std::move(most_recent_block_txs);
    }

    m_connman.ForEachNode([this, pindex, &lazy_ser, &hashBlock](CNode* pnode) EXCLUSIVE_LOCKS_REQUIRED(::cs_main) {
        AssertLockHeld(::cs_main);

        if (pnode->GetCommonVersion() < INVALID_CB_NO_BAN_VERSION || pnode->fDisconnect)
            return;
        ProcessBlockAvailability(pnode->GetId());
        CNodeState &state = *State(pnode->GetId());
        // If the peer has, or we announced to them the previous block already,
        // but we don't think they have this one, go ahead and announce it
        if (state.m_requested_hb_cmpctblocks && !PeerHasHeader(&state, pindex) && PeerHasHeader(&state, pindex->pprev)) {

            LogPrint(BCLog::NET, "%s sending header-and-ids %s to peer=%d\n", "PeerManager::NewPoWValidBlock",
                    hashBlock.ToString(), pnode->GetId());

            const CSerializedNetMsg& ser_cmpctblock{lazy_ser.get()};
            PushMessage(*pnode, ser_cmpctblock.Copy());
            state.pindexBestHeaderSent = pindex;
        }
    });
}

/**
 * Update our best height and announce any block hashes which weren't previously
 * in m_chainman.ActiveChain() to our peers.
 */
void PeerManagerImpl::UpdatedBlockTip(const CBlockIndex *pindexNew, const CBlockIndex *pindexFork, bool fInitialDownload)
{
    SetBestHeight(pindexNew->nHeight);
    SetServiceFlagsIBDCache(!fInitialDownload);

    // Don't relay inventory during initial block download.
    if (fInitialDownload) return;

    // Find the hashes of all blocks that weren't previously in the best chain.
    std::vector<uint256> vHashes;
    const CBlockIndex *pindexToAnnounce = pindexNew;
    while (pindexToAnnounce != pindexFork) {
        vHashes.push_back(pindexToAnnounce->GetBlockHash());
        pindexToAnnounce = pindexToAnnounce->pprev;
        if (vHashes.size() == MAX_BLOCKS_TO_ANNOUNCE) {
            // Limit announcements in case of a huge reorganization.
            // Rely on the peer's synchronization mechanism in that case.
            break;
        }
    }

    {
        LOCK(m_peer_mutex);
        for (auto& it : m_peer_map) {
            Peer& peer = *it.second;
            LOCK(peer.m_block_inv_mutex);
            for (const uint256& hash : reverse_iterate(vHashes)) {
                peer.m_blocks_for_headers_relay.push_back(hash);
            }
        }
    }

    m_connman.WakeMessageHandler();
}

/**
 * Handle invalid block rejection and consequent peer discouragement, maintain which
 * peers announce compact blocks.
 */
void PeerManagerImpl::BlockChecked(const CBlock& block, const BlockValidationState& state)
{
    LOCK(cs_main);

    const uint256 hash(block.GetHash());
    std::map<uint256, std::pair<NodeId, bool>>::iterator it = mapBlockSource.find(hash);

    // If the block failed validation, we know where it came from and we're still connected
    // to that peer, maybe punish.
    if (state.IsInvalid() &&
        it != mapBlockSource.end() &&
        State(it->second.first)) {
            MaybePunishNodeForBlock(/*nodeid=*/ it->second.first, state, /*via_compact_block=*/ !it->second.second);
    }
    // Check that:
    // 1. The block is valid
    // 2. We're not in initial block download
    // 3. This is currently the best block we're aware of. We haven't updated
    //    the tip yet so we have no way to check this directly here. Instead we
    //    just check that there are currently no other blocks in flight.
    else if (state.IsValid() &&
             !m_chainman.IsInitialBlockDownload() &&
             mapBlocksInFlight.count(hash) == mapBlocksInFlight.size()) {
        if (it != mapBlockSource.end()) {
            MaybeSetPeerAsAnnouncingHeaderAndIDs(it->second.first);
        }
    }
    if (it != mapBlockSource.end())
        mapBlockSource.erase(it);
}

//////////////////////////////////////////////////////////////////////////////
//
// Messages
//


bool PeerManagerImpl::AlreadyHaveTx(const GenTxid& gtxid)
{
    if (m_chainman.ActiveChain().Tip()->GetBlockHash() != hashRecentRejectsChainTip) {
        // If the chain tip has changed previously rejected transactions
        // might be now valid, e.g. due to a nLockTime'd tx becoming valid,
        // or a double-spend. Reset the rejects filter and give those
        // txs a second chance.
        hashRecentRejectsChainTip = m_chainman.ActiveChain().Tip()->GetBlockHash();
        m_recent_rejects.reset();
    }

    const uint256& hash = gtxid.GetHash();

    if (m_orphanage.HaveTx(gtxid)) return true;

    {
        LOCK(m_recent_confirmed_transactions_mutex);
        if (m_recent_confirmed_transactions.contains(hash)) return true;
    }

    return m_recent_rejects.contains(hash) || m_mempool.exists(gtxid);
}

bool PeerManagerImpl::AlreadyHaveBlock(const uint256& block_hash)
{
    return m_chainman.m_blockman.LookupBlockIndex(block_hash) != nullptr;
}

void PeerManagerImpl::SendPings()
{
    LOCK(m_peer_mutex);
    for(auto& it : m_peer_map) it.second->m_ping_queued = true;
}

void PeerManagerImpl::RelayTransaction(const uint256& txid, const uint256& wtxid)
{
    LOCK(m_peer_mutex);
    for(auto& it : m_peer_map) {
        Peer& peer = *it.second;
        auto tx_relay = peer.GetTxRelay();
        if (!tx_relay) continue;

        LOCK(tx_relay->m_tx_inventory_mutex);
        // Only queue transactions for announcement once the version handshake
        // is completed. The time of arrival for these transactions is
        // otherwise at risk of leaking to a spy, if the spy is able to
        // distinguish transactions received during the handshake from the rest
        // in the announcement.
        if (tx_relay->m_next_inv_send_time == 0s) continue;

        const uint256& hash{peer.m_wtxid_relay ? wtxid : txid};
        if (!tx_relay->m_tx_inventory_known_filter.contains(hash)) {
            tx_relay->m_tx_inventory_to_send.insert(hash);
        }
    };
}

void PeerManagerImpl::RelayAddress(NodeId originator,
                                   const CAddress& addr,
                                   bool fReachable)
{
    // We choose the same nodes within a given 24h window (if the list of connected
    // nodes does not change) and we don't relay to nodes that already know an
    // address. So within 24h we will likely relay a given address once. This is to
    // prevent a peer from unjustly giving their address better propagation by sending
    // it to us repeatedly.

    if (!fReachable && !addr.IsRelayable()) return;

    // Relay to a limited number of other nodes
    // Use deterministic randomness to send to the same nodes for 24 hours
    // at a time so the m_addr_knowns of the chosen nodes prevent repeats
    const uint64_t hash_addr{CServiceHash(0, 0)(addr)};
    const auto current_time{GetTime<std::chrono::seconds>()};
    // Adding address hash makes exact rotation time different per address, while preserving periodicity.
    const uint64_t time_addr{(static_cast<uint64_t>(count_seconds(current_time)) + hash_addr) / count_seconds(ROTATE_ADDR_RELAY_DEST_INTERVAL)};
    const CSipHasher hasher{m_connman.GetDeterministicRandomizer(RANDOMIZER_ID_ADDRESS_RELAY)
                                .Write(hash_addr)
                                .Write(time_addr)};

    // Relay reachable addresses to 2 peers. Unreachable addresses are relayed randomly to 1 or 2 peers.
    unsigned int nRelayNodes = (fReachable || (hasher.Finalize() & 1)) ? 2 : 1;

    std::array<std::pair<uint64_t, Peer*>, 2> best{{{0, nullptr}, {0, nullptr}}};
    assert(nRelayNodes <= best.size());

    LOCK(m_peer_mutex);

    for (auto& [id, peer] : m_peer_map) {
        if (peer->m_addr_relay_enabled && id != originator && IsAddrCompatible(*peer, addr)) {
            uint64_t hashKey = CSipHasher(hasher).Write(id).Finalize();
            for (unsigned int i = 0; i < nRelayNodes; i++) {
                 if (hashKey > best[i].first) {
                     std::copy(best.begin() + i, best.begin() + nRelayNodes - 1, best.begin() + i + 1);
                     best[i] = std::make_pair(hashKey, peer.get());
                     break;
                 }
            }
        }
    };

    for (unsigned int i = 0; i < nRelayNodes && best[i].first != 0; i++) {
        PushAddress(*best[i].second, addr);
    }
}

void PeerManagerImpl::ProcessGetBlockData(CNode& pfrom, Peer& peer, const CInv& inv)
{
    std::shared_ptr<const CBlock> a_recent_block;
    std::shared_ptr<const CBlockHeaderAndShortTxIDs> a_recent_compact_block;
    {
        LOCK(m_most_recent_block_mutex);
        a_recent_block = m_most_recent_block;
        a_recent_compact_block = m_most_recent_compact_block;
    }

    bool need_activate_chain = false;
    {
        LOCK(cs_main);
        const CBlockIndex* pindex = m_chainman.m_blockman.LookupBlockIndex(inv.hash);
        if (pindex) {
            if (pindex->HaveNumChainTxs() && !pindex->IsValid(BLOCK_VALID_SCRIPTS) &&
                    pindex->IsValid(BLOCK_VALID_TREE)) {
                // If we have the block and all of its parents, but have not yet validated it,
                // we might be in the middle of connecting it (ie in the unlock of cs_main
                // before ActivateBestChain but after AcceptBlock).
                // In this case, we need to run ActivateBestChain prior to checking the relay
                // conditions below.
                need_activate_chain = true;
            }
        }
    } // release cs_main before calling ActivateBestChain
    if (need_activate_chain) {
        BlockValidationState state;
        if (!m_chainman.ActiveChainstate().ActivateBestChain(state, a_recent_block)) {
            LogPrint(BCLog::NET, "failed to activate chain (%s)\n", state.ToString());
        }
    }

    LOCK(cs_main);
    const CBlockIndex* pindex = m_chainman.m_blockman.LookupBlockIndex(inv.hash);
    if (!pindex) {
        return;
    }
    if (!BlockRequestAllowed(pindex)) {
        LogPrint(BCLog::NET, "%s: ignoring request from peer=%i for old block that isn't in the main chain\n", __func__, pfrom.GetId());
        return;
    }
    // disconnect node in case we have reached the outbound limit for serving historical blocks
    if (m_connman.OutboundTargetReached(true) &&
        (((m_chainman.m_best_header != nullptr) && (m_chainman.m_best_header->GetBlockTime() - pindex->GetBlockTime() > HISTORICAL_BLOCK_AGE)) || inv.IsMsgFilteredBlk()) &&
        !pfrom.HasPermission(NetPermissionFlags::Download) // nodes with the download permission may exceed target
    ) {
        LogPrint(BCLog::NET, "historical block serving limit reached, disconnect peer=%d\n", pfrom.GetId());
        pfrom.fDisconnect = true;
        return;
    }
    // Avoid leaking prune-height by never sending blocks below the NODE_NETWORK_LIMITED threshold
    if (!pfrom.HasPermission(NetPermissionFlags::NoBan) && (
            (((peer.m_our_services & NODE_NETWORK_LIMITED) == NODE_NETWORK_LIMITED) && ((peer.m_our_services & NODE_NETWORK) != NODE_NETWORK) && (m_chainman.ActiveChain().Tip()->nHeight - pindex->nHeight > (int)NODE_NETWORK_LIMITED_MIN_BLOCKS + 2 /* add two blocks buffer extension for possible races */) )
       )) {
        LogPrint(BCLog::NET, "Ignore block request below NODE_NETWORK_LIMITED threshold, disconnect peer=%d\n", pfrom.GetId());
        //disconnect node and prevent it from stalling (would otherwise wait for the missing block)
        pfrom.fDisconnect = true;
        return;
    }
    // Pruned nodes may have deleted the block, so check whether
    // it's available before trying to send.
    if (!(pindex->nStatus & BLOCK_HAVE_DATA)) {
        return;
    }
    std::shared_ptr<const CBlock> pblock;
    if (a_recent_block && a_recent_block->GetHash() == pindex->GetBlockHash()) {
        pblock = a_recent_block;
    } else if (inv.IsMsgWitnessBlk()) {
        // Fast-path: in this case it is possible to serve the block directly from disk,
        // as the network format matches the format on disk
        std::vector<uint8_t> block_data;
        if (!m_chainman.m_blockman.ReadRawBlockFromDisk(block_data, pindex->GetBlockPos())) {
            assert(!"cannot load block from disk");
        }
        MakeAndPushMessage(pfrom, NetMsgType::BLOCK, Span{block_data});
        // Don't set pblock as we've sent the block
    } else {
        // Send block from disk
        std::shared_ptr<CBlock> pblockRead = std::make_shared<CBlock>();
        if (!m_chainman.m_blockman.ReadBlockFromDisk(*pblockRead, *pindex)) {
            assert(!"cannot load block from disk");
        }
        pblock = pblockRead;
    }
    if (pblock) {
        if (inv.IsMsgBlk()) {
            MakeAndPushMessage(pfrom, NetMsgType::BLOCK, TX_NO_WITNESS(*pblock));
        } else if (inv.IsMsgWitnessBlk()) {
            MakeAndPushMessage(pfrom, NetMsgType::BLOCK, TX_WITH_WITNESS(*pblock));
        } else if (inv.IsMsgFilteredBlk()) {
            bool sendMerkleBlock = false;
            CMerkleBlock merkleBlock;
            if (auto tx_relay = peer.GetTxRelay(); tx_relay != nullptr) {
                LOCK(tx_relay->m_bloom_filter_mutex);
                if (tx_relay->m_bloom_filter) {
                    sendMerkleBlock = true;
                    merkleBlock = CMerkleBlock(*pblock, *tx_relay->m_bloom_filter);
                }
            }
            if (sendMerkleBlock) {
                MakeAndPushMessage(pfrom, NetMsgType::MERKLEBLOCK, merkleBlock);
                // CMerkleBlock just contains hashes, so also push any transactions in the block the client did not see
                // This avoids hurting performance by pointlessly requiring a round-trip
                // Note that there is currently no way for a node to request any single transactions we didn't send here -
                // they must either disconnect and retry or request the full block.
                // Thus, the protocol spec specified allows for us to provide duplicate txn here,
                // however we MUST always provide at least what the remote peer needs
                typedef std::pair<unsigned int, uint256> PairType;
                for (PairType& pair : merkleBlock.vMatchedTxn)
                    MakeAndPushMessage(pfrom, NetMsgType::TX, TX_NO_WITNESS(*pblock->vtx[pair.first]));
            }
            // else
            // no response
        } else if (inv.IsMsgCmpctBlk()) {
            // If a peer is asking for old blocks, we're almost guaranteed
            // they won't have a useful mempool to match against a compact block,
            // and we don't feel like constructing the object for them, so
            // instead we respond with the full, non-compact block.
            if (CanDirectFetch() && pindex->nHeight >= m_chainman.ActiveChain().Height() - MAX_CMPCTBLOCK_DEPTH) {
                if (a_recent_compact_block && a_recent_compact_block->header.GetHash() == pindex->GetBlockHash()) {
                    MakeAndPushMessage(pfrom, NetMsgType::CMPCTBLOCK, *a_recent_compact_block);
                } else {
                    CBlockHeaderAndShortTxIDs cmpctblock{*pblock};
                    MakeAndPushMessage(pfrom, NetMsgType::CMPCTBLOCK, cmpctblock);
                }
            } else {
                MakeAndPushMessage(pfrom, NetMsgType::BLOCK, TX_WITH_WITNESS(*pblock));
            }
        }
    }

    {
        LOCK(peer.m_block_inv_mutex);
        // Trigger the peer node to send a getblocks request for the next batch of inventory
        if (inv.hash == peer.m_continuation_block) {
            // Send immediately. This must send even if redundant,
            // and we want it right after the last block so they don't
            // wait for other stuff first.
            std::vector<CInv> vInv;
            vInv.emplace_back(MSG_BLOCK, m_chainman.ActiveChain().Tip()->GetBlockHash());
            MakeAndPushMessage(pfrom, NetMsgType::INV, vInv);
            peer.m_continuation_block.SetNull();
        }
    }
}

CTransactionRef PeerManagerImpl::FindTxForGetData(const Peer::TxRelay& tx_relay, const GenTxid& gtxid)
{
    // If a tx was in the mempool prior to the last INV for this peer, permit the request.
    auto txinfo = m_mempool.info_for_relay(gtxid, tx_relay.m_last_inv_sequence);
    if (txinfo.tx) {
        return std::move(txinfo.tx);
    }

    // Or it might be from the most recent block
    {
        LOCK(m_most_recent_block_mutex);
        if (m_most_recent_block_txs != nullptr) {
            auto it = m_most_recent_block_txs->find(gtxid.GetHash());
            if (it != m_most_recent_block_txs->end()) return it->second;
        }
    }

    return {};
}

void PeerManagerImpl::ProcessGetData(CNode& pfrom, Peer& peer, const std::atomic<bool>& interruptMsgProc)
{
    AssertLockNotHeld(cs_main);

    auto tx_relay = peer.GetTxRelay();

    std::deque<CInv>::iterator it = peer.m_getdata_requests.begin();
    std::vector<CInv> vNotFound;

    // Process as many TX items from the front of the getdata queue as
    // possible, since they're common and it's efficient to batch process
    // them.
    while (it != peer.m_getdata_requests.end() && it->IsGenTxMsg()) {
        if (interruptMsgProc) return;
        // The send buffer provides backpressure. If there's no space in
        // the buffer, pause processing until the next call.
        if (pfrom.fPauseSend) break;

        const CInv &inv = *it++;

        if (tx_relay == nullptr) {
            // Ignore GETDATA requests for transactions from block-relay-only
            // peers and peers that asked us not to announce transactions.
            continue;
        }

        CTransactionRef tx = FindTxForGetData(*tx_relay, ToGenTxid(inv));
        if (tx) {
            // WTX and WITNESS_TX imply we serialize with witness
            const auto maybe_with_witness = (inv.IsMsgTx() ? TX_NO_WITNESS : TX_WITH_WITNESS);
            MakeAndPushMessage(pfrom, NetMsgType::TX, maybe_with_witness(*tx));
            m_mempool.RemoveUnbroadcastTx(tx->GetHash());
        } else {
            vNotFound.push_back(inv);
        }
    }

    // Only process one BLOCK item per call, since they're uncommon and can be
    // expensive to process.
    if (it != peer.m_getdata_requests.end() && !pfrom.fPauseSend) {
        const CInv &inv = *it++;
        if (inv.IsGenBlkMsg()) {
            ProcessGetBlockData(pfrom, peer, inv);
        }
        // else: If the first item on the queue is an unknown type, we erase it
        // and continue processing the queue on the next call.
    }

    peer.m_getdata_requests.erase(peer.m_getdata_requests.begin(), it);

    if (!vNotFound.empty()) {
        // Let the peer know that we didn't find what it asked for, so it doesn't
        // have to wait around forever.
        // SPV clients care about this message: it's needed when they are
        // recursively walking the dependencies of relevant unconfirmed
        // transactions. SPV clients want to do that because they want to know
        // about (and store and rebroadcast and risk analyze) the dependencies
        // of transactions relevant to them, without having to download the
        // entire memory pool.
        // Also, other nodes can use these messages to automatically request a
        // transaction from some other peer that announced it, and stop
        // waiting for us to respond.
        // In normal operation, we often send NOTFOUND messages for parents of
        // transactions that we relay; if a peer is missing a parent, they may
        // assume we have them and request the parents from us.
        MakeAndPushMessage(pfrom, NetMsgType::NOTFOUND, vNotFound);
    }
}

uint32_t PeerManagerImpl::GetFetchFlags(const Peer& peer) const
{
    uint32_t nFetchFlags = 0;
    if (CanServeWitnesses(peer)) {
        nFetchFlags |= MSG_WITNESS_FLAG;
    }
    return nFetchFlags;
}

void PeerManagerImpl::SendBlockTransactions(CNode& pfrom, Peer& peer, const CBlock& block, const BlockTransactionsRequest& req)
{
    BlockTransactions resp(req);
    for (size_t i = 0; i < req.indexes.size(); i++) {
        if (req.indexes[i] >= block.vtx.size()) {
            Misbehaving(peer, 100, "getblocktxn with out-of-bounds tx indices");
            return;
        }
        resp.txn[i] = block.vtx[req.indexes[i]];
    }

    MakeAndPushMessage(pfrom, NetMsgType::BLOCKTXN, resp);
}

bool PeerManagerImpl::CheckHeadersPoW(const std::vector<CBlockHeader>& headers, const Consensus::Params& consensusParams, Peer& peer)
{
    // Do these headers have proof-of-work matching what's claimed?
    if (!HasValidProofOfWork(headers, consensusParams)) {
        Misbehaving(peer, 100, "header with invalid proof of work");
        return false;
    }

    // Are these headers connected to each other?
    if (!CheckHeadersAreContinuous(headers)) {
        Misbehaving(peer, 20, "non-continuous headers sequence");
        return false;
    }
    return true;
}

arith_uint256 PeerManagerImpl::GetAntiDoSWorkThreshold()
{
    arith_uint256 near_chaintip_work = 0;
    LOCK(cs_main);
    if (m_chainman.ActiveChain().Tip() != nullptr) {
        const CBlockIndex *tip = m_chainman.ActiveChain().Tip();
        // Use a 144 block buffer, so that we'll accept headers that fork from
        // near our tip.
        near_chaintip_work = tip->nChainWork - std::min<arith_uint256>(144*GetBlockProof(*tip), tip->nChainWork);
    }
    return std::max(near_chaintip_work, m_chainman.MinimumChainWork());
}

/**
 * Special handling for unconnecting headers that might be part of a block
 * announcement.
 *
 * We'll send a getheaders message in response to try to connect the chain.
 *
 * The peer can send up to MAX_NUM_UNCONNECTING_HEADERS_MSGS in a row that
 * don't connect before given DoS points.
 *
 * Once a headers message is received that is valid and does connect,
 * m_num_unconnecting_headers_msgs gets reset back to 0.
 */
void PeerManagerImpl::HandleFewUnconnectingHeaders(CNode& pfrom, Peer& peer,
        const std::vector<CBlockHeader>& headers)
{
    peer.m_num_unconnecting_headers_msgs++;
    // Try to fill in the missing headers.
    const CBlockIndex* best_header{WITH_LOCK(cs_main, return m_chainman.m_best_header)};
    if (MaybeSendGetHeaders(pfrom, GetLocator(best_header), peer)) {
        LogPrint(BCLog::NET, "received header %s: missing prev block %s, sending getheaders (%d) to end (peer=%d, m_num_unconnecting_headers_msgs=%d)\n",
            headers[0].GetHash().ToString(),
            headers[0].hashPrevBlock.ToString(),
            best_header->nHeight,
            pfrom.GetId(), peer.m_num_unconnecting_headers_msgs);
    }

    // Set hashLastUnknownBlock for this peer, so that if we
    // eventually get the headers - even from a different peer -
    // we can use this peer to download.
    WITH_LOCK(cs_main, UpdateBlockAvailability(pfrom.GetId(), headers.back().GetHash()));

    // The peer may just be broken, so periodically assign DoS points if this
    // condition persists.
    if (peer.m_num_unconnecting_headers_msgs % MAX_NUM_UNCONNECTING_HEADERS_MSGS == 0) {
        Misbehaving(peer, 20, strprintf("%d non-connecting headers", peer.m_num_unconnecting_headers_msgs));
    }
}

bool PeerManagerImpl::CheckHeadersAreContinuous(const std::vector<CBlockHeader>& headers) const
{
    uint256 hashLastBlock;
    for (const CBlockHeader& header : headers) {
        if (!hashLastBlock.IsNull() && header.hashPrevBlock != hashLastBlock) {
            return false;
        }
        hashLastBlock = header.GetHash();
    }
    return true;
}

namespace
{

/** Returns true if the list of headers is to be considered "max" (i.e.
 *  there may be more), either by number of elements or size.  */
bool IsHeadersListMax(const CNode& pfrom, const std::vector<CBlockHeader>& headers)
{
    if (headers.size() == MAX_HEADERS_RESULTS)
        return true;

    if (pfrom.nVersion < SIZE_HEADERS_LIMIT_VERSION)
        return false;

    size_t nSize = 0;
    for (const auto& header : headers) {
        nSize += GetSerializeSize(header);
    }

    return nSize >= THRESHOLD_HEADERS_SIZE;
}

} // anonymous namespace

bool PeerManagerImpl::IsContinuationOfLowWorkHeadersSync(Peer& peer, CNode& pfrom, std::vector<CBlockHeader>& headers)
{
    if (peer.m_headers_sync) {
        auto result = peer.m_headers_sync->ProcessNextHeaders(headers, IsHeadersListMax(pfrom, headers));
        if (result.request_more) {
            auto locator = peer.m_headers_sync->NextHeadersRequestLocator();
            // If we were instructed to ask for a locator, it should not be empty.
            Assume(!locator.vHave.empty());
            if (!locator.vHave.empty()) {
                // It should be impossible for the getheaders request to fail,
                // because we should have cleared the last getheaders timestamp
                // when processing the headers that triggered this call. But
                // it may be possible to bypass this via compactblock
                // processing, so check the result before logging just to be
                // safe.
                bool sent_getheaders = MaybeSendGetHeaders(pfrom, locator, peer);
                if (sent_getheaders) {
                    LogPrint(BCLog::NET, "more getheaders (from %s) to peer=%d\n",
                            locator.vHave.front().ToString(), pfrom.GetId());
                } else {
                    LogPrint(BCLog::NET, "error sending next getheaders (from %s) to continue sync with peer=%d\n",
                            locator.vHave.front().ToString(), pfrom.GetId());
                }
            }
        }

        if (peer.m_headers_sync->GetState() == HeadersSyncState::State::FINAL) {
            peer.m_headers_sync.reset(nullptr);

            // Delete this peer's entry in m_headers_presync_stats.
            // If this is m_headers_presync_bestpeer, it will be replaced later
            // by the next peer that triggers the else{} branch below.
            LOCK(m_headers_presync_mutex);
            m_headers_presync_stats.erase(pfrom.GetId());
        } else {
            // Build statistics for this peer's sync.
            HeadersPresyncStats stats;
            stats.first = peer.m_headers_sync->GetPresyncWork();
            if (peer.m_headers_sync->GetState() == HeadersSyncState::State::PRESYNC) {
                stats.second = {peer.m_headers_sync->GetPresyncHeight(),
                                peer.m_headers_sync->GetPresyncTime()};
            }

            // Update statistics in stats.
            LOCK(m_headers_presync_mutex);
            m_headers_presync_stats[pfrom.GetId()] = stats;
            auto best_it = m_headers_presync_stats.find(m_headers_presync_bestpeer);
            bool best_updated = false;
            if (best_it == m_headers_presync_stats.end()) {
                // If the cached best peer is outdated, iterate over all remaining ones (including
                // newly updated one) to find the best one.
                NodeId peer_best{-1};
                const HeadersPresyncStats* stat_best{nullptr};
                for (const auto& [peer, stat] : m_headers_presync_stats) {
                    if (!stat_best || stat > *stat_best) {
                        peer_best = peer;
                        stat_best = &stat;
                    }
                }
                m_headers_presync_bestpeer = peer_best;
                best_updated = (peer_best == pfrom.GetId());
            } else if (best_it->first == pfrom.GetId() || stats > best_it->second) {
                // pfrom was and remains the best peer, or pfrom just became best.
                m_headers_presync_bestpeer = pfrom.GetId();
                best_updated = true;
            }
            if (best_updated && stats.second.has_value()) {
                // If the best peer updated, and it is in its first phase, signal.
                m_headers_presync_should_signal = true;
            }
        }

        if (result.success) {
            // We only overwrite the headers passed in if processing was
            // successful.
            headers.swap(result.pow_validated_headers);
        }

        return result.success;
    }
    // Either we didn't have a sync in progress, or something went wrong
    // processing these headers, or we are returning headers to the caller to
    // process.
    return false;
}

bool PeerManagerImpl::TryLowWorkHeadersSync(Peer& peer, CNode& pfrom, const CBlockIndex* chain_start_header, std::vector<CBlockHeader>& headers)
{
    // Calculate the total work on this chain.
    arith_uint256 total_work = chain_start_header->nChainWork + CalculateHeadersWork(headers);

    // Our dynamic anti-DoS threshold (minimum work required on a headers chain
    // before we'll store it)
    arith_uint256 minimum_chain_work = GetAntiDoSWorkThreshold();

    // Avoid DoS via low-difficulty-headers by only processing if the headers
    // are part of a chain with sufficient work.
    if (total_work < minimum_chain_work) {
        // Only try to sync with this peer if their headers message was full;
        // otherwise they don't have more headers after this so no point in
        // trying to sync their too-little-work chain.
        if (headers.size() == MAX_HEADERS_RESULTS) {
            // Note: we could advance to the last header in this set that is
            // known to us, rather than starting at the first header (which we
            // may already have); however this is unlikely to matter much since
            // ProcessHeadersMessage() already handles the case where all
            // headers in a received message are already known and are
            // ancestors of m_best_header or chainActive.Tip(), by skipping
            // this logic in that case. So even if the first header in this set
            // of headers is known, some header in this set must be new, so
            // advancing to the first unknown header would be a small effect.
            LOCK(peer.m_headers_sync_mutex);
            peer.m_headers_sync.reset(new HeadersSyncState(peer.m_id, m_chainparams.GetConsensus(),
                chain_start_header, minimum_chain_work));

            // Now a HeadersSyncState object for tracking this synchronization
            // is created, process the headers using it as normal. Failures are
            // handled inside of IsContinuationOfLowWorkHeadersSync.
            (void)IsContinuationOfLowWorkHeadersSync(peer, pfrom, headers);
        } else {
            LogPrint(BCLog::NET, "Ignoring low-work chain (height=%u) from peer=%d\n", chain_start_header->nHeight + headers.size(), pfrom.GetId());
        }

        // The peer has not yet given us a chain that meets our work threshold,
        // so we want to prevent further processing of the headers in any case.
        headers = {};
        return true;
    }

    return false;
}

bool PeerManagerImpl::IsAncestorOfBestHeaderOrTip(const CBlockIndex* header)
{
    if (header == nullptr) {
        return false;
    } else if (m_chainman.m_best_header != nullptr && header == m_chainman.m_best_header->GetAncestor(header->nHeight)) {
        return true;
    } else if (m_chainman.ActiveChain().Contains(header)) {
        return true;
    }
    return false;
}

bool PeerManagerImpl::MaybeSendGetHeaders(CNode& pfrom, const CBlockLocator& locator, Peer& peer)
{
    const auto current_time = NodeClock::now();

    // Only allow a new getheaders message to go out if we don't have a recent
    // one already in-flight
    if (current_time - peer.m_last_getheaders_timestamp > HEADERS_RESPONSE_TIME) {
        MakeAndPushMessage(pfrom, NetMsgType::GETHEADERS, locator, uint256());
        peer.m_last_getheaders_timestamp = current_time;
        return true;
    }
    return false;
}

/*
 * Given a new headers tip ending in last_header, potentially request blocks towards that tip.
 * We require that the given tip have at least as much work as our tip, and for
 * our current tip to be "close to synced" (see CanDirectFetch()).
 */
void PeerManagerImpl::HeadersDirectFetchBlocks(CNode& pfrom, const Peer& peer, const CBlockIndex& last_header)
{
    LOCK(cs_main);
    CNodeState *nodestate = State(pfrom.GetId());

    if (CanDirectFetch() && last_header.IsValid(BLOCK_VALID_TREE) && m_chainman.ActiveChain().Tip()->nChainWork <= last_header.nChainWork) {
        std::vector<const CBlockIndex*> vToFetch;
        const CBlockIndex* pindexWalk{&last_header};
        // Calculate all the blocks we'd need to switch to last_header, up to a limit.
        while (pindexWalk && !m_chainman.ActiveChain().Contains(pindexWalk) && vToFetch.size() <= MAX_BLOCKS_IN_TRANSIT_PER_PEER) {
            if (!(pindexWalk->nStatus & BLOCK_HAVE_DATA) &&
                    !IsBlockRequested(pindexWalk->GetBlockHash()) &&
                    (!DeploymentActiveAt(*pindexWalk, m_chainman, Consensus::DEPLOYMENT_SEGWIT) || CanServeWitnesses(peer))) {
                // We don't have this block, and it's not yet in flight.
                vToFetch.push_back(pindexWalk);
            }
            pindexWalk = pindexWalk->pprev;
        }
        // If pindexWalk still isn't on our main chain, we're looking at a
        // very large reorg at a time we think we're close to caught up to
        // the main chain -- this shouldn't really happen.  Bail out on the
        // direct fetch and rely on parallel download instead.
        if (!m_chainman.ActiveChain().Contains(pindexWalk)) {
            LogPrint(BCLog::NET, "Large reorg, won't direct fetch to %s (%d)\n",
                     last_header.GetBlockHash().ToString(),
                     last_header.nHeight);
        } else {
            std::vector<CInv> vGetData;
            // Download as much as possible, from earliest to latest.
            for (const CBlockIndex *pindex : reverse_iterate(vToFetch)) {
                if (nodestate->vBlocksInFlight.size() >= MAX_BLOCKS_IN_TRANSIT_PER_PEER) {
                    // Can't download any more from this peer
                    break;
                }
                uint32_t nFetchFlags = GetFetchFlags(peer);
                vGetData.emplace_back(MSG_BLOCK | nFetchFlags, pindex->GetBlockHash());
                BlockRequested(pfrom.GetId(), *pindex);
                LogPrint(BCLog::NET, "Requesting block %s from  peer=%d\n",
                        pindex->GetBlockHash().ToString(), pfrom.GetId());
            }
            if (vGetData.size() > 1) {
                LogPrint(BCLog::NET, "Downloading blocks toward %s (%d) via headers direct fetch\n",
                         last_header.GetBlockHash().ToString(),
                         last_header.nHeight);
            }
            if (vGetData.size() > 0) {
                if (!m_opts.ignore_incoming_txs &&
                        nodestate->m_provides_cmpctblocks &&
                        vGetData.size() == 1 &&
                        mapBlocksInFlight.size() == 1 &&
                        last_header.pprev->IsValid(BLOCK_VALID_CHAIN)) {
                    // In any case, we want to download using a compact block, not a regular one
                    vGetData[0] = CInv(MSG_CMPCT_BLOCK, vGetData[0].hash);
                }
                MakeAndPushMessage(pfrom, NetMsgType::GETDATA, vGetData);
            }
        }
    }
}

/**
 * Given receipt of headers from a peer ending in last_header, along with
 * whether that header was new and whether the headers message was full,
 * update the state we keep for the peer.
 */
void PeerManagerImpl::UpdatePeerStateForReceivedHeaders(CNode& pfrom, Peer& peer,
        const CBlockIndex& last_header, bool received_new_header, bool may_have_more_headers)
{
    if (peer.m_num_unconnecting_headers_msgs > 0) {
        LogPrint(BCLog::NET, "peer=%d: resetting m_num_unconnecting_headers_msgs (%d -> 0)\n", pfrom.GetId(), peer.m_num_unconnecting_headers_msgs);
    }
    peer.m_num_unconnecting_headers_msgs = 0;

    LOCK(cs_main);
    CNodeState *nodestate = State(pfrom.GetId());

    UpdateBlockAvailability(pfrom.GetId(), last_header.GetBlockHash());

    // From here, pindexBestKnownBlock should be guaranteed to be non-null,
    // because it is set in UpdateBlockAvailability. Some nullptr checks
    // are still present, however, as belt-and-suspenders.

    if (received_new_header && last_header.nChainWork > m_chainman.ActiveChain().Tip()->nChainWork) {
        nodestate->m_last_block_announcement = GetTime();
    }

    // If we're in IBD, we want outbound peers that will serve us a useful
    // chain. Disconnect peers that are on chains with insufficient work.
    if (m_chainman.IsInitialBlockDownload() && !may_have_more_headers) {
        // If the peer has no more headers to give us, then we know we have
        // their tip.
        if (nodestate->pindexBestKnownBlock && nodestate->pindexBestKnownBlock->nChainWork < m_chainman.MinimumChainWork()) {
            // This peer has too little work on their headers chain to help
            // us sync -- disconnect if it is an outbound disconnection
            // candidate.
            // Note: We compare their tip to the minimum chain work (rather than
            // m_chainman.ActiveChain().Tip()) because we won't start block download
            // until we have a headers chain that has at least
            // the minimum chain work, even if a peer has a chain past our tip,
            // as an anti-DoS measure.
            if (pfrom.IsOutboundOrBlockRelayConn()) {
                LogPrintf("Disconnecting outbound peer %d -- headers chain has insufficient work\n", pfrom.GetId());
                pfrom.fDisconnect = true;
            }
        }
    }

    // If this is an outbound full-relay peer, check to see if we should protect
    // it from the bad/lagging chain logic.
    // Note that outbound block-relay peers are excluded from this protection, and
    // thus always subject to eviction under the bad/lagging chain logic.
    // See ChainSyncTimeoutState.
    if (!pfrom.fDisconnect && pfrom.IsFullOutboundConn() && nodestate->pindexBestKnownBlock != nullptr) {
        if (m_outbound_peers_with_protect_from_disconnect < MAX_OUTBOUND_PEERS_TO_PROTECT_FROM_DISCONNECT && nodestate->pindexBestKnownBlock->nChainWork >= m_chainman.ActiveChain().Tip()->nChainWork && !nodestate->m_chain_sync.m_protect) {
            LogPrint(BCLog::NET, "Protecting outbound peer=%d from eviction\n", pfrom.GetId());
            nodestate->m_chain_sync.m_protect = true;
            ++m_outbound_peers_with_protect_from_disconnect;
        }
    }
}

void PeerManagerImpl::ProcessHeadersMessage(CNode& pfrom, Peer& peer,
                                            std::vector<CBlockHeader>&& headers,
                                            bool via_compact_block)
{
    size_t nCount = headers.size();

    if (nCount == 0) {
        // Nothing interesting. Stop asking this peers for more headers.
        // If we were in the middle of headers sync, receiving an empty headers
        // message suggests that the peer suddenly has nothing to give us
        // (perhaps it reorged to our chain). Clear download state for this peer.
        LOCK(peer.m_headers_sync_mutex);
        if (peer.m_headers_sync) {
            peer.m_headers_sync.reset(nullptr);
            LOCK(m_headers_presync_mutex);
            m_headers_presync_stats.erase(pfrom.GetId());
        }
        return;
    }

    // Before we do any processing, make sure these pass basic sanity checks.
    // We'll rely on headers having valid proof-of-work further down, as an
    // anti-DoS criteria (note: this check is required before passing any
    // headers into HeadersSyncState).
    if (!CheckHeadersPoW(headers, m_chainparams.GetConsensus(), peer)) {
        // Misbehaving() calls are handled within CheckHeadersPoW(), so we can
        // just return. (Note that even if a header is announced via compact
        // block, the header itself should be valid, so this type of error can
        // always be punished.)
        return;
    }

    size_t nSize = 0;
    for (const auto& header : headers) {
        nSize += GetSerializeSize(header);
        if (pfrom.nVersion >= SIZE_HEADERS_LIMIT_VERSION
              && nSize > MAX_HEADERS_SIZE) {
            LOCK(cs_main);
            Misbehaving(peer, 20, strprintf("headers message size = %u", nSize));
            return;
        }
    }

    const CBlockIndex *pindexLast = nullptr;

    // We'll set already_validated_work to true if these headers are
    // successfully processed as part of a low-work headers sync in progress
    // (either in PRESYNC or REDOWNLOAD phase).
    // If true, this will mean that any headers returned to us (ie during
    // REDOWNLOAD) can be validated without further anti-DoS checks.
    bool already_validated_work = false;

    // If we're in the middle of headers sync, let it do its magic.
    bool have_headers_sync = false;
    {
        LOCK(peer.m_headers_sync_mutex);

        already_validated_work = IsContinuationOfLowWorkHeadersSync(peer, pfrom, headers);

        // The headers we passed in may have been:
        // - untouched, perhaps if no headers-sync was in progress, or some
        //   failure occurred
        // - erased, such as if the headers were successfully processed and no
        //   additional headers processing needs to take place (such as if we
        //   are still in PRESYNC)
        // - replaced with headers that are now ready for validation, such as
        //   during the REDOWNLOAD phase of a low-work headers sync.
        // So just check whether we still have headers that we need to process,
        // or not.
        if (headers.empty()) {
            return;
        }

        have_headers_sync = !!peer.m_headers_sync;
    }

    // Do these headers connect to something in our block index?
    const CBlockIndex *chain_start_header{WITH_LOCK(::cs_main, return m_chainman.m_blockman.LookupBlockIndex(headers[0].hashPrevBlock))};
    bool headers_connect_blockindex{chain_start_header != nullptr};

    if (!headers_connect_blockindex) {
        if (nCount <= MAX_BLOCKS_TO_ANNOUNCE) {
            // If this looks like it could be a BIP 130 block announcement, use
            // special logic for handling headers that don't connect, as this
            // could be benign.
            HandleFewUnconnectingHeaders(pfrom, peer, headers);
        } else {
            Misbehaving(peer, 10, "invalid header received");
        }
        return;
    }

    // If the headers we received are already in memory and an ancestor of
    // m_best_header or our tip, skip anti-DoS checks. These headers will not
    // use any more memory (and we are not leaking information that could be
    // used to fingerprint us).
    const CBlockIndex *last_received_header{nullptr};
    {
        LOCK(cs_main);
        last_received_header = m_chainman.m_blockman.LookupBlockIndex(headers.back().GetHash());
        if (IsAncestorOfBestHeaderOrTip(last_received_header)) {
            already_validated_work = true;
        }
    }

    // If our peer has NetPermissionFlags::NoBan privileges, then bypass our
    // anti-DoS logic (this saves bandwidth when we connect to a trusted peer
    // on startup).
    if (pfrom.HasPermission(NetPermissionFlags::NoBan)) {
        already_validated_work = true;
    }

    // At this point, the headers connect to something in our block index.
    // Do anti-DoS checks to determine if we should process or store for later
    // processing.
    if (!already_validated_work && TryLowWorkHeadersSync(peer, pfrom,
                chain_start_header, headers)) {
        // If we successfully started a low-work headers sync, then there
        // should be no headers to process any further.
        Assume(headers.empty());
        return;
    }

    // At this point, we have a set of headers with sufficient work on them
    // which can be processed.

    // If we don't have the last header, then this peer will have given us
    // something new (if these headers are valid).
    bool received_new_header{last_received_header == nullptr};

    // Now process all the headers.
    BlockValidationState state;
    if (!m_chainman.ProcessNewBlockHeaders(headers, /*min_pow_checked=*/true, state, &pindexLast)) {
        if (state.IsInvalid()) {
            MaybePunishNodeForBlock(pfrom.GetId(), state, via_compact_block, "invalid header received");
            return;
        }
    }
    assert(pindexLast);

    // Consider fetching more headers if we are not using our headers-sync mechanism.
    if (!have_headers_sync && IsHeadersListMax(pfrom, headers)) {
        // Headers message had its maximum size; the peer may have more headers.
        if (MaybeSendGetHeaders(pfrom, GetLocator(pindexLast), peer)) {
            LogPrint(BCLog::NET, "more getheaders (%d) to end to peer=%d (startheight:%d)\n",
                    pindexLast->nHeight, pfrom.GetId(), peer.m_starting_height);
        }
    }

    UpdatePeerStateForReceivedHeaders(pfrom, peer, *pindexLast, received_new_header, nCount == MAX_HEADERS_RESULTS);

    // Consider immediately downloading blocks.
    HeadersDirectFetchBlocks(pfrom, peer, *pindexLast);

    return;
}

bool PeerManagerImpl::ProcessOrphanTx(Peer& peer)
{
    AssertLockHeld(g_msgproc_mutex);
    LOCK(cs_main);

    CTransactionRef porphanTx = nullptr;

    while (CTransactionRef porphanTx = m_orphanage.GetTxToReconsider(peer.m_id)) {
        const MempoolAcceptResult result = m_chainman.ProcessTransaction(porphanTx);
        const TxValidationState& state = result.m_state;
        const Txid& orphanHash = porphanTx->GetHash();
        const Wtxid& orphan_wtxid = porphanTx->GetWitnessHash();

        if (result.m_result_type == MempoolAcceptResult::ResultType::VALID) {
            LogPrint(BCLog::TXPACKAGES, "   accepted orphan tx %s (wtxid=%s)\n", orphanHash.ToString(), orphan_wtxid.ToString());
            LogPrint(BCLog::MEMPOOL, "AcceptToMemoryPool: peer=%d: accepted %s (wtxid=%s) (poolsz %u txn, %u kB)\n",
                peer.m_id,
                orphanHash.ToString(),
                orphan_wtxid.ToString(),
                m_mempool.size(), m_mempool.DynamicMemoryUsage() / 1000);
            RelayTransaction(orphanHash, porphanTx->GetWitnessHash());
            m_orphanage.AddChildrenToWorkSet(*porphanTx);
            m_orphanage.EraseTx(orphanHash);
            for (const CTransactionRef& removedTx : result.m_replaced_transactions.value()) {
                AddToCompactExtraTransactions(removedTx);
            }
            return true;
        } else if (state.GetResult() != TxValidationResult::TX_MISSING_INPUTS) {
            if (state.IsInvalid()) {
                LogPrint(BCLog::TXPACKAGES, "   invalid orphan tx %s (wtxid=%s) from peer=%d. %s\n",
                    orphanHash.ToString(),
                    orphan_wtxid.ToString(),
                    peer.m_id,
                    state.ToString());
                LogPrint(BCLog::MEMPOOLREJ, "%s (wtxid=%s) from peer=%d was not accepted: %s\n",
                    orphanHash.ToString(),
                    orphan_wtxid.ToString(),
                    peer.m_id,
                    state.ToString());
                // Maybe punish peer that gave us an invalid orphan tx
                MaybePunishNodeForTx(peer.m_id, state);
            }
            // Has inputs but not accepted to mempool
            // Probably non-standard or insufficient fee
            LogPrint(BCLog::TXPACKAGES, "   removed orphan tx %s (wtxid=%s)\n", orphanHash.ToString(), orphan_wtxid.ToString());
            if (state.GetResult() != TxValidationResult::TX_WITNESS_STRIPPED) {
                // We can add the wtxid of this transaction to our reject filter.
                // Do not add txids of witness transactions or witness-stripped
                // transactions to the filter, as they can have been malleated;
                // adding such txids to the reject filter would potentially
                // interfere with relay of valid transactions from peers that
                // do not support wtxid-based relay. See
                // https://github.com/bitcoin/bitcoin/issues/8279 for details.
                // We can remove this restriction (and always add wtxids to
                // the filter even for witness stripped transactions) once
                // wtxid-based relay is broadly deployed.
                // See also comments in https://github.com/bitcoin/bitcoin/pull/18044#discussion_r443419034
                // for concerns around weakening security of unupgraded nodes
                // if we start doing this too early.
                m_recent_rejects.insert(porphanTx->GetWitnessHash().ToUint256());
                // If the transaction failed for TX_INPUTS_NOT_STANDARD,
                // then we know that the witness was irrelevant to the policy
                // failure, since this check depends only on the txid
                // (the scriptPubKey being spent is covered by the txid).
                // Add the txid to the reject filter to prevent repeated
                // processing of this transaction in the event that child
                // transactions are later received (resulting in
                // parent-fetching by txid via the orphan-handling logic).
                if (state.GetResult() == TxValidationResult::TX_INPUTS_NOT_STANDARD && porphanTx->HasWitness()) {
                    // We only add the txid if it differs from the wtxid, to
                    // avoid wasting entries in the rolling bloom filter.
                    m_recent_rejects.insert(porphanTx->GetHash().ToUint256());
                }
            }
            m_orphanage.EraseTx(orphanHash);
            return true;
        }
    }

    return false;
}

bool PeerManagerImpl::PrepareBlockFilterRequest(CNode& node, Peer& peer,
                                                BlockFilterType filter_type, uint32_t start_height,
                                                const uint256& stop_hash, uint32_t max_height_diff,
                                                const CBlockIndex*& stop_index,
                                                BlockFilterIndex*& filter_index)
{
    const bool supported_filter_type =
        (filter_type == BlockFilterType::BASIC &&
         (peer.m_our_services & NODE_COMPACT_FILTERS));
    if (!supported_filter_type) {
        LogPrint(BCLog::NET, "peer %d requested unsupported block filter type: %d\n",
                 node.GetId(), static_cast<uint8_t>(filter_type));
        node.fDisconnect = true;
        return false;
    }

    {
        LOCK(cs_main);
        stop_index = m_chainman.m_blockman.LookupBlockIndex(stop_hash);

        // Check that the stop block exists and the peer would be allowed to fetch it.
        if (!stop_index || !BlockRequestAllowed(stop_index)) {
            LogPrint(BCLog::NET, "peer %d requested invalid block hash: %s\n",
                     node.GetId(), stop_hash.ToString());
            node.fDisconnect = true;
            return false;
        }
    }

    uint32_t stop_height = stop_index->nHeight;
    if (start_height > stop_height) {
        LogPrint(BCLog::NET, "peer %d sent invalid getcfilters/getcfheaders with "
                 "start height %d and stop height %d\n",
                 node.GetId(), start_height, stop_height);
        node.fDisconnect = true;
        return false;
    }
    if (stop_height - start_height >= max_height_diff) {
        LogPrint(BCLog::NET, "peer %d requested too many cfilters/cfheaders: %d / %d\n",
                 node.GetId(), stop_height - start_height + 1, max_height_diff);
        node.fDisconnect = true;
        return false;
    }

    filter_index = GetBlockFilterIndex(filter_type);
    if (!filter_index) {
        LogPrint(BCLog::NET, "Filter index for supported type %s not found\n", BlockFilterTypeName(filter_type));
        return false;
    }

    return true;
}

void PeerManagerImpl::ProcessGetCFilters(CNode& node, Peer& peer, DataStream& vRecv)
{
    uint8_t filter_type_ser;
    uint32_t start_height;
    uint256 stop_hash;

    vRecv >> filter_type_ser >> start_height >> stop_hash;

    const BlockFilterType filter_type = static_cast<BlockFilterType>(filter_type_ser);

    const CBlockIndex* stop_index;
    BlockFilterIndex* filter_index;
    if (!PrepareBlockFilterRequest(node, peer, filter_type, start_height, stop_hash,
                                   MAX_GETCFILTERS_SIZE, stop_index, filter_index)) {
        return;
    }

    std::vector<BlockFilter> filters;
    if (!filter_index->LookupFilterRange(start_height, stop_index, filters)) {
        LogPrint(BCLog::NET, "Failed to find block filter in index: filter_type=%s, start_height=%d, stop_hash=%s\n",
                     BlockFilterTypeName(filter_type), start_height, stop_hash.ToString());
        return;
    }

    for (const auto& filter : filters) {
        MakeAndPushMessage(node, NetMsgType::CFILTER, filter);
    }
}

void PeerManagerImpl::ProcessGetCFHeaders(CNode& node, Peer& peer, DataStream& vRecv)
{
    uint8_t filter_type_ser;
    uint32_t start_height;
    uint256 stop_hash;

    vRecv >> filter_type_ser >> start_height >> stop_hash;

    const BlockFilterType filter_type = static_cast<BlockFilterType>(filter_type_ser);

    const CBlockIndex* stop_index;
    BlockFilterIndex* filter_index;
    if (!PrepareBlockFilterRequest(node, peer, filter_type, start_height, stop_hash,
                                   MAX_GETCFHEADERS_SIZE, stop_index, filter_index)) {
        return;
    }

    uint256 prev_header;
    if (start_height > 0) {
        const CBlockIndex* const prev_block =
            stop_index->GetAncestor(static_cast<int>(start_height - 1));
        if (!filter_index->LookupFilterHeader(prev_block, prev_header)) {
            LogPrint(BCLog::NET, "Failed to find block filter header in index: filter_type=%s, block_hash=%s\n",
                         BlockFilterTypeName(filter_type), prev_block->GetBlockHash().ToString());
            return;
        }
    }

    std::vector<uint256> filter_hashes;
    if (!filter_index->LookupFilterHashRange(start_height, stop_index, filter_hashes)) {
        LogPrint(BCLog::NET, "Failed to find block filter hashes in index: filter_type=%s, start_height=%d, stop_hash=%s\n",
                     BlockFilterTypeName(filter_type), start_height, stop_hash.ToString());
        return;
    }

    MakeAndPushMessage(node, NetMsgType::CFHEADERS,
              filter_type_ser,
              stop_index->GetBlockHash(),
              prev_header,
              filter_hashes);
}

void PeerManagerImpl::ProcessGetCFCheckPt(CNode& node, Peer& peer, DataStream& vRecv)
{
    uint8_t filter_type_ser;
    uint256 stop_hash;

    vRecv >> filter_type_ser >> stop_hash;

    const BlockFilterType filter_type = static_cast<BlockFilterType>(filter_type_ser);

    const CBlockIndex* stop_index;
    BlockFilterIndex* filter_index;
    if (!PrepareBlockFilterRequest(node, peer, filter_type, /*start_height=*/0, stop_hash,
                                   /*max_height_diff=*/std::numeric_limits<uint32_t>::max(),
                                   stop_index, filter_index)) {
        return;
    }

    std::vector<uint256> headers(stop_index->nHeight / CFCHECKPT_INTERVAL);

    // Populate headers.
    const CBlockIndex* block_index = stop_index;
    for (int i = headers.size() - 1; i >= 0; i--) {
        int height = (i + 1) * CFCHECKPT_INTERVAL;
        block_index = block_index->GetAncestor(height);

        if (!filter_index->LookupFilterHeader(block_index, headers[i])) {
            LogPrint(BCLog::NET, "Failed to find block filter header in index: filter_type=%s, block_hash=%s\n",
                         BlockFilterTypeName(filter_type), block_index->GetBlockHash().ToString());
            return;
        }
    }

    MakeAndPushMessage(node, NetMsgType::CFCHECKPT,
              filter_type_ser,
              stop_index->GetBlockHash(),
              headers);
}

void PeerManagerImpl::ProcessBlock(CNode& node, const std::shared_ptr<const CBlock>& block, bool force_processing, bool min_pow_checked)
{
    bool new_block{false};
    m_chainman.ProcessNewBlock(block, force_processing, min_pow_checked, &new_block);
    if (new_block) {
        node.m_last_block_time = GetTime<std::chrono::seconds>();
        // In case this block came from a different peer than we requested
        // from, we can erase the block request now anyway (as we just stored
        // this block to disk).
        LOCK(cs_main);
        RemoveBlockRequest(block->GetHash(), std::nullopt);
    } else {
        LOCK(cs_main);
        mapBlockSource.erase(block->GetHash());
    }
}

void PeerManagerImpl::ProcessCompactBlockTxns(CNode& pfrom, Peer& peer, const BlockTransactions& block_transactions)
{
    std::shared_ptr<CBlock> pblock = std::make_shared<CBlock>();
    bool fBlockRead{false};
    {
        LOCK(cs_main);

        auto range_flight = mapBlocksInFlight.equal_range(block_transactions.blockhash);
        size_t already_in_flight = std::distance(range_flight.first, range_flight.second);
        bool requested_block_from_this_peer{false};

        // Multimap ensures ordering of outstanding requests. It's either empty or first in line.
        bool first_in_flight = already_in_flight == 0 || (range_flight.first->second.first == pfrom.GetId());

        while (range_flight.first != range_flight.second) {
            auto [node_id, block_it] = range_flight.first->second;
            if (node_id == pfrom.GetId() && block_it->partialBlock) {
                requested_block_from_this_peer = true;
                break;
            }
            range_flight.first++;
        }

        if (!requested_block_from_this_peer) {
            LogPrint(BCLog::NET, "Peer %d sent us block transactions for block we weren't expecting\n", pfrom.GetId());
            return;
        }

        PartiallyDownloadedBlock& partialBlock = *range_flight.first->second.second->partialBlock;
        ReadStatus status = partialBlock.FillBlock(*pblock, block_transactions.txn);
        if (status == READ_STATUS_INVALID) {
            RemoveBlockRequest(block_transactions.blockhash, pfrom.GetId()); // Reset in-flight state in case Misbehaving does not result in a disconnect
            Misbehaving(peer, 100, "invalid compact block/non-matching block transactions");
            return;
        } else if (status == READ_STATUS_FAILED) {
            if (first_in_flight) {
                // Might have collided, fall back to getdata now :(
                std::vector<CInv> invs;
                invs.emplace_back(MSG_BLOCK | GetFetchFlags(peer), block_transactions.blockhash);
                MakeAndPushMessage(pfrom, NetMsgType::GETDATA, invs);
            } else {
                RemoveBlockRequest(block_transactions.blockhash, pfrom.GetId());
                LogPrint(BCLog::NET, "Peer %d sent us a compact block but it failed to reconstruct, waiting on first download to complete\n", pfrom.GetId());
                return;
            }
        } else {
            // Block is either okay, or possibly we received
            // READ_STATUS_CHECKBLOCK_FAILED.
            // Note that CheckBlock can only fail for one of a few reasons:
            // 1. bad-proof-of-work (impossible here, because we've already
            //    accepted the header)
            // 2. merkleroot doesn't match the transactions given (already
            //    caught in FillBlock with READ_STATUS_FAILED, so
            //    impossible here)
            // 3. the block is otherwise invalid (eg invalid coinbase,
            //    block is too big, too many legacy sigops, etc).
            // So if CheckBlock failed, #3 is the only possibility.
            // Under BIP 152, we don't discourage the peer unless proof of work is
            // invalid (we don't require all the stateless checks to have
            // been run).  This is handled below, so just treat this as
            // though the block was successfully read, and rely on the
            // handling in ProcessNewBlock to ensure the block index is
            // updated, etc.
            RemoveBlockRequest(block_transactions.blockhash, pfrom.GetId()); // it is now an empty pointer
            fBlockRead = true;
            // mapBlockSource is used for potentially punishing peers and
            // updating which peers send us compact blocks, so the race
            // between here and cs_main in ProcessNewBlock is fine.
            // BIP 152 permits peers to relay compact blocks after validating
            // the header only; we should not punish peers if the block turns
            // out to be invalid.
            mapBlockSource.emplace(block_transactions.blockhash, std::make_pair(pfrom.GetId(), false));
        }
    } // Don't hold cs_main when we call into ProcessNewBlock
    if (fBlockRead) {
        // Since we requested this block (it was in mapBlocksInFlight), force it to be processed,
        // even if it would not be a candidate for new tip (missing previous block, chain not long enough, etc)
        // This bypasses some anti-DoS logic in AcceptBlock (eg to prevent
        // disk-space attacks), but this should be safe due to the
        // protections in the compact block handler -- see related comment
        // in compact block optimistic reconstruction handling.
        ProcessBlock(pfrom, pblock, /*force_processing=*/true, /*min_pow_checked=*/true);
    }
    return;
}

void PeerManagerImpl::ProcessMessage(CNode& pfrom, const std::string& msg_type, DataStream& vRecv,
                                     const std::chrono::microseconds time_received,
                                     const std::atomic<bool>& interruptMsgProc)
{
    AssertLockHeld(g_msgproc_mutex);

    LogPrint(BCLog::NET, "received: %s (%u bytes) peer=%d\n", SanitizeString(msg_type), vRecv.size(), pfrom.GetId());

    PeerRef peer = GetPeerRef(pfrom.GetId());
    if (peer == nullptr) return;

    if (msg_type == NetMsgType::VERSION) {
        if (pfrom.nVersion != 0) {
            LogPrint(BCLog::NET, "redundant version message from peer=%d\n", pfrom.GetId());
            return;
        }

        int64_t nTime;
        CService addrMe;
        uint64_t nNonce = 1;
        ServiceFlags nServices;
        int nVersion;
        std::string cleanSubVer;
        int starting_height = -1;
        bool fRelay = true;

        vRecv >> nVersion >> Using<CustomUintFormatter<8>>(nServices) >> nTime;
        if (nTime < 0) {
            nTime = 0;
        }
        vRecv.ignore(8); // Ignore the addrMe service bits sent by the peer
        vRecv >> CNetAddr::V1(addrMe);
        if (!pfrom.IsInboundConn())
        {
            m_addrman.SetServices(pfrom.addr, nServices);
        }
        if (pfrom.ExpectServicesFromConn() && !HasAllDesirableServiceFlags(nServices))
        {
            LogPrint(BCLog::NET, "peer=%d does not offer the expected services (%08x offered, %08x expected); disconnecting\n", pfrom.GetId(), nServices, GetDesirableServiceFlags(nServices));
            pfrom.fDisconnect = true;
            return;
        }

        if (nVersion < MIN_PEER_PROTO_VERSION) {
            // disconnect from peers older than this proto version
            LogPrint(BCLog::NET, "peer=%d using obsolete version %i; disconnecting\n", pfrom.GetId(), nVersion);
            pfrom.fDisconnect = true;
            return;
        }

        if (!vRecv.empty()) {
            // The version message includes information about the sending node which we don't use:
            //   - 8 bytes (service bits)
            //   - 16 bytes (ipv6 address)
            //   - 2 bytes (port)
            vRecv.ignore(26);
            vRecv >> nNonce;
        }
        if (!vRecv.empty()) {
            std::string strSubVer;
            vRecv >> LIMITED_STRING(strSubVer, MAX_SUBVERSION_LENGTH);
            cleanSubVer = SanitizeString(strSubVer);
        }
        if (!vRecv.empty()) {
            vRecv >> starting_height;
        }
        if (!vRecv.empty())
            vRecv >> fRelay;
        // Disconnect if we connected to ourself
        if (pfrom.IsInboundConn() && !m_connman.CheckIncomingNonce(nNonce))
        {
            LogPrintf("connected to self at %s, disconnecting\n", pfrom.addr.ToStringAddrPort());
            pfrom.fDisconnect = true;
            return;
        }

        if (pfrom.IsInboundConn() && addrMe.IsRoutable())
        {
            SeenLocal(addrMe);
        }

        // Inbound peers send us their version message when they connect.
        // We send our version message in response.
        if (pfrom.IsInboundConn()) {
            PushNodeVersion(pfrom, *peer);
        }

        // Change version
        const int greatest_common_version = std::min(nVersion, PROTOCOL_VERSION);
        pfrom.SetCommonVersion(greatest_common_version);
        pfrom.nVersion = nVersion;

        if (greatest_common_version >= WTXID_RELAY_VERSION) {
            MakeAndPushMessage(pfrom, NetMsgType::WTXIDRELAY);
        }

        // Signal ADDRv2 support (BIP155).
        if (greatest_common_version >= 70016) {
            // BIP155 defines addrv2 and sendaddrv2 for all protocol versions, but some
            // implementations reject messages they don't know. As a courtesy, don't send
            // it to nodes with a version before 70016, as no software is known to support
            // BIP155 that doesn't announce at least that protocol version number.
            MakeAndPushMessage(pfrom, NetMsgType::SENDADDRV2);
        }

        pfrom.m_has_all_wanted_services = HasAllDesirableServiceFlags(nServices);
        peer->m_their_services = nServices;
        pfrom.SetAddrLocal(addrMe);
        {
            LOCK(pfrom.m_subver_mutex);
            pfrom.cleanSubVer = cleanSubVer;
        }
        peer->m_starting_height = starting_height;

        // Only initialize the Peer::TxRelay m_relay_txs data structure if:
        // - this isn't an outbound block-relay-only connection, and
        // - this isn't an outbound feeler connection, and
        // - fRelay=true (the peer wishes to receive transaction announcements)
        //   or we're offering NODE_BLOOM to this peer. NODE_BLOOM means that
        //   the peer may turn on transaction relay later.
        if (!pfrom.IsBlockOnlyConn() &&
            !pfrom.IsFeelerConn() &&
            (fRelay || (peer->m_our_services & NODE_BLOOM))) {
            auto* const tx_relay = peer->SetTxRelay();
            {
                LOCK(tx_relay->m_bloom_filter_mutex);
                tx_relay->m_relay_txs = fRelay; // set to true after we get the first filter* message
            }
            if (fRelay) pfrom.m_relays_txs = true;
        }

        if (greatest_common_version >= WTXID_RELAY_VERSION && m_txreconciliation) {
            // Per BIP-330, we announce txreconciliation support if:
            // - protocol version per the peer's VERSION message supports WTXID_RELAY;
            // - transaction relay is supported per the peer's VERSION message
            // - this is not a block-relay-only connection and not a feeler
            // - this is not an addr fetch connection;
            // - we are not in -blocksonly mode.
            const auto* tx_relay = peer->GetTxRelay();
            if (tx_relay && WITH_LOCK(tx_relay->m_bloom_filter_mutex, return tx_relay->m_relay_txs) &&
                !pfrom.IsAddrFetchConn() && !m_opts.ignore_incoming_txs) {
                const uint64_t recon_salt = m_txreconciliation->PreRegisterPeer(pfrom.GetId());
                MakeAndPushMessage(pfrom, NetMsgType::SENDTXRCNCL,
                                   TXRECONCILIATION_VERSION, recon_salt);
            }
        }

        MakeAndPushMessage(pfrom, NetMsgType::VERACK);

        // Potentially mark this peer as a preferred download peer.
        {
            LOCK(cs_main);
            CNodeState* state = State(pfrom.GetId());
            state->fPreferredDownload = (!pfrom.IsInboundConn() || pfrom.HasPermission(NetPermissionFlags::NoBan)) && !pfrom.IsAddrFetchConn() && CanServeBlocks(*peer);
            m_num_preferred_download_peers += state->fPreferredDownload;
        }

        // Attempt to initialize address relay for outbound peers and use result
        // to decide whether to send GETADDR, so that we don't send it to
        // inbound or outbound block-relay-only peers.
        bool send_getaddr{false};
        if (!pfrom.IsInboundConn()) {
            send_getaddr = SetupAddressRelay(pfrom, *peer);
        }
        if (send_getaddr) {
            // Do a one-time address fetch to help populate/update our addrman.
            // If we're starting up for the first time, our addrman may be pretty
            // empty, so this mechanism is important to help us connect to the network.
            // We skip this for block-relay-only peers. We want to avoid
            // potentially leaking addr information and we do not want to
            // indicate to the peer that we will participate in addr relay.
            MakeAndPushMessage(pfrom, NetMsgType::GETADDR);
            peer->m_getaddr_sent = true;
            // When requesting a getaddr, accept an additional MAX_ADDR_TO_SEND addresses in response
            // (bypassing the MAX_ADDR_PROCESSING_TOKEN_BUCKET limit).
            peer->m_addr_token_bucket += MAX_ADDR_TO_SEND;
        }

        if (!pfrom.IsInboundConn()) {
            // For non-inbound connections, we update the addrman to record
            // connection success so that addrman will have an up-to-date
            // notion of which peers are online and available.
            //
            // While we strive to not leak information about block-relay-only
            // connections via the addrman, not moving an address to the tried
            // table is also potentially detrimental because new-table entries
            // are subject to eviction in the event of addrman collisions.  We
            // mitigate the information-leak by never calling
            // AddrMan::Connected() on block-relay-only peers; see
            // FinalizeNode().
            //
            // This moves an address from New to Tried table in Addrman,
            // resolves tried-table collisions, etc.
            m_addrman.Good(pfrom.addr);
        }

        std::string remoteAddr;
        if (fLogIPs)
            remoteAddr = ", peeraddr=" + pfrom.addr.ToStringAddrPort();

        const auto mapped_as{m_connman.GetMappedAS(pfrom.addr)};
        LogPrint(BCLog::NET, "receive version message: %s: version %d, blocks=%d, us=%s, txrelay=%d, peer=%d%s%s\n",
                  cleanSubVer, pfrom.nVersion,
                  peer->m_starting_height, addrMe.ToStringAddrPort(), fRelay, pfrom.GetId(),
                  remoteAddr, (mapped_as ? strprintf(", mapped_as=%d", mapped_as) : ""));

        int64_t nTimeOffset = nTime - GetTime();
        pfrom.nTimeOffset = nTimeOffset;
        if (!pfrom.IsInboundConn()) {
            // Don't use timedata samples from inbound peers to make it
            // harder for others to tamper with our adjusted time.
            AddTimeData(pfrom.addr, nTimeOffset);
        }

        // If the peer is old enough to have the old alert system, send it the final alert.
        if (greatest_common_version <= 70012) {
            const auto finalAlert{ParseHex("60010000000000000000000000ffffff7f00000000ffffff7ffeffff7f01ffffff7f00000000ffffff7f00ffffff7f002f555247454e543a20416c657274206b657920636f6d70726f6d697365642c2075706772616465207265717569726564004630440220653febd6410f470f6bae11cad19c48413becb1ac2c17f908fd0fd53bdc3abd5202206d0e9c96fe88d4a0f01ed9dedae2b6f9e00da94cad0fecaae66ecf689bf71b50")};
            MakeAndPushMessage(pfrom, "alert", Span{finalAlert});
        }

        // Feeler connections exist only to verify if address is online.
        if (pfrom.IsFeelerConn()) {
            LogPrint(BCLog::NET, "feeler connection completed peer=%d; disconnecting\n", pfrom.GetId());
            pfrom.fDisconnect = true;
        }
        return;
    }

    if (pfrom.nVersion == 0) {
        // Must have a version message before anything else
        LogPrint(BCLog::NET, "non-version message before version handshake. Message \"%s\" from peer=%d\n", SanitizeString(msg_type), pfrom.GetId());
        return;
    }

    if (msg_type == NetMsgType::VERACK) {
        if (pfrom.fSuccessfullyConnected) {
            LogPrint(BCLog::NET, "ignoring redundant verack message from peer=%d\n", pfrom.GetId());
            return;
        }

        // Log successful connections unconditionally for outbound, but not for inbound as those
        // can be triggered by an attacker at high rate.
        if (!pfrom.IsInboundConn() || LogAcceptCategory(BCLog::NET, BCLog::Level::Debug)) {
            const auto mapped_as{m_connman.GetMappedAS(pfrom.addr)};
            LogPrintf("New %s %s peer connected: version: %d, blocks=%d, peer=%d%s%s\n",
                      pfrom.ConnectionTypeAsString(),
                      TransportTypeAsString(pfrom.m_transport->GetInfo().transport_type),
                      pfrom.nVersion.load(), peer->m_starting_height,
                      pfrom.GetId(), (fLogIPs ? strprintf(", peeraddr=%s", pfrom.addr.ToStringAddrPort()) : ""),
                      (mapped_as ? strprintf(", mapped_as=%d", mapped_as) : ""));
        }

        if (pfrom.GetCommonVersion() >= SHORT_IDS_BLOCKS_VERSION) {
            // Tell our peer we are willing to provide version 2 cmpctblocks.
            // However, we do not request new block announcements using
            // cmpctblock messages.
            // We send this to non-NODE NETWORK peers as well, because
            // they may wish to request compact blocks from us
            MakeAndPushMessage(pfrom, NetMsgType::SENDCMPCT, /*high_bandwidth=*/false, /*version=*/CMPCTBLOCKS_VERSION);
        }

        if (m_txreconciliation) {
            if (!peer->m_wtxid_relay || !m_txreconciliation->IsPeerRegistered(pfrom.GetId())) {
                // We could have optimistically pre-registered/registered the peer. In that case,
                // we should forget about the reconciliation state here if this wasn't followed
                // by WTXIDRELAY (since WTXIDRELAY can't be announced later).
                m_txreconciliation->ForgetPeer(pfrom.GetId());
            }
        }

        if (auto tx_relay = peer->GetTxRelay()) {
            // `TxRelay::m_tx_inventory_to_send` must be empty before the
            // version handshake is completed as
            // `TxRelay::m_next_inv_send_time` is first initialised in
            // `SendMessages` after the verack is received. Any transactions
            // received during the version handshake would otherwise
            // immediately be advertised without random delay, potentially
            // leaking the time of arrival to a spy.
            Assume(WITH_LOCK(
                tx_relay->m_tx_inventory_mutex,
                return tx_relay->m_tx_inventory_to_send.empty() &&
                       tx_relay->m_next_inv_send_time == 0s));
        }

        pfrom.fSuccessfullyConnected = true;
        return;
    }

    if (msg_type == NetMsgType::SENDHEADERS) {
        peer->m_prefers_headers = true;
        return;
    }

    if (msg_type == NetMsgType::SENDCMPCT) {
        bool sendcmpct_hb{false};
        uint64_t sendcmpct_version{0};
        vRecv >> sendcmpct_hb >> sendcmpct_version;

        // Only support compact block relay with witnesses
        if (sendcmpct_version != CMPCTBLOCKS_VERSION) return;

        LOCK(cs_main);
        CNodeState* nodestate = State(pfrom.GetId());
        nodestate->m_provides_cmpctblocks = true;
        nodestate->m_requested_hb_cmpctblocks = sendcmpct_hb;
        // save whether peer selects us as BIP152 high-bandwidth peer
        // (receiving sendcmpct(1) signals high-bandwidth, sendcmpct(0) low-bandwidth)
        pfrom.m_bip152_highbandwidth_from = sendcmpct_hb;
        return;
    }

    // BIP339 defines feature negotiation of wtxidrelay, which must happen between
    // VERSION and VERACK to avoid relay problems from switching after a connection is up.
    if (msg_type == NetMsgType::WTXIDRELAY) {
        if (pfrom.fSuccessfullyConnected) {
            // Disconnect peers that send a wtxidrelay message after VERACK.
            LogPrint(BCLog::NET, "wtxidrelay received after verack from peer=%d; disconnecting\n", pfrom.GetId());
            pfrom.fDisconnect = true;
            return;
        }
        if (pfrom.GetCommonVersion() >= WTXID_RELAY_VERSION) {
            if (!peer->m_wtxid_relay) {
                peer->m_wtxid_relay = true;
                m_wtxid_relay_peers++;
            } else {
                LogPrint(BCLog::NET, "ignoring duplicate wtxidrelay from peer=%d\n", pfrom.GetId());
            }
        } else {
            LogPrint(BCLog::NET, "ignoring wtxidrelay due to old common version=%d from peer=%d\n", pfrom.GetCommonVersion(), pfrom.GetId());
        }
        return;
    }

    // BIP155 defines feature negotiation of addrv2 and sendaddrv2, which must happen
    // between VERSION and VERACK.
    if (msg_type == NetMsgType::SENDADDRV2) {
        if (pfrom.fSuccessfullyConnected) {
            // Disconnect peers that send a SENDADDRV2 message after VERACK.
            LogPrint(BCLog::NET, "sendaddrv2 received after verack from peer=%d; disconnecting\n", pfrom.GetId());
            pfrom.fDisconnect = true;
            return;
        }
        peer->m_wants_addrv2 = true;
        return;
    }

    // Received from a peer demonstrating readiness to announce transactions via reconciliations.
    // This feature negotiation must happen between VERSION and VERACK to avoid relay problems
    // from switching announcement protocols after the connection is up.
    if (msg_type == NetMsgType::SENDTXRCNCL) {
        if (!m_txreconciliation) {
            LogPrintLevel(BCLog::NET, BCLog::Level::Debug, "sendtxrcncl from peer=%d ignored, as our node does not have txreconciliation enabled\n", pfrom.GetId());
            return;
        }

        if (pfrom.fSuccessfullyConnected) {
            LogPrintLevel(BCLog::NET, BCLog::Level::Debug, "sendtxrcncl received after verack from peer=%d; disconnecting\n", pfrom.GetId());
            pfrom.fDisconnect = true;
            return;
        }

        // Peer must not offer us reconciliations if we specified no tx relay support in VERSION.
        if (RejectIncomingTxs(pfrom)) {
            LogPrintLevel(BCLog::NET, BCLog::Level::Debug, "sendtxrcncl received from peer=%d to which we indicated no tx relay; disconnecting\n", pfrom.GetId());
            pfrom.fDisconnect = true;
            return;
        }

        // Peer must not offer us reconciliations if they specified no tx relay support in VERSION.
        // This flag might also be false in other cases, but the RejectIncomingTxs check above
        // eliminates them, so that this flag fully represents what we are looking for.
        const auto* tx_relay = peer->GetTxRelay();
        if (!tx_relay || !WITH_LOCK(tx_relay->m_bloom_filter_mutex, return tx_relay->m_relay_txs)) {
            LogPrintLevel(BCLog::NET, BCLog::Level::Debug, "sendtxrcncl received from peer=%d which indicated no tx relay to us; disconnecting\n", pfrom.GetId());
            pfrom.fDisconnect = true;
            return;
        }

        uint32_t peer_txreconcl_version;
        uint64_t remote_salt;
        vRecv >> peer_txreconcl_version >> remote_salt;

        const ReconciliationRegisterResult result = m_txreconciliation->RegisterPeer(pfrom.GetId(), pfrom.IsInboundConn(),
                                                                                     peer_txreconcl_version, remote_salt);
        switch (result) {
        case ReconciliationRegisterResult::NOT_FOUND:
            LogPrintLevel(BCLog::NET, BCLog::Level::Debug, "Ignore unexpected txreconciliation signal from peer=%d\n", pfrom.GetId());
            break;
        case ReconciliationRegisterResult::SUCCESS:
            break;
        case ReconciliationRegisterResult::ALREADY_REGISTERED:
            LogPrintLevel(BCLog::NET, BCLog::Level::Debug, "txreconciliation protocol violation from peer=%d (sendtxrcncl received from already registered peer); disconnecting\n", pfrom.GetId());
            pfrom.fDisconnect = true;
            return;
        case ReconciliationRegisterResult::PROTOCOL_VIOLATION:
            LogPrintLevel(BCLog::NET, BCLog::Level::Debug, "txreconciliation protocol violation from peer=%d; disconnecting\n", pfrom.GetId());
            pfrom.fDisconnect = true;
            return;
        }
        return;
    }

    if (!pfrom.fSuccessfullyConnected) {
        LogPrint(BCLog::NET, "Unsupported message \"%s\" prior to verack from peer=%d\n", SanitizeString(msg_type), pfrom.GetId());
        return;
    }

    if (msg_type == NetMsgType::ADDR || msg_type == NetMsgType::ADDRV2) {
        const auto ser_params{
            msg_type == NetMsgType::ADDRV2 ?
            // Set V2 param so that the CNetAddr and CAddress
            // unserialize methods know that an address in v2 format is coming.
            CAddress::V2_NETWORK :
            CAddress::V1_NETWORK,
        };

        std::vector<CAddress> vAddr;

        vRecv >> ser_params(vAddr);

        if (!SetupAddressRelay(pfrom, *peer)) {
            LogPrint(BCLog::NET, "ignoring %s message from %s peer=%d\n", msg_type, pfrom.ConnectionTypeAsString(), pfrom.GetId());
            return;
        }

        if (vAddr.size() > MAX_ADDR_TO_SEND)
        {
            Misbehaving(*peer, 20, strprintf("%s message size = %u", msg_type, vAddr.size()));
            return;
        }

        // Store the new addresses
        std::vector<CAddress> vAddrOk;
        const auto current_a_time{Now<NodeSeconds>()};

        // Update/increment addr rate limiting bucket.
        const auto current_time{GetTime<std::chrono::microseconds>()};
        if (peer->m_addr_token_bucket < MAX_ADDR_PROCESSING_TOKEN_BUCKET) {
            // Don't increment bucket if it's already full
            const auto time_diff = std::max(current_time - peer->m_addr_token_timestamp, 0us);
            const double increment = Ticks<SecondsDouble>(time_diff) * MAX_ADDR_RATE_PER_SECOND;
            peer->m_addr_token_bucket = std::min<double>(peer->m_addr_token_bucket + increment, MAX_ADDR_PROCESSING_TOKEN_BUCKET);
        }
        peer->m_addr_token_timestamp = current_time;

        const bool rate_limited = !pfrom.HasPermission(NetPermissionFlags::Addr);
        uint64_t num_proc = 0;
        uint64_t num_rate_limit = 0;
        Shuffle(vAddr.begin(), vAddr.end(), m_rng);
        for (CAddress& addr : vAddr)
        {
            if (interruptMsgProc)
                return;

            // Apply rate limiting.
            if (peer->m_addr_token_bucket < 1.0) {
                if (rate_limited) {
                    ++num_rate_limit;
                    continue;
                }
            } else {
                peer->m_addr_token_bucket -= 1.0;
            }
            // We only bother storing full nodes, though this may include
            // things which we would not make an outbound connection to, in
            // part because we may make feeler connections to them.
            if (!MayHaveUsefulAddressDB(addr.nServices) && !HasAllDesirableServiceFlags(addr.nServices))
                continue;

            if (addr.nTime <= NodeSeconds{100000000s} || addr.nTime > current_a_time + 10min) {
                addr.nTime = current_a_time - 5 * 24h;
            }
            AddAddressKnown(*peer, addr);
            if (m_banman && (m_banman->IsDiscouraged(addr) || m_banman->IsBanned(addr))) {
                // Do not process banned/discouraged addresses beyond remembering we received them
                continue;
            }
            ++num_proc;
            const bool reachable{g_reachable_nets.Contains(addr)};
            if (addr.nTime > current_a_time - 10min && !peer->m_getaddr_sent && vAddr.size() <= 10 && addr.IsRoutable()) {
                // Relay to a limited number of other nodes
                RelayAddress(pfrom.GetId(), addr, reachable);
            }
            // Do not store addresses outside our network
            if (reachable) {
                vAddrOk.push_back(addr);
            }
        }
        peer->m_addr_processed += num_proc;
        peer->m_addr_rate_limited += num_rate_limit;
        LogPrint(BCLog::NET, "Received addr: %u addresses (%u processed, %u rate-limited) from peer=%d\n",
                 vAddr.size(), num_proc, num_rate_limit, pfrom.GetId());

        m_addrman.Add(vAddrOk, pfrom.addr, 2h);
        if (vAddr.size() < 1000) peer->m_getaddr_sent = false;

        // AddrFetch: Require multiple addresses to avoid disconnecting on self-announcements
        if (pfrom.IsAddrFetchConn() && vAddr.size() > 1) {
            LogPrint(BCLog::NET, "addrfetch connection completed peer=%d; disconnecting\n", pfrom.GetId());
            pfrom.fDisconnect = true;
        }
        return;
    }

    if (msg_type == NetMsgType::INV) {
        std::vector<CInv> vInv;
        vRecv >> vInv;
        if (vInv.size() > MAX_INV_SZ)
        {
            Misbehaving(*peer, 20, strprintf("inv message size = %u", vInv.size()));
            return;
        }

        const bool reject_tx_invs{RejectIncomingTxs(pfrom)};

        LOCK(cs_main);

        const auto current_time{GetTime<std::chrono::microseconds>()};
        uint256* best_block{nullptr};

        for (CInv& inv : vInv) {
            if (interruptMsgProc) return;

            // Ignore INVs that don't match wtxidrelay setting.
            // Note that orphan parent fetching always uses MSG_TX GETDATAs regardless of the wtxidrelay setting.
            // This is fine as no INV messages are involved in that process.
            if (peer->m_wtxid_relay) {
                if (inv.IsMsgTx()) continue;
            } else {
                if (inv.IsMsgWtx()) continue;
            }

            if (inv.IsMsgBlk()) {
                const bool fAlreadyHave = AlreadyHaveBlock(inv.hash);
                LogPrint(BCLog::NET, "got inv: %s  %s peer=%d\n", inv.ToString(), fAlreadyHave ? "have" : "new", pfrom.GetId());

                UpdateBlockAvailability(pfrom.GetId(), inv.hash);
                if (!fAlreadyHave && !m_chainman.m_blockman.LoadingBlocks() && !IsBlockRequested(inv.hash)) {
                    // Headers-first is the primary method of announcement on
                    // the network. If a node fell back to sending blocks by
                    // inv, it may be for a re-org, or because we haven't
                    // completed initial headers sync. The final block hash
                    // provided should be the highest, so send a getheaders and
                    // then fetch the blocks we need to catch up.
                    best_block = &inv.hash;
                }
            } else if (inv.IsGenTxMsg()) {
                if (reject_tx_invs) {
                    LogPrint(BCLog::NET, "transaction (%s) inv sent in violation of protocol, disconnecting peer=%d\n", inv.hash.ToString(), pfrom.GetId());
                    pfrom.fDisconnect = true;
                    return;
                }
                const GenTxid gtxid = ToGenTxid(inv);
                const bool fAlreadyHave = AlreadyHaveTx(gtxid);
                LogPrint(BCLog::NET, "got inv: %s  %s peer=%d\n", inv.ToString(), fAlreadyHave ? "have" : "new", pfrom.GetId());

                AddKnownTx(*peer, inv.hash);
                if (!fAlreadyHave && !m_chainman.IsInitialBlockDownload()) {
                    AddTxAnnouncement(pfrom, gtxid, current_time);
                }
            } else {
                LogPrint(BCLog::NET, "Unknown inv type \"%s\" received from peer=%d\n", inv.ToString(), pfrom.GetId());
            }
        }

        if (best_block != nullptr) {
            // If we haven't started initial headers-sync with this peer, then
            // consider sending a getheaders now. On initial startup, there's a
            // reliability vs bandwidth tradeoff, where we are only trying to do
            // initial headers sync with one peer at a time, with a long
            // timeout (at which point, if the sync hasn't completed, we will
            // disconnect the peer and then choose another). In the meantime,
            // as new blocks are found, we are willing to add one new peer per
            // block to sync with as well, to sync quicker in the case where
            // our initial peer is unresponsive (but less bandwidth than we'd
            // use if we turned on sync with all peers).
            CNodeState& state{*Assert(State(pfrom.GetId()))};
            if (state.fSyncStarted || (!peer->m_inv_triggered_getheaders_before_sync && *best_block != m_last_block_inv_triggering_headers_sync)) {
                if (MaybeSendGetHeaders(pfrom, GetLocator(m_chainman.m_best_header), *peer)) {
                    LogPrint(BCLog::NET, "getheaders (%d) %s to peer=%d\n",
                            m_chainman.m_best_header->nHeight, best_block->ToString(),
                            pfrom.GetId());
                }
                if (!state.fSyncStarted) {
                    peer->m_inv_triggered_getheaders_before_sync = true;
                    // Update the last block hash that triggered a new headers
                    // sync, so that we don't turn on headers sync with more
                    // than 1 new peer every new block.
                    m_last_block_inv_triggering_headers_sync = *best_block;
                }
            }
        }

        return;
    }

    if (msg_type == NetMsgType::GETDATA) {
        std::vector<CInv> vInv;
        vRecv >> vInv;
        if (vInv.size() > MAX_INV_SZ)
        {
            Misbehaving(*peer, 20, strprintf("getdata message size = %u", vInv.size()));
            return;
        }

        LogPrint(BCLog::NET, "received getdata (%u invsz) peer=%d\n", vInv.size(), pfrom.GetId());

        if (vInv.size() > 0) {
            LogPrint(BCLog::NET, "received getdata for: %s peer=%d\n", vInv[0].ToString(), pfrom.GetId());
        }

        {
            LOCK(peer->m_getdata_requests_mutex);
            peer->m_getdata_requests.insert(peer->m_getdata_requests.end(), vInv.begin(), vInv.end());
            ProcessGetData(pfrom, *peer, interruptMsgProc);
        }

        return;
    }

    if (msg_type == NetMsgType::GETBLOCKS) {
        CBlockLocator locator;
        uint256 hashStop;
        vRecv >> locator >> hashStop;

        if (locator.vHave.size() > MAX_LOCATOR_SZ) {
            LogPrint(BCLog::NET, "getblocks locator size %lld > %d, disconnect peer=%d\n", locator.vHave.size(), MAX_LOCATOR_SZ, pfrom.GetId());
            pfrom.fDisconnect = true;
            return;
        }

        // We might have announced the currently-being-connected tip using a
        // compact block, which resulted in the peer sending a getblocks
        // request, which we would otherwise respond to without the new block.
        // To avoid this situation we simply verify that we are on our best
        // known chain now. This is super overkill, but we handle it better
        // for getheaders requests, and there are no known nodes which support
        // compact blocks but still use getblocks to request blocks.
        {
            std::shared_ptr<const CBlock> a_recent_block;
            {
                LOCK(m_most_recent_block_mutex);
                a_recent_block = m_most_recent_block;
            }
            BlockValidationState state;
            if (!m_chainman.ActiveChainstate().ActivateBestChain(state, a_recent_block)) {
                LogPrint(BCLog::NET, "failed to activate chain (%s)\n", state.ToString());
            }
        }

        LOCK(cs_main);

        // Find the last block the caller has in the main chain
        const CBlockIndex* pindex = m_chainman.ActiveChainstate().FindForkInGlobalIndex(locator);

        // Send the rest of the chain
        if (pindex)
            pindex = m_chainman.ActiveChain().Next(pindex);
        int nLimit = 500;
        LogPrint(BCLog::NET, "getblocks %d to %s limit %d from peer=%d\n", (pindex ? pindex->nHeight : -1), hashStop.IsNull() ? "end" : hashStop.ToString(), nLimit, pfrom.GetId());
        for (; pindex; pindex = m_chainman.ActiveChain().Next(pindex))
        {
            if (pindex->GetBlockHash() == hashStop)
            {
                LogPrint(BCLog::NET, "  getblocks stopping at %d %s\n", pindex->nHeight, pindex->GetBlockHash().ToString());
                break;
            }
            // If pruning, don't inv blocks unless we have on disk and are likely to still have
            // for some reasonable time window (1 hour) that block relay might require.
            const int nPrunedBlocksLikelyToHave = MIN_BLOCKS_TO_KEEP - 3600 / m_chainparams.GetConsensus().nPowTargetSpacing;
            if (m_chainman.m_blockman.IsPruneMode() && (!(pindex->nStatus & BLOCK_HAVE_DATA) || pindex->nHeight <= m_chainman.ActiveChain().Tip()->nHeight - nPrunedBlocksLikelyToHave)) {
                LogPrint(BCLog::NET, " getblocks stopping, pruned or too old block at %d %s\n", pindex->nHeight, pindex->GetBlockHash().ToString());
                break;
            }
            WITH_LOCK(peer->m_block_inv_mutex, peer->m_blocks_for_inv_relay.push_back(pindex->GetBlockHash()));
            if (--nLimit <= 0) {
                // When this block is requested, we'll send an inv that'll
                // trigger the peer to getblocks the next batch of inventory.
                LogPrint(BCLog::NET, "  getblocks stopping at limit %d %s\n", pindex->nHeight, pindex->GetBlockHash().ToString());
                WITH_LOCK(peer->m_block_inv_mutex, {peer->m_continuation_block = pindex->GetBlockHash();});
                break;
            }
        }
        return;
    }

    if (msg_type == NetMsgType::GETBLOCKTXN) {
        BlockTransactionsRequest req;
        vRecv >> req;

        std::shared_ptr<const CBlock> recent_block;
        {
            LOCK(m_most_recent_block_mutex);
            if (m_most_recent_block_hash == req.blockhash)
                recent_block = m_most_recent_block;
            // Unlock m_most_recent_block_mutex to avoid cs_main lock inversion
        }
        if (recent_block) {
            SendBlockTransactions(pfrom, *peer, *recent_block, req);
            return;
        }

        {
            LOCK(cs_main);

            const CBlockIndex* pindex = m_chainman.m_blockman.LookupBlockIndex(req.blockhash);
            if (!pindex || !(pindex->nStatus & BLOCK_HAVE_DATA)) {
                LogPrint(BCLog::NET, "Peer %d sent us a getblocktxn for a block we don't have\n", pfrom.GetId());
                return;
            }

            if (pindex->nHeight >= m_chainman.ActiveChain().Height() - MAX_BLOCKTXN_DEPTH) {
                CBlock block;
                const bool ret{m_chainman.m_blockman.ReadBlockFromDisk(block, *pindex)};
                assert(ret);

                SendBlockTransactions(pfrom, *peer, block, req);
                return;
            }
        }

        // If an older block is requested (should never happen in practice,
        // but can happen in tests) send a block response instead of a
        // blocktxn response. Sending a full block response instead of a
        // small blocktxn response is preferable in the case where a peer
        // might maliciously send lots of getblocktxn requests to trigger
        // expensive disk reads, because it will require the peer to
        // actually receive all the data read from disk over the network.
        LogPrint(BCLog::NET, "Peer %d sent us a getblocktxn for a block > %i deep\n", pfrom.GetId(), MAX_BLOCKTXN_DEPTH);
        CInv inv{MSG_WITNESS_BLOCK, req.blockhash};
        WITH_LOCK(peer->m_getdata_requests_mutex, peer->m_getdata_requests.push_back(inv));
        // The message processing loop will go around again (without pausing) and we'll respond then
        return;
    }

    if (msg_type == NetMsgType::GETHEADERS) {
        CBlockLocator locator;
        uint256 hashStop;
        vRecv >> locator >> hashStop;

        if (locator.vHave.size() > MAX_LOCATOR_SZ) {
            LogPrint(BCLog::NET, "getheaders locator size %lld > %d, disconnect peer=%d\n", locator.vHave.size(), MAX_LOCATOR_SZ, pfrom.GetId());
            pfrom.fDisconnect = true;
            return;
        }

        if (m_chainman.m_blockman.LoadingBlocks()) {
            LogPrint(BCLog::NET, "Ignoring getheaders from peer=%d while importing/reindexing\n", pfrom.GetId());
            return;
        }

        LOCK(cs_main);

        // Note that if we were to be on a chain that forks from the checkpointed
        // chain, then serving those headers to a peer that has seen the
        // checkpointed chain would cause that peer to disconnect us. Requiring
        // that our chainwork exceed the minimum chain work is a protection against
        // being fed a bogus chain when we started up for the first time and
        // getting partitioned off the honest network for serving that chain to
        // others.
        if (m_chainman.ActiveTip() == nullptr ||
                (m_chainman.ActiveTip()->nChainWork < m_chainman.MinimumChainWork() && !pfrom.HasPermission(NetPermissionFlags::Download))) {
            LogPrint(BCLog::NET, "Ignoring getheaders from peer=%d because active chain has too little work; sending empty response\n", pfrom.GetId());
            // Just respond with an empty headers message, to tell the peer to
            // go away but not treat us as unresponsive.
            MakeAndPushMessage(pfrom, NetMsgType::HEADERS, std::vector<CBlockHeader>());
            return;
        }

        CNodeState *nodestate = State(pfrom.GetId());
        const CBlockIndex* pindex = nullptr;
        if (locator.IsNull())
        {
            // If locator is null, return the hashStop block
            pindex = m_chainman.m_blockman.LookupBlockIndex(hashStop);
            if (!pindex) {
                return;
            }

            if (!BlockRequestAllowed(pindex)) {
                LogPrint(BCLog::NET, "%s: ignoring request from peer=%i for old block header that isn't in the main chain\n", __func__, pfrom.GetId());
                return;
            }
        }
        else
        {
            // Find the last block the caller has in the main chain
            pindex = m_chainman.ActiveChainstate().FindForkInGlobalIndex(locator);
            if (pindex)
                pindex = m_chainman.ActiveChain().Next(pindex);
        }

        // we must use CBlocks, as CBlockHeaders won't include the 0x00 nTx count at the end
        std::vector<CBlock> vHeaders;
        unsigned nCount = 0;
        unsigned nSize = 0;
        LogPrint(BCLog::NET, "getheaders %d to %s from peer=%d\n", (pindex ? pindex->nHeight : -1), hashStop.IsNull() ? "end" : hashStop.ToString(), pfrom.GetId());
        for (; pindex; pindex = m_chainman.ActiveChain().Next(pindex))
        {
            const CBlockHeader header = pindex->GetBlockHeader(m_chainman.m_blockman);
            /* Unlike upstream Bitcoin, we need to get the stored block on disk
               to convert pindex to header.  This may fail if we are still
               in initial sync with assumeutxo (for instance).  In this case,
               explicitly ignore the request.  */
            if (header.IsNull ())
              {
                  LogPrint(BCLog::NET, "%s: ignoring getheaders request that we do not have on disk yet", __func__);
                  return;
              }

            ++nCount;
            nSize += GetSerializeSize(header);
            vHeaders.emplace_back(header);
            if (nCount >= MAX_HEADERS_RESULTS
                  || pindex->GetBlockHash() == hashStop)
                break;
            if (pfrom.nVersion >= SIZE_HEADERS_LIMIT_VERSION
                  && nSize >= THRESHOLD_HEADERS_SIZE)
                break;
        }
<<<<<<< HEAD

        /* Check maximum headers size before pushing the message
           if the peer enforces it.  This should not fail since we
           break above in the loop at the threshold and the threshold
           should be small enough in comparison to the hard max size.
           Do it nevertheless to be sure.  */
        if (pfrom.nVersion >= SIZE_HEADERS_LIMIT_VERSION
              && nSize > MAX_HEADERS_SIZE)
            LogPrintf("ERROR: not pushing 'headers', too large\n");
        else
        {
            // pindex can be nullptr either if we sent m_chainman.ActiveChain().Tip() OR
            // if our peer has m_chainman.ActiveChain().Tip() (and thus we are sending an empty
            // headers message). In both cases it's safe to update
            // pindexBestHeaderSent to be our tip.
            //
            // It is important that we simply reset the BestHeaderSent value here,
            // and not max(BestHeaderSent, newHeaderSent). We might have announced
            // the currently-being-connected tip using a compact block, which
            // resulted in the peer sending a headers request, which we respond to
            // without the new block. By resetting the BestHeaderSent, we ensure we
            // will re-announce the new block via headers (or compact blocks again)
            // in the SendMessages logic.
            nodestate->pindexBestHeaderSent = pindex ? pindex : m_chainman.ActiveChain().Tip();
            m_connman.PushMessage(&pfrom, msgMaker.Make(NetMsgType::HEADERS, TX_WITH_WITNESS(vHeaders)));
        }

=======
        // pindex can be nullptr either if we sent m_chainman.ActiveChain().Tip() OR
        // if our peer has m_chainman.ActiveChain().Tip() (and thus we are sending an empty
        // headers message). In both cases it's safe to update
        // pindexBestHeaderSent to be our tip.
        //
        // It is important that we simply reset the BestHeaderSent value here,
        // and not max(BestHeaderSent, newHeaderSent). We might have announced
        // the currently-being-connected tip using a compact block, which
        // resulted in the peer sending a headers request, which we respond to
        // without the new block. By resetting the BestHeaderSent, we ensure we
        // will re-announce the new block via headers (or compact blocks again)
        // in the SendMessages logic.
        nodestate->pindexBestHeaderSent = pindex ? pindex : m_chainman.ActiveChain().Tip();
        MakeAndPushMessage(pfrom, NetMsgType::HEADERS, TX_WITH_WITNESS(vHeaders));
>>>>>>> 160d2367
        return;
    }

    if (msg_type == NetMsgType::TX) {
        if (RejectIncomingTxs(pfrom)) {
            LogPrint(BCLog::NET, "transaction sent in violation of protocol peer=%d\n", pfrom.GetId());
            pfrom.fDisconnect = true;
            return;
        }

        // Stop processing the transaction early if we are still in IBD since we don't
        // have enough information to validate it yet. Sending unsolicited transactions
        // is not considered a protocol violation, so don't punish the peer.
        if (m_chainman.IsInitialBlockDownload()) return;

        CTransactionRef ptx;
        vRecv >> TX_WITH_WITNESS(ptx);
        const CTransaction& tx = *ptx;

        const uint256& txid = ptx->GetHash();
        const uint256& wtxid = ptx->GetWitnessHash();

        const uint256& hash = peer->m_wtxid_relay ? wtxid : txid;
        AddKnownTx(*peer, hash);

        LOCK(cs_main);

        m_txrequest.ReceivedResponse(pfrom.GetId(), txid);
        if (tx.HasWitness()) m_txrequest.ReceivedResponse(pfrom.GetId(), wtxid);

        // We do the AlreadyHaveTx() check using wtxid, rather than txid - in the
        // absence of witness malleation, this is strictly better, because the
        // recent rejects filter may contain the wtxid but rarely contains
        // the txid of a segwit transaction that has been rejected.
        // In the presence of witness malleation, it's possible that by only
        // doing the check with wtxid, we could overlook a transaction which
        // was confirmed with a different witness, or exists in our mempool
        // with a different witness, but this has limited downside:
        // mempool validation does its own lookup of whether we have the txid
        // already; and an adversary can already relay us old transactions
        // (older than our recency filter) if trying to DoS us, without any need
        // for witness malleation.
        if (AlreadyHaveTx(GenTxid::Wtxid(wtxid))) {
            if (pfrom.HasPermission(NetPermissionFlags::ForceRelay)) {
                // Always relay transactions received from peers with forcerelay
                // permission, even if they were already in the mempool, allowing
                // the node to function as a gateway for nodes hidden behind it.
                if (!m_mempool.exists(GenTxid::Txid(tx.GetHash()))) {
                    LogPrintf("Not relaying non-mempool transaction %s (wtxid=%s) from forcerelay peer=%d\n",
                              tx.GetHash().ToString(), tx.GetWitnessHash().ToString(), pfrom.GetId());
                } else {
                    LogPrintf("Force relaying tx %s (wtxid=%s) from peer=%d\n",
                              tx.GetHash().ToString(), tx.GetWitnessHash().ToString(), pfrom.GetId());
                    RelayTransaction(tx.GetHash(), tx.GetWitnessHash());
                }
            }
            // If a tx is detected by m_recent_rejects it is ignored. Because we haven't
            // submitted the tx to our mempool, we won't have computed a DoS
            // score for it or determined exactly why we consider it invalid.
            //
            // This means we won't penalize any peer subsequently relaying a DoSy
            // tx (even if we penalized the first peer who gave it to us) because
            // we have to account for m_recent_rejects showing false positives. In
            // other words, we shouldn't penalize a peer if we aren't *sure* they
            // submitted a DoSy tx.
            //
            // Note that m_recent_rejects doesn't just record DoSy or invalid
            // transactions, but any tx not accepted by the mempool, which may be
            // due to node policy (vs. consensus). So we can't blanket penalize a
            // peer simply for relaying a tx that our m_recent_rejects has caught,
            // regardless of false positives.
            return;
        }

        const MempoolAcceptResult result = m_chainman.ProcessTransaction(ptx);
        const TxValidationState& state = result.m_state;

        if (result.m_result_type == MempoolAcceptResult::ResultType::VALID) {
            // As this version of the transaction was acceptable, we can forget about any
            // requests for it.
            m_txrequest.ForgetTxHash(tx.GetHash());
            m_txrequest.ForgetTxHash(tx.GetWitnessHash());
            RelayTransaction(tx.GetHash(), tx.GetWitnessHash());
            m_orphanage.AddChildrenToWorkSet(tx);

            pfrom.m_last_tx_time = GetTime<std::chrono::seconds>();

            LogPrint(BCLog::MEMPOOL, "AcceptToMemoryPool: peer=%d: accepted %s (wtxid=%s) (poolsz %u txn, %u kB)\n",
                pfrom.GetId(),
                tx.GetHash().ToString(),
                tx.GetWitnessHash().ToString(),
                m_mempool.size(), m_mempool.DynamicMemoryUsage() / 1000);

            for (const CTransactionRef& removedTx : result.m_replaced_transactions.value()) {
                AddToCompactExtraTransactions(removedTx);
            }
        }
        else if (state.GetResult() == TxValidationResult::TX_MISSING_INPUTS)
        {
            bool fRejectedParents = false; // It may be the case that the orphans parents have all been rejected

            // Deduplicate parent txids, so that we don't have to loop over
            // the same parent txid more than once down below.
            std::vector<uint256> unique_parents;
            unique_parents.reserve(tx.vin.size());
            for (const CTxIn& txin : tx.vin) {
                // We start with all parents, and then remove duplicates below.
                unique_parents.push_back(txin.prevout.hash);
            }
            std::sort(unique_parents.begin(), unique_parents.end());
            unique_parents.erase(std::unique(unique_parents.begin(), unique_parents.end()), unique_parents.end());
            for (const uint256& parent_txid : unique_parents) {
                if (m_recent_rejects.contains(parent_txid)) {
                    fRejectedParents = true;
                    break;
                }
            }
            if (!fRejectedParents) {
                const auto current_time{GetTime<std::chrono::microseconds>()};

                for (const uint256& parent_txid : unique_parents) {
                    // Here, we only have the txid (and not wtxid) of the
                    // inputs, so we only request in txid mode, even for
                    // wtxidrelay peers.
                    // Eventually we should replace this with an improved
                    // protocol for getting all unconfirmed parents.
                    const auto gtxid{GenTxid::Txid(parent_txid)};
                    AddKnownTx(*peer, parent_txid);
                    if (!AlreadyHaveTx(gtxid)) AddTxAnnouncement(pfrom, gtxid, current_time);
                }

                if (m_orphanage.AddTx(ptx, pfrom.GetId())) {
                    AddToCompactExtraTransactions(ptx);
                }

                // Once added to the orphan pool, a tx is considered AlreadyHave, and we shouldn't request it anymore.
                m_txrequest.ForgetTxHash(tx.GetHash());
                m_txrequest.ForgetTxHash(tx.GetWitnessHash());

                // DoS prevention: do not allow m_orphanage to grow unbounded (see CVE-2012-3789)
                m_orphanage.LimitOrphans(m_opts.max_orphan_txs);
            } else {
                LogPrint(BCLog::MEMPOOL, "not keeping orphan with rejected parents %s (wtxid=%s)\n",
                         tx.GetHash().ToString(),
                         tx.GetWitnessHash().ToString());
                // We will continue to reject this tx since it has rejected
                // parents so avoid re-requesting it from other peers.
                // Here we add both the txid and the wtxid, as we know that
                // regardless of what witness is provided, we will not accept
                // this, so we don't need to allow for redownload of this txid
                // from any of our non-wtxidrelay peers.
                m_recent_rejects.insert(tx.GetHash().ToUint256());
                m_recent_rejects.insert(tx.GetWitnessHash().ToUint256());
                m_txrequest.ForgetTxHash(tx.GetHash());
                m_txrequest.ForgetTxHash(tx.GetWitnessHash());
            }
        } else {
            if (state.GetResult() != TxValidationResult::TX_WITNESS_STRIPPED) {
                // We can add the wtxid of this transaction to our reject filter.
                // Do not add txids of witness transactions or witness-stripped
                // transactions to the filter, as they can have been malleated;
                // adding such txids to the reject filter would potentially
                // interfere with relay of valid transactions from peers that
                // do not support wtxid-based relay. See
                // https://github.com/bitcoin/bitcoin/issues/8279 for details.
                // We can remove this restriction (and always add wtxids to
                // the filter even for witness stripped transactions) once
                // wtxid-based relay is broadly deployed.
                // See also comments in https://github.com/bitcoin/bitcoin/pull/18044#discussion_r443419034
                // for concerns around weakening security of unupgraded nodes
                // if we start doing this too early.
                m_recent_rejects.insert(tx.GetWitnessHash().ToUint256());
                m_txrequest.ForgetTxHash(tx.GetWitnessHash());
                // If the transaction failed for TX_INPUTS_NOT_STANDARD,
                // then we know that the witness was irrelevant to the policy
                // failure, since this check depends only on the txid
                // (the scriptPubKey being spent is covered by the txid).
                // Add the txid to the reject filter to prevent repeated
                // processing of this transaction in the event that child
                // transactions are later received (resulting in
                // parent-fetching by txid via the orphan-handling logic).
                if (state.GetResult() == TxValidationResult::TX_INPUTS_NOT_STANDARD && tx.HasWitness()) {
                    m_recent_rejects.insert(tx.GetHash().ToUint256());
                    m_txrequest.ForgetTxHash(tx.GetHash());
                }
                if (RecursiveDynamicUsage(*ptx) < 100000) {
                    AddToCompactExtraTransactions(ptx);
                }
            }
        }

        if (state.IsInvalid()) {
            LogPrint(BCLog::MEMPOOLREJ, "%s (wtxid=%s) from peer=%d was not accepted: %s\n",
                tx.GetHash().ToString(),
                tx.GetWitnessHash().ToString(),
                pfrom.GetId(),
                state.ToString());
            MaybePunishNodeForTx(pfrom.GetId(), state);
        }
        return;
    }

    if (msg_type == NetMsgType::CMPCTBLOCK)
    {
        // Ignore cmpctblock received while importing
        if (m_chainman.m_blockman.LoadingBlocks()) {
            LogPrint(BCLog::NET, "Unexpected cmpctblock message received from peer %d\n", pfrom.GetId());
            return;
        }

        CBlockHeaderAndShortTxIDs cmpctblock;
        vRecv >> cmpctblock;

        bool received_new_header = false;
        const auto blockhash = cmpctblock.header.GetHash();

        {
        LOCK(cs_main);

        const CBlockIndex* prev_block = m_chainman.m_blockman.LookupBlockIndex(cmpctblock.header.hashPrevBlock);
        if (!prev_block) {
            // Doesn't connect (or is genesis), instead of DoSing in AcceptBlockHeader, request deeper headers
            if (!m_chainman.IsInitialBlockDownload()) {
                MaybeSendGetHeaders(pfrom, GetLocator(m_chainman.m_best_header), *peer);
            }
            return;
        } else if (prev_block->nChainWork + CalculateHeadersWork({cmpctblock.header}) < GetAntiDoSWorkThreshold()) {
            // If we get a low-work header in a compact block, we can ignore it.
            LogPrint(BCLog::NET, "Ignoring low-work compact block from peer %d\n", pfrom.GetId());
            return;
        }

        if (!m_chainman.m_blockman.LookupBlockIndex(blockhash)) {
            received_new_header = true;
        }
        }

        const CBlockIndex *pindex = nullptr;
        BlockValidationState state;
        if (!m_chainman.ProcessNewBlockHeaders({cmpctblock.header}, /*min_pow_checked=*/true, state, &pindex)) {
            if (state.IsInvalid()) {
                MaybePunishNodeForBlock(pfrom.GetId(), state, /*via_compact_block=*/true, "invalid header via cmpctblock");
                return;
            }
        }

        if (received_new_header) {
            LogPrintfCategory(BCLog::NET, "Saw new cmpctblock header hash=%s peer=%d\n",
                blockhash.ToString(), pfrom.GetId());
        }

        bool fProcessBLOCKTXN = false;

        // If we end up treating this as a plain headers message, call that as well
        // without cs_main.
        bool fRevertToHeaderProcessing = false;

        // Keep a CBlock for "optimistic" compactblock reconstructions (see
        // below)
        std::shared_ptr<CBlock> pblock = std::make_shared<CBlock>();
        bool fBlockReconstructed = false;

        {
        LOCK(cs_main);
        // If AcceptBlockHeader returned true, it set pindex
        assert(pindex);
        UpdateBlockAvailability(pfrom.GetId(), pindex->GetBlockHash());

        CNodeState *nodestate = State(pfrom.GetId());

        // If this was a new header with more work than our tip, update the
        // peer's last block announcement time
        if (received_new_header && pindex->nChainWork > m_chainman.ActiveChain().Tip()->nChainWork) {
            nodestate->m_last_block_announcement = GetTime();
        }

        if (pindex->nStatus & BLOCK_HAVE_DATA) // Nothing to do here
            return;

        auto range_flight = mapBlocksInFlight.equal_range(pindex->GetBlockHash());
        size_t already_in_flight = std::distance(range_flight.first, range_flight.second);
        bool requested_block_from_this_peer{false};

        // Multimap ensures ordering of outstanding requests. It's either empty or first in line.
        bool first_in_flight = already_in_flight == 0 || (range_flight.first->second.first == pfrom.GetId());

        while (range_flight.first != range_flight.second) {
            if (range_flight.first->second.first == pfrom.GetId()) {
                requested_block_from_this_peer = true;
                break;
            }
            range_flight.first++;
        }

        if (pindex->nChainWork <= m_chainman.ActiveChain().Tip()->nChainWork || // We know something better
                pindex->nTx != 0) { // We had this block at some point, but pruned it
            if (requested_block_from_this_peer) {
                // We requested this block for some reason, but our mempool will probably be useless
                // so we just grab the block via normal getdata
                std::vector<CInv> vInv(1);
                vInv[0] = CInv(MSG_BLOCK | GetFetchFlags(*peer), blockhash);
                MakeAndPushMessage(pfrom, NetMsgType::GETDATA, vInv);
            }
            return;
        }

        // If we're not close to tip yet, give up and let parallel block fetch work its magic
        if (!already_in_flight && !CanDirectFetch()) {
            return;
        }

        // We want to be a bit conservative just to be extra careful about DoS
        // possibilities in compact block processing...
        if (pindex->nHeight <= m_chainman.ActiveChain().Height() + 2) {
            if ((already_in_flight < MAX_CMPCTBLOCKS_INFLIGHT_PER_BLOCK && nodestate->vBlocksInFlight.size() < MAX_BLOCKS_IN_TRANSIT_PER_PEER) ||
                 requested_block_from_this_peer) {
                std::list<QueuedBlock>::iterator* queuedBlockIt = nullptr;
                if (!BlockRequested(pfrom.GetId(), *pindex, &queuedBlockIt)) {
                    if (!(*queuedBlockIt)->partialBlock)
                        (*queuedBlockIt)->partialBlock.reset(new PartiallyDownloadedBlock(&m_mempool));
                    else {
                        // The block was already in flight using compact blocks from the same peer
                        LogPrint(BCLog::NET, "Peer sent us compact block we were already syncing!\n");
                        return;
                    }
                }

                PartiallyDownloadedBlock& partialBlock = *(*queuedBlockIt)->partialBlock;
                ReadStatus status = partialBlock.InitData(cmpctblock, vExtraTxnForCompact);
                if (status == READ_STATUS_INVALID) {
                    RemoveBlockRequest(pindex->GetBlockHash(), pfrom.GetId()); // Reset in-flight state in case Misbehaving does not result in a disconnect
                    Misbehaving(*peer, 100, "invalid compact block");
                    return;
                } else if (status == READ_STATUS_FAILED) {
                    if (first_in_flight)  {
                        // Duplicate txindexes, the block is now in-flight, so just request it
                        std::vector<CInv> vInv(1);
                        vInv[0] = CInv(MSG_BLOCK | GetFetchFlags(*peer), blockhash);
                        MakeAndPushMessage(pfrom, NetMsgType::GETDATA, vInv);
                    } else {
                        // Give up for this peer and wait for other peer(s)
                        RemoveBlockRequest(pindex->GetBlockHash(), pfrom.GetId());
                    }
                    return;
                }

                BlockTransactionsRequest req;
                for (size_t i = 0; i < cmpctblock.BlockTxCount(); i++) {
                    if (!partialBlock.IsTxAvailable(i))
                        req.indexes.push_back(i);
                }
                if (req.indexes.empty()) {
                    fProcessBLOCKTXN = true;
                } else if (first_in_flight) {
                    // We will try to round-trip any compact blocks we get on failure,
                    // as long as it's first...
                    req.blockhash = pindex->GetBlockHash();
                    MakeAndPushMessage(pfrom, NetMsgType::GETBLOCKTXN, req);
                } else if (pfrom.m_bip152_highbandwidth_to &&
                    (!pfrom.IsInboundConn() ||
                    IsBlockRequestedFromOutbound(blockhash) ||
                    already_in_flight < MAX_CMPCTBLOCKS_INFLIGHT_PER_BLOCK - 1)) {
                    // ... or it's a hb relay peer and:
                    // - peer is outbound, or
                    // - we already have an outbound attempt in flight(so we'll take what we can get), or
                    // - it's not the final parallel download slot (which we may reserve for first outbound)
                    req.blockhash = pindex->GetBlockHash();
                    MakeAndPushMessage(pfrom, NetMsgType::GETBLOCKTXN, req);
                } else {
                    // Give up for this peer and wait for other peer(s)
                    RemoveBlockRequest(pindex->GetBlockHash(), pfrom.GetId());
                }
            } else {
                // This block is either already in flight from a different
                // peer, or this peer has too many blocks outstanding to
                // download from.
                // Optimistically try to reconstruct anyway since we might be
                // able to without any round trips.
                PartiallyDownloadedBlock tempBlock(&m_mempool);
                ReadStatus status = tempBlock.InitData(cmpctblock, vExtraTxnForCompact);
                if (status != READ_STATUS_OK) {
                    // TODO: don't ignore failures
                    return;
                }
                std::vector<CTransactionRef> dummy;
                status = tempBlock.FillBlock(*pblock, dummy);
                if (status == READ_STATUS_OK) {
                    fBlockReconstructed = true;
                }
            }
        } else {
            if (requested_block_from_this_peer) {
                // We requested this block, but its far into the future, so our
                // mempool will probably be useless - request the block normally
                std::vector<CInv> vInv(1);
                vInv[0] = CInv(MSG_BLOCK | GetFetchFlags(*peer), blockhash);
                MakeAndPushMessage(pfrom, NetMsgType::GETDATA, vInv);
                return;
            } else {
                // If this was an announce-cmpctblock, we want the same treatment as a header message
                fRevertToHeaderProcessing = true;
            }
        }
        } // cs_main

        if (fProcessBLOCKTXN) {
            BlockTransactions txn;
            txn.blockhash = blockhash;
            return ProcessCompactBlockTxns(pfrom, *peer, txn);
        }

        if (fRevertToHeaderProcessing) {
            // Headers received from HB compact block peers are permitted to be
            // relayed before full validation (see BIP 152), so we don't want to disconnect
            // the peer if the header turns out to be for an invalid block.
            // Note that if a peer tries to build on an invalid chain, that
            // will be detected and the peer will be disconnected/discouraged.
            return ProcessHeadersMessage(pfrom, *peer, {cmpctblock.header}, /*via_compact_block=*/true);
        }

        if (fBlockReconstructed) {
            // If we got here, we were able to optimistically reconstruct a
            // block that is in flight from some other peer.
            {
                LOCK(cs_main);
                mapBlockSource.emplace(pblock->GetHash(), std::make_pair(pfrom.GetId(), false));
            }
            // Setting force_processing to true means that we bypass some of
            // our anti-DoS protections in AcceptBlock, which filters
            // unrequested blocks that might be trying to waste our resources
            // (eg disk space). Because we only try to reconstruct blocks when
            // we're close to caught up (via the CanDirectFetch() requirement
            // above, combined with the behavior of not requesting blocks until
            // we have a chain with at least the minimum chain work), and we ignore
            // compact blocks with less work than our tip, it is safe to treat
            // reconstructed compact blocks as having been requested.
            ProcessBlock(pfrom, pblock, /*force_processing=*/true, /*min_pow_checked=*/true);
            LOCK(cs_main); // hold cs_main for CBlockIndex::IsValid()
            if (pindex->IsValid(BLOCK_VALID_TRANSACTIONS)) {
                // Clear download state for this block, which is in
                // process from some other peer.  We do this after calling
                // ProcessNewBlock so that a malleated cmpctblock announcement
                // can't be used to interfere with block relay.
                RemoveBlockRequest(pblock->GetHash(), std::nullopt);
            }
        }
        return;
    }

    if (msg_type == NetMsgType::BLOCKTXN)
    {
        // Ignore blocktxn received while importing
        if (m_chainman.m_blockman.LoadingBlocks()) {
            LogPrint(BCLog::NET, "Unexpected blocktxn message received from peer %d\n", pfrom.GetId());
            return;
        }

        BlockTransactions resp;
        vRecv >> resp;

        return ProcessCompactBlockTxns(pfrom, *peer, resp);
    }

    if (msg_type == NetMsgType::HEADERS)
    {
        // Ignore headers received while importing
        if (m_chainman.m_blockman.LoadingBlocks()) {
            LogPrint(BCLog::NET, "Unexpected headers message received from peer %d\n", pfrom.GetId());
            return;
        }

        // Assume that this is in response to any outstanding getheaders
        // request we may have sent, and clear out the time of our last request
        peer->m_last_getheaders_timestamp = {};

        std::vector<CBlockHeader> headers;

        // Bypass the normal CBlock deserialization, as we don't want to risk deserializing 2000 full blocks.
        unsigned int nCount = ReadCompactSize(vRecv);
        if (nCount > MAX_HEADERS_RESULTS) {
            Misbehaving(*peer, 20, strprintf("headers message size = %u", nCount));
            return;
        }
        headers.resize(nCount);
        for (unsigned int n = 0; n < nCount; n++) {
            vRecv >> headers[n];
            ReadCompactSize(vRecv); // ignore tx count; assume it is 0.
        }

        ProcessHeadersMessage(pfrom, *peer, std::move(headers), /*via_compact_block=*/false);

        // Check if the headers presync progress needs to be reported to validation.
        // This needs to be done without holding the m_headers_presync_mutex lock.
        if (m_headers_presync_should_signal.exchange(false)) {
            HeadersPresyncStats stats;
            {
                LOCK(m_headers_presync_mutex);
                auto it = m_headers_presync_stats.find(m_headers_presync_bestpeer);
                if (it != m_headers_presync_stats.end()) stats = it->second;
            }
            if (stats.second) {
                m_chainman.ReportHeadersPresync(stats.first, stats.second->first, stats.second->second);
            }
        }

        return;
    }

    if (msg_type == NetMsgType::BLOCK)
    {
        // Ignore block received while importing
        if (m_chainman.m_blockman.LoadingBlocks()) {
            LogPrint(BCLog::NET, "Unexpected block message received from peer %d\n", pfrom.GetId());
            return;
        }

        std::shared_ptr<CBlock> pblock = std::make_shared<CBlock>();
        vRecv >> TX_WITH_WITNESS(*pblock);

        LogPrint(BCLog::NET, "received block %s peer=%d\n", pblock->GetHash().ToString(), pfrom.GetId());

        bool forceProcessing = false;
        const uint256 hash(pblock->GetHash());
        bool min_pow_checked = false;
        {
            LOCK(cs_main);
            // Always process the block if we requested it, since we may
            // need it even when it's not a candidate for a new best tip.
            forceProcessing = IsBlockRequested(hash);
            RemoveBlockRequest(hash, pfrom.GetId());
            // mapBlockSource is only used for punishing peers and setting
            // which peers send us compact blocks, so the race between here and
            // cs_main in ProcessNewBlock is fine.
            mapBlockSource.emplace(hash, std::make_pair(pfrom.GetId(), true));

            // Check work on this block against our anti-dos thresholds.
            const CBlockIndex* prev_block = m_chainman.m_blockman.LookupBlockIndex(pblock->hashPrevBlock);
            if (prev_block && prev_block->nChainWork + CalculateHeadersWork({pblock->GetBlockHeader()}) >= GetAntiDoSWorkThreshold()) {
                min_pow_checked = true;
            }
        }
        ProcessBlock(pfrom, pblock, forceProcessing, min_pow_checked);
        return;
    }

    if (msg_type == NetMsgType::GETADDR) {
        // This asymmetric behavior for inbound and outbound connections was introduced
        // to prevent a fingerprinting attack: an attacker can send specific fake addresses
        // to users' AddrMan and later request them by sending getaddr messages.
        // Making nodes which are behind NAT and can only make outgoing connections ignore
        // the getaddr message mitigates the attack.
        if (!pfrom.IsInboundConn()) {
            LogPrint(BCLog::NET, "Ignoring \"getaddr\" from %s connection. peer=%d\n", pfrom.ConnectionTypeAsString(), pfrom.GetId());
            return;
        }

        // Since this must be an inbound connection, SetupAddressRelay will
        // never fail.
        Assume(SetupAddressRelay(pfrom, *peer));

        // Only send one GetAddr response per connection to reduce resource waste
        // and discourage addr stamping of INV announcements.
        if (peer->m_getaddr_recvd) {
            LogPrint(BCLog::NET, "Ignoring repeated \"getaddr\". peer=%d\n", pfrom.GetId());
            return;
        }
        peer->m_getaddr_recvd = true;

        peer->m_addrs_to_send.clear();
        std::vector<CAddress> vAddr;
        if (pfrom.HasPermission(NetPermissionFlags::Addr)) {
            vAddr = m_connman.GetAddresses(MAX_ADDR_TO_SEND, MAX_PCT_ADDR_TO_SEND, /*network=*/std::nullopt);
        } else {
            vAddr = m_connman.GetAddresses(pfrom, MAX_ADDR_TO_SEND, MAX_PCT_ADDR_TO_SEND);
        }
        for (const CAddress &addr : vAddr) {
            PushAddress(*peer, addr);
        }
        return;
    }

    if (msg_type == NetMsgType::MEMPOOL) {
        // Only process received mempool messages if we advertise NODE_BLOOM
        // or if the peer has mempool permissions.
        if (!(peer->m_our_services & NODE_BLOOM) && !pfrom.HasPermission(NetPermissionFlags::Mempool))
        {
            if (!pfrom.HasPermission(NetPermissionFlags::NoBan))
            {
                LogPrint(BCLog::NET, "mempool request with bloom filters disabled, disconnect peer=%d\n", pfrom.GetId());
                pfrom.fDisconnect = true;
            }
            return;
        }

        if (m_connman.OutboundTargetReached(false) && !pfrom.HasPermission(NetPermissionFlags::Mempool))
        {
            if (!pfrom.HasPermission(NetPermissionFlags::NoBan))
            {
                LogPrint(BCLog::NET, "mempool request with bandwidth limit reached, disconnect peer=%d\n", pfrom.GetId());
                pfrom.fDisconnect = true;
            }
            return;
        }

        if (auto tx_relay = peer->GetTxRelay(); tx_relay != nullptr) {
            LOCK(tx_relay->m_tx_inventory_mutex);
            tx_relay->m_send_mempool = true;
        }
        return;
    }

    if (msg_type == NetMsgType::PING) {
        if (pfrom.GetCommonVersion() > BIP0031_VERSION) {
            uint64_t nonce = 0;
            vRecv >> nonce;
            // Echo the message back with the nonce. This allows for two useful features:
            //
            // 1) A remote node can quickly check if the connection is operational
            // 2) Remote nodes can measure the latency of the network thread. If this node
            //    is overloaded it won't respond to pings quickly and the remote node can
            //    avoid sending us more work, like chain download requests.
            //
            // The nonce stops the remote getting confused between different pings: without
            // it, if the remote node sends a ping once per second and this node takes 5
            // seconds to respond to each, the 5th ping the remote sends would appear to
            // return very quickly.
            MakeAndPushMessage(pfrom, NetMsgType::PONG, nonce);
        }
        return;
    }

    if (msg_type == NetMsgType::PONG) {
        const auto ping_end = time_received;
        uint64_t nonce = 0;
        size_t nAvail = vRecv.in_avail();
        bool bPingFinished = false;
        std::string sProblem;

        if (nAvail >= sizeof(nonce)) {
            vRecv >> nonce;

            // Only process pong message if there is an outstanding ping (old ping without nonce should never pong)
            if (peer->m_ping_nonce_sent != 0) {
                if (nonce == peer->m_ping_nonce_sent) {
                    // Matching pong received, this ping is no longer outstanding
                    bPingFinished = true;
                    const auto ping_time = ping_end - peer->m_ping_start.load();
                    if (ping_time.count() >= 0) {
                        // Let connman know about this successful ping-pong
                        pfrom.PongReceived(ping_time);
                    } else {
                        // This should never happen
                        sProblem = "Timing mishap";
                    }
                } else {
                    // Nonce mismatches are normal when pings are overlapping
                    sProblem = "Nonce mismatch";
                    if (nonce == 0) {
                        // This is most likely a bug in another implementation somewhere; cancel this ping
                        bPingFinished = true;
                        sProblem = "Nonce zero";
                    }
                }
            } else {
                sProblem = "Unsolicited pong without ping";
            }
        } else {
            // This is most likely a bug in another implementation somewhere; cancel this ping
            bPingFinished = true;
            sProblem = "Short payload";
        }

        if (!(sProblem.empty())) {
            LogPrint(BCLog::NET, "pong peer=%d: %s, %x expected, %x received, %u bytes\n",
                pfrom.GetId(),
                sProblem,
                peer->m_ping_nonce_sent,
                nonce,
                nAvail);
        }
        if (bPingFinished) {
            peer->m_ping_nonce_sent = 0;
        }
        return;
    }

    if (msg_type == NetMsgType::FILTERLOAD) {
        if (!(peer->m_our_services & NODE_BLOOM)) {
            LogPrint(BCLog::NET, "filterload received despite not offering bloom services from peer=%d; disconnecting\n", pfrom.GetId());
            pfrom.fDisconnect = true;
            return;
        }
        CBloomFilter filter;
        vRecv >> filter;

        if (!filter.IsWithinSizeConstraints())
        {
            // There is no excuse for sending a too-large filter
            Misbehaving(*peer, 100, "too-large bloom filter");
        } else if (auto tx_relay = peer->GetTxRelay(); tx_relay != nullptr) {
            {
                LOCK(tx_relay->m_bloom_filter_mutex);
                tx_relay->m_bloom_filter.reset(new CBloomFilter(filter));
                tx_relay->m_relay_txs = true;
            }
            pfrom.m_bloom_filter_loaded = true;
            pfrom.m_relays_txs = true;
        }
        return;
    }

    if (msg_type == NetMsgType::FILTERADD) {
        if (!(peer->m_our_services & NODE_BLOOM)) {
            LogPrint(BCLog::NET, "filteradd received despite not offering bloom services from peer=%d; disconnecting\n", pfrom.GetId());
            pfrom.fDisconnect = true;
            return;
        }
        std::vector<unsigned char> vData;
        vRecv >> vData;

        // Nodes must NEVER send a data item > 520 bytes (the max size for a script data object,
        // and thus, the maximum size any matched object can have) in a filteradd message
        bool bad = false;
        if (vData.size() > MAX_SCRIPT_ELEMENT_SIZE) {
            bad = true;
        } else if (auto tx_relay = peer->GetTxRelay(); tx_relay != nullptr) {
            LOCK(tx_relay->m_bloom_filter_mutex);
            if (tx_relay->m_bloom_filter) {
                tx_relay->m_bloom_filter->insert(vData);
            } else {
                bad = true;
            }
        }
        if (bad) {
            Misbehaving(*peer, 100, "bad filteradd message");
        }
        return;
    }

    if (msg_type == NetMsgType::FILTERCLEAR) {
        if (!(peer->m_our_services & NODE_BLOOM)) {
            LogPrint(BCLog::NET, "filterclear received despite not offering bloom services from peer=%d; disconnecting\n", pfrom.GetId());
            pfrom.fDisconnect = true;
            return;
        }
        auto tx_relay = peer->GetTxRelay();
        if (!tx_relay) return;

        {
            LOCK(tx_relay->m_bloom_filter_mutex);
            tx_relay->m_bloom_filter = nullptr;
            tx_relay->m_relay_txs = true;
        }
        pfrom.m_bloom_filter_loaded = false;
        pfrom.m_relays_txs = true;
        return;
    }

    if (msg_type == NetMsgType::FEEFILTER) {
        CAmount newFeeFilter = 0;
        vRecv >> newFeeFilter;
        if (MoneyRange(newFeeFilter)) {
            if (auto tx_relay = peer->GetTxRelay(); tx_relay != nullptr) {
                tx_relay->m_fee_filter_received = newFeeFilter;
            }
            LogPrint(BCLog::NET, "received: feefilter of %s from peer=%d\n", CFeeRate(newFeeFilter).ToString(), pfrom.GetId());
        }
        return;
    }

    if (msg_type == NetMsgType::GETCFILTERS) {
        ProcessGetCFilters(pfrom, *peer, vRecv);
        return;
    }

    if (msg_type == NetMsgType::GETCFHEADERS) {
        ProcessGetCFHeaders(pfrom, *peer, vRecv);
        return;
    }

    if (msg_type == NetMsgType::GETCFCHECKPT) {
        ProcessGetCFCheckPt(pfrom, *peer, vRecv);
        return;
    }

    if (msg_type == NetMsgType::NOTFOUND) {
        std::vector<CInv> vInv;
        vRecv >> vInv;
        if (vInv.size() <= MAX_PEER_TX_ANNOUNCEMENTS + MAX_BLOCKS_IN_TRANSIT_PER_PEER) {
            LOCK(::cs_main);
            for (CInv &inv : vInv) {
                if (inv.IsGenTxMsg()) {
                    // If we receive a NOTFOUND message for a tx we requested, mark the announcement for it as
                    // completed in TxRequestTracker.
                    m_txrequest.ReceivedResponse(pfrom.GetId(), inv.hash);
                }
            }
        }
        return;
    }

    // Ignore unknown commands for extensibility
    LogPrint(BCLog::NET, "Unknown command \"%s\" from peer=%d\n", SanitizeString(msg_type), pfrom.GetId());
    return;
}

bool PeerManagerImpl::MaybeDiscourageAndDisconnect(CNode& pnode, Peer& peer)
{
    {
        LOCK(peer.m_misbehavior_mutex);

        // There's nothing to do if the m_should_discourage flag isn't set
        if (!peer.m_should_discourage) return false;

        peer.m_should_discourage = false;
    } // peer.m_misbehavior_mutex

    if (pnode.HasPermission(NetPermissionFlags::NoBan)) {
        // We never disconnect or discourage peers for bad behavior if they have NetPermissionFlags::NoBan permission
        LogPrintf("Warning: not punishing noban peer %d!\n", peer.m_id);
        return false;
    }

    if (pnode.IsManualConn()) {
        // We never disconnect or discourage manual peers for bad behavior
        LogPrintf("Warning: not punishing manually connected peer %d!\n", peer.m_id);
        return false;
    }

    if (pnode.addr.IsLocal()) {
        // We disconnect local peers for bad behavior but don't discourage (since that would discourage
        // all peers on the same local address)
        LogPrint(BCLog::NET, "Warning: disconnecting but not discouraging %s peer %d!\n",
                 pnode.m_inbound_onion ? "inbound onion" : "local", peer.m_id);
        pnode.fDisconnect = true;
        return true;
    }

    // Normal case: Disconnect the peer and discourage all nodes sharing the address
    LogPrint(BCLog::NET, "Disconnecting and discouraging peer %d!\n", peer.m_id);
    if (m_banman) m_banman->Discourage(pnode.addr);
    m_connman.DisconnectNode(pnode.addr);
    return true;
}

bool PeerManagerImpl::ProcessMessages(CNode* pfrom, std::atomic<bool>& interruptMsgProc)
{
    AssertLockHeld(g_msgproc_mutex);

    PeerRef peer = GetPeerRef(pfrom->GetId());
    if (peer == nullptr) return false;

    {
        LOCK(peer->m_getdata_requests_mutex);
        if (!peer->m_getdata_requests.empty()) {
            ProcessGetData(*pfrom, *peer, interruptMsgProc);
        }
    }

    const bool processed_orphan = ProcessOrphanTx(*peer);

    if (pfrom->fDisconnect)
        return false;

    if (processed_orphan) return true;

    // this maintains the order of responses
    // and prevents m_getdata_requests to grow unbounded
    {
        LOCK(peer->m_getdata_requests_mutex);
        if (!peer->m_getdata_requests.empty()) return true;
    }

    // Don't bother if send buffer is too full to respond anyway
    if (pfrom->fPauseSend) return false;

    auto poll_result{pfrom->PollMessage()};
    if (!poll_result) {
        // No message to process
        return false;
    }

    CNetMessage& msg{poll_result->first};
    bool fMoreWork = poll_result->second;

    TRACE6(net, inbound_message,
        pfrom->GetId(),
        pfrom->m_addr_name.c_str(),
        pfrom->ConnectionTypeAsString().c_str(),
        msg.m_type.c_str(),
        msg.m_recv.size(),
        msg.m_recv.data()
    );

    if (m_opts.capture_messages) {
        CaptureMessage(pfrom->addr, msg.m_type, MakeUCharSpan(msg.m_recv), /*is_incoming=*/true);
    }

    try {
        ProcessMessage(*pfrom, msg.m_type, msg.m_recv, msg.m_time, interruptMsgProc);
        if (interruptMsgProc) return false;
        {
            LOCK(peer->m_getdata_requests_mutex);
            if (!peer->m_getdata_requests.empty()) fMoreWork = true;
        }
        // Does this peer has an orphan ready to reconsider?
        // (Note: we may have provided a parent for an orphan provided
        //  by another peer that was already processed; in that case,
        //  the extra work may not be noticed, possibly resulting in an
        //  unnecessary 100ms delay)
        if (m_orphanage.HaveTxToReconsider(peer->m_id)) fMoreWork = true;
    } catch (const std::exception& e) {
        LogPrint(BCLog::NET, "%s(%s, %u bytes): Exception '%s' (%s) caught\n", __func__, SanitizeString(msg.m_type), msg.m_message_size, e.what(), typeid(e).name());
    } catch (...) {
        LogPrint(BCLog::NET, "%s(%s, %u bytes): Unknown exception caught\n", __func__, SanitizeString(msg.m_type), msg.m_message_size);
    }

    return fMoreWork;
}

void PeerManagerImpl::ConsiderEviction(CNode& pto, Peer& peer, std::chrono::seconds time_in_seconds)
{
    AssertLockHeld(cs_main);

    CNodeState &state = *State(pto.GetId());

    if (!state.m_chain_sync.m_protect && pto.IsOutboundOrBlockRelayConn() && state.fSyncStarted) {
        // This is an outbound peer subject to disconnection if they don't
        // announce a block with as much work as the current tip within
        // CHAIN_SYNC_TIMEOUT + HEADERS_RESPONSE_TIME seconds (note: if
        // their chain has more work than ours, we should sync to it,
        // unless it's invalid, in which case we should find that out and
        // disconnect from them elsewhere).
        if (state.pindexBestKnownBlock != nullptr && state.pindexBestKnownBlock->nChainWork >= m_chainman.ActiveChain().Tip()->nChainWork) {
            if (state.m_chain_sync.m_timeout != 0s) {
                state.m_chain_sync.m_timeout = 0s;
                state.m_chain_sync.m_work_header = nullptr;
                state.m_chain_sync.m_sent_getheaders = false;
            }
        } else if (state.m_chain_sync.m_timeout == 0s || (state.m_chain_sync.m_work_header != nullptr && state.pindexBestKnownBlock != nullptr && state.pindexBestKnownBlock->nChainWork >= state.m_chain_sync.m_work_header->nChainWork)) {
            // Our best block known by this peer is behind our tip, and we're either noticing
            // that for the first time, OR this peer was able to catch up to some earlier point
            // where we checked against our tip.
            // Either way, set a new timeout based on current tip.
            state.m_chain_sync.m_timeout = time_in_seconds + CHAIN_SYNC_TIMEOUT;
            state.m_chain_sync.m_work_header = m_chainman.ActiveChain().Tip();
            state.m_chain_sync.m_sent_getheaders = false;
        } else if (state.m_chain_sync.m_timeout > 0s && time_in_seconds > state.m_chain_sync.m_timeout) {
            // No evidence yet that our peer has synced to a chain with work equal to that
            // of our tip, when we first detected it was behind. Send a single getheaders
            // message to give the peer a chance to update us.
            if (state.m_chain_sync.m_sent_getheaders) {
                // They've run out of time to catch up!
                LogPrintf("Disconnecting outbound peer %d for old chain, best known block = %s\n", pto.GetId(), state.pindexBestKnownBlock != nullptr ? state.pindexBestKnownBlock->GetBlockHash().ToString() : "<none>");
                pto.fDisconnect = true;
            } else {
                assert(state.m_chain_sync.m_work_header);
                // Here, we assume that the getheaders message goes out,
                // because it'll either go out or be skipped because of a
                // getheaders in-flight already, in which case the peer should
                // still respond to us with a sufficiently high work chain tip.
                MaybeSendGetHeaders(pto,
                        GetLocator(state.m_chain_sync.m_work_header->pprev),
                        peer);
                LogPrint(BCLog::NET, "sending getheaders to outbound peer=%d to verify chain work (current best known block:%s, benchmark blockhash: %s)\n", pto.GetId(), state.pindexBestKnownBlock != nullptr ? state.pindexBestKnownBlock->GetBlockHash().ToString() : "<none>", state.m_chain_sync.m_work_header->GetBlockHash().ToString());
                state.m_chain_sync.m_sent_getheaders = true;
                // Bump the timeout to allow a response, which could clear the timeout
                // (if the response shows the peer has synced), reset the timeout (if
                // the peer syncs to the required work but not to our tip), or result
                // in disconnect (if we advance to the timeout and pindexBestKnownBlock
                // has not sufficiently progressed)
                state.m_chain_sync.m_timeout = time_in_seconds + HEADERS_RESPONSE_TIME;
            }
        }
    }
}

void PeerManagerImpl::EvictExtraOutboundPeers(std::chrono::seconds now)
{
    // If we have any extra block-relay-only peers, disconnect the youngest unless
    // it's given us a block -- in which case, compare with the second-youngest, and
    // out of those two, disconnect the peer who least recently gave us a block.
    // The youngest block-relay-only peer would be the extra peer we connected
    // to temporarily in order to sync our tip; see net.cpp.
    // Note that we use higher nodeid as a measure for most recent connection.
    if (m_connman.GetExtraBlockRelayCount() > 0) {
        std::pair<NodeId, std::chrono::seconds> youngest_peer{-1, 0}, next_youngest_peer{-1, 0};

        m_connman.ForEachNode([&](CNode* pnode) {
            if (!pnode->IsBlockOnlyConn() || pnode->fDisconnect) return;
            if (pnode->GetId() > youngest_peer.first) {
                next_youngest_peer = youngest_peer;
                youngest_peer.first = pnode->GetId();
                youngest_peer.second = pnode->m_last_block_time;
            }
        });
        NodeId to_disconnect = youngest_peer.first;
        if (youngest_peer.second > next_youngest_peer.second) {
            // Our newest block-relay-only peer gave us a block more recently;
            // disconnect our second youngest.
            to_disconnect = next_youngest_peer.first;
        }
        m_connman.ForNode(to_disconnect, [&](CNode* pnode) EXCLUSIVE_LOCKS_REQUIRED(::cs_main) {
            AssertLockHeld(::cs_main);
            // Make sure we're not getting a block right now, and that
            // we've been connected long enough for this eviction to happen
            // at all.
            // Note that we only request blocks from a peer if we learn of a
            // valid headers chain with at least as much work as our tip.
            CNodeState *node_state = State(pnode->GetId());
            if (node_state == nullptr ||
                (now - pnode->m_connected >= MINIMUM_CONNECT_TIME && node_state->vBlocksInFlight.empty())) {
                pnode->fDisconnect = true;
                LogPrint(BCLog::NET, "disconnecting extra block-relay-only peer=%d (last block received at time %d)\n",
                         pnode->GetId(), count_seconds(pnode->m_last_block_time));
                return true;
            } else {
                LogPrint(BCLog::NET, "keeping block-relay-only peer=%d chosen for eviction (connect time: %d, blocks_in_flight: %d)\n",
                         pnode->GetId(), count_seconds(pnode->m_connected), node_state->vBlocksInFlight.size());
            }
            return false;
        });
    }

    // Check whether we have too many outbound-full-relay peers
    if (m_connman.GetExtraFullOutboundCount() > 0) {
        // If we have more outbound-full-relay peers than we target, disconnect one.
        // Pick the outbound-full-relay peer that least recently announced
        // us a new block, with ties broken by choosing the more recent
        // connection (higher node id)
        // Protect peers from eviction if we don't have another connection
        // to their network, counting both outbound-full-relay and manual peers.
        NodeId worst_peer = -1;
        int64_t oldest_block_announcement = std::numeric_limits<int64_t>::max();

        m_connman.ForEachNode([&](CNode* pnode) EXCLUSIVE_LOCKS_REQUIRED(::cs_main, m_connman.GetNodesMutex()) {
            AssertLockHeld(::cs_main);

            // Only consider outbound-full-relay peers that are not already
            // marked for disconnection
            if (!pnode->IsFullOutboundConn() || pnode->fDisconnect) return;
            CNodeState *state = State(pnode->GetId());
            if (state == nullptr) return; // shouldn't be possible, but just in case
            // Don't evict our protected peers
            if (state->m_chain_sync.m_protect) return;
            // If this is the only connection on a particular network that is
            // OUTBOUND_FULL_RELAY or MANUAL, protect it.
            if (!m_connman.MultipleManualOrFullOutboundConns(pnode->addr.GetNetwork())) return;
            if (state->m_last_block_announcement < oldest_block_announcement || (state->m_last_block_announcement == oldest_block_announcement && pnode->GetId() > worst_peer)) {
                worst_peer = pnode->GetId();
                oldest_block_announcement = state->m_last_block_announcement;
            }
        });
        if (worst_peer != -1) {
            bool disconnected = m_connman.ForNode(worst_peer, [&](CNode* pnode) EXCLUSIVE_LOCKS_REQUIRED(::cs_main) {
                AssertLockHeld(::cs_main);

                // Only disconnect a peer that has been connected to us for
                // some reasonable fraction of our check-frequency, to give
                // it time for new information to have arrived.
                // Also don't disconnect any peer we're trying to download a
                // block from.
                CNodeState &state = *State(pnode->GetId());
                if (now - pnode->m_connected > MINIMUM_CONNECT_TIME && state.vBlocksInFlight.empty()) {
                    LogPrint(BCLog::NET, "disconnecting extra outbound peer=%d (last block announcement received at time %d)\n", pnode->GetId(), oldest_block_announcement);
                    pnode->fDisconnect = true;
                    return true;
                } else {
                    LogPrint(BCLog::NET, "keeping outbound peer=%d chosen for eviction (connect time: %d, blocks_in_flight: %d)\n",
                             pnode->GetId(), count_seconds(pnode->m_connected), state.vBlocksInFlight.size());
                    return false;
                }
            });
            if (disconnected) {
                // If we disconnected an extra peer, that means we successfully
                // connected to at least one peer after the last time we
                // detected a stale tip. Don't try any more extra peers until
                // we next detect a stale tip, to limit the load we put on the
                // network from these extra connections.
                m_connman.SetTryNewOutboundPeer(false);
            }
        }
    }
}

void PeerManagerImpl::CheckForStaleTipAndEvictPeers()
{
    LOCK(cs_main);

    auto now{GetTime<std::chrono::seconds>()};

    EvictExtraOutboundPeers(now);

    if (now > m_stale_tip_check_time) {
        // Check whether our tip is stale, and if so, allow using an extra
        // outbound peer
        if (!m_chainman.m_blockman.LoadingBlocks() && m_connman.GetNetworkActive() && m_connman.GetUseAddrmanOutgoing() && TipMayBeStale()) {
            LogPrintf("Potential stale tip detected, will try using extra outbound peer (last tip update: %d seconds ago)\n",
                      count_seconds(now - m_last_tip_update.load()));
            m_connman.SetTryNewOutboundPeer(true);
        } else if (m_connman.GetTryNewOutboundPeer()) {
            m_connman.SetTryNewOutboundPeer(false);
        }
        m_stale_tip_check_time = now + STALE_CHECK_INTERVAL;
    }

    if (!m_initial_sync_finished && CanDirectFetch()) {
        m_connman.StartExtraBlockRelayPeers();
        m_initial_sync_finished = true;
    }
}

void PeerManagerImpl::MaybeSendPing(CNode& node_to, Peer& peer, std::chrono::microseconds now)
{
    if (m_connman.ShouldRunInactivityChecks(node_to, std::chrono::duration_cast<std::chrono::seconds>(now)) &&
        peer.m_ping_nonce_sent &&
        now > peer.m_ping_start.load() + TIMEOUT_INTERVAL)
    {
        // The ping timeout is using mocktime. To disable the check during
        // testing, increase -peertimeout.
        LogPrint(BCLog::NET, "ping timeout: %fs peer=%d\n", 0.000001 * count_microseconds(now - peer.m_ping_start.load()), peer.m_id);
        node_to.fDisconnect = true;
        return;
    }

    bool pingSend = false;

    if (peer.m_ping_queued) {
        // RPC ping request by user
        pingSend = true;
    }

    if (peer.m_ping_nonce_sent == 0 && now > peer.m_ping_start.load() + PING_INTERVAL) {
        // Ping automatically sent as a latency probe & keepalive.
        pingSend = true;
    }

    if (pingSend) {
        uint64_t nonce;
        do {
            nonce = GetRand<uint64_t>();
        } while (nonce == 0);
        peer.m_ping_queued = false;
        peer.m_ping_start = now;
        if (node_to.GetCommonVersion() > BIP0031_VERSION) {
            peer.m_ping_nonce_sent = nonce;
            MakeAndPushMessage(node_to, NetMsgType::PING, nonce);
        } else {
            // Peer is too old to support ping command with nonce, pong will never arrive.
            peer.m_ping_nonce_sent = 0;
            MakeAndPushMessage(node_to, NetMsgType::PING);
        }
    }
}

void PeerManagerImpl::MaybeSendAddr(CNode& node, Peer& peer, std::chrono::microseconds current_time)
{
    // Nothing to do for non-address-relay peers
    if (!peer.m_addr_relay_enabled) return;

    LOCK(peer.m_addr_send_times_mutex);
    // Periodically advertise our local address to the peer.
    if (fListen && !m_chainman.IsInitialBlockDownload() &&
        peer.m_next_local_addr_send < current_time) {
        // If we've sent before, clear the bloom filter for the peer, so that our
        // self-announcement will actually go out.
        // This might be unnecessary if the bloom filter has already rolled
        // over since our last self-announcement, but there is only a small
        // bandwidth cost that we can incur by doing this (which happens
        // once a day on average).
        if (peer.m_next_local_addr_send != 0us) {
            peer.m_addr_known->reset();
        }
        if (std::optional<CService> local_service = GetLocalAddrForPeer(node)) {
            CAddress local_addr{*local_service, peer.m_our_services, Now<NodeSeconds>()};
            PushAddress(peer, local_addr);
        }
        peer.m_next_local_addr_send = GetExponentialRand(current_time, AVG_LOCAL_ADDRESS_BROADCAST_INTERVAL);
    }

    // We sent an `addr` message to this peer recently. Nothing more to do.
    if (current_time <= peer.m_next_addr_send) return;

    peer.m_next_addr_send = GetExponentialRand(current_time, AVG_ADDRESS_BROADCAST_INTERVAL);

    if (!Assume(peer.m_addrs_to_send.size() <= MAX_ADDR_TO_SEND)) {
        // Should be impossible since we always check size before adding to
        // m_addrs_to_send. Recover by trimming the vector.
        peer.m_addrs_to_send.resize(MAX_ADDR_TO_SEND);
    }

    // Remove addr records that the peer already knows about, and add new
    // addrs to the m_addr_known filter on the same pass.
    auto addr_already_known = [&peer](const CAddress& addr) EXCLUSIVE_LOCKS_REQUIRED(g_msgproc_mutex) {
        bool ret = peer.m_addr_known->contains(addr.GetKey());
        if (!ret) peer.m_addr_known->insert(addr.GetKey());
        return ret;
    };
    peer.m_addrs_to_send.erase(std::remove_if(peer.m_addrs_to_send.begin(), peer.m_addrs_to_send.end(), addr_already_known),
                           peer.m_addrs_to_send.end());

    // No addr messages to send
    if (peer.m_addrs_to_send.empty()) return;

    if (peer.m_wants_addrv2) {
        MakeAndPushMessage(node, NetMsgType::ADDRV2, CAddress::V2_NETWORK(peer.m_addrs_to_send));
    } else {
        MakeAndPushMessage(node, NetMsgType::ADDR, CAddress::V1_NETWORK(peer.m_addrs_to_send));
    }
    peer.m_addrs_to_send.clear();

    // we only send the big addr message once
    if (peer.m_addrs_to_send.capacity() > 40) {
        peer.m_addrs_to_send.shrink_to_fit();
    }
}

void PeerManagerImpl::MaybeSendSendHeaders(CNode& node, Peer& peer)
{
    // Delay sending SENDHEADERS (BIP 130) until we're done with an
    // initial-headers-sync with this peer. Receiving headers announcements for
    // new blocks while trying to sync their headers chain is problematic,
    // because of the state tracking done.
    if (!peer.m_sent_sendheaders && node.GetCommonVersion() >= SENDHEADERS_VERSION) {
        LOCK(cs_main);
        CNodeState &state = *State(node.GetId());
        if (state.pindexBestKnownBlock != nullptr &&
                state.pindexBestKnownBlock->nChainWork > m_chainman.MinimumChainWork()) {
            // Tell our peer we prefer to receive headers rather than inv's
            // We send this to non-NODE NETWORK peers as well, because even
            // non-NODE NETWORK peers can announce blocks (such as pruning
            // nodes)
            MakeAndPushMessage(node, NetMsgType::SENDHEADERS);
            peer.m_sent_sendheaders = true;
        }
    }
}

void PeerManagerImpl::MaybeSendFeefilter(CNode& pto, Peer& peer, std::chrono::microseconds current_time)
{
    if (m_opts.ignore_incoming_txs) return;
    if (pto.GetCommonVersion() < FEEFILTER_VERSION) return;
    // peers with the forcerelay permission should not filter txs to us
    if (pto.HasPermission(NetPermissionFlags::ForceRelay)) return;
    // Don't send feefilter messages to outbound block-relay-only peers since they should never announce
    // transactions to us, regardless of feefilter state.
    if (pto.IsBlockOnlyConn()) return;

    CAmount currentFilter = m_mempool.GetMinFee().GetFeePerK();

    if (m_chainman.IsInitialBlockDownload()) {
        // Received tx-inv messages are discarded when the active
        // chainstate is in IBD, so tell the peer to not send them.
        currentFilter = MAX_MONEY;
    } else {
        static const CAmount MAX_FILTER{m_fee_filter_rounder.round(MAX_MONEY)};
        if (peer.m_fee_filter_sent == MAX_FILTER) {
            // Send the current filter if we sent MAX_FILTER previously
            // and made it out of IBD.
            peer.m_next_send_feefilter = 0us;
        }
    }
    if (current_time > peer.m_next_send_feefilter) {
        CAmount filterToSend = m_fee_filter_rounder.round(currentFilter);
        // We always have a fee filter of at least the min relay fee
        filterToSend = std::max(filterToSend, m_mempool.m_min_relay_feerate.GetFeePerK());
        if (filterToSend != peer.m_fee_filter_sent) {
            MakeAndPushMessage(pto, NetMsgType::FEEFILTER, filterToSend);
            peer.m_fee_filter_sent = filterToSend;
        }
        peer.m_next_send_feefilter = GetExponentialRand(current_time, AVG_FEEFILTER_BROADCAST_INTERVAL);
    }
    // If the fee filter has changed substantially and it's still more than MAX_FEEFILTER_CHANGE_DELAY
    // until scheduled broadcast, then move the broadcast to within MAX_FEEFILTER_CHANGE_DELAY.
    else if (current_time + MAX_FEEFILTER_CHANGE_DELAY < peer.m_next_send_feefilter &&
                (currentFilter < 3 * peer.m_fee_filter_sent / 4 || currentFilter > 4 * peer.m_fee_filter_sent / 3)) {
        peer.m_next_send_feefilter = current_time + GetRandomDuration<std::chrono::microseconds>(MAX_FEEFILTER_CHANGE_DELAY);
    }
}

namespace {
class CompareInvMempoolOrder
{
    CTxMemPool* mp;
    bool m_wtxid_relay;
public:
    explicit CompareInvMempoolOrder(CTxMemPool *_mempool, bool use_wtxid)
    {
        mp = _mempool;
        m_wtxid_relay = use_wtxid;
    }

    bool operator()(std::set<uint256>::iterator a, std::set<uint256>::iterator b)
    {
        /* As std::make_heap produces a max-heap, we want the entries with the
         * fewest ancestors/highest fee to sort later. */
        return mp->CompareDepthAndScore(*b, *a, m_wtxid_relay);
    }
};
} // namespace

bool PeerManagerImpl::RejectIncomingTxs(const CNode& peer) const
{
    // block-relay-only peers may never send txs to us
    if (peer.IsBlockOnlyConn()) return true;
    if (peer.IsFeelerConn()) return true;
    // In -blocksonly mode, peers need the 'relay' permission to send txs to us
    if (m_opts.ignore_incoming_txs && !peer.HasPermission(NetPermissionFlags::Relay)) return true;
    return false;
}

bool PeerManagerImpl::SetupAddressRelay(const CNode& node, Peer& peer)
{
    // We don't participate in addr relay with outbound block-relay-only
    // connections to prevent providing adversaries with the additional
    // information of addr traffic to infer the link.
    if (node.IsBlockOnlyConn()) return false;

    if (!peer.m_addr_relay_enabled.exchange(true)) {
        // During version message processing (non-block-relay-only outbound peers)
        // or on first addr-related message we have received (inbound peers), initialize
        // m_addr_known.
        peer.m_addr_known = std::make_unique<CRollingBloomFilter>(5000, 0.001);
    }

    return true;
}

bool PeerManagerImpl::SendMessages(CNode* pto)
{
    AssertLockHeld(g_msgproc_mutex);

    PeerRef peer = GetPeerRef(pto->GetId());
    if (!peer) return false;
    const Consensus::Params& consensusParams = m_chainparams.GetConsensus();

    // We must call MaybeDiscourageAndDisconnect first, to ensure that we'll
    // disconnect misbehaving peers even before the version handshake is complete.
    if (MaybeDiscourageAndDisconnect(*pto, *peer)) return true;

    // Don't send anything until the version handshake is complete
    if (!pto->fSuccessfullyConnected || pto->fDisconnect)
        return true;

    const auto current_time{GetTime<std::chrono::microseconds>()};

    if (pto->IsAddrFetchConn() && current_time - pto->m_connected > 10 * AVG_ADDRESS_BROADCAST_INTERVAL) {
        LogPrint(BCLog::NET, "addrfetch connection timeout; disconnecting peer=%d\n", pto->GetId());
        pto->fDisconnect = true;
        return true;
    }

    MaybeSendPing(*pto, *peer, current_time);

    // MaybeSendPing may have marked peer for disconnection
    if (pto->fDisconnect) return true;

    MaybeSendAddr(*pto, *peer, current_time);

    MaybeSendSendHeaders(*pto, *peer);

    {
        LOCK(cs_main);

        CNodeState &state = *State(pto->GetId());

        // Start block sync
        if (m_chainman.m_best_header == nullptr) {
            m_chainman.m_best_header = m_chainman.ActiveChain().Tip();
        }

        // Determine whether we might try initial headers sync or parallel
        // block download from this peer -- this mostly affects behavior while
        // in IBD (once out of IBD, we sync from all peers).
        bool sync_blocks_and_headers_from_peer = false;
        if (state.fPreferredDownload) {
            sync_blocks_and_headers_from_peer = true;
        } else if (CanServeBlocks(*peer) && !pto->IsAddrFetchConn()) {
            // Typically this is an inbound peer. If we don't have any outbound
            // peers, or if we aren't downloading any blocks from such peers,
            // then allow block downloads from this peer, too.
            // We prefer downloading blocks from outbound peers to avoid
            // putting undue load on (say) some home user who is just making
            // outbound connections to the network, but if our only source of
            // the latest blocks is from an inbound peer, we have to be sure to
            // eventually download it (and not just wait indefinitely for an
            // outbound peer to have it).
            if (m_num_preferred_download_peers == 0 || mapBlocksInFlight.empty()) {
                sync_blocks_and_headers_from_peer = true;
            }
        }

        if (!state.fSyncStarted && CanServeBlocks(*peer) && !m_chainman.m_blockman.LoadingBlocks()) {
            // Only actively request headers from a single peer, unless we're close to today.
            if ((nSyncStarted == 0 && sync_blocks_and_headers_from_peer) || m_chainman.m_best_header->Time() > GetAdjustedTime() - 24h) {
                const CBlockIndex* pindexStart = m_chainman.m_best_header;
                /* If possible, start at the block preceding the currently
                   best known header.  This ensures that we always get a
                   non-empty list of headers back as long as the peer
                   is up-to-date.  With a non-empty response, we can initialise
                   the peer's known best block.  This wouldn't be possible
                   if we requested starting at m_chainman.m_best_header and
                   got back an empty response.  */
                if (pindexStart->pprev)
                    pindexStart = pindexStart->pprev;
                if (MaybeSendGetHeaders(*pto, GetLocator(pindexStart), *peer)) {
                    LogPrint(BCLog::NET, "initial getheaders (%d) to peer=%d (startheight:%d)\n", pindexStart->nHeight, pto->GetId(), peer->m_starting_height);

                    state.fSyncStarted = true;
                    peer->m_headers_sync_timeout = current_time + HEADERS_DOWNLOAD_TIMEOUT_BASE +
                        (
                         // Convert HEADERS_DOWNLOAD_TIMEOUT_PER_HEADER to microseconds before scaling
                         // to maintain precision
                         std::chrono::microseconds{HEADERS_DOWNLOAD_TIMEOUT_PER_HEADER} *
                         Ticks<std::chrono::seconds>(GetAdjustedTime() - m_chainman.m_best_header->Time()) / consensusParams.nPowTargetSpacing
                        );
                    nSyncStarted++;
                }
            }
        }

        //
        // Try sending block announcements via headers
        //
        {
            // If we have no more than MAX_BLOCKS_TO_ANNOUNCE in our
            // list of block hashes we're relaying, and our peer wants
            // headers announcements, then find the first header
            // not yet known to our peer but would connect, and send.
            // If no header would connect, or if we have too many
            // blocks, or if the peer doesn't want headers, just
            // add all to the inv queue.
            LOCK(peer->m_block_inv_mutex);
            std::vector<CBlock> vHeaders;
            bool fRevertToInv = ((!peer->m_prefers_headers &&
                                 (!state.m_requested_hb_cmpctblocks || peer->m_blocks_for_headers_relay.size() > 1)) ||
                                 peer->m_blocks_for_headers_relay.size() > MAX_BLOCKS_TO_ANNOUNCE);
            const CBlockIndex *pBestIndex = nullptr; // last header queued for delivery
            ProcessBlockAvailability(pto->GetId()); // ensure pindexBestKnownBlock is up-to-date

            if (!fRevertToInv) {
                bool fFoundStartingHeader = false;
                // Try to find first header that our peer doesn't have, and
                // then send all headers past that one.  If we come across any
                // headers that aren't on m_chainman.ActiveChain(), give up.
                for (const uint256& hash : peer->m_blocks_for_headers_relay) {
                    const CBlockIndex* pindex = m_chainman.m_blockman.LookupBlockIndex(hash);
                    assert(pindex);
                    if (m_chainman.ActiveChain()[pindex->nHeight] != pindex) {
                        // Bail out if we reorged away from this block
                        fRevertToInv = true;
                        break;
                    }
                    if (pBestIndex != nullptr && pindex->pprev != pBestIndex) {
                        // This means that the list of blocks to announce don't
                        // connect to each other.
                        // This shouldn't really be possible to hit during
                        // regular operation (because reorgs should take us to
                        // a chain that has some block not on the prior chain,
                        // which should be caught by the prior check), but one
                        // way this could happen is by using invalidateblock /
                        // reconsiderblock repeatedly on the tip, causing it to
                        // be added multiple times to m_blocks_for_headers_relay.
                        // Robustly deal with this rare situation by reverting
                        // to an inv.
                        fRevertToInv = true;
                        break;
                    }
                    pBestIndex = pindex;
                    if (fFoundStartingHeader) {
                        // add this to the headers message
                        vHeaders.emplace_back(pindex->GetBlockHeader(m_chainman.m_blockman));
                    } else if (PeerHasHeader(&state, pindex)) {
                        continue; // keep looking for the first new block
                    } else if (pindex->pprev == nullptr || PeerHasHeader(&state, pindex->pprev)) {
                        // Peer doesn't have this header but they do have the prior one.
                        // Start sending headers.
                        fFoundStartingHeader = true;
                        vHeaders.emplace_back(pindex->GetBlockHeader(m_chainman.m_blockman));
                    } else {
                        // Peer doesn't have this header or the prior one -- nothing will
                        // connect, so bail out.
                        fRevertToInv = true;
                        break;
                    }
                }
            }
            if (!fRevertToInv && !vHeaders.empty()) {
                if (vHeaders.size() == 1 && state.m_requested_hb_cmpctblocks) {
                    // We only send up to 1 block as header-and-ids, as otherwise
                    // probably means we're doing an initial-ish-sync or they're slow
                    LogPrint(BCLog::NET, "%s sending header-and-ids %s to peer=%d\n", __func__,
                            vHeaders.front().GetHash().ToString(), pto->GetId());

                    std::optional<CSerializedNetMsg> cached_cmpctblock_msg;
                    {
                        LOCK(m_most_recent_block_mutex);
                        if (m_most_recent_block_hash == pBestIndex->GetBlockHash()) {
                            cached_cmpctblock_msg = NetMsg::Make(NetMsgType::CMPCTBLOCK, *m_most_recent_compact_block);
                        }
                    }
                    if (cached_cmpctblock_msg.has_value()) {
                        PushMessage(*pto, std::move(cached_cmpctblock_msg.value()));
                    } else {
                        CBlock block;
                        const bool ret{m_chainman.m_blockman.ReadBlockFromDisk(block, *pBestIndex)};
                        assert(ret);
                        CBlockHeaderAndShortTxIDs cmpctblock{block};
                        MakeAndPushMessage(*pto, NetMsgType::CMPCTBLOCK, cmpctblock);
                    }
                    state.pindexBestHeaderSent = pBestIndex;
                } else if (peer->m_prefers_headers) {
                    if (vHeaders.size() > 1) {
                        LogPrint(BCLog::NET, "%s: %u headers, range (%s, %s), to peer=%d\n", __func__,
                                vHeaders.size(),
                                vHeaders.front().GetHash().ToString(),
                                vHeaders.back().GetHash().ToString(), pto->GetId());
                    } else {
                        LogPrint(BCLog::NET, "%s: sending header %s to peer=%d\n", __func__,
                                vHeaders.front().GetHash().ToString(), pto->GetId());
                    }
                    MakeAndPushMessage(*pto, NetMsgType::HEADERS, TX_WITH_WITNESS(vHeaders));
                    state.pindexBestHeaderSent = pBestIndex;
                } else
                    fRevertToInv = true;
            }
            if (fRevertToInv) {
                // If falling back to using an inv, just try to inv the tip.
                // The last entry in m_blocks_for_headers_relay was our tip at some point
                // in the past.
                if (!peer->m_blocks_for_headers_relay.empty()) {
                    const uint256& hashToAnnounce = peer->m_blocks_for_headers_relay.back();
                    const CBlockIndex* pindex = m_chainman.m_blockman.LookupBlockIndex(hashToAnnounce);
                    assert(pindex);

                    // Warn if we're announcing a block that is not on the main chain.
                    // This should be very rare and could be optimized out.
                    // Just log for now.
                    if (m_chainman.ActiveChain()[pindex->nHeight] != pindex) {
                        LogPrint(BCLog::NET, "Announcing block %s not on main chain (tip=%s)\n",
                            hashToAnnounce.ToString(), m_chainman.ActiveChain().Tip()->GetBlockHash().ToString());
                    }

                    // If the peer's chain has this block, don't inv it back.
                    if (!PeerHasHeader(&state, pindex)) {
                        peer->m_blocks_for_inv_relay.push_back(hashToAnnounce);
                        LogPrint(BCLog::NET, "%s: sending inv peer=%d hash=%s\n", __func__,
                            pto->GetId(), hashToAnnounce.ToString());
                    }
                }
            }
            peer->m_blocks_for_headers_relay.clear();
        }

        //
        // Message: inventory
        //
        std::vector<CInv> vInv;
        {
            LOCK(peer->m_block_inv_mutex);
            vInv.reserve(std::max<size_t>(peer->m_blocks_for_inv_relay.size(), INVENTORY_BROADCAST_TARGET));

            // Add blocks
            for (const uint256& hash : peer->m_blocks_for_inv_relay) {
                vInv.emplace_back(MSG_BLOCK, hash);
                if (vInv.size() == MAX_INV_SZ) {
                    MakeAndPushMessage(*pto, NetMsgType::INV, vInv);
                    vInv.clear();
                }
            }
            peer->m_blocks_for_inv_relay.clear();
        }

        if (auto tx_relay = peer->GetTxRelay(); tx_relay != nullptr) {
                LOCK(tx_relay->m_tx_inventory_mutex);
                // Check whether periodic sends should happen
                bool fSendTrickle = pto->HasPermission(NetPermissionFlags::NoBan);
                if (tx_relay->m_next_inv_send_time < current_time) {
                    fSendTrickle = true;
                    if (pto->IsInboundConn()) {
                        tx_relay->m_next_inv_send_time = NextInvToInbounds(current_time, INBOUND_INVENTORY_BROADCAST_INTERVAL);
                    } else {
                        tx_relay->m_next_inv_send_time = GetExponentialRand(current_time, OUTBOUND_INVENTORY_BROADCAST_INTERVAL);
                    }
                }

                // Time to send but the peer has requested we not relay transactions.
                if (fSendTrickle) {
                    LOCK(tx_relay->m_bloom_filter_mutex);
                    if (!tx_relay->m_relay_txs) tx_relay->m_tx_inventory_to_send.clear();
                }

                // Respond to BIP35 mempool requests
                if (fSendTrickle && tx_relay->m_send_mempool) {
                    auto vtxinfo = m_mempool.infoAll();
                    tx_relay->m_send_mempool = false;
                    const CFeeRate filterrate{tx_relay->m_fee_filter_received.load()};

                    LOCK(tx_relay->m_bloom_filter_mutex);

                    for (const auto& txinfo : vtxinfo) {
                        CInv inv{
                            peer->m_wtxid_relay ? MSG_WTX : MSG_TX,
                            peer->m_wtxid_relay ?
                                txinfo.tx->GetWitnessHash().ToUint256() :
                                txinfo.tx->GetHash().ToUint256(),
                        };
                        tx_relay->m_tx_inventory_to_send.erase(inv.hash);

                        // Don't send transactions that peers will not put into their mempool
                        if (txinfo.fee < filterrate.GetFee(txinfo.vsize)) {
                            continue;
                        }
                        if (tx_relay->m_bloom_filter) {
                            if (!tx_relay->m_bloom_filter->IsRelevantAndUpdate(*txinfo.tx)) continue;
                        }
                        tx_relay->m_tx_inventory_known_filter.insert(inv.hash);
                        vInv.push_back(inv);
                        if (vInv.size() == MAX_INV_SZ) {
                            MakeAndPushMessage(*pto, NetMsgType::INV, vInv);
                            vInv.clear();
                        }
                    }
                }

                // Determine transactions to relay
                if (fSendTrickle) {
                    // Produce a vector with all candidates for sending
                    std::vector<std::set<uint256>::iterator> vInvTx;
                    vInvTx.reserve(tx_relay->m_tx_inventory_to_send.size());
                    for (std::set<uint256>::iterator it = tx_relay->m_tx_inventory_to_send.begin(); it != tx_relay->m_tx_inventory_to_send.end(); it++) {
                        vInvTx.push_back(it);
                    }
                    const CFeeRate filterrate{tx_relay->m_fee_filter_received.load()};
                    // Topologically and fee-rate sort the inventory we send for privacy and priority reasons.
                    // A heap is used so that not all items need sorting if only a few are being sent.
                    CompareInvMempoolOrder compareInvMempoolOrder(&m_mempool, peer->m_wtxid_relay);
                    std::make_heap(vInvTx.begin(), vInvTx.end(), compareInvMempoolOrder);
                    // No reason to drain out at many times the network's capacity,
                    // especially since we have many peers and some will draw much shorter delays.
                    unsigned int nRelayedTransactions = 0;
                    LOCK(tx_relay->m_bloom_filter_mutex);
                    size_t broadcast_max{INVENTORY_BROADCAST_TARGET + (tx_relay->m_tx_inventory_to_send.size()/1000)*5};
                    broadcast_max = std::min<size_t>(INVENTORY_BROADCAST_MAX, broadcast_max);
                    while (!vInvTx.empty() && nRelayedTransactions < broadcast_max) {
                        // Fetch the top element from the heap
                        std::pop_heap(vInvTx.begin(), vInvTx.end(), compareInvMempoolOrder);
                        std::set<uint256>::iterator it = vInvTx.back();
                        vInvTx.pop_back();
                        uint256 hash = *it;
                        CInv inv(peer->m_wtxid_relay ? MSG_WTX : MSG_TX, hash);
                        // Remove it from the to-be-sent set
                        tx_relay->m_tx_inventory_to_send.erase(it);
                        // Check if not in the filter already
                        if (tx_relay->m_tx_inventory_known_filter.contains(hash)) {
                            continue;
                        }
                        // Not in the mempool anymore? don't bother sending it.
                        auto txinfo = m_mempool.info(ToGenTxid(inv));
                        if (!txinfo.tx) {
                            continue;
                        }
                        // Peer told you to not send transactions at that feerate? Don't bother sending it.
                        if (txinfo.fee < filterrate.GetFee(txinfo.vsize)) {
                            continue;
                        }
                        if (tx_relay->m_bloom_filter && !tx_relay->m_bloom_filter->IsRelevantAndUpdate(*txinfo.tx)) continue;
                        // Send
                        vInv.push_back(inv);
                        nRelayedTransactions++;
                        if (vInv.size() == MAX_INV_SZ) {
                            MakeAndPushMessage(*pto, NetMsgType::INV, vInv);
                            vInv.clear();
                        }
                        tx_relay->m_tx_inventory_known_filter.insert(hash);
                    }

                    // Ensure we'll respond to GETDATA requests for anything we've just announced
                    LOCK(m_mempool.cs);
                    tx_relay->m_last_inv_sequence = m_mempool.GetSequence();
                }
        }
        if (!vInv.empty())
            MakeAndPushMessage(*pto, NetMsgType::INV, vInv);

        // Detect whether we're stalling
        auto stalling_timeout = m_block_stalling_timeout.load();
        if (state.m_stalling_since.count() && state.m_stalling_since < current_time - stalling_timeout) {
            // Stalling only triggers when the block download window cannot move. During normal steady state,
            // the download window should be much larger than the to-be-downloaded set of blocks, so disconnection
            // should only happen during initial block download.
            LogPrintf("Peer=%d%s is stalling block download, disconnecting\n", pto->GetId(), fLogIPs ? strprintf(" peeraddr=%s", pto->addr.ToStringAddrPort()) : "");
            pto->fDisconnect = true;
            // Increase timeout for the next peer so that we don't disconnect multiple peers if our own
            // bandwidth is insufficient.
            const auto new_timeout = std::min(2 * stalling_timeout, BLOCK_STALLING_TIMEOUT_MAX);
            if (stalling_timeout != new_timeout && m_block_stalling_timeout.compare_exchange_strong(stalling_timeout, new_timeout)) {
                LogPrint(BCLog::NET, "Increased stalling timeout temporarily to %d seconds\n", count_seconds(new_timeout));
            }
            return true;
        }
        // In case there is a block that has been in flight from this peer for block_interval * (1 + 0.5 * N)
        // (with N the number of peers from which we're downloading validated blocks), disconnect due to timeout.
        // We compensate for other peers to prevent killing off peers due to our own downstream link
        // being saturated. We only count validated in-flight blocks so peers can't advertise non-existing block hashes
        // to unreasonably increase our timeout.
        if (state.vBlocksInFlight.size() > 0) {
            QueuedBlock &queuedBlock = state.vBlocksInFlight.front();
            int nOtherPeersWithValidatedDownloads = m_peers_downloading_from - 1;
            if (current_time > state.m_downloading_since + std::chrono::seconds{consensusParams.nPowTargetSpacing} * (BLOCK_DOWNLOAD_TIMEOUT_BASE + BLOCK_DOWNLOAD_TIMEOUT_PER_PEER * nOtherPeersWithValidatedDownloads)) {
                LogPrintf("Timeout downloading block %s from peer=%d%s, disconnecting\n", queuedBlock.pindex->GetBlockHash().ToString(), pto->GetId(), fLogIPs ? strprintf(" peeraddr=%s", pto->addr.ToStringAddrPort()) : "");
                pto->fDisconnect = true;
                return true;
            }
        }
        // Check for headers sync timeouts
        if (state.fSyncStarted && peer->m_headers_sync_timeout < std::chrono::microseconds::max()) {
            // Detect whether this is a stalling initial-headers-sync peer
            if (m_chainman.m_best_header->Time() <= GetAdjustedTime() - 24h) {
                if (current_time > peer->m_headers_sync_timeout && nSyncStarted == 1 && (m_num_preferred_download_peers - state.fPreferredDownload >= 1)) {
                    // Disconnect a peer (without NetPermissionFlags::NoBan permission) if it is our only sync peer,
                    // and we have others we could be using instead.
                    // Note: If all our peers are inbound, then we won't
                    // disconnect our sync peer for stalling; we have bigger
                    // problems if we can't get any outbound peers.
                    if (!pto->HasPermission(NetPermissionFlags::NoBan)) {
                        LogPrintf("Timeout downloading headers from peer=%d%s, disconnecting\n", pto->GetId(), fLogIPs ? strprintf(" peeraddr=%s", pto->addr.ToStringAddrPort()) : "");
                        pto->fDisconnect = true;
                        return true;
                    } else {
                        LogPrintf("Timeout downloading headers from noban peer=%d%s, not disconnecting\n", pto->GetId(), fLogIPs ? strprintf(" peeraddr=%s", pto->addr.ToStringAddrPort()) : "");
                        // Reset the headers sync state so that we have a
                        // chance to try downloading from a different peer.
                        // Note: this will also result in at least one more
                        // getheaders message to be sent to
                        // this peer (eventually).
                        state.fSyncStarted = false;
                        nSyncStarted--;
                        peer->m_headers_sync_timeout = 0us;
                    }
                }
            } else {
                // After we've caught up once, reset the timeout so we can't trigger
                // disconnect later.
                peer->m_headers_sync_timeout = std::chrono::microseconds::max();
            }
        }

        // Check that outbound peers have reasonable chains
        // GetTime() is used by this anti-DoS logic so we can test this using mocktime
        ConsiderEviction(*pto, *peer, GetTime<std::chrono::seconds>());

        //
        // Message: getdata (blocks)
        //
        std::vector<CInv> vGetData;
        if (CanServeBlocks(*peer) && ((sync_blocks_and_headers_from_peer && !IsLimitedPeer(*peer)) || !m_chainman.IsInitialBlockDownload()) && state.vBlocksInFlight.size() < MAX_BLOCKS_IN_TRANSIT_PER_PEER) {
            std::vector<const CBlockIndex*> vToDownload;
            NodeId staller = -1;
            auto get_inflight_budget = [&state]() {
                return std::max(0, MAX_BLOCKS_IN_TRANSIT_PER_PEER - static_cast<int>(state.vBlocksInFlight.size()));
            };

            // If a snapshot chainstate is in use, we want to find its next blocks
            // before the background chainstate to prioritize getting to network tip.
            FindNextBlocksToDownload(*peer, get_inflight_budget(), vToDownload, staller);
            if (m_chainman.BackgroundSyncInProgress() && !IsLimitedPeer(*peer)) {
                TryDownloadingHistoricalBlocks(
                    *peer,
                    get_inflight_budget(),
                    vToDownload, m_chainman.GetBackgroundSyncTip(),
                    Assert(m_chainman.GetSnapshotBaseBlock()));
            }
            for (const CBlockIndex *pindex : vToDownload) {
                uint32_t nFetchFlags = GetFetchFlags(*peer);
                vGetData.emplace_back(MSG_BLOCK | nFetchFlags, pindex->GetBlockHash());
                BlockRequested(pto->GetId(), *pindex);
                LogPrint(BCLog::NET, "Requesting block %s (%d) peer=%d\n", pindex->GetBlockHash().ToString(),
                    pindex->nHeight, pto->GetId());
            }
            if (state.vBlocksInFlight.empty() && staller != -1) {
                if (State(staller)->m_stalling_since == 0us) {
                    State(staller)->m_stalling_since = current_time;
                    LogPrint(BCLog::NET, "Stall started peer=%d\n", staller);
                }
            }
        }

        //
        // Message: getdata (transactions)
        //
        std::vector<std::pair<NodeId, GenTxid>> expired;
        auto requestable = m_txrequest.GetRequestable(pto->GetId(), current_time, &expired);
        for (const auto& entry : expired) {
            LogPrint(BCLog::NET, "timeout of inflight %s %s from peer=%d\n", entry.second.IsWtxid() ? "wtx" : "tx",
                entry.second.GetHash().ToString(), entry.first);
        }
        for (const GenTxid& gtxid : requestable) {
            if (!AlreadyHaveTx(gtxid)) {
                LogPrint(BCLog::NET, "Requesting %s %s peer=%d\n", gtxid.IsWtxid() ? "wtx" : "tx",
                    gtxid.GetHash().ToString(), pto->GetId());
                vGetData.emplace_back(gtxid.IsWtxid() ? MSG_WTX : (MSG_TX | GetFetchFlags(*peer)), gtxid.GetHash());
                if (vGetData.size() >= MAX_GETDATA_SZ) {
                    MakeAndPushMessage(*pto, NetMsgType::GETDATA, vGetData);
                    vGetData.clear();
                }
                m_txrequest.RequestedTx(pto->GetId(), gtxid.GetHash(), current_time + GETDATA_TX_INTERVAL);
            } else {
                // We have already seen this transaction, no need to download. This is just a belt-and-suspenders, as
                // this should already be called whenever a transaction becomes AlreadyHaveTx().
                m_txrequest.ForgetTxHash(gtxid.GetHash());
            }
        }


        if (!vGetData.empty())
            MakeAndPushMessage(*pto, NetMsgType::GETDATA, vGetData);
    } // release cs_main
    MaybeSendFeefilter(*pto, *peer, current_time);
    return true;
}<|MERGE_RESOLUTION|>--- conflicted
+++ resolved
@@ -4212,7 +4212,6 @@
                   && nSize >= THRESHOLD_HEADERS_SIZE)
                 break;
         }
-<<<<<<< HEAD
 
         /* Check maximum headers size before pushing the message
            if the peer enforces it.  This should not fail since we
@@ -4237,25 +4236,9 @@
             // will re-announce the new block via headers (or compact blocks again)
             // in the SendMessages logic.
             nodestate->pindexBestHeaderSent = pindex ? pindex : m_chainman.ActiveChain().Tip();
-            m_connman.PushMessage(&pfrom, msgMaker.Make(NetMsgType::HEADERS, TX_WITH_WITNESS(vHeaders)));
-        }
-
-=======
-        // pindex can be nullptr either if we sent m_chainman.ActiveChain().Tip() OR
-        // if our peer has m_chainman.ActiveChain().Tip() (and thus we are sending an empty
-        // headers message). In both cases it's safe to update
-        // pindexBestHeaderSent to be our tip.
-        //
-        // It is important that we simply reset the BestHeaderSent value here,
-        // and not max(BestHeaderSent, newHeaderSent). We might have announced
-        // the currently-being-connected tip using a compact block, which
-        // resulted in the peer sending a headers request, which we respond to
-        // without the new block. By resetting the BestHeaderSent, we ensure we
-        // will re-announce the new block via headers (or compact blocks again)
-        // in the SendMessages logic.
-        nodestate->pindexBestHeaderSent = pindex ? pindex : m_chainman.ActiveChain().Tip();
-        MakeAndPushMessage(pfrom, NetMsgType::HEADERS, TX_WITH_WITNESS(vHeaders));
->>>>>>> 160d2367
+            MakeAndPushMessage(pfrom, NetMsgType::HEADERS, TX_WITH_WITNESS(vHeaders));
+        }
+
         return;
     }
 
