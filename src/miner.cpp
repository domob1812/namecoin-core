// Copyright (c) 2009-2010 Satoshi Nakamoto
// Copyright (c) 2009-2015 The Bitcoin Core developers
// Distributed under the MIT software license, see the accompanying
// file COPYING or http://www.opensource.org/licenses/mit-license.php.

#include "miner.h"

#include "amount.h"
#include "chain.h"
#include "chainparams.h"
#include "coins.h"
#include "consensus/consensus.h"
#include "consensus/merkle.h"
#include "consensus/validation.h"
#include "hash.h"
#include "main.h"
#include "net.h"
#include "policy/policy.h"
#include "pow.h"
#include "primitives/transaction.h"
#include "script/standard.h"
#include "timedata.h"
#include "txmempool.h"
#include "util.h"
#include "utilmoneystr.h"
#include "validationinterface.h"

#include <boost/thread.hpp>
#include <boost/tuple/tuple.hpp>
#include <queue>

using namespace std;

//////////////////////////////////////////////////////////////////////////////
//
// BitcoinMiner
//

//
// Unconfirmed transactions in the memory pool often depend on other
// transactions in the memory pool. When we select transactions from the
// pool, we select by highest priority or fee rate, so we might consider
// transactions that depend on transactions that aren't yet in the block.

uint64_t nLastBlockTx = 0;
uint64_t nLastBlockSize = 0;

class ScoreCompare
{
public:
    ScoreCompare() {}

    bool operator()(const CTxMemPool::txiter a, const CTxMemPool::txiter b)
    {
        return CompareTxMemPoolEntryByScore()(*b,*a); // Convert to less than
    }
};

int64_t UpdateTime(CBlockHeader* pblock, const Consensus::Params& consensusParams, const CBlockIndex* pindexPrev)
{
    int64_t nOldTime = pblock->nTime;
    int64_t nNewTime = std::max(pindexPrev->GetMedianTimePast()+1, GetAdjustedTime());

    if (nOldTime < nNewTime)
        pblock->nTime = nNewTime;

    // Updating time can change work required on testnet:
    if (consensusParams.fPowAllowMinDifficultyBlocks)
        pblock->nBits = GetNextWorkRequired(pindexPrev, pblock, consensusParams);

    return nNewTime - nOldTime;
}

CBlockTemplate* CreateNewBlock(const CChainParams& chainparams, const CScript& scriptPubKeyIn)
{
    // Create new block
    auto_ptr<CBlockTemplate> pblocktemplate(new CBlockTemplate());
    if(!pblocktemplate.get())
        return NULL;
    CBlock *pblock = &pblocktemplate->block; // pointer for convenience

<<<<<<< HEAD
    /* Initialise the block version.  */
    const int32_t nChainId = chainparams.GetConsensus ().nAuxpowChainId;
    pblock->SetBaseVersion(CBlockHeader::CURRENT_VERSION, nChainId);

    // -regtest only: allow overriding block.nVersion with
    // -blockversion=N to test forking scenarios
    if (chainparams.MineBlocksOnDemand())
        pblock->SetBaseVersion(GetArg("-blockversion", pblock->GetBaseVersion()), nChainId);

=======
>>>>>>> 465d3091
    // Create coinbase tx
    CMutableTransaction txNew;
    txNew.vin.resize(1);
    txNew.vin[0].prevout.SetNull();
    txNew.vout.resize(1);
    txNew.vout[0].scriptPubKey = scriptPubKeyIn;

    // Add dummy coinbase tx as first transaction
    pblock->vtx.push_back(CTransaction());
    pblocktemplate->vTxFees.push_back(-1); // updated at end
    pblocktemplate->vTxSigOps.push_back(-1); // updated at end

    // Largest block you're willing to create:
    unsigned int nBlockMaxSize = GetArg("-blockmaxsize", DEFAULT_BLOCK_MAX_SIZE);
    // Limit to between 1K and MAX_BLOCK_SIZE-1K for sanity:
    nBlockMaxSize = std::max((unsigned int)1000, std::min((unsigned int)(MAX_BLOCK_SIZE-1000), nBlockMaxSize));

    // How much of the block should be dedicated to high-priority transactions,
    // included regardless of the fees they pay
    unsigned int nBlockPrioritySize = GetArg("-blockprioritysize", DEFAULT_BLOCK_PRIORITY_SIZE);
    nBlockPrioritySize = std::min(nBlockMaxSize, nBlockPrioritySize);

    // Minimum block size you want to create; block will be filled with free transactions
    // until there are no more or the block reaches this size:
    unsigned int nBlockMinSize = GetArg("-blockminsize", DEFAULT_BLOCK_MIN_SIZE);
    nBlockMinSize = std::min(nBlockMaxSize, nBlockMinSize);

    // Collect memory pool transactions into the block
    CTxMemPool::setEntries inBlock;
    CTxMemPool::setEntries waitSet;

    // This vector will be sorted into a priority queue:
    vector<TxCoinAgePriority> vecPriority;
    TxCoinAgePriorityCompare pricomparer;
    std::map<CTxMemPool::txiter, double, CTxMemPool::CompareIteratorByHash> waitPriMap;
    typedef std::map<CTxMemPool::txiter, double, CTxMemPool::CompareIteratorByHash>::iterator waitPriIter;
    double actualPriority = -1;

    std::priority_queue<CTxMemPool::txiter, std::vector<CTxMemPool::txiter>, ScoreCompare> clearedTxs;
    bool fPrintPriority = GetBoolArg("-printpriority", DEFAULT_PRINTPRIORITY);
    uint64_t nBlockSize = 1000;
    uint64_t nBlockTx = 0;
    unsigned int nBlockSigOps = 100;
    int lastFewTxs = 0;
    CAmount nFees = 0;

    {
        LOCK2(cs_main, mempool.cs);
        CBlockIndex* pindexPrev = chainActive.Tip();
        const int nHeight = pindexPrev->nHeight + 1;
        pblock->nTime = GetAdjustedTime();
        const int64_t nMedianTimePast = pindexPrev->GetMedianTimePast();

        pblock->nVersion = ComputeBlockVersion(pindexPrev, chainparams.GetConsensus());
        // -regtest only: allow overriding block.nVersion with
        // -blockversion=N to test forking scenarios
        if (chainparams.MineBlocksOnDemand())
            pblock->nVersion = GetArg("-blockversion", pblock->nVersion);

        int64_t nLockTimeCutoff = (STANDARD_LOCKTIME_VERIFY_FLAGS & LOCKTIME_MEDIAN_TIME_PAST)
                                ? nMedianTimePast
                                : pblock->GetBlockTime();

        bool fPriorityBlock = nBlockPrioritySize > 0;
        if (fPriorityBlock) {
            vecPriority.reserve(mempool.mapTx.size());
            for (CTxMemPool::indexed_transaction_set::iterator mi = mempool.mapTx.begin();
                 mi != mempool.mapTx.end(); ++mi)
            {
                double dPriority = mi->GetPriority(nHeight);
                CAmount dummy;
                mempool.ApplyDeltas(mi->GetTx().GetHash(), dPriority, dummy);
                vecPriority.push_back(TxCoinAgePriority(dPriority, mi));
            }
            std::make_heap(vecPriority.begin(), vecPriority.end(), pricomparer);
        }

        CTxMemPool::indexed_transaction_set::nth_index<3>::type::iterator mi = mempool.mapTx.get<3>().begin();
        CTxMemPool::txiter iter;

        while (mi != mempool.mapTx.get<3>().end() || !clearedTxs.empty())
        {
            bool priorityTx = false;
            if (fPriorityBlock && !vecPriority.empty()) { // add a tx from priority queue to fill the blockprioritysize
                priorityTx = true;
                iter = vecPriority.front().second;
                actualPriority = vecPriority.front().first;
                std::pop_heap(vecPriority.begin(), vecPriority.end(), pricomparer);
                vecPriority.pop_back();
            }
            else if (clearedTxs.empty()) { // add tx with next highest score
                iter = mempool.mapTx.project<0>(mi);
                mi++;
            }
            else {  // try to add a previously postponed child tx
                iter = clearedTxs.top();
                clearedTxs.pop();
            }

            if (inBlock.count(iter))
                continue; // could have been added to the priorityBlock

            const CTransaction& tx = iter->GetTx();

            bool fOrphan = false;
            BOOST_FOREACH(CTxMemPool::txiter parent, mempool.GetMemPoolParents(iter))
            {
                if (!inBlock.count(parent)) {
                    fOrphan = true;
                    break;
                }
            }
            if (fOrphan) {
                if (priorityTx)
                    waitPriMap.insert(std::make_pair(iter,actualPriority));
                else
                    waitSet.insert(iter);
                continue;
            }

            unsigned int nTxSize = iter->GetTxSize();
            if (fPriorityBlock &&
                (nBlockSize + nTxSize >= nBlockPrioritySize || !AllowFree(actualPriority))) {
                fPriorityBlock = false;
                waitPriMap.clear();
            }
            if (!priorityTx &&
                (iter->GetModifiedFee() < ::minRelayTxFee.GetFee(nTxSize) && nBlockSize >= nBlockMinSize)) {
                break;
            }
            if (nBlockSize + nTxSize >= nBlockMaxSize) {
                if (nBlockSize >  nBlockMaxSize - 100 || lastFewTxs > 50) {
                    break;
                }
                // Once we're within 1000 bytes of a full block, only look at 50 more txs
                // to try to fill the remaining space.
                if (nBlockSize > nBlockMaxSize - 1000) {
                    lastFewTxs++;
                }
                continue;
            }

            if (!IsFinalTx(tx, nHeight, nLockTimeCutoff))
                continue;

            unsigned int nTxSigOps = iter->GetSigOpCount();
            if (nBlockSigOps + nTxSigOps >= MAX_BLOCK_SIGOPS) {
                if (nBlockSigOps > MAX_BLOCK_SIGOPS - 2) {
                    break;
                }
                continue;
            }

            CAmount nTxFees = iter->GetFee();
            // Added
            pblock->vtx.push_back(tx);
            pblocktemplate->vTxFees.push_back(nTxFees);
            pblocktemplate->vTxSigOps.push_back(nTxSigOps);
            nBlockSize += nTxSize;
            ++nBlockTx;
            nBlockSigOps += nTxSigOps;
            nFees += nTxFees;

            if (fPrintPriority)
            {
                double dPriority = iter->GetPriority(nHeight);
                CAmount dummy;
                mempool.ApplyDeltas(tx.GetHash(), dPriority, dummy);
                LogPrintf("priority %.1f fee %s txid %s\n",
                          dPriority , CFeeRate(iter->GetModifiedFee(), nTxSize).ToString(), tx.GetHash().ToString());
            }

            inBlock.insert(iter);

            // Add transactions that depend on this one to the priority queue
            BOOST_FOREACH(CTxMemPool::txiter child, mempool.GetMemPoolChildren(iter))
            {
                if (fPriorityBlock) {
                    waitPriIter wpiter = waitPriMap.find(child);
                    if (wpiter != waitPriMap.end()) {
                        vecPriority.push_back(TxCoinAgePriority(wpiter->second,child));
                        std::push_heap(vecPriority.begin(), vecPriority.end(), pricomparer);
                        waitPriMap.erase(wpiter);
                    }
                }
                else {
                    if (waitSet.count(child)) {
                        clearedTxs.push(child);
                        waitSet.erase(child);
                    }
                }
            }
        }
        nLastBlockTx = nBlockTx;
        nLastBlockSize = nBlockSize;
        LogPrintf("CreateNewBlock(): total size %u txs: %u fees: %ld sigops %d\n", nBlockSize, nBlockTx, nFees, nBlockSigOps);

        // Compute final coinbase transaction.
        txNew.vout[0].nValue = nFees + GetBlockSubsidy(nHeight, chainparams.GetConsensus());
        txNew.vin[0].scriptSig = CScript() << nHeight << OP_0;
        pblock->vtx[0] = txNew;
        pblocktemplate->vTxFees[0] = -nFees;

        // Fill in header
        pblock->hashPrevBlock  = pindexPrev->GetBlockHash();
        UpdateTime(pblock, chainparams.GetConsensus(), pindexPrev);
        pblock->nBits          = GetNextWorkRequired(pindexPrev, pblock, chainparams.GetConsensus());
        pblock->nNonce         = 0;
        pblocktemplate->vTxSigOps[0] = GetLegacySigOpCount(pblock->vtx[0]);

        CValidationState state;
        if (!TestBlockValidity(state, chainparams, *pblock, pindexPrev, false, false)) {
            throw std::runtime_error(strprintf("%s: TestBlockValidity failed: %s", __func__, FormatStateMessage(state)));
        }
    }

    return pblocktemplate.release();
}

void IncrementExtraNonce(CBlock* pblock, const CBlockIndex* pindexPrev, unsigned int& nExtraNonce)
{
    // Update nExtraNonce
    static uint256 hashPrevBlock;
    if (hashPrevBlock != pblock->hashPrevBlock)
    {
        nExtraNonce = 0;
        hashPrevBlock = pblock->hashPrevBlock;
    }
    ++nExtraNonce;
    unsigned int nHeight = pindexPrev->nHeight+1; // Height first in coinbase required for block.version=2
    CMutableTransaction txCoinbase(pblock->vtx[0]);
    txCoinbase.vin[0].scriptSig = (CScript() << nHeight << CScriptNum(nExtraNonce)) + COINBASE_FLAGS;
    assert(txCoinbase.vin[0].scriptSig.size() <= 100);

    pblock->vtx[0] = txCoinbase;
    pblock->hashMerkleRoot = BlockMerkleRoot(*pblock);
}

//////////////////////////////////////////////////////////////////////////////
//
// Internal miner
//

//
// ScanHash scans nonces looking for a hash with at least some zero bits.
// The nonce is usually preserved between calls, but periodically or if the
// nonce is 0xffff0000 or above, the block is rebuilt and nNonce starts over at
// zero.
//
bool static ScanHash(const CPureBlockHeader *pblock, uint32_t& nNonce, uint256 *phash)
{
    // Write the first 76 bytes of the block header to a double-SHA256 state.
    CHash256 hasher;
    CDataStream ss(SER_NETWORK, PROTOCOL_VERSION);
    ss << *pblock;
    assert(ss.size() == 80);
    hasher.Write((unsigned char*)&ss[0], 76);

    while (true) {
        nNonce++;

        // Write the last 4 bytes of the block header (the nonce) to a copy of
        // the double-SHA256 state, and compute the result.
        CHash256(hasher).Write((unsigned char*)&nNonce, 4).Finalize((unsigned char*)phash);

        // Return the nonce if the hash has at least some zero bits,
        // caller will check if it has enough to reach the target
        if (((uint16_t*)phash)[15] == 0)
            return true;

        // If nothing found after trying for a while, return -1
        if ((nNonce & 0xfff) == 0)
            return false;
    }
}

bool ProcessBlockFound(const CBlock* pblock, const CChainParams& chainparams)
{
    LogPrintf("%s\n", pblock->ToString());
    LogPrintf("generated %s\n", FormatMoney(pblock->vtx[0].vout[0].nValue));

    // Found a solution
    {
        LOCK(cs_main);
        if (pblock->hashPrevBlock != chainActive.Tip()->GetBlockHash())
            return error("BitcoinMiner: generated block is stale");
    }

    // Inform about the new block
    GetMainSignals().BlockFound(pblock->GetHash());

    // Process this block the same as if we had received it from another node
    CValidationState state;
    if (!ProcessNewBlock(state, chainparams, NULL, pblock, true, NULL))
        return error("BitcoinMiner: ProcessNewBlock, block not accepted");

    return true;
}

void static BitcoinMiner(const CChainParams& chainparams)
{
    LogPrintf("BitcoinMiner started\n");
    SetThreadPriority(THREAD_PRIORITY_LOWEST);
    RenameThread("bitcoin-miner");

    unsigned int nExtraNonce = 0;

    boost::shared_ptr<CReserveScript> coinbaseScript;
    GetMainSignals().ScriptForMining(coinbaseScript);

    try {
        // Throw an error if no script was provided.  This can happen
        // due to some internal error but also if the keypool is empty.
        // In the latter case, already the pointer is NULL.
        if (!coinbaseScript || coinbaseScript->reserveScript.empty())
            throw std::runtime_error("No coinbase script available (mining requires a wallet)");

        while (true) {
            if (chainparams.MiningRequiresPeers()) {
                // Busy-wait for the network to come online so we don't waste time mining
                // on an obsolete chain. In regtest mode we expect to fly solo.
                do {
                    bool fvNodesEmpty;
                    {
                        LOCK(cs_vNodes);
                        fvNodesEmpty = vNodes.empty();
                    }
                    if (!fvNodesEmpty && !IsInitialBlockDownload())
                        break;
                    MilliSleep(1000);
                } while (true);
            }

            //
            // Create new block
            //
            unsigned int nTransactionsUpdatedLast = mempool.GetTransactionsUpdated();
            CBlockIndex* pindexPrev = chainActive.Tip();

            auto_ptr<CBlockTemplate> pblocktemplate(CreateNewBlock(chainparams, coinbaseScript->reserveScript));
            if (!pblocktemplate.get())
            {
                LogPrintf("Error in BitcoinMiner: Keypool ran out, please call keypoolrefill before restarting the mining thread\n");
                return;
            }
            CBlock *pblock = &pblocktemplate->block;
            IncrementExtraNonce(pblock, pindexPrev, nExtraNonce);
            CAuxPow::initAuxPow(*pblock);

            LogPrintf("Running BitcoinMiner with %u transactions in block (%u bytes)\n", pblock->vtx.size(),
                ::GetSerializeSize(*pblock, SER_NETWORK, PROTOCOL_VERSION));

            //
            // Search
            //
            int64_t nStart = GetTime();
            arith_uint256 hashTarget = arith_uint256().SetCompact(pblock->nBits);
            uint256 hash;
            uint32_t nNonce = 0;
            while (true) {
                // Check if something found
                if (ScanHash(&pblock->auxpow->parentBlock, nNonce, &hash))
                {
                    if (UintToArith256(hash) <= hashTarget)
                    {
                        // Found a solution
                        pblock->auxpow->parentBlock.nNonce = nNonce;
                        assert(hash == pblock->auxpow->getParentBlockHash());

                        SetThreadPriority(THREAD_PRIORITY_NORMAL);
                        LogPrintf("BitcoinMiner:\n");
                        LogPrintf("proof-of-work found  \n  hash: %s  \ntarget: %s\n", hash.GetHex(), hashTarget.GetHex());
                        ProcessBlockFound(pblock, chainparams);
                        SetThreadPriority(THREAD_PRIORITY_LOWEST);
                        coinbaseScript->KeepScript();

                        // In regression test mode, stop mining after a block is found.
                        if (chainparams.MineBlocksOnDemand())
                            throw boost::thread_interrupted();

                        break;
                    }
                }

                // Check for stop or if block needs to be rebuilt
                boost::this_thread::interruption_point();
                // Regtest mode doesn't require peers
                if (vNodes.empty() && chainparams.MiningRequiresPeers())
                    break;
                if (nNonce >= 0xffff0000)
                    break;
                if (mempool.GetTransactionsUpdated() != nTransactionsUpdatedLast && GetTime() - nStart > 60)
                    break;
                if (pindexPrev != chainActive.Tip())
                    break;

                // Update nTime every few seconds
                if (UpdateTime(pblock, chainparams.GetConsensus(), pindexPrev) < 0)
                    break; // Recreate the block if the clock has run backwards,
                           // so that we can use the correct time.
                if (chainparams.GetConsensus().fPowAllowMinDifficultyBlocks)
                {
                    // Changing pblock->nTime can change work required on testnet:
                    hashTarget.SetCompact(pblock->nBits);
                }

                /* If we updated the block above, we also have to update
                   the auxpow object to match the new block hash.  */
                CAuxPow::initAuxPow(*pblock);
            }
        }
    }
    catch (const boost::thread_interrupted&)
    {
        LogPrintf("BitcoinMiner terminated\n");
        throw;
    }
    catch (const std::runtime_error &e)
    {
        LogPrintf("BitcoinMiner runtime error: %s\n", e.what());
        return;
    }
}

void GenerateBitcoins(bool fGenerate, int nThreads, const CChainParams& chainparams)
{
    static boost::thread_group* minerThreads = NULL;

    if (nThreads < 0)
        nThreads = GetNumCores();

    if (minerThreads != NULL)
    {
        minerThreads->interrupt_all();
        delete minerThreads;
        minerThreads = NULL;
    }

    if (nThreads == 0 || !fGenerate)
        return;

    minerThreads = new boost::thread_group();
    for (int i = 0; i < nThreads; i++)
        minerThreads->create_thread(boost::bind(&BitcoinMiner, boost::cref(chainparams)));
}<|MERGE_RESOLUTION|>--- conflicted
+++ resolved
@@ -79,18 +79,6 @@
         return NULL;
     CBlock *pblock = &pblocktemplate->block; // pointer for convenience
 
-<<<<<<< HEAD
-    /* Initialise the block version.  */
-    const int32_t nChainId = chainparams.GetConsensus ().nAuxpowChainId;
-    pblock->SetBaseVersion(CBlockHeader::CURRENT_VERSION, nChainId);
-
-    // -regtest only: allow overriding block.nVersion with
-    // -blockversion=N to test forking scenarios
-    if (chainparams.MineBlocksOnDemand())
-        pblock->SetBaseVersion(GetArg("-blockversion", pblock->GetBaseVersion()), nChainId);
-
-=======
->>>>>>> 465d3091
     // Create coinbase tx
     CMutableTransaction txNew;
     txNew.vin.resize(1);
@@ -144,11 +132,15 @@
         pblock->nTime = GetAdjustedTime();
         const int64_t nMedianTimePast = pindexPrev->GetMedianTimePast();
 
-        pblock->nVersion = ComputeBlockVersion(pindexPrev, chainparams.GetConsensus());
+        const int32_t nChainId = chainparams.GetConsensus ().nAuxpowChainId;
+        // FIXME: Active version bits after the always-auxpow fork!
+        //const int32_t nVersion = ComputeBlockVersion(pindexPrev, chainparams.getConsensus());
+        const int32_t nVersion = 4;
+        pblock->SetBaseVersion(nVersion, nChainId);
         // -regtest only: allow overriding block.nVersion with
         // -blockversion=N to test forking scenarios
         if (chainparams.MineBlocksOnDemand())
-            pblock->nVersion = GetArg("-blockversion", pblock->nVersion);
+            pblock->SetBaseVersion(GetArg("-blockversion", pblock->GetBaseVersion()), nChainId);
 
         int64_t nLockTimeCutoff = (STANDARD_LOCKTIME_VERIFY_FLAGS & LOCKTIME_MEDIAN_TIME_PAST)
                                 ? nMedianTimePast
