--- conflicted
+++ resolved
@@ -158,14 +158,9 @@
     }
 
     CDataStream ssHeader(SER_NETWORK, PROTOCOL_VERSION);
-<<<<<<< HEAD
     const CChainParams& chainparams = Params();
-    BOOST_FOREACH(const CBlockIndex *pindex, headers) {
+    for (const CBlockIndex *pindex : headers) {
         ssHeader << pindex->GetBlockHeader(chainparams.GetConsensus());
-=======
-    for (const CBlockIndex *pindex : headers) {
-        ssHeader << pindex->GetBlockHeader();
->>>>>>> c38f5402
     }
 
     switch (rf) {
