--- conflicted
+++ resolved
@@ -7,11 +7,8 @@
 #include "primitives/block.h"
 #include "primitives/transaction.h"
 #include "main.h"
-<<<<<<< HEAD
 #include "names/common.h"
-=======
 #include "httpserver.h"
->>>>>>> 9b336b21
 #include "rpcserver.h"
 #include "streams.h"
 #include "sync.h"
@@ -75,11 +72,7 @@
     return false;
 }
 
-<<<<<<< HEAD
 static enum RetFormat ParseDataFormat(std::string& param, const std::string& strReq)
-=======
-static enum RetFormat ParseDataFormat(vector<string>& params, const string& strReq)
->>>>>>> 9b336b21
 {
     const std::string::size_type pos = strReq.rfind('.');
     if (pos == std::string::npos)
@@ -122,7 +115,14 @@
     return true;
 }
 
-<<<<<<< HEAD
+static bool CheckWarmup(HTTPRequest* req)
+{
+    std::string statusmessage;
+    if (RPCIsInWarmup(&statusmessage))
+         return RESTERR(req, HTTP_SERVICE_UNAVAILABLE, "Service temporarily unavailable: " + statusmessage);
+    return true;
+}
+
 static bool DecodeName(valtype& decoded, const std::string& encoded)
 {
     decoded.clear();
@@ -171,31 +171,13 @@
     return true;
 }
 
-static bool rest_headers(AcceptedConnection* conn,
-                         const std::string& strURIPart,
-                         const std::string& strRequest,
-                         const std::map<std::string, std::string>& mapHeaders,
-                         bool fRun)
-{
+static bool rest_headers(HTTPRequest* req,
+                         const std::string& strURIPart)
+{
+    if (!CheckWarmup(req))
+        return false;
     std::string param;
     const RetFormat rf = ParseDataFormat(param, strURIPart);
-=======
-static bool CheckWarmup(HTTPRequest* req)
-{
-    std::string statusmessage;
-    if (RPCIsInWarmup(&statusmessage))
-         return RESTERR(req, HTTP_SERVICE_UNAVAILABLE, "Service temporarily unavailable: " + statusmessage);
-    return true;
-}
-
-static bool rest_headers(HTTPRequest* req,
-                         const std::string& strURIPart)
-{
-    if (!CheckWarmup(req))
-        return false;
-    vector<string> params;
-    const RetFormat rf = ParseDataFormat(params, strURIPart);
->>>>>>> 9b336b21
     vector<string> path;
     boost::split(path, param, boost::is_any_of("/"));
 
@@ -267,15 +249,10 @@
                        const std::string& strURIPart,
                        bool showTxDetails)
 {
-<<<<<<< HEAD
+    if (!CheckWarmup(req))
+        return false;
     std::string hashStr;
     const RetFormat rf = ParseDataFormat(hashStr, strURIPart);
-=======
-    if (!CheckWarmup(req))
-        return false;
-    vector<string> params;
-    const RetFormat rf = ParseDataFormat(params, strURIPart);
->>>>>>> 9b336b21
 
     uint256 hash;
     if (!ParseHashStr(hashStr, hash))
@@ -343,15 +320,10 @@
 
 static bool rest_chaininfo(HTTPRequest* req, const std::string& strURIPart)
 {
-<<<<<<< HEAD
+    if (!CheckWarmup(req))
+        return false;
     std::string param;
     const RetFormat rf = ParseDataFormat(param, strURIPart);
-=======
-    if (!CheckWarmup(req))
-        return false;
-    vector<string> params;
-    const RetFormat rf = ParseDataFormat(params, strURIPart);
->>>>>>> 9b336b21
 
     switch (rf) {
     case RF_JSON: {
@@ -373,15 +345,10 @@
 
 static bool rest_mempool_info(HTTPRequest* req, const std::string& strURIPart)
 {
-<<<<<<< HEAD
+    if (!CheckWarmup(req))
+        return false;
     std::string param;
     const RetFormat rf = ParseDataFormat(param, strURIPart);
-=======
-    if (!CheckWarmup(req))
-        return false;
-    vector<string> params;
-    const RetFormat rf = ParseDataFormat(params, strURIPart);
->>>>>>> 9b336b21
 
     switch (rf) {
     case RF_JSON: {
@@ -403,15 +370,10 @@
 
 static bool rest_mempool_contents(HTTPRequest* req, const std::string& strURIPart)
 {
-<<<<<<< HEAD
+    if (!CheckWarmup(req))
+        return false;
     std::string param;
     const RetFormat rf = ParseDataFormat(param, strURIPart);
-=======
-    if (!CheckWarmup(req))
-        return false;
-    vector<string> params;
-    const RetFormat rf = ParseDataFormat(params, strURIPart);
->>>>>>> 9b336b21
 
     switch (rf) {
     case RF_JSON: {
@@ -433,15 +395,10 @@
 
 static bool rest_tx(HTTPRequest* req, const std::string& strURIPart)
 {
-<<<<<<< HEAD
+    if (!CheckWarmup(req))
+        return false;
     std::string hashStr;
     const RetFormat rf = ParseDataFormat(hashStr, strURIPart);
-=======
-    if (!CheckWarmup(req))
-        return false;
-    vector<string> params;
-    const RetFormat rf = ParseDataFormat(params, strURIPart);
->>>>>>> 9b336b21
 
     uint256 hash;
     if (!ParseHashStr(hashStr, hash))
@@ -490,15 +447,10 @@
 
 static bool rest_getutxos(HTTPRequest* req, const std::string& strURIPart)
 {
-<<<<<<< HEAD
+    if (!CheckWarmup(req))
+        return false;
     std::string param;
     const RetFormat rf = ParseDataFormat(param, strURIPart);
-=======
-    if (!CheckWarmup(req))
-        return false;
-    vector<string> params;
-    enum RetFormat rf = ParseDataFormat(params, strURIPart);
->>>>>>> 9b336b21
 
     vector<string> uriParts;
     if (param.length() > 1)
@@ -689,31 +641,30 @@
     return true; // continue to process further HTTP reqs on this cxn
 }
 
-static bool rest_name(AcceptedConnection* conn,
-                      const std::string& strURIPart,
-                      const std::string& strRequest,
-                      const std::map<std::string, std::string>& mapHeaders,
-                      bool fRun)
-{
+static bool rest_name(HTTPRequest* req, const std::string& strURIPart)
+{
+    if (!CheckWarmup(req))
+        return false;
     std::string encodedName;
     const RetFormat rf = ParseDataFormat(encodedName, strURIPart);
 
     valtype plainName;
     if (!DecodeName(plainName, encodedName))
-        throw RESTERR(HTTP_BAD_REQUEST, "Invalid encoded name: " + encodedName);
+        return RESTERR(req, HTTP_BAD_REQUEST,
+                       "Invalid encoded name: " + encodedName);
 
     CNameData data;
     if (!pcoinsTip->GetName(plainName, data))
-        throw RESTERR(HTTP_NOT_FOUND, "'" + ValtypeToString(plainName) + "' not found");
+        return RESTERR(req, HTTP_NOT_FOUND,
+                       "'" + ValtypeToString(plainName) + "' not found");
 
     switch (rf)
     {
     case RF_BINARY:
     {
         const std::string binVal = ValtypeToString(data.getValue());
-        conn->stream() << HTTPReplyHeader(HTTP_OK, fRun, binVal.size(),
-                                          "text/plain")
-                       << binVal << std::flush;
+        req->WriteHeader("Content-Type", "application/octet-stream");
+        req->WriteReply(HTTP_OK, binVal);
         return true;
     }
 
@@ -721,8 +672,8 @@
     {
         const valtype& binVal = data.getValue();
         const std::string hexVal = HexStr(binVal.begin(), binVal.end()) + "\n";
-        conn->stream() << HTTPReply(HTTP_OK, hexVal, fRun, false, "text/plain")
-                       << std::flush;
+        req->WriteHeader("Content-Type", "text/plain");
+        req->WriteReply(HTTP_OK, hexVal);
         return true;
     }
 
@@ -730,12 +681,15 @@
     {
         const UniValue obj = getNameInfo(plainName, data);
         const std::string strJSON = obj.write() + "\n";
-        conn->stream() << HTTPReply(HTTP_OK, strJSON, fRun) << std::flush;
+        req->WriteHeader("Content-Type", "application/json");
+        req->WriteReply(HTTP_OK, strJSON);
         return true;
     }
 
     default:
-        throw RESTERR(HTTP_NOT_FOUND, "output format not found (available: " + AvailableDataFormatsString() + ")");
+        return RESTERR(req, HTTP_NOT_FOUND,
+                       "output format not found (available: "
+                        + AvailableDataFormatsString() + ")");
     }
 
     // not reached
