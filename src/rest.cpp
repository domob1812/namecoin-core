// Copyright (c) 2009-2010 Satoshi Nakamoto
// Copyright (c) 2009-2022 The Bitcoin Core developers
// Distributed under the MIT software license, see the accompanying
// file COPYING or http://www.opensource.org/licenses/mit-license.php.

#include <rest.h>

#include <blockfilter.h>
#include <chain.h>
#include <chainparams.h>
#include <core_io.h>
#include <httpserver.h>
#include <index/blockfilterindex.h>
#include <index/txindex.h>
#include <node/blockstorage.h>
#include <node/context.h>
#include <primitives/block.h>
#include <primitives/transaction.h>
#include <rpc/blockchain.h>
#include <rpc/mempool.h>
#include <rpc/protocol.h>
#include <rpc/server.h>
#include <rpc/server_util.h>
#include <streams.h>
#include <sync.h>
#include <txmempool.h>
#include <util/any.h>
#include <util/check.h>
#include <util/strencodings.h>
#include <validation.h>

#include <any>
#include <string>

#include <univalue.h>

using node::GetTransaction;
using node::NodeContext;

static const size_t MAX_GETUTXOS_OUTPOINTS = 15; //allow a max of 15 outpoints to be queried at once
static constexpr unsigned int MAX_REST_HEADERS_RESULTS = 2000;

static const struct {
    RESTResponseFormat rf;
    const char* name;
} rf_names[] = {
      {RESTResponseFormat::UNDEF, ""},
      {RESTResponseFormat::BINARY, "bin"},
      {RESTResponseFormat::HEX, "hex"},
      {RESTResponseFormat::JSON, "json"},
};

struct CCoin {
    uint32_t nHeight;
    CTxOut out;

    CCoin() : nHeight(0) {}
    explicit CCoin(Coin&& in) : nHeight(in.nHeight), out(std::move(in.out)) {}

    SERIALIZE_METHODS(CCoin, obj)
    {
        uint32_t nTxVerDummy = 0;
        READWRITE(nTxVerDummy, obj.nHeight, obj.out);
    }
};

static bool RESTERR(HTTPRequest* req, enum HTTPStatusCode status, std::string message)
{
    req->WriteHeader("Content-Type", "text/plain");
    req->WriteReply(status, message + "\r\n");
    return false;
}

/**
 * Get the node context.
 *
 * @param[in]  req  The HTTP request, whose status code will be set if node
 *                  context is not found.
 * @returns         Pointer to the node context or nullptr if not found.
 */
static NodeContext* GetNodeContext(const std::any& context, HTTPRequest* req)
{
    auto node_context = util::AnyPtr<NodeContext>(context);
    if (!node_context) {
        RESTERR(req, HTTP_INTERNAL_SERVER_ERROR,
                strprintf("%s:%d (%s)\n"
                          "Internal bug detected: Node context not found!\n"
                          "You may report this issue here: %s\n",
                          __FILE__, __LINE__, __func__, PACKAGE_BUGREPORT));
        return nullptr;
    }
    return node_context;
}

/**
 * Get the node context mempool.
 *
 * @param[in]  req The HTTP request, whose status code will be set if node
 *                 context mempool is not found.
 * @returns        Pointer to the mempool or nullptr if no mempool found.
 */
static CTxMemPool* GetMemPool(const std::any& context, HTTPRequest* req)
{
    auto node_context = util::AnyPtr<NodeContext>(context);
    if (!node_context || !node_context->mempool) {
        RESTERR(req, HTTP_NOT_FOUND, "Mempool disabled or instance not found");
        return nullptr;
    }
    return node_context->mempool.get();
}

/**
 * Get the node context chainstatemanager.
 *
 * @param[in]  req The HTTP request, whose status code will be set if node
 *                 context chainstatemanager is not found.
 * @returns        Pointer to the chainstatemanager or nullptr if none found.
 */
static ChainstateManager* GetChainman(const std::any& context, HTTPRequest* req)
{
    auto node_context = util::AnyPtr<NodeContext>(context);
    if (!node_context || !node_context->chainman) {
        RESTERR(req, HTTP_INTERNAL_SERVER_ERROR,
                strprintf("%s:%d (%s)\n"
                          "Internal bug detected: Chainman disabled or instance not found!\n"
                          "You may report this issue here: %s\n",
                          __FILE__, __LINE__, __func__, PACKAGE_BUGREPORT));
        return nullptr;
    }
    return node_context->chainman.get();
}

RESTResponseFormat ParseDataFormat(std::string& param, const std::string& strReq)
{
    // Remove query string (if any, separated with '?') as it should not interfere with
    // parsing param and data format
    param = strReq.substr(0, strReq.rfind('?'));
    const std::string::size_type pos_format{param.rfind('.')};

    // No format string is found
    if (pos_format == std::string::npos) {
        return rf_names[0].rf;
    }

    // Match format string to available formats
    const std::string suffix(param, pos_format + 1);
    for (const auto& rf_name : rf_names) {
        if (suffix == rf_name.name) {
            param.erase(pos_format);
            return rf_name.rf;
        }
    }

    // If no suffix is found, return RESTResponseFormat::UNDEF and original string without query string
    return rf_names[0].rf;
}

static std::string AvailableDataFormatsString()
{
    std::string formats;
    for (const auto& rf_name : rf_names) {
        if (strlen(rf_name.name) > 0) {
            formats.append(".");
            formats.append(rf_name.name);
            formats.append(", ");
        }
    }

    if (formats.length() > 0)
        return formats.substr(0, formats.length() - 2);

    return formats;
}

static bool CheckWarmup(HTTPRequest* req)
{
    std::string statusmessage;
    if (RPCIsInWarmup(&statusmessage))
         return RESTERR(req, HTTP_SERVICE_UNAVAILABLE, "Service temporarily unavailable: " + statusmessage);
    return true;
}

static bool rest_headers(const std::any& context,
                         HTTPRequest* req,
                         const std::string& strURIPart)
{
    if (!CheckWarmup(req))
        return false;
    std::string param;
    const RESTResponseFormat rf = ParseDataFormat(param, strURIPart);
    std::vector<std::string> path = SplitString(param, '/');

    std::string raw_count;
    std::string hashStr;
    if (path.size() == 2) {
        // deprecated path: /rest/headers/<count>/<hash>
        hashStr = path[1];
        raw_count = path[0];
    } else if (path.size() == 1) {
        // new path with query parameter: /rest/headers/<hash>?count=<count>
        hashStr = path[0];
        try {
            raw_count = req->GetQueryParameter("count").value_or("5");
        } catch (const std::runtime_error& e) {
            return RESTERR(req, HTTP_BAD_REQUEST, e.what());
        }
    } else {
        return RESTERR(req, HTTP_BAD_REQUEST, "Invalid URI format. Expected /rest/headers/<hash>.<ext>?count=<count>");
    }

    const auto parsed_count{ToIntegral<size_t>(raw_count)};
    if (!parsed_count.has_value() || *parsed_count < 1 || *parsed_count > MAX_REST_HEADERS_RESULTS) {
        return RESTERR(req, HTTP_BAD_REQUEST, strprintf("Header count is invalid or out of acceptable range (1-%u): %s", MAX_REST_HEADERS_RESULTS, raw_count));
    }

    uint256 hash;
    if (!ParseHashStr(hashStr, hash))
        return RESTERR(req, HTTP_BAD_REQUEST, "Invalid hash: " + hashStr);

    const CBlockIndex* tip = nullptr;
    std::vector<const CBlockIndex*> headers;
    headers.reserve(*parsed_count);
    const node::BlockManager* blockman = nullptr;
    {
        ChainstateManager* maybe_chainman = GetChainman(context, req);
        if (!maybe_chainman) return false;
        ChainstateManager& chainman = *maybe_chainman;
        blockman = &chainman.m_blockman;
        LOCK(cs_main);
        CChain& active_chain = chainman.ActiveChain();
        tip = active_chain.Tip();
        const CBlockIndex* pindex = chainman.m_blockman.LookupBlockIndex(hash);
        while (pindex != nullptr && active_chain.Contains(pindex)) {
            headers.push_back(pindex);
            if (headers.size() == *parsed_count) {
                break;
            }
            pindex = active_chain.Next(pindex);
        }
    }

    switch (rf) {
    case RESTResponseFormat::BINARY: {
        DataStream ssHeader{};
        for (const CBlockIndex *pindex : headers) {
            ssHeader << pindex->GetBlockHeader(*blockman);
        }

        std::string binaryHeader = ssHeader.str();
        req->WriteHeader("Content-Type", "application/octet-stream");
        req->WriteReply(HTTP_OK, binaryHeader);
        return true;
    }

    case RESTResponseFormat::HEX: {
        DataStream ssHeader{};
        for (const CBlockIndex *pindex : headers) {
            ssHeader << pindex->GetBlockHeader(*blockman);
        }

        std::string strHex = HexStr(ssHeader) + "\n";
        req->WriteHeader("Content-Type", "text/plain");
        req->WriteReply(HTTP_OK, strHex);
        return true;
    }
    case RESTResponseFormat::JSON: {
        UniValue jsonHeaders(UniValue::VARR);
        for (const CBlockIndex *pindex : headers) {
<<<<<<< HEAD
            jsonHeaders.push_back(blockheaderToJSON(*blockman, tip, pindex));
=======
            jsonHeaders.push_back(blockheaderToJSON(*tip, *pindex));
>>>>>>> 3695ecbf
        }
        std::string strJSON = jsonHeaders.write() + "\n";
        req->WriteHeader("Content-Type", "application/json");
        req->WriteReply(HTTP_OK, strJSON);
        return true;
    }
    default: {
        return RESTERR(req, HTTP_NOT_FOUND, "output format not found (available: " + AvailableDataFormatsString() + ")");
    }
    }
}

static bool rest_block(const std::any& context,
                       HTTPRequest* req,
                       const std::string& strURIPart,
                       TxVerbosity tx_verbosity)
{
    if (!CheckWarmup(req))
        return false;
    std::string hashStr;
    const RESTResponseFormat rf = ParseDataFormat(hashStr, strURIPart);

    uint256 hash;
    if (!ParseHashStr(hashStr, hash))
        return RESTERR(req, HTTP_BAD_REQUEST, "Invalid hash: " + hashStr);

    CBlock block;
    const CBlockIndex* pblockindex = nullptr;
    const CBlockIndex* tip = nullptr;
    ChainstateManager* maybe_chainman = GetChainman(context, req);
    if (!maybe_chainman) return false;
    ChainstateManager& chainman = *maybe_chainman;
    {
        LOCK(cs_main);
        tip = chainman.ActiveChain().Tip();
        pblockindex = chainman.m_blockman.LookupBlockIndex(hash);
        if (!pblockindex) {
            return RESTERR(req, HTTP_NOT_FOUND, hashStr + " not found");
        }
        if (chainman.m_blockman.IsBlockPruned(*pblockindex)) {
            return RESTERR(req, HTTP_NOT_FOUND, hashStr + " not available (pruned data)");
        }
    }

    if (!chainman.m_blockman.ReadBlockFromDisk(block, *pblockindex)) {
        return RESTERR(req, HTTP_NOT_FOUND, hashStr + " not found");
    }

    switch (rf) {
    case RESTResponseFormat::BINARY: {
        DataStream ssBlock;
        ssBlock << RPCTxSerParams(block);
        std::string binaryBlock = ssBlock.str();
        req->WriteHeader("Content-Type", "application/octet-stream");
        req->WriteReply(HTTP_OK, binaryBlock);
        return true;
    }

    case RESTResponseFormat::HEX: {
        DataStream ssBlock;
        ssBlock << RPCTxSerParams(block);
        std::string strHex = HexStr(ssBlock) + "\n";
        req->WriteHeader("Content-Type", "text/plain");
        req->WriteReply(HTTP_OK, strHex);
        return true;
    }

    case RESTResponseFormat::JSON: {
        UniValue objBlock = blockToJSON(chainman.m_blockman, block, *tip, *pblockindex, tx_verbosity);
        std::string strJSON = objBlock.write() + "\n";
        req->WriteHeader("Content-Type", "application/json");
        req->WriteReply(HTTP_OK, strJSON);
        return true;
    }

    default: {
        return RESTERR(req, HTTP_NOT_FOUND, "output format not found (available: " + AvailableDataFormatsString() + ")");
    }
    }
}

static bool rest_block_extended(const std::any& context, HTTPRequest* req, const std::string& strURIPart)
{
    return rest_block(context, req, strURIPart, TxVerbosity::SHOW_DETAILS_AND_PREVOUT);
}

static bool rest_block_notxdetails(const std::any& context, HTTPRequest* req, const std::string& strURIPart)
{
    return rest_block(context, req, strURIPart, TxVerbosity::SHOW_TXID);
}

static bool rest_filter_header(const std::any& context, HTTPRequest* req, const std::string& strURIPart)
{
    if (!CheckWarmup(req)) return false;

    std::string param;
    const RESTResponseFormat rf = ParseDataFormat(param, strURIPart);

    std::vector<std::string> uri_parts = SplitString(param, '/');
    std::string raw_count;
    std::string raw_blockhash;
    if (uri_parts.size() == 3) {
        // deprecated path: /rest/blockfilterheaders/<filtertype>/<count>/<blockhash>
        raw_blockhash = uri_parts[2];
        raw_count = uri_parts[1];
    } else if (uri_parts.size() == 2) {
        // new path with query parameter: /rest/blockfilterheaders/<filtertype>/<blockhash>?count=<count>
        raw_blockhash = uri_parts[1];
        try {
            raw_count = req->GetQueryParameter("count").value_or("5");
        } catch (const std::runtime_error& e) {
            return RESTERR(req, HTTP_BAD_REQUEST, e.what());
        }
    } else {
        return RESTERR(req, HTTP_BAD_REQUEST, "Invalid URI format. Expected /rest/blockfilterheaders/<filtertype>/<blockhash>.<ext>?count=<count>");
    }

    const auto parsed_count{ToIntegral<size_t>(raw_count)};
    if (!parsed_count.has_value() || *parsed_count < 1 || *parsed_count > MAX_REST_HEADERS_RESULTS) {
        return RESTERR(req, HTTP_BAD_REQUEST, strprintf("Header count is invalid or out of acceptable range (1-%u): %s", MAX_REST_HEADERS_RESULTS, raw_count));
    }

    uint256 block_hash;
    if (!ParseHashStr(raw_blockhash, block_hash)) {
        return RESTERR(req, HTTP_BAD_REQUEST, "Invalid hash: " + raw_blockhash);
    }

    BlockFilterType filtertype;
    if (!BlockFilterTypeByName(uri_parts[0], filtertype)) {
        return RESTERR(req, HTTP_BAD_REQUEST, "Unknown filtertype " + uri_parts[0]);
    }

    BlockFilterIndex* index = GetBlockFilterIndex(filtertype);
    if (!index) {
        return RESTERR(req, HTTP_BAD_REQUEST, "Index is not enabled for filtertype " + uri_parts[0]);
    }

    std::vector<const CBlockIndex*> headers;
    headers.reserve(*parsed_count);
    {
        ChainstateManager* maybe_chainman = GetChainman(context, req);
        if (!maybe_chainman) return false;
        ChainstateManager& chainman = *maybe_chainman;
        LOCK(cs_main);
        CChain& active_chain = chainman.ActiveChain();
        const CBlockIndex* pindex = chainman.m_blockman.LookupBlockIndex(block_hash);
        while (pindex != nullptr && active_chain.Contains(pindex)) {
            headers.push_back(pindex);
            if (headers.size() == *parsed_count)
                break;
            pindex = active_chain.Next(pindex);
        }
    }

    bool index_ready = index->BlockUntilSyncedToCurrentChain();

    std::vector<uint256> filter_headers;
    filter_headers.reserve(*parsed_count);
    for (const CBlockIndex* pindex : headers) {
        uint256 filter_header;
        if (!index->LookupFilterHeader(pindex, filter_header)) {
            std::string errmsg = "Filter not found.";

            if (!index_ready) {
                errmsg += " Block filters are still in the process of being indexed.";
            } else {
                errmsg += " This error is unexpected and indicates index corruption.";
            }

            return RESTERR(req, HTTP_NOT_FOUND, errmsg);
        }
        filter_headers.push_back(filter_header);
    }

    switch (rf) {
    case RESTResponseFormat::BINARY: {
        DataStream ssHeader{};
        for (const uint256& header : filter_headers) {
            ssHeader << header;
        }

        std::string binaryHeader = ssHeader.str();
        req->WriteHeader("Content-Type", "application/octet-stream");
        req->WriteReply(HTTP_OK, binaryHeader);
        return true;
    }
    case RESTResponseFormat::HEX: {
        DataStream ssHeader{};
        for (const uint256& header : filter_headers) {
            ssHeader << header;
        }

        std::string strHex = HexStr(ssHeader) + "\n";
        req->WriteHeader("Content-Type", "text/plain");
        req->WriteReply(HTTP_OK, strHex);
        return true;
    }
    case RESTResponseFormat::JSON: {
        UniValue jsonHeaders(UniValue::VARR);
        for (const uint256& header : filter_headers) {
            jsonHeaders.push_back(header.GetHex());
        }

        std::string strJSON = jsonHeaders.write() + "\n";
        req->WriteHeader("Content-Type", "application/json");
        req->WriteReply(HTTP_OK, strJSON);
        return true;
    }
    default: {
        return RESTERR(req, HTTP_NOT_FOUND, "output format not found (available: " + AvailableDataFormatsString() + ")");
    }
    }
}

static bool rest_block_filter(const std::any& context, HTTPRequest* req, const std::string& strURIPart)
{
    if (!CheckWarmup(req)) return false;

    std::string param;
    const RESTResponseFormat rf = ParseDataFormat(param, strURIPart);

    // request is sent over URI scheme /rest/blockfilter/filtertype/blockhash
    std::vector<std::string> uri_parts = SplitString(param, '/');
    if (uri_parts.size() != 2) {
        return RESTERR(req, HTTP_BAD_REQUEST, "Invalid URI format. Expected /rest/blockfilter/<filtertype>/<blockhash>");
    }

    uint256 block_hash;
    if (!ParseHashStr(uri_parts[1], block_hash)) {
        return RESTERR(req, HTTP_BAD_REQUEST, "Invalid hash: " + uri_parts[1]);
    }

    BlockFilterType filtertype;
    if (!BlockFilterTypeByName(uri_parts[0], filtertype)) {
        return RESTERR(req, HTTP_BAD_REQUEST, "Unknown filtertype " + uri_parts[0]);
    }

    BlockFilterIndex* index = GetBlockFilterIndex(filtertype);
    if (!index) {
        return RESTERR(req, HTTP_BAD_REQUEST, "Index is not enabled for filtertype " + uri_parts[0]);
    }

    const CBlockIndex* block_index;
    bool block_was_connected;
    {
        ChainstateManager* maybe_chainman = GetChainman(context, req);
        if (!maybe_chainman) return false;
        ChainstateManager& chainman = *maybe_chainman;
        LOCK(cs_main);
        block_index = chainman.m_blockman.LookupBlockIndex(block_hash);
        if (!block_index) {
            return RESTERR(req, HTTP_NOT_FOUND, uri_parts[1] + " not found");
        }
        block_was_connected = block_index->IsValid(BLOCK_VALID_SCRIPTS);
    }

    bool index_ready = index->BlockUntilSyncedToCurrentChain();

    BlockFilter filter;
    if (!index->LookupFilter(block_index, filter)) {
        std::string errmsg = "Filter not found.";

        if (!block_was_connected) {
            errmsg += " Block was not connected to active chain.";
        } else if (!index_ready) {
            errmsg += " Block filters are still in the process of being indexed.";
        } else {
            errmsg += " This error is unexpected and indicates index corruption.";
        }

        return RESTERR(req, HTTP_NOT_FOUND, errmsg);
    }

    switch (rf) {
    case RESTResponseFormat::BINARY: {
        DataStream ssResp{};
        ssResp << filter;

        std::string binaryResp = ssResp.str();
        req->WriteHeader("Content-Type", "application/octet-stream");
        req->WriteReply(HTTP_OK, binaryResp);
        return true;
    }
    case RESTResponseFormat::HEX: {
        DataStream ssResp{};
        ssResp << filter;

        std::string strHex = HexStr(ssResp) + "\n";
        req->WriteHeader("Content-Type", "text/plain");
        req->WriteReply(HTTP_OK, strHex);
        return true;
    }
    case RESTResponseFormat::JSON: {
        UniValue ret(UniValue::VOBJ);
        ret.pushKV("filter", HexStr(filter.GetEncodedFilter()));
        std::string strJSON = ret.write() + "\n";
        req->WriteHeader("Content-Type", "application/json");
        req->WriteReply(HTTP_OK, strJSON);
        return true;
    }
    default: {
        return RESTERR(req, HTTP_NOT_FOUND, "output format not found (available: " + AvailableDataFormatsString() + ")");
    }
    }
}

// A bit of a hack - dependency on a function defined in rpc/blockchain.cpp
RPCHelpMan getblockchaininfo();

static bool rest_chaininfo(const std::any& context, HTTPRequest* req, const std::string& strURIPart)
{
    if (!CheckWarmup(req))
        return false;
    std::string param;
    const RESTResponseFormat rf = ParseDataFormat(param, strURIPart);

    switch (rf) {
    case RESTResponseFormat::JSON: {
        JSONRPCRequest jsonRequest;
        jsonRequest.context = context;
        jsonRequest.params = UniValue(UniValue::VARR);
        UniValue chainInfoObject = getblockchaininfo().HandleRequest(jsonRequest);
        std::string strJSON = chainInfoObject.write() + "\n";
        req->WriteHeader("Content-Type", "application/json");
        req->WriteReply(HTTP_OK, strJSON);
        return true;
    }
    default: {
        return RESTERR(req, HTTP_NOT_FOUND, "output format not found (available: json)");
    }
    }
}


RPCHelpMan getdeploymentinfo();

static bool rest_deploymentinfo(const std::any& context, HTTPRequest* req, const std::string& str_uri_part)
{
    if (!CheckWarmup(req)) return false;

    std::string hash_str;
    const RESTResponseFormat rf = ParseDataFormat(hash_str, str_uri_part);

    switch (rf) {
    case RESTResponseFormat::JSON: {
        JSONRPCRequest jsonRequest;
        jsonRequest.context = context;
        jsonRequest.params = UniValue(UniValue::VARR);

        if (!hash_str.empty()) {
            uint256 hash;
            if (!ParseHashStr(hash_str, hash)) {
                return RESTERR(req, HTTP_BAD_REQUEST, "Invalid hash: " + hash_str);
            }

            const ChainstateManager* chainman = GetChainman(context, req);
            if (!chainman) return false;
            if (!WITH_LOCK(::cs_main, return chainman->m_blockman.LookupBlockIndex(ParseHashV(hash_str, "blockhash")))) {
                return RESTERR(req, HTTP_BAD_REQUEST, "Block not found");
            }

            jsonRequest.params.push_back(hash_str);
        }

        req->WriteHeader("Content-Type", "application/json");
        req->WriteReply(HTTP_OK, getdeploymentinfo().HandleRequest(jsonRequest).write() + "\n");
        return true;
    }
    default: {
        return RESTERR(req, HTTP_NOT_FOUND, "output format not found (available: json)");
    }
    }

}

static bool rest_mempool(const std::any& context, HTTPRequest* req, const std::string& str_uri_part)
{
    if (!CheckWarmup(req))
        return false;

    std::string param;
    const RESTResponseFormat rf = ParseDataFormat(param, str_uri_part);
    if (param != "contents" && param != "info") {
        return RESTERR(req, HTTP_BAD_REQUEST, "Invalid URI format. Expected /rest/mempool/<info|contents>.json");
    }

    const CTxMemPool* mempool = GetMemPool(context, req);
    if (!mempool) return false;

    switch (rf) {
    case RESTResponseFormat::JSON: {
        std::string str_json;
        if (param == "contents") {
            std::string raw_verbose;
            try {
                raw_verbose = req->GetQueryParameter("verbose").value_or("true");
            } catch (const std::runtime_error& e) {
                return RESTERR(req, HTTP_BAD_REQUEST, e.what());
            }
            if (raw_verbose != "true" && raw_verbose != "false") {
                return RESTERR(req, HTTP_BAD_REQUEST, "The \"verbose\" query parameter must be either \"true\" or \"false\".");
            }
            std::string raw_mempool_sequence;
            try {
                raw_mempool_sequence = req->GetQueryParameter("mempool_sequence").value_or("false");
            } catch (const std::runtime_error& e) {
                return RESTERR(req, HTTP_BAD_REQUEST, e.what());
            }
            if (raw_mempool_sequence != "true" && raw_mempool_sequence != "false") {
                return RESTERR(req, HTTP_BAD_REQUEST, "The \"mempool_sequence\" query parameter must be either \"true\" or \"false\".");
            }
            const bool verbose{raw_verbose == "true"};
            const bool mempool_sequence{raw_mempool_sequence == "true"};
            if (verbose && mempool_sequence) {
                return RESTERR(req, HTTP_BAD_REQUEST, "Verbose results cannot contain mempool sequence values. (hint: set \"verbose=false\")");
            }
            str_json = MempoolToJSON(*mempool, verbose, mempool_sequence).write() + "\n";
        } else {
            str_json = MempoolInfoToJSON(*mempool).write() + "\n";
        }

        req->WriteHeader("Content-Type", "application/json");
        req->WriteReply(HTTP_OK, str_json);
        return true;
    }
    default: {
        return RESTERR(req, HTTP_NOT_FOUND, "output format not found (available: json)");
    }
    }
}

static bool rest_tx(const std::any& context, HTTPRequest* req, const std::string& strURIPart)
{
    if (!CheckWarmup(req))
        return false;
    std::string hashStr;
    const RESTResponseFormat rf = ParseDataFormat(hashStr, strURIPart);

    uint256 hash;
    if (!ParseHashStr(hashStr, hash))
        return RESTERR(req, HTTP_BAD_REQUEST, "Invalid hash: " + hashStr);

    if (g_txindex) {
        g_txindex->BlockUntilSyncedToCurrentChain();
    }

    const NodeContext* const node = GetNodeContext(context, req);
    if (!node) return false;
    uint256 hashBlock = uint256();
    const CTransactionRef tx = GetTransaction(/*block_index=*/nullptr, node->mempool.get(), hash, hashBlock, node->chainman->m_blockman);
    if (!tx) {
        return RESTERR(req, HTTP_NOT_FOUND, hashStr + " not found");
    }

    switch (rf) {
    case RESTResponseFormat::BINARY: {
        DataStream ssTx;
        ssTx << RPCTxSerParams(tx);

        std::string binaryTx = ssTx.str();
        req->WriteHeader("Content-Type", "application/octet-stream");
        req->WriteReply(HTTP_OK, binaryTx);
        return true;
    }

    case RESTResponseFormat::HEX: {
        DataStream ssTx;
        ssTx << RPCTxSerParams(tx);

        std::string strHex = HexStr(ssTx) + "\n";
        req->WriteHeader("Content-Type", "text/plain");
        req->WriteReply(HTTP_OK, strHex);
        return true;
    }

    case RESTResponseFormat::JSON: {
        UniValue objTx(UniValue::VOBJ);
        TxToUniv(*tx, /*block_hash=*/hashBlock, /*entry=*/ objTx);
        std::string strJSON = objTx.write() + "\n";
        req->WriteHeader("Content-Type", "application/json");
        req->WriteReply(HTTP_OK, strJSON);
        return true;
    }

    default: {
        return RESTERR(req, HTTP_NOT_FOUND, "output format not found (available: " + AvailableDataFormatsString() + ")");
    }
    }
}

static bool rest_getutxos(const std::any& context, HTTPRequest* req, const std::string& strURIPart)
{
    if (!CheckWarmup(req))
        return false;
    std::string param;
    const RESTResponseFormat rf = ParseDataFormat(param, strURIPart);

    std::vector<std::string> uriParts;
    if (param.length() > 1)
    {
        std::string strUriParams = param.substr(1);
        uriParts = SplitString(strUriParams, '/');
    }

    // throw exception in case of an empty request
    std::string strRequestMutable = req->ReadBody();
    if (strRequestMutable.length() == 0 && uriParts.size() == 0)
        return RESTERR(req, HTTP_BAD_REQUEST, "Error: empty request");

    bool fInputParsed = false;
    bool fCheckMemPool = false;
    std::vector<COutPoint> vOutPoints;

    // parse/deserialize input
    // input-format = output-format, rest/getutxos/bin requires binary input, gives binary output, ...

    if (uriParts.size() > 0)
    {
        //inputs is sent over URI scheme (/rest/getutxos/checkmempool/txid1-n/txid2-n/...)
        if (uriParts[0] == "checkmempool") fCheckMemPool = true;

        for (size_t i = (fCheckMemPool) ? 1 : 0; i < uriParts.size(); i++)
        {
            int32_t nOutput;
            std::string strTxid = uriParts[i].substr(0, uriParts[i].find('-'));
            std::string strOutput = uriParts[i].substr(uriParts[i].find('-')+1);

            if (!ParseInt32(strOutput, &nOutput) || !IsHex(strTxid))
                return RESTERR(req, HTTP_BAD_REQUEST, "Parse error");

            vOutPoints.emplace_back(TxidFromString(strTxid), (uint32_t)nOutput);
        }

        if (vOutPoints.size() > 0)
            fInputParsed = true;
        else
            return RESTERR(req, HTTP_BAD_REQUEST, "Error: empty request");
    }

    switch (rf) {
    case RESTResponseFormat::HEX: {
        // convert hex to bin, continue then with bin part
        std::vector<unsigned char> strRequestV = ParseHex(strRequestMutable);
        strRequestMutable.assign(strRequestV.begin(), strRequestV.end());
        [[fallthrough]];
    }

    case RESTResponseFormat::BINARY: {
        try {
            //deserialize only if user sent a request
            if (strRequestMutable.size() > 0)
            {
                if (fInputParsed) //don't allow sending input over URI and HTTP RAW DATA
                    return RESTERR(req, HTTP_BAD_REQUEST, "Combination of URI scheme inputs and raw post data is not allowed");

                DataStream oss{};
                oss << strRequestMutable;
                oss >> fCheckMemPool;
                oss >> vOutPoints;
            }
        } catch (const std::ios_base::failure&) {
            // abort in case of unreadable binary data
            return RESTERR(req, HTTP_BAD_REQUEST, "Parse error");
        }
        break;
    }

    case RESTResponseFormat::JSON: {
        if (!fInputParsed)
            return RESTERR(req, HTTP_BAD_REQUEST, "Error: empty request");
        break;
    }
    default: {
        return RESTERR(req, HTTP_NOT_FOUND, "output format not found (available: " + AvailableDataFormatsString() + ")");
    }
    }

    // limit max outpoints
    if (vOutPoints.size() > MAX_GETUTXOS_OUTPOINTS)
        return RESTERR(req, HTTP_BAD_REQUEST, strprintf("Error: max outpoints exceeded (max: %d, tried: %d)", MAX_GETUTXOS_OUTPOINTS, vOutPoints.size()));

    // check spentness and form a bitmap (as well as a JSON capable human-readable string representation)
    std::vector<unsigned char> bitmap;
    std::vector<CCoin> outs;
    std::string bitmapStringRepresentation;
    std::vector<bool> hits;
    bitmap.resize((vOutPoints.size() + 7) / 8);
    ChainstateManager* maybe_chainman = GetChainman(context, req);
    if (!maybe_chainman) return false;
    ChainstateManager& chainman = *maybe_chainman;
    decltype(chainman.ActiveHeight()) active_height;
    uint256 active_hash;
    {
        auto process_utxos = [&vOutPoints, &outs, &hits, &active_height, &active_hash, &chainman](const CCoinsView& view, const CTxMemPool* mempool) EXCLUSIVE_LOCKS_REQUIRED(chainman.GetMutex()) {
            for (const COutPoint& vOutPoint : vOutPoints) {
                Coin coin;
                bool hit = (!mempool || !mempool->isSpent(vOutPoint)) && view.GetCoin(vOutPoint, coin);
                hits.push_back(hit);
                if (hit) outs.emplace_back(std::move(coin));
            }
            active_height = chainman.ActiveHeight();
            active_hash = chainman.ActiveTip()->GetBlockHash();
        };

        if (fCheckMemPool) {
            const CTxMemPool* mempool = GetMemPool(context, req);
            if (!mempool) return false;
            // use db+mempool as cache backend in case user likes to query mempool
            LOCK2(cs_main, mempool->cs);
            CCoinsViewCache& viewChain = chainman.ActiveChainstate().CoinsTip();
            CCoinsViewMemPool viewMempool(&viewChain, *mempool);
            process_utxos(viewMempool, mempool);
        } else {
            LOCK(cs_main);
            process_utxos(chainman.ActiveChainstate().CoinsTip(), nullptr);
        }

        for (size_t i = 0; i < hits.size(); ++i) {
            const bool hit = hits[i];
            bitmapStringRepresentation.append(hit ? "1" : "0"); // form a binary string representation (human-readable for json output)
            bitmap[i / 8] |= ((uint8_t)hit) << (i % 8);
        }
    }

    switch (rf) {
    case RESTResponseFormat::BINARY: {
        // serialize data
        // use exact same output as mentioned in Bip64
        DataStream ssGetUTXOResponse{};
        ssGetUTXOResponse << active_height << active_hash << bitmap << outs;
        std::string ssGetUTXOResponseString = ssGetUTXOResponse.str();

        req->WriteHeader("Content-Type", "application/octet-stream");
        req->WriteReply(HTTP_OK, ssGetUTXOResponseString);
        return true;
    }

    case RESTResponseFormat::HEX: {
        DataStream ssGetUTXOResponse{};
        ssGetUTXOResponse << active_height << active_hash << bitmap << outs;
        std::string strHex = HexStr(ssGetUTXOResponse) + "\n";

        req->WriteHeader("Content-Type", "text/plain");
        req->WriteReply(HTTP_OK, strHex);
        return true;
    }

    case RESTResponseFormat::JSON: {
        UniValue objGetUTXOResponse(UniValue::VOBJ);

        // pack in some essentials
        // use more or less the same output as mentioned in Bip64
        objGetUTXOResponse.pushKV("chainHeight", active_height);
        objGetUTXOResponse.pushKV("chaintipHash", active_hash.GetHex());
        objGetUTXOResponse.pushKV("bitmap", bitmapStringRepresentation);

        UniValue utxos(UniValue::VARR);
        for (const CCoin& coin : outs) {
            UniValue utxo(UniValue::VOBJ);
            utxo.pushKV("height", (int32_t)coin.nHeight);
            utxo.pushKV("value", ValueFromAmount(coin.out.nValue));

            // include the script in a json output
            UniValue o(UniValue::VOBJ);
            ScriptToUniv(coin.out.scriptPubKey, /*out=*/o, /*include_hex=*/true, /*include_address=*/true);
            utxo.pushKV("scriptPubKey", o);
            utxos.push_back(utxo);
        }
        objGetUTXOResponse.pushKV("utxos", utxos);

        // return json string
        std::string strJSON = objGetUTXOResponse.write() + "\n";
        req->WriteHeader("Content-Type", "application/json");
        req->WriteReply(HTTP_OK, strJSON);
        return true;
    }
    default: {
        return RESTERR(req, HTTP_NOT_FOUND, "output format not found (available: " + AvailableDataFormatsString() + ")");
    }
    }
}

static bool rest_blockhash_by_height(const std::any& context, HTTPRequest* req,
                       const std::string& str_uri_part)
{
    if (!CheckWarmup(req)) return false;
    std::string height_str;
    const RESTResponseFormat rf = ParseDataFormat(height_str, str_uri_part);

    int32_t blockheight = -1; // Initialization done only to prevent valgrind false positive, see https://github.com/bitcoin/bitcoin/pull/18785
    if (!ParseInt32(height_str, &blockheight) || blockheight < 0) {
        return RESTERR(req, HTTP_BAD_REQUEST, "Invalid height: " + SanitizeString(height_str));
    }

    CBlockIndex* pblockindex = nullptr;
    {
        ChainstateManager* maybe_chainman = GetChainman(context, req);
        if (!maybe_chainman) return false;
        ChainstateManager& chainman = *maybe_chainman;
        LOCK(cs_main);
        const CChain& active_chain = chainman.ActiveChain();
        if (blockheight > active_chain.Height()) {
            return RESTERR(req, HTTP_NOT_FOUND, "Block height out of range");
        }
        pblockindex = active_chain[blockheight];
    }
    switch (rf) {
    case RESTResponseFormat::BINARY: {
        DataStream ss_blockhash{};
        ss_blockhash << pblockindex->GetBlockHash();
        req->WriteHeader("Content-Type", "application/octet-stream");
        req->WriteReply(HTTP_OK, ss_blockhash.str());
        return true;
    }
    case RESTResponseFormat::HEX: {
        req->WriteHeader("Content-Type", "text/plain");
        req->WriteReply(HTTP_OK, pblockindex->GetBlockHash().GetHex() + "\n");
        return true;
    }
    case RESTResponseFormat::JSON: {
        req->WriteHeader("Content-Type", "application/json");
        UniValue resp = UniValue(UniValue::VOBJ);
        resp.pushKV("blockhash", pblockindex->GetBlockHash().GetHex());
        req->WriteReply(HTTP_OK, resp.write() + "\n");
        return true;
    }
    default: {
        return RESTERR(req, HTTP_NOT_FOUND, "output format not found (available: " + AvailableDataFormatsString() + ")");
    }
    }
}

static const struct {
    const char* prefix;
    bool (*handler)(const std::any& context, HTTPRequest* req, const std::string& strReq);
} uri_prefixes[] = {
      {"/rest/tx/", rest_tx},
      {"/rest/block/notxdetails/", rest_block_notxdetails},
      {"/rest/block/", rest_block_extended},
      {"/rest/blockfilter/", rest_block_filter},
      {"/rest/blockfilterheaders/", rest_filter_header},
      {"/rest/chaininfo", rest_chaininfo},
      {"/rest/mempool/", rest_mempool},
      {"/rest/headers/", rest_headers},
      {"/rest/getutxos", rest_getutxos},
      {"/rest/deploymentinfo/", rest_deploymentinfo},
      {"/rest/deploymentinfo", rest_deploymentinfo},
      {"/rest/blockhashbyheight/", rest_blockhash_by_height},
};

void StartREST(const std::any& context)
{
    for (const auto& up : uri_prefixes) {
        auto handler = [context, up](HTTPRequest* req, const std::string& prefix) { return up.handler(context, req, prefix); };
        RegisterHTTPHandler(up.prefix, false, handler);
    }
}

void InterruptREST()
{
}

void StopREST()
{
    for (const auto& up : uri_prefixes) {
        UnregisterHTTPHandler(up.prefix, false);
    }
}<|MERGE_RESOLUTION|>--- conflicted
+++ resolved
@@ -266,11 +266,7 @@
     case RESTResponseFormat::JSON: {
         UniValue jsonHeaders(UniValue::VARR);
         for (const CBlockIndex *pindex : headers) {
-<<<<<<< HEAD
-            jsonHeaders.push_back(blockheaderToJSON(*blockman, tip, pindex));
-=======
-            jsonHeaders.push_back(blockheaderToJSON(*tip, *pindex));
->>>>>>> 3695ecbf
+            jsonHeaders.push_back(blockheaderToJSON(*blockman, *tip, *pindex));
         }
         std::string strJSON = jsonHeaders.write() + "\n";
         req->WriteHeader("Content-Type", "application/json");
