--- conflicted
+++ resolved
@@ -1547,18 +1547,20 @@
     if (!block.IsAuxpow())
         return error("%s : auxpow on block with non-auxpow version", __func__);
 
-<<<<<<< HEAD
     /* Temporary check:  Disallow parent blocks with auxpow version.  This is
-       for compatibility with the old client.  */
-    /* FIXME: Remove this check with a hardfork later on.  */
-    if (block.auxpow->getParentBlock().IsAuxpow())
+       for compatibility with the old client.  We use the old flag check
+       with nVersion instead of calling IsAuxpow(), so that this does not
+       fail if the parent block's nTime is beyond the fork point
+       but our time is not yet.  */
+    /* FIXME: Remove this check once we are beyond this point in time.  */
+    if (!block.AlwaysAuxpowActive ()
+          && (block.auxpow->getParentBlock().nVersion & CPureBlockHeader::VERSION_AUXPOW))
         return error("%s : auxpow parent block has auxpow version", __func__);
-=======
+
     /* FIXME: Get rid of this check once we are beyond that point in time.  */
     if (block.GetBlockTime() < FORK_TIME_SAME_CHAIN_ID && params.fStrictChainId
           && block.auxpow->parentBlock.GetChainId () == block.GetChainId ())
         return error("%s : Aux POW parent has our chain ID", __func__);
->>>>>>> 4f67bee5
 
     if (!block.auxpow->check(block.GetHash(), block.GetChainId(), params))
         return error("%s : AUX POW is not valid", __func__);
