--- conflicted
+++ resolved
@@ -2883,7 +2883,7 @@
     if (!FlushStateToDisk(state, FLUSH_STATE_IF_NEEDED))
         return false;
 
-    list<CTransaction> txNameConflicts;
+    std::vector<std::shared_ptr<const CTransaction>> txNameConflicts;
     if (!fBare) {
         // Resurrect mempool transactions from the disconnected block.
         std::vector<uint256> vHashUpdate;
@@ -2903,7 +2903,7 @@
         // block that were added back and cleans up the mempool state.
         mempool.UpdateTransactionsFromBlock(vHashUpdate);
         // Fix the pool for conflicts due to unexpired names.
-        mempool.removeUnexpireConflicts(unexpiredNames, txNameConflicts);
+        mempool.removeUnexpireConflicts(unexpiredNames, &txNameConflicts);
     }
 
     // Update chainActive and related variables.
@@ -2911,9 +2911,9 @@
     CheckNameDB (true);
     // Tell wallet about transactions that went from mempool
     // to conflicted:
-    BOOST_FOREACH(const CTransaction &tx, txNameConflicts) {
-        GetMainSignals().SyncTransaction(tx, nullptr, CMainSignals::SYNC_TRANSACTION_NOT_IN_BLOCK);
-        GetMainSignals().NameConflict(tx, *pindexDelete->pprev->phashBlock);
+    for (std::shared_ptr<const CTransaction> tx : txNameConflicts) {
+        GetMainSignals().SyncTransaction(*tx, nullptr, CMainSignals::SYNC_TRANSACTION_NOT_IN_BLOCK);
+        GetMainSignals().NameConflict(*tx, *pindexDelete->pprev->phashBlock);
     }
     // Let wallets know transactions went from 1-confirmed to
     // 0-confirmed or conflicted:
@@ -2933,11 +2933,10 @@
  * Connect a new block to chainActive. pblock is either NULL or a pointer to a CBlock
  * corresponding to pindexNew, to bypass loading it again from disk.
  */
-<<<<<<< HEAD
-bool static ConnectTip(CValidationState& state, const CChainParams& chainparams, CBlockIndex* pindexNew, const CBlock* pblock, std::list<CTransaction> &txConflicted, std::list<CTransaction> &txNameConflicts, std::vector<std::tuple<CTransaction,CBlockIndex*,int>> &txChanged)
-=======
-bool static ConnectTip(CValidationState& state, const CChainParams& chainparams, CBlockIndex* pindexNew, const CBlock* pblock, std::vector<std::shared_ptr<const CTransaction>> &txConflicted, std::vector<std::tuple<CTransaction,CBlockIndex*,int>> &txChanged)
->>>>>>> 164c45d8
+bool static ConnectTip(CValidationState& state, const CChainParams& chainparams, CBlockIndex* pindexNew, const CBlock* pblock,
+                       std::vector<std::shared_ptr<const CTransaction>> &txConflicted,
+                       std::vector<std::shared_ptr<const CTransaction>> &txNameConflicts,
+                       std::vector<std::tuple<CTransaction,CBlockIndex*,int>> &txChanged)
 {
     assert(pindexNew->pprev == chainActive.Tip());
     CheckNameDB (true);
@@ -2975,12 +2974,8 @@
     int64_t nTime5 = GetTimeMicros(); nTimeChainState += nTime5 - nTime4;
     LogPrint("bench", "  - Writing chainstate: %.2fms [%.2fs]\n", (nTime5 - nTime4) * 0.001, nTimeChainState * 0.000001);
     // Remove conflicting transactions from the mempool.;
-<<<<<<< HEAD
-    mempool.removeForBlock(pblock->vtx, pindexNew->nHeight, txConflicted, txNameConflicts, !IsInitialBlockDownload());
-    mempool.removeExpireConflicts(expiredNames, txNameConflicts);
-=======
-    mempool.removeForBlock(pblock->vtx, pindexNew->nHeight, &txConflicted, !IsInitialBlockDownload());
->>>>>>> 164c45d8
+    mempool.removeForBlock(pblock->vtx, pindexNew->nHeight, &txConflicted, &txNameConflicts, !IsInitialBlockDownload());
+    mempool.removeExpireConflicts(expiredNames, &txNameConflicts);
     // Update chainActive & related variables.
     UpdateTip(pindexNew, chainparams);
     CheckNameDB (false);
@@ -3068,11 +3063,10 @@
  * Try to make some progress towards making pindexMostWork the active block.
  * pblock is either NULL or a pointer to a CBlock corresponding to pindexMostWork.
  */
-<<<<<<< HEAD
-static bool ActivateBestChainStep(CValidationState& state, const CChainParams& chainparams, CBlockIndex* pindexMostWork, const CBlock* pblock, bool& fInvalidFound, std::list<CTransaction>& txConflicted, std::list<CTransaction>& txNameConflicts, std::vector<std::tuple<CTransaction,CBlockIndex*,int>>& txChanged)
-=======
-static bool ActivateBestChainStep(CValidationState& state, const CChainParams& chainparams, CBlockIndex* pindexMostWork, const CBlock* pblock, bool& fInvalidFound, std::vector<std::shared_ptr<const CTransaction>>& txConflicted, std::vector<std::tuple<CTransaction,CBlockIndex*,int>>& txChanged)
->>>>>>> 164c45d8
+static bool ActivateBestChainStep(CValidationState& state, const CChainParams& chainparams, CBlockIndex* pindexMostWork, const CBlock* pblock, bool& fInvalidFound,
+                                  std::vector<std::shared_ptr<const CTransaction>>& txConflicted,
+                                  std::vector<std::shared_ptr<const CTransaction>>& txNameConflicts,
+                                  std::vector<std::tuple<CTransaction,CBlockIndex*,int>>& txChanged)
 {
     AssertLockHeld(cs_main);
     const CBlockIndex *pindexOldTip = chainActive.Tip();
@@ -3183,12 +3177,8 @@
             break;
 
         const CBlockIndex *pindexFork;
-<<<<<<< HEAD
-        std::list<CTransaction> txConflicted;
-        std::list<CTransaction> txNameConflicts;
-=======
         std::vector<std::shared_ptr<const CTransaction>> txConflicted;
->>>>>>> 164c45d8
+        std::vector<std::shared_ptr<const CTransaction>> txNameConflicts;
         bool fInitialDownload;
         {
             LOCK(cs_main);
@@ -3223,9 +3213,9 @@
         {
             GetMainSignals().SyncTransaction(*tx, pindexNewTip, CMainSignals::SYNC_TRANSACTION_NOT_IN_BLOCK);
         }
-        for(const auto& tx : txNameConflicts) {
-            GetMainSignals().SyncTransaction(tx, nullptr, CMainSignals::SYNC_TRANSACTION_NOT_IN_BLOCK);
-            GetMainSignals().NameConflict(tx, pindexNewTip->GetBlockHash());
+        for(std::shared_ptr<const CTransaction> tx : txNameConflicts) {
+            GetMainSignals().SyncTransaction(*tx, nullptr, CMainSignals::SYNC_TRANSACTION_NOT_IN_BLOCK);
+            GetMainSignals().NameConflict(*tx, pindexNewTip->GetBlockHash());
         }
         // ... and about transactions that got confirmed:
         for(unsigned int i = 0; i < txChanged.size(); i++)
