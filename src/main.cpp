// Copyright (c) 2009-2010 Satoshi Nakamoto
// Copyright (c) 2009-2015 The Bitcoin Core developers
// Distributed under the MIT software license, see the accompanying
// file COPYING or http://www.opensource.org/licenses/mit-license.php.

#include "main.h"

#include "addrman.h"
#include "arith_uint256.h"
#include "auxpow.h"
#include "blockencodings.h"
#include "chainparams.h"
#include "checkpoints.h"
#include "checkqueue.h"
#include "consensus/consensus.h"
#include "consensus/merkle.h"
#include "consensus/validation.h"
#include "hash.h"
#include "init.h"
#include "merkleblock.h"
#include "net.h"
#include "policy/fees.h"
#include "policy/policy.h"
#include "pow.h"
#include "primitives/block.h"
#include "primitives/transaction.h"
#include "random.h"
#include "script/script.h"
#include "script/sigcache.h"
#include "script/standard.h"
#include "tinyformat.h"
#include "txdb.h"
#include "txmempool.h"
#include "ui_interface.h"
#include "undo.h"
#include "util.h"
#include "utilmoneystr.h"
#include "utilstrencodings.h"
#include "validationinterface.h"
#include "versionbits.h"

#include <atomic>
#include <sstream>

#include <boost/algorithm/string/replace.hpp>
#include <boost/algorithm/string/join.hpp>
#include <boost/filesystem.hpp>
#include <boost/filesystem/fstream.hpp>
#include <boost/math/distributions/poisson.hpp>
#include <boost/thread.hpp>

using namespace std;

#if defined(NDEBUG)
# error "Bitcoin cannot be compiled without assertions."
#endif

/**
 * Global state
 */

CCriticalSection cs_main;

BlockMap mapBlockIndex;
CChain chainActive;
CBlockIndex *pindexBestHeader = NULL;
int64_t nTimeBestReceived = 0;
CWaitableCriticalSection csBestBlock;
CConditionVariable cvBlockChange;
int nScriptCheckThreads = 0;
bool fImporting = false;
bool fReindex = false;
bool fTxIndex = false;
bool fHavePruned = false;
bool fPruneMode = false;
bool fIsBareMultisigStd = DEFAULT_PERMIT_BAREMULTISIG;
bool fRequireStandard = true;
bool fCheckBlockIndex = false;
bool fCheckpointsEnabled = DEFAULT_CHECKPOINTS_ENABLED;
size_t nCoinCacheUsage = 5000 * 300;
uint64_t nPruneTarget = 0;
int64_t nMaxTipAge = DEFAULT_MAX_TIP_AGE;
bool fEnableReplacement = DEFAULT_ENABLE_REPLACEMENT;


CFeeRate minRelayTxFee = CFeeRate(DEFAULT_MIN_RELAY_TX_FEE);
CAmount maxTxFee = DEFAULT_TRANSACTION_MAXFEE;

CTxMemPool mempool(::minRelayTxFee);
FeeFilterRounder filterRounder(::minRelayTxFee);

struct IteratorComparator
{
    template<typename I>
    bool operator()(const I& a, const I& b)
    {
        return &(*a) < &(*b);
    }
};

struct COrphanTx {
    CTransaction tx;
    NodeId fromPeer;
    int64_t nTimeExpire;
};
map<uint256, COrphanTx> mapOrphanTransactions GUARDED_BY(cs_main);
map<COutPoint, set<map<uint256, COrphanTx>::iterator, IteratorComparator>> mapOrphanTransactionsByPrev GUARDED_BY(cs_main);
void EraseOrphansFor(NodeId peer) EXCLUSIVE_LOCKS_REQUIRED(cs_main);

static void CheckBlockIndex(const Consensus::Params& consensusParams);

/** Constant stuff for coinbase transactions we create: */
CScript COINBASE_FLAGS;

const string strMessageMagic = "Bitcoin Signed Message:\n";

// Internal stuff
namespace {

    struct CBlockIndexWorkComparator
    {
        bool operator()(CBlockIndex *pa, CBlockIndex *pb) const {
            // First sort by most total work, ...
            if (pa->nChainWork > pb->nChainWork) return false;
            if (pa->nChainWork < pb->nChainWork) return true;

            // ... then by earliest time received, ...
            if (pa->nSequenceId < pb->nSequenceId) return false;
            if (pa->nSequenceId > pb->nSequenceId) return true;

            // Use pointer address as tie breaker (should only happen with blocks
            // loaded from disk, as those all have id 0).
            if (pa < pb) return false;
            if (pa > pb) return true;

            // Identical blocks.
            return false;
        }
    };

    CBlockIndex *pindexBestInvalid;

    /**
     * The set of all CBlockIndex entries with BLOCK_VALID_TRANSACTIONS (for itself and all ancestors) and
     * as good as our current tip or better. Entries may be failed, though, and pruning nodes may be
     * missing the data for the block.
     */
    set<CBlockIndex*, CBlockIndexWorkComparator> setBlockIndexCandidates;
    /** Number of nodes with fSyncStarted. */
    int nSyncStarted = 0;
    /** All pairs A->B, where A (or one of its ancestors) misses transactions, but B has transactions.
     * Pruned nodes may have entries where B is missing data.
     */
    multimap<CBlockIndex*, CBlockIndex*> mapBlocksUnlinked;

    CCriticalSection cs_LastBlockFile;
    std::vector<CBlockFileInfo> vinfoBlockFile;
    int nLastBlockFile = 0;
    /** Global flag to indicate we should check to see if there are
     *  block/undo files that should be deleted.  Set on startup
     *  or if we allocate more file space when we're in prune mode
     */
    bool fCheckForPruning = false;

    /**
     * Every received block is assigned a unique and increasing identifier, so we
     * know which one to give priority in case of a fork.
     */
    CCriticalSection cs_nBlockSequenceId;
    /** Blocks loaded from disk are assigned id 0, so start the counter at 1. */
    uint32_t nBlockSequenceId = 1;

    /**
     * Sources of received blocks, saved to be able to send them reject
     * messages or ban them when processing happens afterwards. Protected by
     * cs_main.
     */
    map<uint256, NodeId> mapBlockSource;

    /**
     * Filter for transactions that were recently rejected by
     * AcceptToMemoryPool. These are not rerequested until the chain tip
     * changes, at which point the entire filter is reset. Protected by
     * cs_main.
     *
     * Without this filter we'd be re-requesting txs from each of our peers,
     * increasing bandwidth consumption considerably. For instance, with 100
     * peers, half of which relay a tx we don't accept, that might be a 50x
     * bandwidth increase. A flooding attacker attempting to roll-over the
     * filter using minimum-sized, 60byte, transactions might manage to send
     * 1000/sec if we have fast peers, so we pick 120,000 to give our peers a
     * two minute window to send invs to us.
     *
     * Decreasing the false positive rate is fairly cheap, so we pick one in a
     * million to make it highly unlikely for users to have issues with this
     * filter.
     *
     * Memory used: 1.3 MB
     */
    std::unique_ptr<CRollingBloomFilter> recentRejects;
    uint256 hashRecentRejectsChainTip;

    /** Blocks that are in flight, and that are in the queue to be downloaded. Protected by cs_main. */
    struct QueuedBlock {
        uint256 hash;
        CBlockIndex* pindex;                                     //!< Optional.
        bool fValidatedHeaders;                                  //!< Whether this block has validated headers at the time of request.
        std::unique_ptr<PartiallyDownloadedBlock> partialBlock;  //!< Optional, used for CMPCTBLOCK downloads
    };
    map<uint256, pair<NodeId, list<QueuedBlock>::iterator> > mapBlocksInFlight;

    /** Stack of nodes which we have set to announce using compact blocks */
    list<NodeId> lNodesAnnouncingHeaderAndIDs;

    /** Number of preferable block download peers. */
    int nPreferredDownload = 0;

    /** Dirty block index entries. */
    set<CBlockIndex*> setDirtyBlockIndex;

    /** Dirty block file entries. */
    set<int> setDirtyFileInfo;

    /** Number of peers from which we're downloading blocks. */
    int nPeersWithValidatedDownloads = 0;

    /** Relay map, protected by cs_main. */
    typedef std::map<uint256, std::shared_ptr<const CTransaction>> MapRelay;
    MapRelay mapRelay;
    /** Expiration-time ordered list of (expire time, relay map entry) pairs, protected by cs_main). */
    std::deque<std::pair<int64_t, MapRelay::iterator>> vRelayExpiration;
} // anon namespace

//////////////////////////////////////////////////////////////////////////////
//
// Registration of network node signals.
//

namespace {

struct CBlockReject {
    unsigned char chRejectCode;
    string strRejectReason;
    uint256 hashBlock;
};

/**
 * Maintain validation-specific state about nodes, protected by cs_main, instead
 * by CNode's own locks. This simplifies asynchronous operation, where
 * processing of incoming data is done after the ProcessMessage call returns,
 * and we're no longer holding the node's locks.
 */
struct CNodeState {
    //! The peer's address
    CService address;
    //! Whether we have a fully established connection.
    bool fCurrentlyConnected;
    //! Accumulated misbehaviour score for this peer.
    int nMisbehavior;
    //! Whether this peer should be disconnected and banned (unless whitelisted).
    bool fShouldBan;
    //! String name of this peer (debugging/logging purposes).
    std::string name;
    //! List of asynchronously-determined block rejections to notify this peer about.
    std::vector<CBlockReject> rejects;
    //! The best known block we know this peer has announced.
    CBlockIndex *pindexBestKnownBlock;
    //! The hash of the last unknown block this peer has announced.
    uint256 hashLastUnknownBlock;
    //! The last full block we both have.
    CBlockIndex *pindexLastCommonBlock;
    //! The best header we have sent our peer.
    CBlockIndex *pindexBestHeaderSent;
    //! Length of current-streak of unconnecting headers announcements
    int nUnconnectingHeaders;
    //! Whether we've started headers synchronization with this peer.
    bool fSyncStarted;
    //! Since when we're stalling block download progress (in microseconds), or 0.
    int64_t nStallingSince;
    list<QueuedBlock> vBlocksInFlight;
    //! When the first entry in vBlocksInFlight started downloading. Don't care when vBlocksInFlight is empty.
    int64_t nDownloadingSince;
    int nBlocksInFlight;
    int nBlocksInFlightValidHeaders;
    //! Whether we consider this a preferred download peer.
    bool fPreferredDownload;
    //! Whether this peer wants invs or headers (when possible) for block announcements.
    bool fPreferHeaders;
    //! Whether this peer wants invs or cmpctblocks (when possible) for block announcements.
    bool fPreferHeaderAndIDs;
    //! Whether this peer will send us cmpctblocks if we request them
    bool fProvidesHeaderAndIDs;
    //! Whether this peer can give us witnesses
    bool fHaveWitness;

    CNodeState() {
        fCurrentlyConnected = false;
        nMisbehavior = 0;
        fShouldBan = false;
        pindexBestKnownBlock = NULL;
        hashLastUnknownBlock.SetNull();
        pindexLastCommonBlock = NULL;
        pindexBestHeaderSent = NULL;
        nUnconnectingHeaders = 0;
        fSyncStarted = false;
        nStallingSince = 0;
        nDownloadingSince = 0;
        nBlocksInFlight = 0;
        nBlocksInFlightValidHeaders = 0;
        fPreferredDownload = false;
        fPreferHeaders = false;
        fPreferHeaderAndIDs = false;
        fProvidesHeaderAndIDs = false;
        fHaveWitness = false;
    }
};

/** Map maintaining per-node state. Requires cs_main. */
map<NodeId, CNodeState> mapNodeState;

// Requires cs_main.
CNodeState *State(NodeId pnode) {
    map<NodeId, CNodeState>::iterator it = mapNodeState.find(pnode);
    if (it == mapNodeState.end())
        return NULL;
    return &it->second;
}

int GetHeight()
{
    LOCK(cs_main);
    return chainActive.Height();
}

void UpdatePreferredDownload(CNode* node, CNodeState* state)
{
    nPreferredDownload -= state->fPreferredDownload;

    // Whether this node should be marked as a preferred download node.
    state->fPreferredDownload = (!node->fInbound || node->fWhitelisted) && !node->fOneShot && !node->fClient;

    nPreferredDownload += state->fPreferredDownload;
}

void InitializeNode(NodeId nodeid, const CNode *pnode) {
    LOCK(cs_main);
    CNodeState &state = mapNodeState.insert(std::make_pair(nodeid, CNodeState())).first->second;
    state.name = pnode->addrName;
    state.address = pnode->addr;
}

void FinalizeNode(NodeId nodeid) {
    LOCK(cs_main);
    CNodeState *state = State(nodeid);

    if (state->fSyncStarted)
        nSyncStarted--;

    if (state->nMisbehavior == 0 && state->fCurrentlyConnected) {
        AddressCurrentlyConnected(state->address);
    }

    BOOST_FOREACH(const QueuedBlock& entry, state->vBlocksInFlight) {
        mapBlocksInFlight.erase(entry.hash);
    }
    EraseOrphansFor(nodeid);
    nPreferredDownload -= state->fPreferredDownload;
    nPeersWithValidatedDownloads -= (state->nBlocksInFlightValidHeaders != 0);
    assert(nPeersWithValidatedDownloads >= 0);

    mapNodeState.erase(nodeid);

    if (mapNodeState.empty()) {
        // Do a consistency check after the last peer is removed.
        assert(mapBlocksInFlight.empty());
        assert(nPreferredDownload == 0);
        assert(nPeersWithValidatedDownloads == 0);
    }
}

// Requires cs_main.
// Returns a bool indicating whether we requested this block.
// Also used if a block was /not/ received and timed out or started with another peer
bool MarkBlockAsReceived(const uint256& hash) {
    map<uint256, pair<NodeId, list<QueuedBlock>::iterator> >::iterator itInFlight = mapBlocksInFlight.find(hash);
    if (itInFlight != mapBlocksInFlight.end()) {
        CNodeState *state = State(itInFlight->second.first);
        state->nBlocksInFlightValidHeaders -= itInFlight->second.second->fValidatedHeaders;
        if (state->nBlocksInFlightValidHeaders == 0 && itInFlight->second.second->fValidatedHeaders) {
            // Last validated block on the queue was received.
            nPeersWithValidatedDownloads--;
        }
        if (state->vBlocksInFlight.begin() == itInFlight->second.second) {
            // First block on the queue was received, update the start download time for the next one
            state->nDownloadingSince = std::max(state->nDownloadingSince, GetTimeMicros());
        }
        state->vBlocksInFlight.erase(itInFlight->second.second);
        state->nBlocksInFlight--;
        state->nStallingSince = 0;
        mapBlocksInFlight.erase(itInFlight);
        return true;
    }
    return false;
}

// Requires cs_main.
// returns false, still setting pit, if the block was already in flight from the same peer
// pit will only be valid as long as the same cs_main lock is being held
bool MarkBlockAsInFlight(NodeId nodeid, const uint256& hash, const Consensus::Params& consensusParams, CBlockIndex *pindex = NULL, list<QueuedBlock>::iterator **pit = NULL) {
    CNodeState *state = State(nodeid);
    assert(state != NULL);

    // Short-circuit most stuff in case its from the same node
    map<uint256, pair<NodeId, list<QueuedBlock>::iterator> >::iterator itInFlight = mapBlocksInFlight.find(hash);
    if (itInFlight != mapBlocksInFlight.end() && itInFlight->second.first == nodeid) {
        *pit = &itInFlight->second.second;
        return false;
    }

    // Make sure it's not listed somewhere already.
    MarkBlockAsReceived(hash);

    list<QueuedBlock>::iterator it = state->vBlocksInFlight.insert(state->vBlocksInFlight.end(),
            {hash, pindex, pindex != NULL, std::unique_ptr<PartiallyDownloadedBlock>(pit ? new PartiallyDownloadedBlock(&mempool) : NULL)});
    state->nBlocksInFlight++;
    state->nBlocksInFlightValidHeaders += it->fValidatedHeaders;
    if (state->nBlocksInFlight == 1) {
        // We're starting a block download (batch) from this peer.
        state->nDownloadingSince = GetTimeMicros();
    }
    if (state->nBlocksInFlightValidHeaders == 1 && pindex != NULL) {
        nPeersWithValidatedDownloads++;
    }
    itInFlight = mapBlocksInFlight.insert(std::make_pair(hash, std::make_pair(nodeid, it))).first;
    if (pit)
        *pit = &itInFlight->second.second;
    return true;
}

/** Check whether the last unknown block a peer advertised is not yet known. */
void ProcessBlockAvailability(NodeId nodeid) {
    CNodeState *state = State(nodeid);
    assert(state != NULL);

    if (!state->hashLastUnknownBlock.IsNull()) {
        BlockMap::iterator itOld = mapBlockIndex.find(state->hashLastUnknownBlock);
        if (itOld != mapBlockIndex.end() && itOld->second->nChainWork > 0) {
            if (state->pindexBestKnownBlock == NULL || itOld->second->nChainWork >= state->pindexBestKnownBlock->nChainWork)
                state->pindexBestKnownBlock = itOld->second;
            state->hashLastUnknownBlock.SetNull();
        }
    }
}

/** Update tracking information about which blocks a peer is assumed to have. */
void UpdateBlockAvailability(NodeId nodeid, const uint256 &hash) {
    CNodeState *state = State(nodeid);
    assert(state != NULL);

    ProcessBlockAvailability(nodeid);

    BlockMap::iterator it = mapBlockIndex.find(hash);
    if (it != mapBlockIndex.end() && it->second->nChainWork > 0) {
        // An actually better block was announced.
        if (state->pindexBestKnownBlock == NULL || it->second->nChainWork >= state->pindexBestKnownBlock->nChainWork)
            state->pindexBestKnownBlock = it->second;
    } else {
        // An unknown block was announced; just assume that the latest one is the best one.
        state->hashLastUnknownBlock = hash;
    }
}

void MaybeSetPeerAsAnnouncingHeaderAndIDs(const CNodeState* nodestate, CNode* pfrom) {
    if (nLocalServices & NODE_WITNESS) {
        // Don't ever request compact blocks when segwit is enabled.
        return;
    }
    if (nodestate->fProvidesHeaderAndIDs) {
        BOOST_FOREACH(const NodeId nodeid, lNodesAnnouncingHeaderAndIDs)
            if (nodeid == pfrom->GetId())
                return;
        bool fAnnounceUsingCMPCTBLOCK = false;
        uint64_t nCMPCTBLOCKVersion = 1;
        if (lNodesAnnouncingHeaderAndIDs.size() >= 3) {
            // As per BIP152, we only get 3 of our peers to announce
            // blocks using compact encodings.
            CNode* pnodeStop = FindNode(lNodesAnnouncingHeaderAndIDs.front());
            if (pnodeStop) {
                pnodeStop->PushMessage(NetMsgType::SENDCMPCT, fAnnounceUsingCMPCTBLOCK, nCMPCTBLOCKVersion);
                lNodesAnnouncingHeaderAndIDs.pop_front();
            }
        }
        fAnnounceUsingCMPCTBLOCK = true;
        pfrom->PushMessage(NetMsgType::SENDCMPCT, fAnnounceUsingCMPCTBLOCK, nCMPCTBLOCKVersion);
        lNodesAnnouncingHeaderAndIDs.push_back(pfrom->GetId());
    }
}

// Requires cs_main
bool CanDirectFetch(const Consensus::Params &consensusParams)
{
    return chainActive.Tip()->GetBlockTime() > GetAdjustedTime() - consensusParams.nPowTargetSpacing * 20;
}

// Requires cs_main
bool PeerHasHeader(CNodeState *state, CBlockIndex *pindex)
{
    if (state->pindexBestKnownBlock && pindex == state->pindexBestKnownBlock->GetAncestor(pindex->nHeight))
        return true;
    if (state->pindexBestHeaderSent && pindex == state->pindexBestHeaderSent->GetAncestor(pindex->nHeight))
        return true;
    return false;
}

/** Find the last common ancestor two blocks have.
 *  Both pa and pb must be non-NULL. */
CBlockIndex* LastCommonAncestor(CBlockIndex* pa, CBlockIndex* pb) {
    if (pa->nHeight > pb->nHeight) {
        pa = pa->GetAncestor(pb->nHeight);
    } else if (pb->nHeight > pa->nHeight) {
        pb = pb->GetAncestor(pa->nHeight);
    }

    while (pa != pb && pa && pb) {
        pa = pa->pprev;
        pb = pb->pprev;
    }

    // Eventually all chain branches meet at the genesis block.
    assert(pa == pb);
    return pa;
}

/** Update pindexLastCommonBlock and add not-in-flight missing successors to vBlocks, until it has
 *  at most count entries. */
void FindNextBlocksToDownload(NodeId nodeid, unsigned int count, std::vector<CBlockIndex*>& vBlocks, NodeId& nodeStaller, const Consensus::Params& consensusParams) {
    if (count == 0)
        return;

    vBlocks.reserve(vBlocks.size() + count);
    CNodeState *state = State(nodeid);
    assert(state != NULL);

    // Make sure pindexBestKnownBlock is up to date, we'll need it.
    ProcessBlockAvailability(nodeid);

    if (state->pindexBestKnownBlock == NULL || state->pindexBestKnownBlock->nChainWork < chainActive.Tip()->nChainWork) {
        // This peer has nothing interesting.
        return;
    }

    if (state->pindexLastCommonBlock == NULL) {
        // Bootstrap quickly by guessing a parent of our best tip is the forking point.
        // Guessing wrong in either direction is not a problem.
        state->pindexLastCommonBlock = chainActive[std::min(state->pindexBestKnownBlock->nHeight, chainActive.Height())];
    }

    // If the peer reorganized, our previous pindexLastCommonBlock may not be an ancestor
    // of its current tip anymore. Go back enough to fix that.
    state->pindexLastCommonBlock = LastCommonAncestor(state->pindexLastCommonBlock, state->pindexBestKnownBlock);
    if (state->pindexLastCommonBlock == state->pindexBestKnownBlock)
        return;

    std::vector<CBlockIndex*> vToFetch;
    CBlockIndex *pindexWalk = state->pindexLastCommonBlock;
    // Never fetch further than the best block we know the peer has, or more than BLOCK_DOWNLOAD_WINDOW + 1 beyond the last
    // linked block we have in common with this peer. The +1 is so we can detect stalling, namely if we would be able to
    // download that next block if the window were 1 larger.
    int nWindowEnd = state->pindexLastCommonBlock->nHeight + BLOCK_DOWNLOAD_WINDOW;
    int nMaxHeight = std::min<int>(state->pindexBestKnownBlock->nHeight, nWindowEnd + 1);
    NodeId waitingfor = -1;
    while (pindexWalk->nHeight < nMaxHeight) {
        // Read up to 128 (or more, if more blocks than that are needed) successors of pindexWalk (towards
        // pindexBestKnownBlock) into vToFetch. We fetch 128, because CBlockIndex::GetAncestor may be as expensive
        // as iterating over ~100 CBlockIndex* entries anyway.
        int nToFetch = std::min(nMaxHeight - pindexWalk->nHeight, std::max<int>(count - vBlocks.size(), 128));
        vToFetch.resize(nToFetch);
        pindexWalk = state->pindexBestKnownBlock->GetAncestor(pindexWalk->nHeight + nToFetch);
        vToFetch[nToFetch - 1] = pindexWalk;
        for (unsigned int i = nToFetch - 1; i > 0; i--) {
            vToFetch[i - 1] = vToFetch[i]->pprev;
        }

        // Iterate over those blocks in vToFetch (in forward direction), adding the ones that
        // are not yet downloaded and not in flight to vBlocks. In the mean time, update
        // pindexLastCommonBlock as long as all ancestors are already downloaded, or if it's
        // already part of our chain (and therefore don't need it even if pruned).
        BOOST_FOREACH(CBlockIndex* pindex, vToFetch) {
            if (!pindex->IsValid(BLOCK_VALID_TREE)) {
                // We consider the chain that this peer is on invalid.
                return;
            }
            if (!State(nodeid)->fHaveWitness && IsWitnessEnabled(pindex->pprev, consensusParams)) {
                // We wouldn't download this block or its descendants from this peer.
                return;
            }
            if (pindex->nStatus & BLOCK_HAVE_DATA || chainActive.Contains(pindex)) {
                if (pindex->nChainTx)
                    state->pindexLastCommonBlock = pindex;
            } else if (mapBlocksInFlight.count(pindex->GetBlockHash()) == 0) {
                // The block is not already downloaded, and not yet in flight.
                if (pindex->nHeight > nWindowEnd) {
                    // We reached the end of the window.
                    if (vBlocks.size() == 0 && waitingfor != nodeid) {
                        // We aren't able to fetch anything, but we would be if the download window was one larger.
                        nodeStaller = waitingfor;
                    }
                    return;
                }
                vBlocks.push_back(pindex);
                if (vBlocks.size() == count) {
                    return;
                }
            } else if (waitingfor == -1) {
                // This is the first already-in-flight block.
                waitingfor = mapBlocksInFlight[pindex->GetBlockHash()].first;
            }
        }
    }
}

} // anon namespace

bool GetNodeStateStats(NodeId nodeid, CNodeStateStats &stats) {
    LOCK(cs_main);
    CNodeState *state = State(nodeid);
    if (state == NULL)
        return false;
    stats.nMisbehavior = state->nMisbehavior;
    stats.nSyncHeight = state->pindexBestKnownBlock ? state->pindexBestKnownBlock->nHeight : -1;
    stats.nCommonHeight = state->pindexLastCommonBlock ? state->pindexLastCommonBlock->nHeight : -1;
    BOOST_FOREACH(const QueuedBlock& queue, state->vBlocksInFlight) {
        if (queue.pindex)
            stats.vHeightInFlight.push_back(queue.pindex->nHeight);
    }
    return true;
}

void RegisterNodeSignals(CNodeSignals& nodeSignals)
{
    nodeSignals.GetHeight.connect(&GetHeight);
    nodeSignals.ProcessMessages.connect(&ProcessMessages);
    nodeSignals.SendMessages.connect(&SendMessages);
    nodeSignals.InitializeNode.connect(&InitializeNode);
    nodeSignals.FinalizeNode.connect(&FinalizeNode);
}

void UnregisterNodeSignals(CNodeSignals& nodeSignals)
{
    nodeSignals.GetHeight.disconnect(&GetHeight);
    nodeSignals.ProcessMessages.disconnect(&ProcessMessages);
    nodeSignals.SendMessages.disconnect(&SendMessages);
    nodeSignals.InitializeNode.disconnect(&InitializeNode);
    nodeSignals.FinalizeNode.disconnect(&FinalizeNode);
}

CBlockIndex* FindForkInGlobalIndex(const CChain& chain, const CBlockLocator& locator)
{
    // Find the first block the caller has in the main chain
    BOOST_FOREACH(const uint256& hash, locator.vHave) {
        BlockMap::iterator mi = mapBlockIndex.find(hash);
        if (mi != mapBlockIndex.end())
        {
            CBlockIndex* pindex = (*mi).second;
            if (chain.Contains(pindex))
                return pindex;
            if (pindex->GetAncestor(chain.Height()) == chain.Tip()) {
                return chain.Tip();
            }
        }
    }
    return chain.Genesis();
}

CCoinsViewCache *pcoinsTip = NULL;
CBlockTreeDB *pblocktree = NULL;

//////////////////////////////////////////////////////////////////////////////
//
// mapOrphanTransactions
//

bool AddOrphanTx(const CTransaction& tx, NodeId peer) EXCLUSIVE_LOCKS_REQUIRED(cs_main)
{
    uint256 hash = tx.GetHash();
    if (mapOrphanTransactions.count(hash))
        return false;

    // Ignore big transactions, to avoid a
    // send-big-orphans memory exhaustion attack. If a peer has a legitimate
    // large transaction with a missing parent then we assume
    // it will rebroadcast it later, after the parent transaction(s)
    // have been mined or received.
    // 100 orphans, each of which is at most 99,999 bytes big is
    // at most 10 megabytes of orphans and somewhat more byprev index (in the worst case):
    unsigned int sz = GetTransactionWeight(tx);
    if (sz >= MAX_STANDARD_TX_WEIGHT)
    {
        LogPrint("mempool", "ignoring large orphan tx (size: %u, hash: %s)\n", sz, hash.ToString());
        return false;
    }

    auto ret = mapOrphanTransactions.emplace(hash, COrphanTx{tx, peer, GetTime() + ORPHAN_TX_EXPIRE_TIME});
    assert(ret.second);
    BOOST_FOREACH(const CTxIn& txin, tx.vin) {
        mapOrphanTransactionsByPrev[txin.prevout].insert(ret.first);
    }

    LogPrint("mempool", "stored orphan tx %s (mapsz %u outsz %u)\n", hash.ToString(),
             mapOrphanTransactions.size(), mapOrphanTransactionsByPrev.size());
    return true;
}

int static EraseOrphanTx(uint256 hash) EXCLUSIVE_LOCKS_REQUIRED(cs_main)
{
    map<uint256, COrphanTx>::iterator it = mapOrphanTransactions.find(hash);
    if (it == mapOrphanTransactions.end())
        return 0;
    BOOST_FOREACH(const CTxIn& txin, it->second.tx.vin)
    {
        auto itPrev = mapOrphanTransactionsByPrev.find(txin.prevout);
        if (itPrev == mapOrphanTransactionsByPrev.end())
            continue;
        itPrev->second.erase(it);
        if (itPrev->second.empty())
            mapOrphanTransactionsByPrev.erase(itPrev);
    }
    mapOrphanTransactions.erase(it);
    return 1;
}

void EraseOrphansFor(NodeId peer)
{
    int nErased = 0;
    map<uint256, COrphanTx>::iterator iter = mapOrphanTransactions.begin();
    while (iter != mapOrphanTransactions.end())
    {
        map<uint256, COrphanTx>::iterator maybeErase = iter++; // increment to avoid iterator becoming invalid
        if (maybeErase->second.fromPeer == peer)
        {
            nErased += EraseOrphanTx(maybeErase->second.tx.GetHash());
        }
    }
    if (nErased > 0) LogPrint("mempool", "Erased %d orphan tx from peer %d\n", nErased, peer);
}


unsigned int LimitOrphanTxSize(unsigned int nMaxOrphans) EXCLUSIVE_LOCKS_REQUIRED(cs_main)
{
    unsigned int nEvicted = 0;
    static int64_t nNextSweep;
    int64_t nNow = GetTime();
    if (nNextSweep <= nNow) {
        // Sweep out expired orphan pool entries:
        int nErased = 0;
        int64_t nMinExpTime = nNow + ORPHAN_TX_EXPIRE_TIME - ORPHAN_TX_EXPIRE_INTERVAL;
        map<uint256, COrphanTx>::iterator iter = mapOrphanTransactions.begin();
        while (iter != mapOrphanTransactions.end())
        {
            map<uint256, COrphanTx>::iterator maybeErase = iter++;
            if (maybeErase->second.nTimeExpire <= nNow) {
                nErased += EraseOrphanTx(maybeErase->second.tx.GetHash());
            } else {
                nMinExpTime = std::min(maybeErase->second.nTimeExpire, nMinExpTime);
            }
        }
        // Sweep again 5 minutes after the next entry that expires in order to batch the linear scan.
        nNextSweep = nMinExpTime + ORPHAN_TX_EXPIRE_INTERVAL;
        if (nErased > 0) LogPrint("mempool", "Erased %d orphan tx due to expiration\n", nErased);
    }
    while (mapOrphanTransactions.size() > nMaxOrphans)
    {
        // Evict a random orphan:
        uint256 randomhash = GetRandHash();
        map<uint256, COrphanTx>::iterator it = mapOrphanTransactions.lower_bound(randomhash);
        if (it == mapOrphanTransactions.end())
            it = mapOrphanTransactions.begin();
        EraseOrphanTx(it->first);
        ++nEvicted;
    }
    return nEvicted;
}

bool IsFinalTx(const CTransaction &tx, int nBlockHeight, int64_t nBlockTime)
{
    if (tx.nLockTime == 0)
        return true;
    if ((int64_t)tx.nLockTime < ((int64_t)tx.nLockTime < LOCKTIME_THRESHOLD ? (int64_t)nBlockHeight : nBlockTime))
        return true;
    for (const auto& txin : tx.vin) {
        if (!(txin.nSequence == CTxIn::SEQUENCE_FINAL))
            return false;
    }
    return true;
}

bool CheckFinalTx(const CTransaction &tx, int flags)
{
    AssertLockHeld(cs_main);

    // By convention a negative value for flags indicates that the
    // current network-enforced consensus rules should be used. In
    // a future soft-fork scenario that would mean checking which
    // rules would be enforced for the next block and setting the
    // appropriate flags. At the present time no soft-forks are
    // scheduled, so no flags are set.
    flags = std::max(flags, 0);

    // CheckFinalTx() uses chainActive.Height()+1 to evaluate
    // nLockTime because when IsFinalTx() is called within
    // CBlock::AcceptBlock(), the height of the block *being*
    // evaluated is what is used. Thus if we want to know if a
    // transaction can be part of the *next* block, we need to call
    // IsFinalTx() with one more than chainActive.Height().
    const int nBlockHeight = chainActive.Height() + 1;

    // BIP113 will require that time-locked transactions have nLockTime set to
    // less than the median time of the previous block they're contained in.
    // When the next block is created its previous block will be the current
    // chain tip, so we use that to calculate the median time passed to
    // IsFinalTx() if LOCKTIME_MEDIAN_TIME_PAST is set.
    const int64_t nBlockTime = (flags & LOCKTIME_MEDIAN_TIME_PAST)
                             ? chainActive.Tip()->GetMedianTimePast()
                             : GetAdjustedTime();

    return IsFinalTx(tx, nBlockHeight, nBlockTime);
}

/**
 * Calculates the block height and previous block's median time past at
 * which the transaction will be considered final in the context of BIP 68.
 * Also removes from the vector of input heights any entries which did not
 * correspond to sequence locked inputs as they do not affect the calculation.
 */
static std::pair<int, int64_t> CalculateSequenceLocks(const CTransaction &tx, int flags, std::vector<int>* prevHeights, const CBlockIndex& block)
{
    assert(prevHeights->size() == tx.vin.size());

    // Will be set to the equivalent height- and time-based nLockTime
    // values that would be necessary to satisfy all relative lock-
    // time constraints given our view of block chain history.
    // The semantics of nLockTime are the last invalid height/time, so
    // use -1 to have the effect of any height or time being valid.
    int nMinHeight = -1;
    int64_t nMinTime = -1;

    // tx.nVersion is signed integer so requires cast to unsigned otherwise
    // we would be doing a signed comparison and half the range of nVersion
    // wouldn't support BIP 68.
    bool fEnforceBIP68 = static_cast<uint32_t>(tx.nVersion) >= 2
                      && flags & LOCKTIME_VERIFY_SEQUENCE;

    // Do not enforce sequence numbers as a relative lock time
    // unless we have been instructed to
    if (!fEnforceBIP68) {
        return std::make_pair(nMinHeight, nMinTime);
    }

    for (size_t txinIndex = 0; txinIndex < tx.vin.size(); txinIndex++) {
        const CTxIn& txin = tx.vin[txinIndex];

        // Sequence numbers with the most significant bit set are not
        // treated as relative lock-times, nor are they given any
        // consensus-enforced meaning at this point.
        if (txin.nSequence & CTxIn::SEQUENCE_LOCKTIME_DISABLE_FLAG) {
            // The height of this input is not relevant for sequence locks
            (*prevHeights)[txinIndex] = 0;
            continue;
        }

        int nCoinHeight = (*prevHeights)[txinIndex];

        if (txin.nSequence & CTxIn::SEQUENCE_LOCKTIME_TYPE_FLAG) {
            int64_t nCoinTime = block.GetAncestor(std::max(nCoinHeight-1, 0))->GetMedianTimePast();
            // NOTE: Subtract 1 to maintain nLockTime semantics
            // BIP 68 relative lock times have the semantics of calculating
            // the first block or time at which the transaction would be
            // valid. When calculating the effective block time or height
            // for the entire transaction, we switch to using the
            // semantics of nLockTime which is the last invalid block
            // time or height.  Thus we subtract 1 from the calculated
            // time or height.

            // Time-based relative lock-times are measured from the
            // smallest allowed timestamp of the block containing the
            // txout being spent, which is the median time past of the
            // block prior.
            nMinTime = std::max(nMinTime, nCoinTime + (int64_t)((txin.nSequence & CTxIn::SEQUENCE_LOCKTIME_MASK) << CTxIn::SEQUENCE_LOCKTIME_GRANULARITY) - 1);
        } else {
            nMinHeight = std::max(nMinHeight, nCoinHeight + (int)(txin.nSequence & CTxIn::SEQUENCE_LOCKTIME_MASK) - 1);
        }
    }

    return std::make_pair(nMinHeight, nMinTime);
}

static bool EvaluateSequenceLocks(const CBlockIndex& block, std::pair<int, int64_t> lockPair)
{
    assert(block.pprev);
    int64_t nBlockTime = block.pprev->GetMedianTimePast();
    if (lockPair.first >= block.nHeight || lockPair.second >= nBlockTime)
        return false;

    return true;
}

bool SequenceLocks(const CTransaction &tx, int flags, std::vector<int>* prevHeights, const CBlockIndex& block)
{
    return EvaluateSequenceLocks(block, CalculateSequenceLocks(tx, flags, prevHeights, block));
}

bool TestLockPointValidity(const LockPoints* lp)
{
    AssertLockHeld(cs_main);
    assert(lp);
    // If there are relative lock times then the maxInputBlock will be set
    // If there are no relative lock times, the LockPoints don't depend on the chain
    if (lp->maxInputBlock) {
        // Check whether chainActive is an extension of the block at which the LockPoints
        // calculation was valid.  If not LockPoints are no longer valid
        if (!chainActive.Contains(lp->maxInputBlock)) {
            return false;
        }
    }

    // LockPoints still valid
    return true;
}

bool CheckSequenceLocks(const CTransaction &tx, int flags, LockPoints* lp, bool useExistingLockPoints)
{
    AssertLockHeld(cs_main);
    AssertLockHeld(mempool.cs);

    CBlockIndex* tip = chainActive.Tip();
    CBlockIndex index;
    index.pprev = tip;
    // CheckSequenceLocks() uses chainActive.Height()+1 to evaluate
    // height based locks because when SequenceLocks() is called within
    // ConnectBlock(), the height of the block *being*
    // evaluated is what is used.
    // Thus if we want to know if a transaction can be part of the
    // *next* block, we need to use one more than chainActive.Height()
    index.nHeight = tip->nHeight + 1;

    std::pair<int, int64_t> lockPair;
    if (useExistingLockPoints) {
        assert(lp);
        lockPair.first = lp->height;
        lockPair.second = lp->time;
    }
    else {
        // pcoinsTip contains the UTXO set for chainActive.Tip()
        CCoinsViewMemPool viewMemPool(pcoinsTip, mempool);
        std::vector<int> prevheights;
        prevheights.resize(tx.vin.size());
        for (size_t txinIndex = 0; txinIndex < tx.vin.size(); txinIndex++) {
            const CTxIn& txin = tx.vin[txinIndex];
            CCoins coins;
            if (!viewMemPool.GetCoins(txin.prevout.hash, coins)) {
                return error("%s: Missing input", __func__);
            }
            if (coins.nHeight == MEMPOOL_HEIGHT) {
                // Assume all mempool transaction confirm in the next block
                prevheights[txinIndex] = tip->nHeight + 1;
            } else {
                prevheights[txinIndex] = coins.nHeight;
            }
        }
        lockPair = CalculateSequenceLocks(tx, flags, &prevheights, index);
        if (lp) {
            lp->height = lockPair.first;
            lp->time = lockPair.second;
            // Also store the hash of the block with the highest height of
            // all the blocks which have sequence locked prevouts.
            // This hash needs to still be on the chain
            // for these LockPoint calculations to be valid
            // Note: It is impossible to correctly calculate a maxInputBlock
            // if any of the sequence locked inputs depend on unconfirmed txs,
            // except in the special case where the relative lock time/height
            // is 0, which is equivalent to no sequence lock. Since we assume
            // input height of tip+1 for mempool txs and test the resulting
            // lockPair from CalculateSequenceLocks against tip+1.  We know
            // EvaluateSequenceLocks will fail if there was a non-zero sequence
            // lock on a mempool input, so we can use the return value of
            // CheckSequenceLocks to indicate the LockPoints validity
            int maxInputHeight = 0;
            BOOST_FOREACH(int height, prevheights) {
                // Can ignore mempool inputs since we'll fail if they had non-zero locks
                if (height != tip->nHeight+1) {
                    maxInputHeight = std::max(maxInputHeight, height);
                }
            }
            lp->maxInputBlock = tip->GetAncestor(maxInputHeight);
        }
    }
    return EvaluateSequenceLocks(index, lockPair);
}


unsigned int GetLegacySigOpCount(const CTransaction& tx)
{
    unsigned int nSigOps = 0;
    for (const auto& txin : tx.vin)
    {
        nSigOps += txin.scriptSig.GetSigOpCount(false);
    }
    for (const auto& txout : tx.vout)
    {
        nSigOps += txout.scriptPubKey.GetSigOpCount(false);
    }
    return nSigOps;
}

unsigned int GetP2SHSigOpCount(const CTransaction& tx, const CCoinsViewCache& inputs)
{
    if (tx.IsCoinBase())
        return 0;

    unsigned int nSigOps = 0;
    for (unsigned int i = 0; i < tx.vin.size(); i++)
    {
        const CTxOut &prevout = inputs.GetOutputFor(tx.vin[i]);
        if (prevout.scriptPubKey.IsPayToScriptHash(true))
            nSigOps += prevout.scriptPubKey.GetSigOpCount(tx.vin[i].scriptSig);
    }
    return nSigOps;
}

int64_t GetTransactionSigOpCost(const CTransaction& tx, const CCoinsViewCache& inputs, int flags)
{
    int64_t nSigOps = GetLegacySigOpCount(tx) * WITNESS_SCALE_FACTOR;

    if (tx.IsCoinBase())
        return nSigOps;

    if (flags & SCRIPT_VERIFY_P2SH) {
        nSigOps += GetP2SHSigOpCount(tx, inputs) * WITNESS_SCALE_FACTOR;
    }

    for (unsigned int i = 0; i < tx.vin.size(); i++)
    {
        const CTxOut &prevout = inputs.GetOutputFor(tx.vin[i]);
        nSigOps += CountWitnessSigOps(tx.vin[i].scriptSig, prevout.scriptPubKey, i < tx.wit.vtxinwit.size() ? &tx.wit.vtxinwit[i].scriptWitness : NULL, flags);
    }
    return nSigOps;
}





bool CheckTransaction(const CTransaction& tx, CValidationState &state)
{
    // Basic checks that don't depend on any context
    if (tx.vin.empty())
        return state.DoS(10, false, REJECT_INVALID, "bad-txns-vin-empty");
    if (tx.vout.empty())
        return state.DoS(10, false, REJECT_INVALID, "bad-txns-vout-empty");
    // Size limits (this doesn't take the witness into account, as that hasn't been checked for malleability)
    if (::GetSerializeSize(tx, SER_NETWORK, PROTOCOL_VERSION | SERIALIZE_TRANSACTION_NO_WITNESS) > MAX_BLOCK_BASE_SIZE)
        return state.DoS(100, false, REJECT_INVALID, "bad-txns-oversize");

    // Check for negative or overflow output values
    CAmount nValueOut = 0;
    for (const auto& txout : tx.vout)
    {
        if (txout.nValue < 0)
            return state.DoS(100, false, REJECT_INVALID, "bad-txns-vout-negative");
        if (txout.nValue > MAX_MONEY)
            return state.DoS(100, false, REJECT_INVALID, "bad-txns-vout-toolarge");
        nValueOut += txout.nValue;
        if (!MoneyRange(nValueOut))
            return state.DoS(100, false, REJECT_INVALID, "bad-txns-txouttotal-toolarge");
    }

    // Check for duplicate inputs
    set<COutPoint> vInOutPoints;
    for (const auto& txin : tx.vin)
    {
        if (vInOutPoints.count(txin.prevout))
            return state.DoS(100, false, REJECT_INVALID, "bad-txns-inputs-duplicate");
        vInOutPoints.insert(txin.prevout);
    }

    if (tx.IsCoinBase())
    {
        if (tx.vin[0].scriptSig.size() < 2 || tx.vin[0].scriptSig.size() > 100)
            return state.DoS(100, false, REJECT_INVALID, "bad-cb-length");
    }
    else
    {
        for (const auto& txin : tx.vin)
            if (txin.prevout.IsNull())
                return state.DoS(10, false, REJECT_INVALID, "bad-txns-prevout-null");
    }

    return true;
}

void LimitMempoolSize(CTxMemPool& pool, size_t limit, unsigned long age) {
    int expired = pool.Expire(GetTime() - age);
    if (expired != 0)
        LogPrint("mempool", "Expired %i transactions from the memory pool\n", expired);

    std::vector<uint256> vNoSpendsRemaining;
    pool.TrimToSize(limit, &vNoSpendsRemaining);
    BOOST_FOREACH(const uint256& removed, vNoSpendsRemaining)
        pcoinsTip->Uncache(removed);
}

/** Convert CValidationState to a human-readable message for logging */
std::string FormatStateMessage(const CValidationState &state)
{
    return strprintf("%s%s (code %i)",
        state.GetRejectReason(),
        state.GetDebugMessage().empty() ? "" : ", "+state.GetDebugMessage(),
        state.GetRejectCode());
}

bool AcceptToMemoryPoolWorker(CTxMemPool& pool, CValidationState& state, const CTransaction& tx, bool fLimitFree,
                              bool* pfMissingInputs, bool fOverrideMempoolLimit, const CAmount& nAbsurdFee,
                              std::vector<uint256>& vHashTxnToUncache)
{
    const uint256 hash = tx.GetHash();
    AssertLockHeld(cs_main);
    if (pfMissingInputs)
        *pfMissingInputs = false;

    if (!CheckTransaction(tx, state))
        return false; // state filled in by CheckTransaction

    // Coinbase is only valid in a block, not as a loose transaction
    if (tx.IsCoinBase())
        return state.DoS(100, false, REJECT_INVALID, "coinbase");

    // Don't relay version 2 transactions until CSV is active, and we can be
    // sure that such transactions will be mined (unless we're on
    // -testnet/-regtest).
    const CChainParams& chainparams = Params();
    // FIXME: Update check once nVersion is no longer significant for name
    // transactions.
    if (fRequireStandard && !tx.IsNamecoin() && tx.nVersion >= 2 && VersionBitsTipState(chainparams.GetConsensus(), Consensus::DEPLOYMENT_CSV) != THRESHOLD_ACTIVE) {
        return state.DoS(0, false, REJECT_NONSTANDARD, "premature-version2-tx");
    }

    // Reject transactions with witness before segregated witness activates (override with -prematurewitness)
    bool witnessEnabled = IsWitnessEnabled(chainActive.Tip(), Params().GetConsensus());
    if (!GetBoolArg("-prematurewitness",false) && !tx.wit.IsNull() && !witnessEnabled) {
        return state.DoS(0, false, REJECT_NONSTANDARD, "no-witness-yet", true);
    }

    // Rather not work on nonstandard transactions (unless -testnet/-regtest)
    string reason;
    if (fRequireStandard && !IsStandardTx(tx, reason, witnessEnabled))
        return state.DoS(0, false, REJECT_NONSTANDARD, reason);

    // Only accept nLockTime-using transactions that can be mined in the next
    // block; we don't want our mempool filled up with transactions that can't
    // be mined yet.
    if (!CheckFinalTx(tx, STANDARD_LOCKTIME_VERIFY_FLAGS))
        return state.DoS(0, false, REJECT_NONSTANDARD, "non-final");

    // is it already in the memory pool?
    if (pool.exists(hash))
        return state.Invalid(false, REJECT_ALREADY_KNOWN, "txn-already-in-mempool");

    // Check for conflicts with in-memory transactions
    set<uint256> setConflicts;
    {
    LOCK(pool.cs); // protect pool.mapNextTx
    BOOST_FOREACH(const CTxIn &txin, tx.vin)
    {
        auto itConflicting = pool.mapNextTx.find(txin.prevout);
        if (itConflicting != pool.mapNextTx.end())
        {
            const CTransaction *ptxConflicting = itConflicting->second;
            if (!setConflicts.count(ptxConflicting->GetHash()))
            {
                // Allow opt-out of transaction replacement by setting
                // nSequence >= maxint-1 on all inputs.
                //
                // maxint-1 is picked to still allow use of nLockTime by
                // non-replaceable transactions. All inputs rather than just one
                // is for the sake of multi-party protocols, where we don't
                // want a single party to be able to disable replacement.
                //
                // The opt-out ignores descendants as anyone relying on
                // first-seen mempool behavior should be checking all
                // unconfirmed ancestors anyway; doing otherwise is hopelessly
                // insecure.
                bool fReplacementOptOut = true;
                if (fEnableReplacement)
                {
                    BOOST_FOREACH(const CTxIn &txin, ptxConflicting->vin)
                    {
                        if (txin.nSequence < std::numeric_limits<unsigned int>::max()-1)
                        {
                            fReplacementOptOut = false;
                            break;
                        }
                    }
                }
                if (fReplacementOptOut)
                    return state.Invalid(false, REJECT_CONFLICT, "txn-mempool-conflict");

                setConflicts.insert(ptxConflicting->GetHash());
            }
        }
    }

    if (!pool.checkNameOps(tx))
        return false;
    }

    {
        CCoinsView dummy;
        CCoinsViewCache view(&dummy);

        CAmount nValueIn = 0;
        LockPoints lp;
        {
        LOCK(pool.cs);
        CCoinsViewMemPool viewMemPool(pcoinsTip, pool);
        view.SetBackend(viewMemPool);

        // do we already have it?
        bool fHadTxInCache = pcoinsTip->HaveCoinsInCache(hash);
        if (view.HaveCoins(hash)) {
            if (!fHadTxInCache)
                vHashTxnToUncache.push_back(hash);
            return state.Invalid(false, REJECT_ALREADY_KNOWN, "txn-already-known");
        }

        // do all inputs exist?
        // Note that this does not check for the presence of actual outputs (see the next check for that),
        // and only helps with filling in pfMissingInputs (to determine missing vs spent).
        BOOST_FOREACH(const CTxIn txin, tx.vin) {
            if (!pcoinsTip->HaveCoinsInCache(txin.prevout.hash))
                vHashTxnToUncache.push_back(txin.prevout.hash);
            if (!view.HaveCoins(txin.prevout.hash)) {
                if (pfMissingInputs)
                    *pfMissingInputs = true;
                return false; // fMissingInputs and !state.IsInvalid() is used to detect this condition, don't set state.Invalid()
            }
        }

        // are the actual inputs available?
        if (!view.HaveInputs(tx))
            return state.Invalid(false, REJECT_DUPLICATE, "bad-txns-inputs-spent");

        // Bring the best block into scope
        view.GetBestBlock();

        /* If this is a name update (or firstupdate), make sure that the
           existing name entry (if any) is in the dummy cache.  Otherwise
           tx validation done below (in CheckInputs) will not be correct.  */
        BOOST_FOREACH(const CTxOut& txout, tx.vout)
        {
            const CNameScript nameOp(txout.scriptPubKey);
            if (nameOp.isNameOp() && nameOp.isAnyUpdate())
            {
                const valtype& name = nameOp.getOpName();
                CNameData data;
                if (view.GetName(name, data))
                    view.SetName(name, data, false);
            }
        }

        nValueIn = view.GetValueIn(tx);

        // we have all inputs cached now, so switch back to dummy, so we don't need to keep lock on mempool
        view.SetBackend(dummy);

        // Only accept BIP68 sequence locked transactions that can be mined in the next
        // block; we don't want our mempool filled up with transactions that can't
        // be mined yet.
        // Must keep pool.cs for this unless we change CheckSequenceLocks to take a
        // CoinsViewCache instead of create its own
        if (!CheckSequenceLocks(tx, STANDARD_LOCKTIME_VERIFY_FLAGS, &lp))
            return state.DoS(0, false, REJECT_NONSTANDARD, "non-BIP68-final");
        }

        // Check for non-standard pay-to-script-hash in inputs
        if (fRequireStandard && !AreInputsStandard(tx, view))
            return state.Invalid(false, REJECT_NONSTANDARD, "bad-txns-nonstandard-inputs");

        int64_t nSigOpsCost = GetTransactionSigOpCost(tx, view, STANDARD_SCRIPT_VERIFY_FLAGS);

        CAmount nValueOut = tx.GetValueOut();
        CAmount nFees = nValueIn-nValueOut;
        // nModifiedFees includes any fee deltas from PrioritiseTransaction
        CAmount nModifiedFees = nFees;
        double nPriorityDummy = 0;
        pool.ApplyDeltas(hash, nPriorityDummy, nModifiedFees);

        CAmount inChainInputValue;
        double dPriority = view.GetPriority(tx, chainActive.Height(), inChainInputValue);

        // Keep track of transactions that spend a coinbase, which we re-scan
        // during reorgs to ensure COINBASE_MATURITY is still met.
        bool fSpendsCoinbase = false;
        BOOST_FOREACH(const CTxIn &txin, tx.vin) {
            const CCoins *coins = view.AccessCoins(txin.prevout.hash);
            if (coins->IsCoinBase()) {
                fSpendsCoinbase = true;
                break;
            }
        }

        CTxMemPoolEntry entry(tx, nFees, GetTime(), dPriority, chainActive.Height(), pool.HasNoInputsOf(tx), inChainInputValue, fSpendsCoinbase, nSigOpsCost, lp);
        unsigned int nSize = entry.GetTxSize();

        // Check that the transaction doesn't have an excessive number of
        // sigops, making it impossible to mine. Since the coinbase transaction
        // itself can contain sigops MAX_STANDARD_TX_SIGOPS is less than
        // MAX_BLOCK_SIGOPS; we still consider this an invalid rather than
        // merely non-standard transaction.
        if (nSigOpsCost > MAX_STANDARD_TX_SIGOPS_COST)
            return state.DoS(0, false, REJECT_NONSTANDARD, "bad-txns-too-many-sigops", false,
                strprintf("%d", nSigOpsCost));

        CAmount mempoolRejectFee = pool.GetMinFee(GetArg("-maxmempool", DEFAULT_MAX_MEMPOOL_SIZE) * 1000000).GetFee(nSize);
        if (mempoolRejectFee > 0 && nModifiedFees < mempoolRejectFee) {
            return state.DoS(0, false, REJECT_INSUFFICIENTFEE, "mempool min fee not met", false, strprintf("%d < %d", nFees, mempoolRejectFee));
        } else if (GetBoolArg("-relaypriority", DEFAULT_RELAYPRIORITY) && nModifiedFees < ::minRelayTxFee.GetFee(nSize) && !AllowFree(entry.GetPriority(chainActive.Height() + 1))) {
            // Require that free transactions have sufficient priority to be mined in the next block.
            return state.DoS(0, false, REJECT_INSUFFICIENTFEE, "insufficient priority");
        }

        // Continuously rate-limit free (really, very-low-fee) transactions
        // This mitigates 'penny-flooding' -- sending thousands of free transactions just to
        // be annoying or make others' transactions take longer to confirm.
        if (fLimitFree && nModifiedFees < ::minRelayTxFee.GetFee(nSize))
        {
            static CCriticalSection csFreeLimiter;
            static double dFreeCount;
            static int64_t nLastTime;
            int64_t nNow = GetTime();

            LOCK(csFreeLimiter);

            // Use an exponentially decaying ~10-minute window:
            dFreeCount *= pow(1.0 - 1.0/600.0, (double)(nNow - nLastTime));
            nLastTime = nNow;
            // -limitfreerelay unit is thousand-bytes-per-minute
            // At default rate it would take over a month to fill 1GB
            if (dFreeCount + nSize >= GetArg("-limitfreerelay", DEFAULT_LIMITFREERELAY) * 10 * 1000)
                return state.DoS(0, false, REJECT_INSUFFICIENTFEE, "rate limited free transaction");
            LogPrint("mempool", "Rate limit dFreeCount: %g => %g\n", dFreeCount, dFreeCount+nSize);
            dFreeCount += nSize;
        }

        if (nAbsurdFee && nFees > nAbsurdFee)
            return state.Invalid(false,
                REJECT_HIGHFEE, "absurdly-high-fee",
                strprintf("%d > %d", nFees, nAbsurdFee));

        // Calculate in-mempool ancestors, up to a limit.
        CTxMemPool::setEntries setAncestors;
        size_t nLimitAncestors = GetArg("-limitancestorcount", DEFAULT_ANCESTOR_LIMIT);
        size_t nLimitAncestorSize = GetArg("-limitancestorsize", DEFAULT_ANCESTOR_SIZE_LIMIT)*1000;
        size_t nLimitDescendants = GetArg("-limitdescendantcount", DEFAULT_DESCENDANT_LIMIT);
        size_t nLimitDescendantSize = GetArg("-limitdescendantsize", DEFAULT_DESCENDANT_SIZE_LIMIT)*1000;
        std::string errString;
        if (!pool.CalculateMemPoolAncestors(entry, setAncestors, nLimitAncestors, nLimitAncestorSize, nLimitDescendants, nLimitDescendantSize, errString)) {
            return state.DoS(0, false, REJECT_NONSTANDARD, "too-long-mempool-chain", false, errString);
        }

        // A transaction that spends outputs that would be replaced by it is invalid. Now
        // that we have the set of all ancestors we can detect this
        // pathological case by making sure setConflicts and setAncestors don't
        // intersect.
        BOOST_FOREACH(CTxMemPool::txiter ancestorIt, setAncestors)
        {
            const uint256 &hashAncestor = ancestorIt->GetTx().GetHash();
            if (setConflicts.count(hashAncestor))
            {
                return state.DoS(10, false,
                                 REJECT_INVALID, "bad-txns-spends-conflicting-tx", false,
                                 strprintf("%s spends conflicting transaction %s",
                                           hash.ToString(),
                                           hashAncestor.ToString()));
            }
        }

        // Check if it's economically rational to mine this transaction rather
        // than the ones it replaces.
        CAmount nConflictingFees = 0;
        size_t nConflictingSize = 0;
        uint64_t nConflictingCount = 0;
        CTxMemPool::setEntries allConflicting;

        // If we don't hold the lock allConflicting might be incomplete; the
        // subsequent RemoveStaged() and addUnchecked() calls don't guarantee
        // mempool consistency for us.
        LOCK(pool.cs);
        if (setConflicts.size())
        {
            CFeeRate newFeeRate(nModifiedFees, nSize);
            set<uint256> setConflictsParents;
            const int maxDescendantsToVisit = 100;
            CTxMemPool::setEntries setIterConflicting;
            BOOST_FOREACH(const uint256 &hashConflicting, setConflicts)
            {
                CTxMemPool::txiter mi = pool.mapTx.find(hashConflicting);
                if (mi == pool.mapTx.end())
                    continue;

                // Save these to avoid repeated lookups
                setIterConflicting.insert(mi);

                // Don't allow the replacement to reduce the feerate of the
                // mempool.
                //
                // We usually don't want to accept replacements with lower
                // feerates than what they replaced as that would lower the
                // feerate of the next block. Requiring that the feerate always
                // be increased is also an easy-to-reason about way to prevent
                // DoS attacks via replacements.
                //
                // The mining code doesn't (currently) take children into
                // account (CPFP) so we only consider the feerates of
                // transactions being directly replaced, not their indirect
                // descendants. While that does mean high feerate children are
                // ignored when deciding whether or not to replace, we do
                // require the replacement to pay more overall fees too,
                // mitigating most cases.
                CFeeRate oldFeeRate(mi->GetModifiedFee(), mi->GetTxSize());
                if (newFeeRate <= oldFeeRate)
                {
                    return state.DoS(0, false,
                            REJECT_INSUFFICIENTFEE, "insufficient fee", false,
                            strprintf("rejecting replacement %s; new feerate %s <= old feerate %s",
                                  hash.ToString(),
                                  newFeeRate.ToString(),
                                  oldFeeRate.ToString()));
                }

                BOOST_FOREACH(const CTxIn &txin, mi->GetTx().vin)
                {
                    setConflictsParents.insert(txin.prevout.hash);
                }

                nConflictingCount += mi->GetCountWithDescendants();
            }
            // This potentially overestimates the number of actual descendants
            // but we just want to be conservative to avoid doing too much
            // work.
            if (nConflictingCount <= maxDescendantsToVisit) {
                // If not too many to replace, then calculate the set of
                // transactions that would have to be evicted
                BOOST_FOREACH(CTxMemPool::txiter it, setIterConflicting) {
                    pool.CalculateDescendants(it, allConflicting);
                }
                BOOST_FOREACH(CTxMemPool::txiter it, allConflicting) {
                    nConflictingFees += it->GetModifiedFee();
                    nConflictingSize += it->GetTxSize();
                }
            } else {
                return state.DoS(0, false,
                        REJECT_NONSTANDARD, "too many potential replacements", false,
                        strprintf("rejecting replacement %s; too many potential replacements (%d > %d)\n",
                            hash.ToString(),
                            nConflictingCount,
                            maxDescendantsToVisit));
            }

            for (unsigned int j = 0; j < tx.vin.size(); j++)
            {
                // We don't want to accept replacements that require low
                // feerate junk to be mined first. Ideally we'd keep track of
                // the ancestor feerates and make the decision based on that,
                // but for now requiring all new inputs to be confirmed works.
                if (!setConflictsParents.count(tx.vin[j].prevout.hash))
                {
                    // Rather than check the UTXO set - potentially expensive -
                    // it's cheaper to just check if the new input refers to a
                    // tx that's in the mempool.
                    if (pool.mapTx.find(tx.vin[j].prevout.hash) != pool.mapTx.end())
                        return state.DoS(0, false,
                                         REJECT_NONSTANDARD, "replacement-adds-unconfirmed", false,
                                         strprintf("replacement %s adds unconfirmed input, idx %d",
                                                  hash.ToString(), j));
                }
            }

            // The replacement must pay greater fees than the transactions it
            // replaces - if we did the bandwidth used by those conflicting
            // transactions would not be paid for.
            if (nModifiedFees < nConflictingFees)
            {
                return state.DoS(0, false,
                                 REJECT_INSUFFICIENTFEE, "insufficient fee", false,
                                 strprintf("rejecting replacement %s, less fees than conflicting txs; %s < %s",
                                          hash.ToString(), FormatMoney(nModifiedFees), FormatMoney(nConflictingFees)));
            }

            // Finally in addition to paying more fees than the conflicts the
            // new transaction must pay for its own bandwidth.
            CAmount nDeltaFees = nModifiedFees - nConflictingFees;
            if (nDeltaFees < ::minRelayTxFee.GetFee(nSize))
            {
                return state.DoS(0, false,
                        REJECT_INSUFFICIENTFEE, "insufficient fee", false,
                        strprintf("rejecting replacement %s, not enough additional fees to relay; %s < %s",
                              hash.ToString(),
                              FormatMoney(nDeltaFees),
                              FormatMoney(::minRelayTxFee.GetFee(nSize))));
            }
        }

        unsigned int scriptVerifyFlags = STANDARD_SCRIPT_VERIFY_FLAGS;
        if (!Params().RequireStandard()) {
            scriptVerifyFlags = GetArg("-promiscuousmempoolflags", scriptVerifyFlags);
        }
        scriptVerifyFlags |= SCRIPT_VERIFY_NAMES_MEMPOOL;

        // Check against previous transactions
        // This is done last to help prevent CPU exhaustion denial-of-service attacks.
        PrecomputedTransactionData txdata(tx);
        if (!CheckInputs(tx, state, view, true, scriptVerifyFlags, true, txdata)) {
            // SCRIPT_VERIFY_CLEANSTACK requires SCRIPT_VERIFY_WITNESS, so we
            // need to turn both off, and compare against just turning off CLEANSTACK
            // to see if the failure is specifically due to witness validation.
            if (CheckInputs(tx, state, view, true, scriptVerifyFlags & ~(SCRIPT_VERIFY_WITNESS | SCRIPT_VERIFY_CLEANSTACK), true, txdata) &&
                !CheckInputs(tx, state, view, true, scriptVerifyFlags & ~SCRIPT_VERIFY_CLEANSTACK, true, txdata)) {
                // Only the witness is wrong, so the transaction itself may be fine.
                state.SetCorruptionPossible();
            }
            return false;
        }

        // Check again against just the consensus-critical mandatory script
        // verification flags, in case of bugs in the standard flags that cause
        // transactions to pass as valid when they're actually invalid. For
        // instance the STRICTENC flag was incorrectly allowing certain
        // CHECKSIG NOT scripts to pass, even though they were invalid.
        //
        // There is a similar check in CreateNewBlock() to prevent creating
        // invalid blocks, however allowing such transactions into the mempool
        // can be exploited as a DoS attack.
<<<<<<< HEAD
        //
        // Namecoin actually allows some scripts into the mempool that would
        // not (yet) be valid in a block, namely premature NAME_FIRSTUPDATE's.
        // Thus add the mempool-flag here.
        const unsigned flags
          = MANDATORY_SCRIPT_VERIFY_FLAGS | SCRIPT_VERIFY_NAMES_MEMPOOL;
        if (!CheckInputs(tx, state, view, true, flags, true))
=======
        if (!CheckInputs(tx, state, view, true, MANDATORY_SCRIPT_VERIFY_FLAGS, true, txdata))
>>>>>>> ff3575a0
        {
            return error("%s: BUG! PLEASE REPORT THIS! ConnectInputs failed against MANDATORY but not STANDARD flags %s, %s",
                __func__, hash.ToString(), FormatStateMessage(state));
        }

        // Remove conflicting transactions from the mempool
        BOOST_FOREACH(const CTxMemPool::txiter it, allConflicting)
        {
            LogPrint("mempool", "replacing tx %s with %s for %s BTC additional fees, %d delta bytes\n",
                    it->GetTx().GetHash().ToString(),
                    hash.ToString(),
                    FormatMoney(nModifiedFees - nConflictingFees),
                    (int)nSize - (int)nConflictingSize);
        }
        pool.RemoveStaged(allConflicting, false);

        // Store transaction in memory
        pool.addUnchecked(hash, entry, setAncestors, !IsInitialBlockDownload());

        // trim mempool and check if tx was trimmed
        if (!fOverrideMempoolLimit) {
            LimitMempoolSize(pool, GetArg("-maxmempool", DEFAULT_MAX_MEMPOOL_SIZE) * 1000000, GetArg("-mempoolexpiry", DEFAULT_MEMPOOL_EXPIRY) * 60 * 60);
            if (!pool.exists(hash))
                return state.DoS(0, false, REJECT_INSUFFICIENTFEE, "mempool full");
        }
    }

    SyncWithWallets(tx, NULL);

    return true;
}

bool AcceptToMemoryPool(CTxMemPool& pool, CValidationState &state, const CTransaction &tx, bool fLimitFree,
                        bool* pfMissingInputs, bool fOverrideMempoolLimit, const CAmount nAbsurdFee)
{
    std::vector<uint256> vHashTxToUncache;
    bool res = AcceptToMemoryPoolWorker(pool, state, tx, fLimitFree, pfMissingInputs, fOverrideMempoolLimit, nAbsurdFee, vHashTxToUncache);
    if (!res) {
        BOOST_FOREACH(const uint256& hashTx, vHashTxToUncache)
            pcoinsTip->Uncache(hashTx);
    }
    return res;
}

/** Return transaction in tx, and if it was found inside a block, its hash is placed in hashBlock */
bool GetTransaction(const uint256 &hash, CTransaction &txOut, const Consensus::Params& consensusParams, uint256 &hashBlock, bool fAllowSlow)
{
    CBlockIndex *pindexSlow = NULL;

    LOCK(cs_main);

    std::shared_ptr<const CTransaction> ptx = mempool.get(hash);
    if (ptx)
    {
        txOut = *ptx;
        return true;
    }

    if (fTxIndex) {
        CDiskTxPos postx;
        if (pblocktree->ReadTxIndex(hash, postx)) {
            CAutoFile file(OpenBlockFile(postx, true), SER_DISK, CLIENT_VERSION);
            if (file.IsNull())
                return error("%s: OpenBlockFile failed", __func__);
            CBlockHeader header;
            try {
                file >> header;
                fseek(file.Get(), postx.nTxOffset, SEEK_CUR);
                file >> txOut;
            } catch (const std::exception& e) {
                return error("%s: Deserialize or I/O error - %s", __func__, e.what());
            }
            hashBlock = header.GetHash();
            if (txOut.GetHash() != hash)
                return error("%s: txid mismatch", __func__);
            return true;
        }
    }

    if (fAllowSlow) { // use coin database to locate block that contains transaction, and scan it
        int nHeight = -1;
        {
            const CCoinsViewCache& view = *pcoinsTip;
            const CCoins* coins = view.AccessCoins(hash);
            if (coins)
                nHeight = coins->nHeight;
        }
        if (nHeight > 0)
            pindexSlow = chainActive[nHeight];
    }

    if (pindexSlow) {
        CBlock block;
        if (ReadBlockFromDisk(block, pindexSlow, consensusParams)) {
            BOOST_FOREACH(const CTransaction &tx, block.vtx) {
                if (tx.GetHash() == hash) {
                    txOut = tx;
                    hashBlock = pindexSlow->GetBlockHash();
                    return true;
                }
            }
        }
    }

    return false;
}






//////////////////////////////////////////////////////////////////////////////
//
// CBlock and CBlockIndex
//

bool CheckProofOfWork(const CBlockHeader& block, const Consensus::Params& params)
{
    /* Except for legacy blocks with full version 1, ensure that
       the chain ID is correct.  Legacy blocks are not allowed since
       the merge-mining start, which is checked in AcceptBlockHeader
       where the height is known.  */
    if (!block.IsLegacy() && params.fStrictChainId
        && block.GetChainId() != params.nAuxpowChainId)
        return error("%s : block does not have our chain ID"
                     " (got %d, expected %d, full nVersion %d)",
                     __func__, block.GetChainId(),
                     params.nAuxpowChainId, block.nVersion);

    /* If there is no auxpow, just check the block hash.  */
    if (!block.auxpow)
    {
        if (block.IsAuxpow())
            return error("%s : no auxpow on block with auxpow version",
                         __func__);

        if (!CheckProofOfWork(block.GetHash(), block.nBits, params))
            return error("%s : non-AUX proof of work failed", __func__);

        return true;
    }

    /* We have auxpow.  Check it.  */

    if (!block.IsAuxpow())
        return error("%s : auxpow on block with non-auxpow version", __func__);

    /* Temporary check:  Disallow parent blocks with auxpow version.  This is
       for compatibility with the old client.  */
    /* FIXME: Remove this check with a hardfork later on.  */
    if (block.auxpow->getParentBlock().IsAuxpow())
        return error("%s : auxpow parent block has auxpow version", __func__);

    if (!block.auxpow->check(block.GetHash(), block.GetChainId(), params))
        return error("%s : AUX POW is not valid", __func__);
    if (!CheckProofOfWork(block.auxpow->getParentBlockHash(), block.nBits, params))
        return error("%s : AUX proof of work failed", __func__);

    return true;
}

bool WriteBlockToDisk(const CBlock& block, CDiskBlockPos& pos, const CMessageHeader::MessageStartChars& messageStart)
{
    // Open history file to append
    CAutoFile fileout(OpenBlockFile(pos), SER_DISK, CLIENT_VERSION);
    if (fileout.IsNull())
        return error("WriteBlockToDisk: OpenBlockFile failed");

    // Write index header
    unsigned int nSize = fileout.GetSerializeSize(block);
    fileout << FLATDATA(messageStart) << nSize;

    // Write block
    long fileOutPos = ftell(fileout.Get());
    if (fileOutPos < 0)
        return error("WriteBlockToDisk: ftell failed");
    pos.nPos = (unsigned int)fileOutPos;
    fileout << block;

    return true;
}

/* Generic implementation of block reading that can handle
   both a block and its header.  */

template<typename T>
static bool ReadBlockOrHeader(T& block, const CDiskBlockPos& pos, const Consensus::Params& consensusParams)
{
    block.SetNull();

    // Open history file to read
    CAutoFile filein(OpenBlockFile(pos, true), SER_DISK, CLIENT_VERSION);
    if (filein.IsNull())
        return error("ReadBlockFromDisk: OpenBlockFile failed for %s", pos.ToString());

    // Read block
    try {
        filein >> block;
    }
    catch (const std::exception& e) {
        return error("%s: Deserialize or I/O error - %s at %s", __func__, e.what(), pos.ToString());
    }

    // Check the header
    if (!CheckProofOfWork(block, consensusParams))
        return error("ReadBlockFromDisk: Errors in block header at %s", pos.ToString());

    return true;
}

template<typename T>
static bool ReadBlockOrHeader(T& block, const CBlockIndex* pindex, const Consensus::Params& consensusParams)
{
    if (!ReadBlockOrHeader(block, pindex->GetBlockPos(), consensusParams))
        return false;
    if (block.GetHash() != pindex->GetBlockHash())
        return error("ReadBlockFromDisk(CBlock&, CBlockIndex*): GetHash() doesn't match index for %s at %s",
                pindex->ToString(), pindex->GetBlockPos().ToString());
    return true;
}

bool ReadBlockFromDisk(CBlock& block, const CDiskBlockPos& pos, const Consensus::Params& consensusParams)
{
    return ReadBlockOrHeader(block, pos, consensusParams);
}

bool ReadBlockFromDisk(CBlock& block, const CBlockIndex* pindex, const Consensus::Params& consensusParams)
{
    return ReadBlockOrHeader(block, pindex, consensusParams);
}

bool ReadBlockHeaderFromDisk(CBlockHeader& block, const CBlockIndex* pindex, const Consensus::Params& consensusParams)
{
    return ReadBlockOrHeader(block, pindex, consensusParams);
}

CAmount GetBlockSubsidy(int nHeight, const Consensus::Params& consensusParams)
{
    int halvings = nHeight / consensusParams.nSubsidyHalvingInterval;
    // Force block reward to zero when right shift is undefined.
    if (halvings >= 64)
        return 0;

    CAmount nSubsidy = 50 * COIN;
    // Subsidy is cut in half every 210,000 blocks which will occur approximately every 4 years.
    nSubsidy >>= halvings;
    return nSubsidy;
}

bool IsInitialBlockDownload()
{
    const CChainParams& chainParams = Params();

    // Once this function has returned false, it must remain false.
    static std::atomic<bool> latchToFalse{false};
    // Optimization: pre-test latch before taking the lock.
    if (latchToFalse.load(std::memory_order_relaxed))
        return false;

    LOCK(cs_main);
    if (latchToFalse.load(std::memory_order_relaxed))
        return false;
    if (fImporting || fReindex)
        return true;
    if (fCheckpointsEnabled && chainActive.Height() < Checkpoints::GetTotalBlocksEstimate(chainParams.Checkpoints()))
        return true;
    bool state = (chainActive.Height() < pindexBestHeader->nHeight - 24 * 6 ||
            std::max(chainActive.Tip()->GetBlockTime(), pindexBestHeader->GetBlockTime()) < GetTime() - nMaxTipAge);
    if (!state)
        latchToFalse.store(true, std::memory_order_relaxed);
    return state;
}

bool fLargeWorkForkFound = false;
bool fLargeWorkInvalidChainFound = false;
CBlockIndex *pindexBestForkTip = NULL, *pindexBestForkBase = NULL;

static void AlertNotify(const std::string& strMessage)
{
    uiInterface.NotifyAlertChanged();
    std::string strCmd = GetArg("-alertnotify", "");
    if (strCmd.empty()) return;

    // Alert text should be plain ascii coming from a trusted source, but to
    // be safe we first strip anything not in safeChars, then add single quotes around
    // the whole string before passing it to the shell:
    std::string singleQuote("'");
    std::string safeStatus = SanitizeString(strMessage);
    safeStatus = singleQuote+safeStatus+singleQuote;
    boost::replace_all(strCmd, "%s", safeStatus);

    boost::thread t(runCommand, strCmd); // thread runs free
}

void CheckForkWarningConditions()
{
    AssertLockHeld(cs_main);
    // Before we get past initial download, we cannot reliably alert about forks
    // (we assume we don't get stuck on a fork before the last checkpoint)
    if (IsInitialBlockDownload())
        return;

    // If our best fork is no longer within 72 blocks (+/- 12 hours if no one mines it)
    // of our head, drop it
    if (pindexBestForkTip && chainActive.Height() - pindexBestForkTip->nHeight >= 72)
        pindexBestForkTip = NULL;

    if (pindexBestForkTip || (pindexBestInvalid && pindexBestInvalid->nChainWork > chainActive.Tip()->nChainWork + (GetBlockProof(*chainActive.Tip()) * 6)))
    {
        if (!fLargeWorkForkFound && pindexBestForkBase)
        {
            std::string warning = std::string("'Warning: Large-work fork detected, forking after block ") +
                pindexBestForkBase->phashBlock->ToString() + std::string("'");
            AlertNotify(warning);
        }
        if (pindexBestForkTip && pindexBestForkBase)
        {
            LogPrintf("%s: Warning: Large valid fork found\n  forking the chain at height %d (%s)\n  lasting to height %d (%s).\nChain state database corruption likely.\n", __func__,
                   pindexBestForkBase->nHeight, pindexBestForkBase->phashBlock->ToString(),
                   pindexBestForkTip->nHeight, pindexBestForkTip->phashBlock->ToString());
            fLargeWorkForkFound = true;
        }
        else
        {
            LogPrintf("%s: Warning: Found invalid chain at least ~6 blocks longer than our best chain.\nChain state database corruption likely.\n", __func__);
            fLargeWorkInvalidChainFound = true;
        }
    }
    else
    {
        fLargeWorkForkFound = false;
        fLargeWorkInvalidChainFound = false;
    }
}

void CheckForkWarningConditionsOnNewFork(CBlockIndex* pindexNewForkTip)
{
    AssertLockHeld(cs_main);
    // If we are on a fork that is sufficiently large, set a warning flag
    CBlockIndex* pfork = pindexNewForkTip;
    CBlockIndex* plonger = chainActive.Tip();
    while (pfork && pfork != plonger)
    {
        while (plonger && plonger->nHeight > pfork->nHeight)
            plonger = plonger->pprev;
        if (pfork == plonger)
            break;
        pfork = pfork->pprev;
    }

    // We define a condition where we should warn the user about as a fork of at least 7 blocks
    // with a tip within 72 blocks (+/- 12 hours if no one mines it) of ours
    // We use 7 blocks rather arbitrarily as it represents just under 10% of sustained network
    // hash rate operating on the fork.
    // or a chain that is entirely longer than ours and invalid (note that this should be detected by both)
    // We define it this way because it allows us to only store the highest fork tip (+ base) which meets
    // the 7-block condition and from this always have the most-likely-to-cause-warning fork
    if (pfork && (!pindexBestForkTip || (pindexBestForkTip && pindexNewForkTip->nHeight > pindexBestForkTip->nHeight)) &&
            pindexNewForkTip->nChainWork - pfork->nChainWork > (GetBlockProof(*pfork) * 7) &&
            chainActive.Height() - pindexNewForkTip->nHeight < 72)
    {
        pindexBestForkTip = pindexNewForkTip;
        pindexBestForkBase = pfork;
    }

    CheckForkWarningConditions();
}

// Requires cs_main.
void Misbehaving(NodeId pnode, int howmuch)
{
    if (howmuch == 0)
        return;

    CNodeState *state = State(pnode);
    if (state == NULL)
        return;

    state->nMisbehavior += howmuch;
    int banscore = GetArg("-banscore", DEFAULT_BANSCORE_THRESHOLD);
    if (state->nMisbehavior >= banscore && state->nMisbehavior - howmuch < banscore)
    {
        LogPrintf("%s: %s (%d -> %d) BAN THRESHOLD EXCEEDED\n", __func__, state->name, state->nMisbehavior-howmuch, state->nMisbehavior);
        state->fShouldBan = true;
    } else
        LogPrintf("%s: %s (%d -> %d)\n", __func__, state->name, state->nMisbehavior-howmuch, state->nMisbehavior);
}

void static InvalidChainFound(CBlockIndex* pindexNew)
{
    if (!pindexBestInvalid || pindexNew->nChainWork > pindexBestInvalid->nChainWork)
        pindexBestInvalid = pindexNew;

    LogPrintf("%s: invalid block=%s  height=%d  log2_work=%.8g  date=%s\n", __func__,
      pindexNew->GetBlockHash().ToString(), pindexNew->nHeight,
      log(pindexNew->nChainWork.getdouble())/log(2.0), DateTimeStrFormat("%Y-%m-%d %H:%M:%S",
      pindexNew->GetBlockTime()));
    CBlockIndex *tip = chainActive.Tip();
    assert (tip);
    LogPrintf("%s:  current best=%s  height=%d  log2_work=%.8g  date=%s\n", __func__,
      tip->GetBlockHash().ToString(), chainActive.Height(), log(tip->nChainWork.getdouble())/log(2.0),
      DateTimeStrFormat("%Y-%m-%d %H:%M:%S", tip->GetBlockTime()));
    CheckForkWarningConditions();
}

void static InvalidBlockFound(CBlockIndex *pindex, const CValidationState &state) {
    int nDoS = 0;
    if (state.IsInvalid(nDoS)) {
        std::map<uint256, NodeId>::iterator it = mapBlockSource.find(pindex->GetBlockHash());
        if (it != mapBlockSource.end() && State(it->second)) {
            assert (state.GetRejectCode() < REJECT_INTERNAL); // Blocks are never rejected with internal reject codes
            CBlockReject reject = {(unsigned char)state.GetRejectCode(), state.GetRejectReason().substr(0, MAX_REJECT_MESSAGE_LENGTH), pindex->GetBlockHash()};
            State(it->second)->rejects.push_back(reject);
            if (nDoS > 0)
                Misbehaving(it->second, nDoS);
        }
    }
    if (!state.CorruptionPossible()) {
        pindex->nStatus |= BLOCK_FAILED_VALID;
        setDirtyBlockIndex.insert(pindex);
        setBlockIndexCandidates.erase(pindex);
        InvalidChainFound(pindex);
    }
}

void UpdateCoins(const CTransaction& tx, CCoinsViewCache& inputs, CTxUndo &txundo, int nHeight)
{
    // mark inputs spent
    if (!tx.IsCoinBase()) {
        txundo.vprevout.reserve(tx.vin.size());
        BOOST_FOREACH(const CTxIn &txin, tx.vin) {
            CCoinsModifier coins = inputs.ModifyCoins(txin.prevout.hash);
            unsigned nPos = txin.prevout.n;

            if (nPos >= coins->vout.size() || coins->vout[nPos].IsNull())
                assert(false);
            // mark an outpoint spent, and construct undo information
            CTxInUndo undo;
            coins->Spend(nPos, &undo);
            txundo.vprevout.push_back(undo);
        }
    }
    // add outputs
    inputs.ModifyNewCoins(tx.GetHash(), tx.IsCoinBase())->FromTx(tx, nHeight);
}

void UpdateCoins(const CTransaction& tx, CCoinsViewCache& inputs, int nHeight)
{
    CTxUndo txundo;
    UpdateCoins(tx, inputs, txundo, nHeight);
}

bool CScriptCheck::operator()() {
    const CScript &scriptSig = ptxTo->vin[nIn].scriptSig;
    const CScriptWitness *witness = (nIn < ptxTo->wit.vtxinwit.size()) ? &ptxTo->wit.vtxinwit[nIn].scriptWitness : NULL;
    if (!VerifyScript(scriptSig, scriptPubKey, witness, nFlags, CachingTransactionSignatureChecker(ptxTo, nIn, amount, cacheStore, *txdata), &error)) {
        return false;
    }
    return true;
}

int GetSpendHeight(const CCoinsViewCache& inputs)
{
    LOCK(cs_main);
    CBlockIndex* pindexPrev = mapBlockIndex.find(inputs.GetBestBlock())->second;
    return pindexPrev->nHeight + 1;
}

namespace Consensus {
bool CheckTxInputs(const CTransaction& tx, CValidationState& state, const CCoinsViewCache& inputs, int nSpendHeight, unsigned flags)
{
        if (!CheckNameTransaction (tx, nSpendHeight, inputs, state, flags))
            return state.Invalid(false, 0, "", "Tx invalid for Namecoin");

        // This doesn't trigger the DoS code on purpose; if it did, it would make it easier
        // for an attacker to attempt to split the network.
        if (!inputs.HaveInputs(tx))
            return state.Invalid(false, 0, "", "Inputs unavailable");

        CAmount nValueIn = 0;
        CAmount nFees = 0;
        for (unsigned int i = 0; i < tx.vin.size(); i++)
        {
            const COutPoint &prevout = tx.vin[i].prevout;
            const CCoins *coins = inputs.AccessCoins(prevout.hash);
            assert(coins);

            // If prev is coinbase, check that it's matured
            if (coins->IsCoinBase()) {
                if (nSpendHeight - coins->nHeight < COINBASE_MATURITY)
                    return state.Invalid(false,
                        REJECT_INVALID, "bad-txns-premature-spend-of-coinbase",
                        strprintf("tried to spend coinbase at depth %d", nSpendHeight - coins->nHeight));
            }

            // Check for negative or overflow input values
            nValueIn += coins->vout[prevout.n].nValue;
            if (!MoneyRange(coins->vout[prevout.n].nValue) || !MoneyRange(nValueIn))
                return state.DoS(100, false, REJECT_INVALID, "bad-txns-inputvalues-outofrange");

        }

        if (nValueIn < tx.GetValueOut())
            return state.DoS(100, false, REJECT_INVALID, "bad-txns-in-belowout", false,
                strprintf("value in (%s) < value out (%s)", FormatMoney(nValueIn), FormatMoney(tx.GetValueOut())));

        // Tally transaction fees
        CAmount nTxFee = nValueIn - tx.GetValueOut();
        if (nTxFee < 0)
            return state.DoS(100, false, REJECT_INVALID, "bad-txns-fee-negative");
        nFees += nTxFee;
        if (!MoneyRange(nFees))
            return state.DoS(100, false, REJECT_INVALID, "bad-txns-fee-outofrange");
    return true;
}
}// namespace Consensus

bool CheckInputs(const CTransaction& tx, CValidationState &state, const CCoinsViewCache &inputs, bool fScriptChecks, unsigned int flags, bool cacheStore, PrecomputedTransactionData& txdata, std::vector<CScriptCheck> *pvChecks)
{
    if (!tx.IsCoinBase())
    {
        if (!Consensus::CheckTxInputs(tx, state, inputs, GetSpendHeight(inputs), flags))
            return false;

        if (pvChecks)
            pvChecks->reserve(tx.vin.size());

        // The first loop above does all the inexpensive checks.
        // Only if ALL inputs pass do we perform expensive ECDSA signature checks.
        // Helps prevent CPU exhaustion attacks.

        // Skip ECDSA signature verification when connecting blocks before the
        // last block chain checkpoint. Assuming the checkpoints are valid this
        // is safe because block merkle hashes are still computed and checked,
        // and any change will be caught at the next checkpoint. Of course, if
        // the checkpoint is for a chain that's invalid due to false scriptSigs
        // this optimization would allow an invalid chain to be accepted.
        if (fScriptChecks) {
            for (unsigned int i = 0; i < tx.vin.size(); i++) {
                const COutPoint &prevout = tx.vin[i].prevout;
                const CCoins* coins = inputs.AccessCoins(prevout.hash);
                assert(coins);

                // Verify signature
                CScriptCheck check(*coins, tx, i, flags, cacheStore, &txdata);
                if (pvChecks) {
                    pvChecks->push_back(CScriptCheck());
                    check.swap(pvChecks->back());
                } else if (!check()) {
                    if (flags & STANDARD_NOT_MANDATORY_VERIFY_FLAGS) {
                        // Check whether the failure was caused by a
                        // non-mandatory script verification check, such as
                        // non-standard DER encodings or non-null dummy
                        // arguments; if so, don't trigger DoS protection to
                        // avoid splitting the network between upgraded and
                        // non-upgraded nodes.
                        CScriptCheck check2(*coins, tx, i,
                                flags & ~STANDARD_NOT_MANDATORY_VERIFY_FLAGS, cacheStore, &txdata);
                        if (check2())
                            return state.Invalid(false, REJECT_NONSTANDARD, strprintf("non-mandatory-script-verify-flag (%s)", ScriptErrorString(check.GetScriptError())));
                    }
                    // Failures of other flags indicate a transaction that is
                    // invalid in new blocks, e.g. a invalid P2SH. We DoS ban
                    // such nodes as they are not following the protocol. That
                    // said during an upgrade careful thought should be taken
                    // as to the correct behavior - we may want to continue
                    // peering with non-upgraded nodes even after soft-fork
                    // super-majority signaling has occurred.
                    return state.DoS(100,false, REJECT_INVALID, strprintf("mandatory-script-verify-flag-failed (%s)", ScriptErrorString(check.GetScriptError())));
                }
            }
        }
    }

    return true;
}

namespace {

bool UndoWriteToDisk(const CBlockUndo& blockundo, CDiskBlockPos& pos, const uint256& hashBlock, const CMessageHeader::MessageStartChars& messageStart)
{
    // Open history file to append
    CAutoFile fileout(OpenUndoFile(pos), SER_DISK, CLIENT_VERSION);
    if (fileout.IsNull())
        return error("%s: OpenUndoFile failed", __func__);

    // Write index header
    unsigned int nSize = fileout.GetSerializeSize(blockundo);
    fileout << FLATDATA(messageStart) << nSize;

    // Write undo data
    long fileOutPos = ftell(fileout.Get());
    if (fileOutPos < 0)
        return error("%s: ftell failed", __func__);
    pos.nPos = (unsigned int)fileOutPos;
    fileout << blockundo;

    // calculate & write checksum
    CHashWriter hasher(SER_GETHASH, PROTOCOL_VERSION);
    hasher << hashBlock;
    hasher << blockundo;
    fileout << hasher.GetHash();

    return true;
}

bool UndoReadFromDisk(CBlockUndo& blockundo, const CDiskBlockPos& pos, const uint256& hashBlock)
{
    // Open history file to read
    CAutoFile filein(OpenUndoFile(pos, true), SER_DISK, CLIENT_VERSION);
    if (filein.IsNull())
        return error("%s: OpenBlockFile failed", __func__);

    // Read block
    uint256 hashChecksum;
    try {
        filein >> blockundo;
        filein >> hashChecksum;
    }
    catch (const std::exception& e) {
        return error("%s: Deserialize or I/O error - %s", __func__, e.what());
    }

    // Verify checksum
    CHashWriter hasher(SER_GETHASH, PROTOCOL_VERSION);
    hasher << hashBlock;
    hasher << blockundo;
    if (hashChecksum != hasher.GetHash())
        return error("%s: Checksum mismatch", __func__);

    return true;
}

/** Abort with a message */
bool AbortNode(const std::string& strMessage, const std::string& userMessage="")
{
    strMiscWarning = strMessage;
    LogPrintf("*** %s\n", strMessage);
    uiInterface.ThreadSafeMessageBox(
        userMessage.empty() ? _("Error: A fatal internal error occurred, see debug.log for details") : userMessage,
        "", CClientUIInterface::MSG_ERROR);
    StartShutdown();
    return false;
}

bool AbortNode(CValidationState& state, const std::string& strMessage, const std::string& userMessage="")
{
    AbortNode(strMessage, userMessage);
    return state.Error(strMessage);
}

} // anon namespace

/**
 * Apply the undo operation of a CTxInUndo to the given chain state.
 * @param undo The undo object.
 * @param view The coins view to which to apply the changes.
 * @param out The out point that corresponds to the tx input.
 * @return True on success.
 */
bool ApplyTxInUndo(const CTxInUndo& undo, CCoinsViewCache& view, const COutPoint& out)
{
    bool fClean = true;

    CCoinsModifier coins = view.ModifyCoins(out.hash);
    if (undo.nHeight != 0) {
        // undo data contains height: this is the last output of the prevout tx being spent
        if (!coins->IsPruned())
            fClean = fClean && error("%s: undo data overwriting existing transaction", __func__);
        coins->Clear();
        coins->fCoinBase = undo.fCoinBase;
        coins->nHeight = undo.nHeight;
        coins->nVersion = undo.nVersion;
    } else {
        if (coins->IsPruned())
            fClean = fClean && error("%s: undo data adding output to missing transaction", __func__);
    }
    if (coins->IsAvailable(out.n))
        fClean = fClean && error("%s: undo data overwriting existing output", __func__);
    if (coins->vout.size() < out.n+1)
        coins->vout.resize(out.n+1);
    coins->vout[out.n] = undo.txout;

    return fClean;
}

bool DisconnectBlock(const CBlock& block, CValidationState& state, const CBlockIndex* pindex, CCoinsViewCache& view, std::set<valtype>& unexpiredNames, bool* pfClean)
{
    assert(pindex->GetBlockHash() == view.GetBestBlock());

    if (pfClean)
        *pfClean = false;

    bool fClean = true;

    CBlockUndo blockUndo;
    CDiskBlockPos pos = pindex->GetUndoPos();
    if (pos.IsNull())
        return error("DisconnectBlock(): no undo data available");
    if (!UndoReadFromDisk(blockUndo, pos, pindex->pprev->GetBlockHash()))
        return error("DisconnectBlock(): failure reading undo data");

    if (blockUndo.vtxundo.size() + 1 != block.vtx.size())
        return error("DisconnectBlock(): block and undo data inconsistent");

    /* Undo name expirations.  We use nHeight+1 here in sync with
       the call to ExpireNames, because that's the height at which a
       possible name_update could be (thus it counts for spendability
       of the name).  This is done first to match the order
       in which names are expired when connecting blocks.  */
    if (!UnexpireNames (pindex->nHeight + 1, blockUndo, view, unexpiredNames))
      fClean = false;

    // undo transactions in reverse order
    for (int i = block.vtx.size() - 1; i >= 0; i--) {
        const CTransaction &tx = block.vtx[i];
        uint256 hash = tx.GetHash();

        // Check that all outputs are available and match the outputs in the block itself
        // exactly.
        {
        CCoinsModifier outs = view.ModifyCoins(hash);
        outs->ClearUnspendable();

        CCoins outsBlock(tx, pindex->nHeight);
        // The CCoins serialization does not serialize negative numbers.
        // No network rules currently depend on the version here, so an inconsistency is harmless
        // but it must be corrected before txout nversion ever influences a network rule.
        if (outsBlock.nVersion < 0)
            outs->nVersion = outsBlock.nVersion;
        if (*outs != outsBlock)
        {
            /* This may be due to a historic bug.  For them, some names
               are marked immediately as unspendable.  They fail this check
               when undoing, thus ignore them here.  */
            CChainParams::BugType type;
            if (!Params ().IsHistoricBug (tx.GetHash (), pindex->nHeight, type) || type != CChainParams::BUG_FULLY_IGNORE)
                fClean = fClean && error("DisconnectBlock(): added transaction mismatch? database corrupted");
        }

        // remove outputs
        outs->Clear();
        }

        // restore inputs
        if (i > 0) { // not coinbases
            const CTxUndo &txundo = blockUndo.vtxundo[i-1];
            if (txundo.vprevout.size() != tx.vin.size())
                return error("DisconnectBlock(): transaction and undo data inconsistent");
            for (unsigned int j = tx.vin.size(); j-- > 0;) {
                const COutPoint &out = tx.vin[j].prevout;
                const CTxInUndo &undo = txundo.vprevout[j];
                if (!ApplyTxInUndo(undo, view, out))
                    fClean = false;
            }
        }
    }

    // undo name operations in reverse order
    std::vector<CNameTxUndo>::const_reverse_iterator nameUndoIter;
    for (nameUndoIter = blockUndo.vnameundo.rbegin ();
         nameUndoIter != blockUndo.vnameundo.rend (); ++nameUndoIter)
      nameUndoIter->apply (view);

    // move best block pointer to prevout block
    view.SetBestBlock(pindex->pprev->GetBlockHash());

    if (pfClean) {
        *pfClean = fClean;
        return true;
    }

    return fClean;
}

void static FlushBlockFile(bool fFinalize = false)
{
    LOCK(cs_LastBlockFile);

    CDiskBlockPos posOld(nLastBlockFile, 0);

    FILE *fileOld = OpenBlockFile(posOld);
    if (fileOld) {
        if (fFinalize)
            TruncateFile(fileOld, vinfoBlockFile[nLastBlockFile].nSize);
        FileCommit(fileOld);
        fclose(fileOld);
    }

    fileOld = OpenUndoFile(posOld);
    if (fileOld) {
        if (fFinalize)
            TruncateFile(fileOld, vinfoBlockFile[nLastBlockFile].nUndoSize);
        FileCommit(fileOld);
        fclose(fileOld);
    }
}

bool FindUndoPos(CValidationState &state, int nFile, CDiskBlockPos &pos, unsigned int nAddSize);

static CCheckQueue<CScriptCheck> scriptcheckqueue(128);

void ThreadScriptCheck() {
    RenameThread("bitcoin-scriptch");
    scriptcheckqueue.Thread();
}

// Protected by cs_main
VersionBitsCache versionbitscache;

int32_t ComputeBlockVersion(const CBlockIndex* pindexPrev, const Consensus::Params& params)
{
    LOCK(cs_main);
    int32_t nVersion = VERSIONBITS_TOP_BITS;

    for (int i = 0; i < (int)Consensus::MAX_VERSION_BITS_DEPLOYMENTS; i++) {
        ThresholdState state = VersionBitsState(pindexPrev, params, (Consensus::DeploymentPos)i, versionbitscache);
        if (state == THRESHOLD_LOCKED_IN || state == THRESHOLD_STARTED) {
            nVersion |= VersionBitsMask(params, (Consensus::DeploymentPos)i);
        }
    }

    return nVersion;
}

/**
 * Threshold condition checker that triggers when unknown versionbits are seen on the network.
 */
class WarningBitsConditionChecker : public AbstractThresholdConditionChecker
{
private:
    int bit;

public:
    WarningBitsConditionChecker(int bitIn) : bit(bitIn) {}

    int64_t BeginTime(const Consensus::Params& params) const { return 0; }
    int64_t EndTime(const Consensus::Params& params) const { return std::numeric_limits<int64_t>::max(); }
    int Period(const Consensus::Params& params) const { return params.nMinerConfirmationWindow; }
    int Threshold(const Consensus::Params& params) const { return params.nRuleChangeActivationThreshold; }

    bool Condition(const CBlockIndex* pindex, const Consensus::Params& params) const
    {
        return ((pindex->nVersion & VERSIONBITS_TOP_MASK) == VERSIONBITS_TOP_BITS) &&
               ((pindex->nVersion >> bit) & 1) != 0 &&
               ((ComputeBlockVersion(pindex->pprev, params) >> bit) & 1) == 0;
    }
};

// Protected by cs_main
static ThresholdConditionCache warningcache[VERSIONBITS_NUM_BITS];

static int64_t nTimeCheck = 0;
static int64_t nTimeForks = 0;
static int64_t nTimeVerify = 0;
static int64_t nTimeConnect = 0;
static int64_t nTimeIndex = 0;
static int64_t nTimeCallbacks = 0;
static int64_t nTimeTotal = 0;

bool ConnectBlock(const CBlock& block, CValidationState& state, CBlockIndex* pindex, CCoinsViewCache& view,
                  std::set<valtype>& expiredNames,
                  const CChainParams& chainparams, bool fJustCheck)
{
    AssertLockHeld(cs_main);

    int64_t nTimeStart = GetTimeMicros();

    // Check it again in case a previous version let a bad block in
    if (!CheckBlock(block, state, chainparams.GetConsensus(), !fJustCheck, !fJustCheck))
        return error("%s: Consensus::CheckBlock: %s", __func__, FormatStateMessage(state));

    // verify that the view's current state corresponds to the previous block
    uint256 hashPrevBlock = pindex->pprev == NULL ? uint256() : pindex->pprev->GetBlockHash();
    assert(hashPrevBlock == view.GetBestBlock());

    // Special case for the genesis block, skipping connection of its transactions
    // (its coinbase is unspendable)
    if (block.GetHash() == chainparams.GetConsensus().hashGenesisBlock) {
        if (!fJustCheck)
            view.SetBestBlock(pindex->GetBlockHash());
        return true;
    }

    bool fScriptChecks = true;
    if (fCheckpointsEnabled) {
        CBlockIndex *pindexLastCheckpoint = Checkpoints::GetLastCheckpoint(chainparams.Checkpoints());
        if (pindexLastCheckpoint && pindexLastCheckpoint->GetAncestor(pindex->nHeight) == pindex) {
            // This block is an ancestor of a checkpoint: disable script checks
            fScriptChecks = false;
        }
    }

    int64_t nTime1 = GetTimeMicros(); nTimeCheck += nTime1 - nTimeStart;
    LogPrint("bench", "    - Sanity checks: %.2fms [%.2fs]\n", 0.001 * (nTime1 - nTimeStart), nTimeCheck * 0.000001);

    // Do not allow blocks that contain transactions which 'overwrite' older transactions,
    // unless those are already completely spent.
    // If such overwrites are allowed, coinbases and transactions depending upon those
    // can be duplicated to remove the ability to spend the first instance -- even after
    // being sent to another address.
    // See BIP30 and http://r6.ca/blog/20120206T005236Z.html for more information.
    // This logic is not necessary for memory pool transactions, as AcceptToMemoryPool
    // already refuses previously-known transaction ids entirely.
    // FIXME: Enable strict check after appropriate fork.
    bool fEnforceBIP30 = (!pindex->phashBlock) || // Enforce on CreateNewBlock invocations which don't have a hash.
                          !(true);

    // Once BIP34 activated it was not possible to create new duplicate coinbases and thus other than starting
    // with the 2 existing duplicate coinbase pairs, not possible to create overwriting txs.  But by the
    // time BIP34 activated, in each of the existing pairs the duplicate coinbase had overwritten the first
    // before the first had been spent.  Since those coinbases are sufficiently buried its no longer possible to create further
    // duplicate transactions descending from the known pairs either.
    // If we're on the known chain at height greater than where BIP34 activated, we can save the db accesses needed for the BIP30 check.
    CBlockIndex *pindexBIP34height = pindex->pprev->GetAncestor(chainparams.GetConsensus().BIP34Height);
    //Only continue to enforce if we're below BIP34 activation height or the block hash at that height doesn't correspond.
    fEnforceBIP30 = fEnforceBIP30 && (!pindexBIP34height || !(pindexBIP34height->GetBlockHash() == chainparams.GetConsensus().BIP34Hash));

    if (fEnforceBIP30) {
        BOOST_FOREACH(const CTransaction& tx, block.vtx) {
            const CCoins* coins = view.AccessCoins(tx.GetHash());
            if (coins && !coins->IsPruned())
                return state.DoS(100, error("ConnectBlock(): tried to overwrite transaction"),
                                 REJECT_INVALID, "bad-txns-BIP30");
        }
    }

    // Disable strict BIP16 checks until we do a softfork for it
    // FIXME: Enable strict check in the future.
    const bool fStrictPayToScriptHash = false;

    unsigned int flags = fStrictPayToScriptHash ? SCRIPT_VERIFY_P2SH : SCRIPT_VERIFY_NONE;

    // Start enforcing the DERSIG (BIP66) rule
    if (pindex->nHeight >= chainparams.GetConsensus().BIP66Height) {
        flags |= SCRIPT_VERIFY_DERSIG;
    }

    // Start enforcing CHECKLOCKTIMEVERIFY (BIP65) rule
    if (pindex->nHeight >= chainparams.GetConsensus().BIP65Height) {
        flags |= SCRIPT_VERIFY_CHECKLOCKTIMEVERIFY;
    }

    // Start enforcing BIP68 (sequence locks) and BIP112 (CHECKSEQUENCEVERIFY) using versionbits logic.
    int nLockTimeFlags = 0;
    if (VersionBitsState(pindex->pprev, chainparams.GetConsensus(), Consensus::DEPLOYMENT_CSV, versionbitscache) == THRESHOLD_ACTIVE) {
        flags |= SCRIPT_VERIFY_CHECKSEQUENCEVERIFY;
        nLockTimeFlags |= LOCKTIME_VERIFY_SEQUENCE;
    }

    // Start enforcing WITNESS rules using versionbits logic.
    if (IsWitnessEnabled(pindex->pprev, chainparams.GetConsensus())) {
        flags |= SCRIPT_VERIFY_WITNESS;
    }

    int64_t nTime2 = GetTimeMicros(); nTimeForks += nTime2 - nTime1;
    LogPrint("bench", "    - Fork checks: %.2fms [%.2fs]\n", 0.001 * (nTime2 - nTime1), nTimeForks * 0.000001);

    CBlockUndo blockundo;

    CCheckQueueControl<CScriptCheck> control(fScriptChecks && nScriptCheckThreads ? &scriptcheckqueue : NULL);

    std::vector<uint256> vOrphanErase;
    std::vector<int> prevheights;
    CAmount nFees = 0;
    int nInputs = 0;
    int64_t nSigOpsCost = 0;
    CDiskTxPos pos(pindex->GetBlockPos(), GetSizeOfCompactSize(block.vtx.size()));
    std::vector<std::pair<uint256, CDiskTxPos> > vPos;
    vPos.reserve(block.vtx.size());
    blockundo.vtxundo.reserve(block.vtx.size() - 1);
    std::vector<PrecomputedTransactionData> txdata;
    txdata.reserve(block.vtx.size()); // Required so that pointers to individual PrecomputedTransactionData don't get invalidated
    for (unsigned int i = 0; i < block.vtx.size(); i++)
    {
        const CTransaction &tx = block.vtx[i];

        nInputs += tx.vin.size();

        if (!tx.IsCoinBase())
        {
            if (!view.HaveInputs(tx))
                return state.DoS(100, error("ConnectBlock(): inputs missing/spent"),
                                 REJECT_INVALID, "bad-txns-inputs-missingorspent");

            // Check that transaction is BIP68 final
            // BIP68 lock checks (as opposed to nLockTime checks) must
            // be in ConnectBlock because they require the UTXO set
            prevheights.resize(tx.vin.size());
            for (size_t j = 0; j < tx.vin.size(); j++) {
                prevheights[j] = view.AccessCoins(tx.vin[j].prevout.hash)->nHeight;
            }

            // Which orphan pool entries must we evict?
            for (size_t j = 0; j < tx.vin.size(); j++) {
                auto itByPrev = mapOrphanTransactionsByPrev.find(tx.vin[j].prevout);
                if (itByPrev == mapOrphanTransactionsByPrev.end()) continue;
                for (auto mi = itByPrev->second.begin(); mi != itByPrev->second.end(); ++mi) {
                    const CTransaction& orphanTx = (*mi)->second.tx;
                    const uint256& orphanHash = orphanTx.GetHash();
                    vOrphanErase.push_back(orphanHash);
                }
            }

            if (!SequenceLocks(tx, nLockTimeFlags, &prevheights, *pindex)) {
                return state.DoS(100, error("%s: contains a non-BIP68-final transaction", __func__),
                                 REJECT_INVALID, "bad-txns-nonfinal");
            }
        }

        // GetTransactionSigOpCost counts 3 types of sigops:
        // * legacy (always)
        // * p2sh (when P2SH enabled in flags and excludes coinbase)
        // * witness (when witness enabled in flags and excludes coinbase)
        nSigOpsCost += GetTransactionSigOpCost(tx, view, flags);
        if (nSigOpsCost > MAX_BLOCK_SIGOPS_COST)
            return state.DoS(100, error("ConnectBlock(): too many sigops"),
                             REJECT_INVALID, "bad-blk-sigops");

        txdata.emplace_back(tx);
        if (!tx.IsCoinBase())
        {
            nFees += view.GetValueIn(tx)-tx.GetValueOut();

            std::vector<CScriptCheck> vChecks;
            bool fCacheResults = fJustCheck; /* Don't cache results if we're actually connecting blocks (still consult the cache, though) */
            if (!CheckInputs(tx, state, view, fScriptChecks, flags, fCacheResults, txdata[i], nScriptCheckThreads ? &vChecks : NULL))
                return error("ConnectBlock(): CheckInputs on %s failed with %s",
                    tx.GetHash().ToString(), FormatStateMessage(state));
            control.Add(vChecks);
        }

        CTxUndo undoDummy;
        if (i > 0) {
            blockundo.vtxundo.push_back(CTxUndo());
        }
        UpdateCoins(tx, view, i == 0 ? undoDummy : blockundo.vtxundo.back(), pindex->nHeight);
        ApplyNameTransaction(tx, pindex->nHeight, view, blockundo);

        vPos.push_back(std::make_pair(tx.GetHash(), pos));
        pos.nTxOffset += ::GetSerializeSize(tx, SER_DISK, CLIENT_VERSION);
    }
    int64_t nTime3 = GetTimeMicros(); nTimeConnect += nTime3 - nTime2;
    LogPrint("bench", "      - Connect %u transactions: %.2fms (%.3fms/tx, %.3fms/txin) [%.2fs]\n", (unsigned)block.vtx.size(), 0.001 * (nTime3 - nTime2), 0.001 * (nTime3 - nTime2) / block.vtx.size(), nInputs <= 1 ? 0 : 0.001 * (nTime3 - nTime2) / (nInputs-1), nTimeConnect * 0.000001);

    CAmount blockReward = nFees + GetBlockSubsidy(pindex->nHeight, chainparams.GetConsensus());
    if (block.vtx[0].GetValueOut() > blockReward)
        return state.DoS(100,
                         error("ConnectBlock(): coinbase pays too much (actual=%d vs limit=%d)",
                               block.vtx[0].GetValueOut(), blockReward),
                               REJECT_INVALID, "bad-cb-amount");

    if (!control.Wait())
        return state.DoS(100, false);
    int64_t nTime4 = GetTimeMicros(); nTimeVerify += nTime4 - nTime2;
    LogPrint("bench", "    - Verify %u txins: %.2fms (%.3fms/txin) [%.2fs]\n", nInputs - 1, 0.001 * (nTime4 - nTime2), nInputs <= 1 ? 0 : 0.001 * (nTime4 - nTime2) / (nInputs-1), nTimeVerify * 0.000001);

    if (fJustCheck)
        return true;

    /* Remove expired names from the UTXO set.  They become permanently
       unspendable.  Note that we use nHeight+1 here because a possible
       spending transaction would be at least at that height.  This has
       to be done after checking the transactions themselves, because
       spending a name would still be valid in the current block.  */
    if (!ExpireNames(pindex->nHeight + 1, view, blockundo, expiredNames))
        return error("%s : ExpireNames failed", __func__);

    // Write undo information to disk
    if (pindex->GetUndoPos().IsNull() || !pindex->IsValid(BLOCK_VALID_SCRIPTS))
    {
        if (pindex->GetUndoPos().IsNull()) {
            CDiskBlockPos pos;
            if (!FindUndoPos(state, pindex->nFile, pos, ::GetSerializeSize(blockundo, SER_DISK, CLIENT_VERSION) + 40))
                return error("ConnectBlock(): FindUndoPos failed");
            if (!UndoWriteToDisk(blockundo, pos, pindex->pprev->GetBlockHash(), chainparams.MessageStart()))
                return AbortNode(state, "Failed to write undo data");

            // update nUndoPos in block index
            pindex->nUndoPos = pos.nPos;
            pindex->nStatus |= BLOCK_HAVE_UNDO;
        }

        pindex->RaiseValidity(BLOCK_VALID_SCRIPTS);
        setDirtyBlockIndex.insert(pindex);
    }

    if (fTxIndex)
        if (!pblocktree->WriteTxIndex(vPos))
            return AbortNode(state, "Failed to write transaction index");

    // add this block to the view's block chain
    view.SetBestBlock(pindex->GetBlockHash());

    int64_t nTime5 = GetTimeMicros(); nTimeIndex += nTime5 - nTime4;
    LogPrint("bench", "    - Index writing: %.2fms [%.2fs]\n", 0.001 * (nTime5 - nTime4), nTimeIndex * 0.000001);

    // Watch for changes to the previous coinbase transaction.
    static uint256 hashPrevBestCoinBase;
    GetMainSignals().UpdatedTransaction(hashPrevBestCoinBase);
    hashPrevBestCoinBase = block.vtx[0].GetHash();

    // Erase orphan transactions include or precluded by this block
    if (vOrphanErase.size()) {
        int nErased = 0;
        BOOST_FOREACH(uint256 &orphanHash, vOrphanErase) {
            nErased += EraseOrphanTx(orphanHash);
        }
        LogPrint("mempool", "Erased %d orphan tx included or conflicted by block\n", nErased);
    }

    int64_t nTime6 = GetTimeMicros(); nTimeCallbacks += nTime6 - nTime5;
    LogPrint("bench", "    - Callbacks: %.2fms [%.2fs]\n", 0.001 * (nTime6 - nTime5), nTimeCallbacks * 0.000001);

    return true;
}

enum FlushStateMode {
    FLUSH_STATE_NONE,
    FLUSH_STATE_IF_NEEDED,
    FLUSH_STATE_PERIODIC,
    FLUSH_STATE_ALWAYS
};

/**
 * Update the on-disk chain state.
 * The caches and indexes are flushed depending on the mode we're called with
 * if they're too large, if it's been a while since the last write,
 * or always and in all cases if we're in prune mode and are deleting files.
 */
bool static FlushStateToDisk(CValidationState &state, FlushStateMode mode) {
    const CChainParams& chainparams = Params();
    LOCK2(cs_main, cs_LastBlockFile);
    static int64_t nLastWrite = 0;
    static int64_t nLastFlush = 0;
    static int64_t nLastSetChain = 0;
    std::set<int> setFilesToPrune;
    bool fFlushForPrune = false;
    try {
    if (fPruneMode && fCheckForPruning && !fReindex) {
        FindFilesToPrune(setFilesToPrune, chainparams.PruneAfterHeight());
        fCheckForPruning = false;
        if (!setFilesToPrune.empty()) {
            fFlushForPrune = true;
            if (!fHavePruned) {
                pblocktree->WriteFlag("prunedblockfiles", true);
                fHavePruned = true;
            }
        }
    }
    int64_t nNow = GetTimeMicros();
    // Avoid writing/flushing immediately after startup.
    if (nLastWrite == 0) {
        nLastWrite = nNow;
    }
    if (nLastFlush == 0) {
        nLastFlush = nNow;
    }
    if (nLastSetChain == 0) {
        nLastSetChain = nNow;
    }
    size_t cacheSize = pcoinsTip->DynamicMemoryUsage();
    // The cache is large and close to the limit, but we have time now (not in the middle of a block processing).
    bool fCacheLarge = mode == FLUSH_STATE_PERIODIC && cacheSize * (10.0/9) > nCoinCacheUsage;
    // The cache is over the limit, we have to write now.
    bool fCacheCritical = mode == FLUSH_STATE_IF_NEEDED && cacheSize > nCoinCacheUsage;
    // It's been a while since we wrote the block index to disk. Do this frequently, so we don't need to redownload after a crash.
    bool fPeriodicWrite = mode == FLUSH_STATE_PERIODIC && nNow > nLastWrite + (int64_t)DATABASE_WRITE_INTERVAL * 1000000;
    // It's been very long since we flushed the cache. Do this infrequently, to optimize cache usage.
    bool fPeriodicFlush = mode == FLUSH_STATE_PERIODIC && nNow > nLastFlush + (int64_t)DATABASE_FLUSH_INTERVAL * 1000000;
    // Combine all conditions that result in a full cache flush.
    bool fDoFullFlush = (mode == FLUSH_STATE_ALWAYS) || fCacheLarge || fCacheCritical || fPeriodicFlush || fFlushForPrune;
    // Write blocks and block index to disk.
    if (fDoFullFlush || fPeriodicWrite) {
        // Depend on nMinDiskSpace to ensure we can write block index
        if (!CheckDiskSpace(0))
            return state.Error("out of disk space");
        // First make sure all block and undo data is flushed to disk.
        FlushBlockFile();
        // Then update all block file information (which may refer to block and undo files).
        {
            std::vector<std::pair<int, const CBlockFileInfo*> > vFiles;
            vFiles.reserve(setDirtyFileInfo.size());
            for (set<int>::iterator it = setDirtyFileInfo.begin(); it != setDirtyFileInfo.end(); ) {
                vFiles.push_back(make_pair(*it, &vinfoBlockFile[*it]));
                setDirtyFileInfo.erase(it++);
            }
            std::vector<const CBlockIndex*> vBlocks;
            vBlocks.reserve(setDirtyBlockIndex.size());
            for (set<CBlockIndex*>::iterator it = setDirtyBlockIndex.begin(); it != setDirtyBlockIndex.end(); ) {
                vBlocks.push_back(*it);
                setDirtyBlockIndex.erase(it++);
            }
            if (!pblocktree->WriteBatchSync(vFiles, nLastBlockFile, vBlocks)) {
                return AbortNode(state, "Files to write to block index database");
            }
        }
        // Finally remove any pruned files
        if (fFlushForPrune)
            UnlinkPrunedFiles(setFilesToPrune);
        nLastWrite = nNow;
    }
    // Flush best chain related state. This can only be done if the blocks / block index write was also done.
    if (fDoFullFlush) {
        // Typical CCoins structures on disk are around 128 bytes in size.
        // Pushing a new one to the database can cause it to be written
        // twice (once in the log, and once in the tables). This is already
        // an overestimation, as most will delete an existing entry or
        // overwrite one. Still, use a conservative safety factor of 2.
        if (!CheckDiskSpace(128 * 2 * 2 * pcoinsTip->GetCacheSize()))
            return state.Error("out of disk space");
        // Flush the chainstate (which may refer to block index entries).
        if (!pcoinsTip->Flush())
            return AbortNode(state, "Failed to write to coin database");
        nLastFlush = nNow;
    }
    if (fDoFullFlush || ((mode == FLUSH_STATE_ALWAYS || mode == FLUSH_STATE_PERIODIC) && nNow > nLastSetChain + (int64_t)DATABASE_WRITE_INTERVAL * 1000000)) {
        // Update best block in wallet (so we can detect restored wallets).
        GetMainSignals().SetBestChain(chainActive.GetLocator());
        nLastSetChain = nNow;
    }
    } catch (const std::runtime_error& e) {
        return AbortNode(state, std::string("System error while flushing: ") + e.what());
    }
    return true;
}

void FlushStateToDisk() {
    CValidationState state;
    FlushStateToDisk(state, FLUSH_STATE_ALWAYS);
}

void PruneAndFlush() {
    CValidationState state;
    fCheckForPruning = true;
    FlushStateToDisk(state, FLUSH_STATE_NONE);
}

/** Update chainActive and related internal data structures. */
void static UpdateTip(CBlockIndex *pindexNew, const CChainParams& chainParams) {
    chainActive.SetTip(pindexNew);

    // New best block
    nTimeBestReceived = GetTime();
    mempool.AddTransactionsUpdated(1);

    cvBlockChange.notify_all();

    static bool fWarned = false;
    std::vector<std::string> warningMessages;
    if (!IsInitialBlockDownload())
    {
        int nUpgraded = 0;
        const CBlockIndex* pindex = chainActive.Tip();
        for (int bit = 0; bit < VERSIONBITS_NUM_BITS; bit++) {
            WarningBitsConditionChecker checker(bit);
            ThresholdState state = checker.GetStateFor(pindex, chainParams.GetConsensus(), warningcache[bit]);
            if (state == THRESHOLD_ACTIVE || state == THRESHOLD_LOCKED_IN) {
                if (state == THRESHOLD_ACTIVE) {
                    strMiscWarning = strprintf(_("Warning: unknown new rules activated (versionbit %i)"), bit);
                    if (!fWarned) {
                        AlertNotify(strMiscWarning);
                        fWarned = true;
                    }
                } else {
                    warningMessages.push_back(strprintf("unknown new rules are about to activate (versionbit %i)", bit));
                }
            }
        }
        // Check the version of the last 100 blocks to see if we need to upgrade:
        for (int i = 0; i < 100 && pindex != NULL; i++)
        {
            int32_t nExpectedVersion = ComputeBlockVersion(pindex->pprev, chainParams.GetConsensus());
            if (pindex->GetBaseVersion() > VERSIONBITS_LAST_OLD_BLOCK_VERSION && (pindex->GetBaseVersion() & ~nExpectedVersion) != 0)
                ++nUpgraded;
            pindex = pindex->pprev;
        }
        if (nUpgraded > 0)
            warningMessages.push_back(strprintf("%d of last 100 blocks have unexpected version", nUpgraded));
        if (nUpgraded > 100/2)
        {
            // strMiscWarning is read by GetWarnings(), called by Qt and the JSON-RPC code to warn the user:
            strMiscWarning = _("Warning: Unknown block versions being mined! It's possible unknown rules are in effect");
            if (!fWarned) {
                AlertNotify(strMiscWarning);
                fWarned = true;
            }
        }
    }
    LogPrintf("%s: new best=%s height=%d version=0x%08x log2_work=%.8g tx=%lu date='%s' progress=%f cache=%.1fMiB(%utx)", __func__,
      chainActive.Tip()->GetBlockHash().ToString(), chainActive.Height(), chainActive.Tip()->nVersion,
      log(chainActive.Tip()->nChainWork.getdouble())/log(2.0), (unsigned long)chainActive.Tip()->nChainTx,
      DateTimeStrFormat("%Y-%m-%d %H:%M:%S", chainActive.Tip()->GetBlockTime()),
      Checkpoints::GuessVerificationProgress(chainParams.Checkpoints(), chainActive.Tip()), pcoinsTip->DynamicMemoryUsage() * (1.0 / (1<<20)), pcoinsTip->GetCacheSize());
    if (!warningMessages.empty())
        LogPrintf(" warning='%s'", boost::algorithm::join(warningMessages, ", "));
    LogPrintf("\n");

}

/** Disconnect chainActive's tip. You probably want to call mempool.removeForReorg and manually re-limit mempool size after this, with cs_main held. */
bool static DisconnectTip(CValidationState& state, const CChainParams& chainparams, bool fBare = false)
{
    CBlockIndex *pindexDelete = chainActive.Tip();
    assert(pindexDelete);
    CheckNameDB (true);
    // Read block from disk.
    CBlock block;
    if (!ReadBlockFromDisk(block, pindexDelete, chainparams.GetConsensus()))
        return AbortNode(state, "Failed to read block");
    // Apply the block atomically to the chain state.
    std::set<valtype> unexpiredNames;
    int64_t nStart = GetTimeMicros();
    {
        CCoinsViewCache view(pcoinsTip);
        if (!DisconnectBlock(block, state, pindexDelete, view, unexpiredNames))
            return error("DisconnectTip(): DisconnectBlock %s failed", pindexDelete->GetBlockHash().ToString());
        assert(view.Flush());
    }
    LogPrint("bench", "- Disconnect block: %.2fms\n", (GetTimeMicros() - nStart) * 0.001);
    // Write the chain state to disk, if necessary.
    if (!FlushStateToDisk(state, FLUSH_STATE_IF_NEEDED))
        return false;

    list<CTransaction> txNameConflicts;
    if (!fBare) {
        // Resurrect mempool transactions from the disconnected block.
        std::vector<uint256> vHashUpdate;
        BOOST_FOREACH(const CTransaction &tx, block.vtx) {
            // ignore validation errors in resurrected transactions
            list<CTransaction> removed;
            CValidationState stateDummy;
            if (tx.IsCoinBase() || !AcceptToMemoryPool(mempool, stateDummy, tx, false, NULL, true)) {
                mempool.removeRecursive(tx, removed);
            } else if (mempool.exists(tx.GetHash())) {
                vHashUpdate.push_back(tx.GetHash());
            }
        }
        // AcceptToMemoryPool/addUnchecked all assume that new mempool entries have
        // no in-mempool children, which is generally not true when adding
        // previously-confirmed transactions back to the mempool.
        // UpdateTransactionsFromBlock finds descendants of any transactions in this
        // block that were added back and cleans up the mempool state.
        mempool.UpdateTransactionsFromBlock(vHashUpdate);
        // Fix the pool for conflicts due to unexpired names.
        mempool.removeUnexpireConflicts(unexpiredNames, txNameConflicts);
    }

    // Update chainActive and related variables.
    UpdateTip(pindexDelete->pprev, chainparams);
    CheckNameDB (true);
    // Tell wallet about transactions that went from mempool
    // to conflicted:
    BOOST_FOREACH(const CTransaction &tx, txNameConflicts) {
        SyncWithWallets(tx, NULL);
        NameConflict(tx, *pindexDelete->pprev->phashBlock);
    }
    // Let wallets know transactions went from 1-confirmed to
    // 0-confirmed or conflicted:
    BOOST_FOREACH(const CTransaction &tx, block.vtx) {
        SyncWithWallets(tx, pindexDelete->pprev);
    }
    return true;
}

static int64_t nTimeReadFromDisk = 0;
static int64_t nTimeConnectTotal = 0;
static int64_t nTimeFlush = 0;
static int64_t nTimeChainState = 0;
static int64_t nTimePostConnect = 0;

/**
 * Connect a new block to chainActive. pblock is either NULL or a pointer to a CBlock
 * corresponding to pindexNew, to bypass loading it again from disk.
 */
bool static ConnectTip(CValidationState& state, const CChainParams& chainparams, CBlockIndex* pindexNew, const CBlock* pblock, std::list<CTransaction> &txConflicted, std::list<CTransaction> &txNameConflicts, std::vector<std::tuple<CTransaction,CBlockIndex*,int> > &txChanged)
{
    assert(pindexNew->pprev == chainActive.Tip());
    CheckNameDB (true);
    // Read block from disk.
    int64_t nTime1 = GetTimeMicros();
    CBlock block;
    if (!pblock) {
        if (!ReadBlockFromDisk(block, pindexNew, chainparams.GetConsensus()))
            return AbortNode(state, "Failed to read block");
        pblock = &block;
    }
    // Apply the block atomically to the chain state.
    std::set<valtype> expiredNames;
    int64_t nTime2 = GetTimeMicros(); nTimeReadFromDisk += nTime2 - nTime1;
    int64_t nTime3;
    LogPrint("bench", "  - Load block from disk: %.2fms [%.2fs]\n", (nTime2 - nTime1) * 0.001, nTimeReadFromDisk * 0.000001);
    {
        CCoinsViewCache view(pcoinsTip);
        bool rv = ConnectBlock(*pblock, state, pindexNew, view, expiredNames, chainparams);
        GetMainSignals().BlockChecked(*pblock, state);
        if (!rv) {
            if (state.IsInvalid())
                InvalidBlockFound(pindexNew, state);
            return error("ConnectTip(): ConnectBlock %s failed", pindexNew->GetBlockHash().ToString());
        }
        mapBlockSource.erase(pindexNew->GetBlockHash());
        nTime3 = GetTimeMicros(); nTimeConnectTotal += nTime3 - nTime2;
        LogPrint("bench", "  - Connect total: %.2fms [%.2fs]\n", (nTime3 - nTime2) * 0.001, nTimeConnectTotal * 0.000001);
        assert(view.Flush());
    }
    int64_t nTime4 = GetTimeMicros(); nTimeFlush += nTime4 - nTime3;
    LogPrint("bench", "  - Flush: %.2fms [%.2fs]\n", (nTime4 - nTime3) * 0.001, nTimeFlush * 0.000001);
    // Write the chain state to disk, if necessary.
    if (!FlushStateToDisk(state, FLUSH_STATE_IF_NEEDED))
        return false;
    int64_t nTime5 = GetTimeMicros(); nTimeChainState += nTime5 - nTime4;
    LogPrint("bench", "  - Writing chainstate: %.2fms [%.2fs]\n", (nTime5 - nTime4) * 0.001, nTimeChainState * 0.000001);
    // Remove conflicting transactions from the mempool.;
    mempool.removeForBlock(pblock->vtx, pindexNew->nHeight, txConflicted, txNameConflicts, !IsInitialBlockDownload());
    mempool.removeExpireConflicts(expiredNames, txNameConflicts);
    // Update chainActive & related variables.
    UpdateTip(pindexNew, chainparams);
    CheckNameDB (false);

    for(unsigned int i=0; i < pblock->vtx.size(); i++)
        txChanged.push_back(std::make_tuple(pblock->vtx[i], pindexNew, i));

    int64_t nTime6 = GetTimeMicros(); nTimePostConnect += nTime6 - nTime5; nTimeTotal += nTime6 - nTime1;
    LogPrint("bench", "  - Connect postprocess: %.2fms [%.2fs]\n", (nTime6 - nTime5) * 0.001, nTimePostConnect * 0.000001);
    LogPrint("bench", "- Connect block: %.2fms [%.2fs]\n", (nTime6 - nTime1) * 0.001, nTimeTotal * 0.000001);
    return true;
}

/**
 * Return the tip of the chain with the most work in it, that isn't
 * known to be invalid (it's however far from certain to be valid).
 */
static CBlockIndex* FindMostWorkChain() {
    do {
        CBlockIndex *pindexNew = NULL;

        // Find the best candidate header.
        {
            std::set<CBlockIndex*, CBlockIndexWorkComparator>::reverse_iterator it = setBlockIndexCandidates.rbegin();
            if (it == setBlockIndexCandidates.rend())
                return NULL;
            pindexNew = *it;
        }

        // Check whether all blocks on the path between the currently active chain and the candidate are valid.
        // Just going until the active chain is an optimization, as we know all blocks in it are valid already.
        CBlockIndex *pindexTest = pindexNew;
        bool fInvalidAncestor = false;
        while (pindexTest && !chainActive.Contains(pindexTest)) {
            assert(pindexTest->nChainTx || pindexTest->nHeight == 0);

            // Pruned nodes may have entries in setBlockIndexCandidates for
            // which block files have been deleted.  Remove those as candidates
            // for the most work chain if we come across them; we can't switch
            // to a chain unless we have all the non-active-chain parent blocks.
            bool fFailedChain = pindexTest->nStatus & BLOCK_FAILED_MASK;
            bool fMissingData = !(pindexTest->nStatus & BLOCK_HAVE_DATA);
            if (fFailedChain || fMissingData) {
                // Candidate chain is not usable (either invalid or missing data)
                if (fFailedChain && (pindexBestInvalid == NULL || pindexNew->nChainWork > pindexBestInvalid->nChainWork))
                    pindexBestInvalid = pindexNew;
                CBlockIndex *pindexFailed = pindexNew;
                // Remove the entire chain from the set.
                while (pindexTest != pindexFailed) {
                    if (fFailedChain) {
                        pindexFailed->nStatus |= BLOCK_FAILED_CHILD;
                    } else if (fMissingData) {
                        // If we're missing data, then add back to mapBlocksUnlinked,
                        // so that if the block arrives in the future we can try adding
                        // to setBlockIndexCandidates again.
                        mapBlocksUnlinked.insert(std::make_pair(pindexFailed->pprev, pindexFailed));
                    }
                    setBlockIndexCandidates.erase(pindexFailed);
                    pindexFailed = pindexFailed->pprev;
                }
                setBlockIndexCandidates.erase(pindexTest);
                fInvalidAncestor = true;
                break;
            }
            pindexTest = pindexTest->pprev;
        }
        if (!fInvalidAncestor)
            return pindexNew;
    } while(true);
}

/** Delete all entries in setBlockIndexCandidates that are worse than the current tip. */
static void PruneBlockIndexCandidates() {
    // Note that we can't delete the current block itself, as we may need to return to it later in case a
    // reorganization to a better block fails.
    std::set<CBlockIndex*, CBlockIndexWorkComparator>::iterator it = setBlockIndexCandidates.begin();
    while (it != setBlockIndexCandidates.end() && setBlockIndexCandidates.value_comp()(*it, chainActive.Tip())) {
        setBlockIndexCandidates.erase(it++);
    }
    // Either the current tip or a successor of it we're working towards is left in setBlockIndexCandidates.
    assert(!setBlockIndexCandidates.empty());
}

/**
 * Try to make some progress towards making pindexMostWork the active block.
 * pblock is either NULL or a pointer to a CBlock corresponding to pindexMostWork.
 */
static bool ActivateBestChainStep(CValidationState& state, const CChainParams& chainparams, CBlockIndex* pindexMostWork, const CBlock* pblock, bool& fInvalidFound, std::list<CTransaction>& txConflicted, std::list<CTransaction>& txNameConflicts, std::vector<std::tuple<CTransaction,CBlockIndex*,int> >& txChanged)
{
    AssertLockHeld(cs_main);
    const CBlockIndex *pindexOldTip = chainActive.Tip();
    const CBlockIndex *pindexFork = chainActive.FindFork(pindexMostWork);

    // Disconnect active blocks which are no longer in the best chain.
    bool fBlocksDisconnected = false;
    while (chainActive.Tip() && chainActive.Tip() != pindexFork) {
        if (!DisconnectTip(state, chainparams))
            return false;
        fBlocksDisconnected = true;
    }

    // Build list of new blocks to connect.
    std::vector<CBlockIndex*> vpindexToConnect;
    bool fContinue = true;
    int nHeight = pindexFork ? pindexFork->nHeight : -1;
    while (fContinue && nHeight != pindexMostWork->nHeight) {
        // Don't iterate the entire list of potential improvements toward the best tip, as we likely only need
        // a few blocks along the way.
        int nTargetHeight = std::min(nHeight + 32, pindexMostWork->nHeight);
        vpindexToConnect.clear();
        vpindexToConnect.reserve(nTargetHeight - nHeight);
        CBlockIndex *pindexIter = pindexMostWork->GetAncestor(nTargetHeight);
        while (pindexIter && pindexIter->nHeight != nHeight) {
            vpindexToConnect.push_back(pindexIter);
            pindexIter = pindexIter->pprev;
        }
        nHeight = nTargetHeight;

        // Connect new blocks.
        BOOST_REVERSE_FOREACH(CBlockIndex *pindexConnect, vpindexToConnect) {
            if (!ConnectTip(state, chainparams, pindexConnect, pindexConnect == pindexMostWork ? pblock : NULL, txConflicted, txNameConflicts, txChanged)) {
                if (state.IsInvalid()) {
                    // The block violates a consensus rule.
                    if (!state.CorruptionPossible())
                        InvalidChainFound(vpindexToConnect.back());
                    state = CValidationState();
                    fInvalidFound = true;
                    fContinue = false;
                    break;
                } else {
                    // A system error occurred (disk space, database error, ...).
                    return false;
                }
            } else {
                PruneBlockIndexCandidates();
                if (!pindexOldTip || chainActive.Tip()->nChainWork > pindexOldTip->nChainWork) {
                    // We're in a better position than we were. Return temporarily to release the lock.
                    fContinue = false;
                    break;
                }
            }
        }
    }

    if (fBlocksDisconnected) {
        mempool.removeForReorg(pcoinsTip, chainActive.Tip()->nHeight + 1, STANDARD_LOCKTIME_VERIFY_FLAGS);
        LimitMempoolSize(mempool, GetArg("-maxmempool", DEFAULT_MAX_MEMPOOL_SIZE) * 1000000, GetArg("-mempoolexpiry", DEFAULT_MEMPOOL_EXPIRY) * 60 * 60);
    }
    mempool.check(pcoinsTip);

    // Callbacks/notifications for a new best chain.
    if (fInvalidFound)
        CheckForkWarningConditionsOnNewFork(vpindexToConnect.back());
    else
        CheckForkWarningConditions();

    return true;
}

static void NotifyHeaderTip() {
    bool fNotify = false;
    bool fInitialBlockDownload = false;
    static CBlockIndex* pindexHeaderOld = NULL;
    CBlockIndex* pindexHeader = NULL;
    {
        LOCK(cs_main);
        if (!setBlockIndexCandidates.empty()) {
            pindexHeader = *setBlockIndexCandidates.rbegin();
        }
        if (pindexHeader != pindexHeaderOld) {
            fNotify = true;
            fInitialBlockDownload = IsInitialBlockDownload();
            pindexHeaderOld = pindexHeader;
        }
    }
    // Send block tip changed notifications without cs_main
    if (fNotify) {
        uiInterface.NotifyHeaderTip(fInitialBlockDownload, pindexHeader);
    }
}

/**
 * Make the best chain active, in multiple steps. The result is either failure
 * or an activated best chain. pblock is either NULL or a pointer to a block
 * that is already loaded (to avoid loading it again from disk).
 */
bool ActivateBestChain(CValidationState &state, const CChainParams& chainparams, const CBlock *pblock) {
    CBlockIndex *pindexMostWork = NULL;
    CBlockIndex *pindexNewTip = NULL;
    do {
        boost::this_thread::interruption_point();
        if (ShutdownRequested())
            break;

        const CBlockIndex *pindexFork;
        std::list<CTransaction> txConflicted;
        std::list<CTransaction> txNameConflicts;
        std::vector<std::tuple<CTransaction,CBlockIndex*,int> > txChanged;
        bool fInitialDownload;
        int nNewHeight;
        {
            LOCK(cs_main);
            CBlockIndex *pindexOldTip = chainActive.Tip();
            if (pindexMostWork == NULL) {
                pindexMostWork = FindMostWorkChain();
            }

            // Whether we have anything to do at all.
            if (pindexMostWork == NULL || pindexMostWork == chainActive.Tip())
                return true;

            bool fInvalidFound = false;
            if (!ActivateBestChainStep(state, chainparams, pindexMostWork, pblock && pblock->GetHash() == pindexMostWork->GetBlockHash() ? pblock : NULL, fInvalidFound, txConflicted, txNameConflicts, txChanged))
                return false;

            if (fInvalidFound) {
                // Wipe cache, we may need another branch now.
                pindexMostWork = NULL;
            }
            pindexNewTip = chainActive.Tip();
            pindexFork = chainActive.FindFork(pindexOldTip);
            fInitialDownload = IsInitialBlockDownload();
            nNewHeight = chainActive.Height();
        }
        // When we reach this point, we switched to a new tip (stored in pindexNewTip).

        // Notifications/callbacks that can run without cs_main

        // throw all transactions though the signal-interface
        // while _not_ holding the cs_main lock
        BOOST_FOREACH(const CTransaction &tx, txConflicted)
        {
            SyncWithWallets(tx, pindexNewTip);
        }
        for(const auto& tx : txNameConflicts) {
            SyncWithWallets(tx, nullptr);
            NameConflict(tx, pindexNewTip->GetBlockHash());
        }
        // ... and about transactions that got confirmed:
        for(unsigned int i = 0; i < txChanged.size(); i++)
            SyncWithWallets(std::get<0>(txChanged[i]), std::get<1>(txChanged[i]), std::get<2>(txChanged[i]));

        // Always notify the UI if a new block tip was connected
        if (pindexFork != pindexNewTip) {
            uiInterface.NotifyBlockTip(fInitialDownload, pindexNewTip);

            if (!fInitialDownload) {
                // Find the hashes of all blocks that weren't previously in the best chain.
                std::vector<uint256> vHashes;
                CBlockIndex *pindexToAnnounce = pindexNewTip;
                while (pindexToAnnounce != pindexFork) {
                    vHashes.push_back(pindexToAnnounce->GetBlockHash());
                    pindexToAnnounce = pindexToAnnounce->pprev;
                    if (vHashes.size() == MAX_BLOCKS_TO_ANNOUNCE) {
                        // Limit announcements in case of a huge reorganization.
                        // Rely on the peer's synchronization mechanism in that case.
                        break;
                    }
                }
                // Relay inventory, but don't relay old inventory during initial block download.
                int nBlockEstimate = 0;
                if (fCheckpointsEnabled)
                    nBlockEstimate = Checkpoints::GetTotalBlocksEstimate(chainparams.Checkpoints());
                {
                    LOCK(cs_vNodes);
                    BOOST_FOREACH(CNode* pnode, vNodes) {
                        if (nNewHeight > (pnode->nStartingHeight != -1 ? pnode->nStartingHeight - 2000 : nBlockEstimate)) {
                            BOOST_REVERSE_FOREACH(const uint256& hash, vHashes) {
                                pnode->PushBlockHash(hash);
                            }
                        }
                    }
                }
                // Notify external listeners about the new tip.
                if (!vHashes.empty()) {
                    GetMainSignals().UpdatedBlockTip(pindexNewTip);
                }
            }
        }
    } while (pindexNewTip != pindexMostWork);
    CheckBlockIndex(chainparams.GetConsensus());

    // Write changes periodically to disk, after relay.
    if (!FlushStateToDisk(state, FLUSH_STATE_PERIODIC)) {
        return false;
    }

    return true;
}

bool InvalidateBlock(CValidationState& state, const CChainParams& chainparams, CBlockIndex *pindex)
{
    AssertLockHeld(cs_main);

    // Mark the block itself as invalid.
    pindex->nStatus |= BLOCK_FAILED_VALID;
    setDirtyBlockIndex.insert(pindex);
    setBlockIndexCandidates.erase(pindex);

    while (chainActive.Contains(pindex)) {
        CBlockIndex *pindexWalk = chainActive.Tip();
        pindexWalk->nStatus |= BLOCK_FAILED_CHILD;
        setDirtyBlockIndex.insert(pindexWalk);
        setBlockIndexCandidates.erase(pindexWalk);
        // ActivateBestChain considers blocks already in chainActive
        // unconditionally valid already, so force disconnect away from it.
        if (!DisconnectTip(state, chainparams)) {
            mempool.removeForReorg(pcoinsTip, chainActive.Tip()->nHeight + 1, STANDARD_LOCKTIME_VERIFY_FLAGS);
            return false;
        }
    }

    LimitMempoolSize(mempool, GetArg("-maxmempool", DEFAULT_MAX_MEMPOOL_SIZE) * 1000000, GetArg("-mempoolexpiry", DEFAULT_MEMPOOL_EXPIRY) * 60 * 60);

    // The resulting new best tip may not be in setBlockIndexCandidates anymore, so
    // add it again.
    BlockMap::iterator it = mapBlockIndex.begin();
    while (it != mapBlockIndex.end()) {
        if (it->second->IsValid(BLOCK_VALID_TRANSACTIONS) && it->second->nChainTx && !setBlockIndexCandidates.value_comp()(it->second, chainActive.Tip())) {
            setBlockIndexCandidates.insert(it->second);
        }
        it++;
    }

    InvalidChainFound(pindex);
    mempool.removeForReorg(pcoinsTip, chainActive.Tip()->nHeight + 1, STANDARD_LOCKTIME_VERIFY_FLAGS);
    return true;
}

bool ResetBlockFailureFlags(CBlockIndex *pindex) {
    AssertLockHeld(cs_main);

    int nHeight = pindex->nHeight;

    // Remove the invalidity flag from this block and all its descendants.
    BlockMap::iterator it = mapBlockIndex.begin();
    while (it != mapBlockIndex.end()) {
        if (!it->second->IsValid() && it->second->GetAncestor(nHeight) == pindex) {
            it->second->nStatus &= ~BLOCK_FAILED_MASK;
            setDirtyBlockIndex.insert(it->second);
            if (it->second->IsValid(BLOCK_VALID_TRANSACTIONS) && it->second->nChainTx && setBlockIndexCandidates.value_comp()(chainActive.Tip(), it->second)) {
                setBlockIndexCandidates.insert(it->second);
            }
            if (it->second == pindexBestInvalid) {
                // Reset invalid block marker if it was pointing to one of those.
                pindexBestInvalid = NULL;
            }
        }
        it++;
    }

    // Remove the invalidity flag from all ancestors too.
    while (pindex != NULL) {
        if (pindex->nStatus & BLOCK_FAILED_MASK) {
            pindex->nStatus &= ~BLOCK_FAILED_MASK;
            setDirtyBlockIndex.insert(pindex);
        }
        pindex = pindex->pprev;
    }
    return true;
}

CBlockIndex* AddToBlockIndex(const CBlockHeader& block)
{
    // Check for duplicate
    uint256 hash = block.GetHash();
    BlockMap::iterator it = mapBlockIndex.find(hash);
    if (it != mapBlockIndex.end())
        return it->second;

    // Construct new block index object
    CBlockIndex* pindexNew = new CBlockIndex(block);
    assert(pindexNew);
    // We assign the sequence id to blocks only when the full data is available,
    // to avoid miners withholding blocks but broadcasting headers, to get a
    // competitive advantage.
    pindexNew->nSequenceId = 0;
    BlockMap::iterator mi = mapBlockIndex.insert(make_pair(hash, pindexNew)).first;
    pindexNew->phashBlock = &((*mi).first);
    BlockMap::iterator miPrev = mapBlockIndex.find(block.hashPrevBlock);
    if (miPrev != mapBlockIndex.end())
    {
        pindexNew->pprev = (*miPrev).second;
        pindexNew->nHeight = pindexNew->pprev->nHeight + 1;
        pindexNew->BuildSkip();
    }
    pindexNew->nChainWork = (pindexNew->pprev ? pindexNew->pprev->nChainWork : 0) + GetBlockProof(*pindexNew);
    pindexNew->RaiseValidity(BLOCK_VALID_TREE);
    if (pindexBestHeader == NULL || pindexBestHeader->nChainWork < pindexNew->nChainWork)
        pindexBestHeader = pindexNew;

    setDirtyBlockIndex.insert(pindexNew);

    return pindexNew;
}

/** Mark a block as having its data received and checked (up to BLOCK_VALID_TRANSACTIONS). */
bool ReceivedBlockTransactions(const CBlock &block, CValidationState& state, CBlockIndex *pindexNew, const CDiskBlockPos& pos)
{
    pindexNew->nTx = block.vtx.size();
    pindexNew->nChainTx = 0;
    pindexNew->nFile = pos.nFile;
    pindexNew->nDataPos = pos.nPos;
    pindexNew->nUndoPos = 0;
    pindexNew->nStatus |= BLOCK_HAVE_DATA;
    if (IsWitnessEnabled(pindexNew->pprev, Params().GetConsensus())) {
        pindexNew->nStatus |= BLOCK_OPT_WITNESS;
    }
    pindexNew->RaiseValidity(BLOCK_VALID_TRANSACTIONS);
    setDirtyBlockIndex.insert(pindexNew);

    if (pindexNew->pprev == NULL || pindexNew->pprev->nChainTx) {
        // If pindexNew is the genesis block or all parents are BLOCK_VALID_TRANSACTIONS.
        deque<CBlockIndex*> queue;
        queue.push_back(pindexNew);

        // Recursively process any descendant blocks that now may be eligible to be connected.
        while (!queue.empty()) {
            CBlockIndex *pindex = queue.front();
            queue.pop_front();
            pindex->nChainTx = (pindex->pprev ? pindex->pprev->nChainTx : 0) + pindex->nTx;
            {
                LOCK(cs_nBlockSequenceId);
                pindex->nSequenceId = nBlockSequenceId++;
            }
            if (chainActive.Tip() == NULL || !setBlockIndexCandidates.value_comp()(pindex, chainActive.Tip())) {
                setBlockIndexCandidates.insert(pindex);
            }
            std::pair<std::multimap<CBlockIndex*, CBlockIndex*>::iterator, std::multimap<CBlockIndex*, CBlockIndex*>::iterator> range = mapBlocksUnlinked.equal_range(pindex);
            while (range.first != range.second) {
                std::multimap<CBlockIndex*, CBlockIndex*>::iterator it = range.first;
                queue.push_back(it->second);
                range.first++;
                mapBlocksUnlinked.erase(it);
            }
        }
    } else {
        if (pindexNew->pprev && pindexNew->pprev->IsValid(BLOCK_VALID_TREE)) {
            mapBlocksUnlinked.insert(std::make_pair(pindexNew->pprev, pindexNew));
        }
    }

    return true;
}

bool FindBlockPos(CValidationState &state, CDiskBlockPos &pos, unsigned int nAddSize, unsigned int nHeight, uint64_t nTime, bool fKnown = false)
{
    LOCK(cs_LastBlockFile);

    unsigned int nFile = fKnown ? pos.nFile : nLastBlockFile;
    if (vinfoBlockFile.size() <= nFile) {
        vinfoBlockFile.resize(nFile + 1);
    }

    if (!fKnown) {
        while (vinfoBlockFile[nFile].nSize + nAddSize >= MAX_BLOCKFILE_SIZE) {
            nFile++;
            if (vinfoBlockFile.size() <= nFile) {
                vinfoBlockFile.resize(nFile + 1);
            }
        }
        pos.nFile = nFile;
        pos.nPos = vinfoBlockFile[nFile].nSize;
    }

    if ((int)nFile != nLastBlockFile) {
        if (!fKnown) {
            LogPrintf("Leaving block file %i: %s\n", nLastBlockFile, vinfoBlockFile[nLastBlockFile].ToString());
        }
        FlushBlockFile(!fKnown);
        nLastBlockFile = nFile;
    }

    vinfoBlockFile[nFile].AddBlock(nHeight, nTime);
    if (fKnown)
        vinfoBlockFile[nFile].nSize = std::max(pos.nPos + nAddSize, vinfoBlockFile[nFile].nSize);
    else
        vinfoBlockFile[nFile].nSize += nAddSize;

    if (!fKnown) {
        unsigned int nOldChunks = (pos.nPos + BLOCKFILE_CHUNK_SIZE - 1) / BLOCKFILE_CHUNK_SIZE;
        unsigned int nNewChunks = (vinfoBlockFile[nFile].nSize + BLOCKFILE_CHUNK_SIZE - 1) / BLOCKFILE_CHUNK_SIZE;
        if (nNewChunks > nOldChunks) {
            if (fPruneMode)
                fCheckForPruning = true;
            if (CheckDiskSpace(nNewChunks * BLOCKFILE_CHUNK_SIZE - pos.nPos)) {
                FILE *file = OpenBlockFile(pos);
                if (file) {
                    LogPrintf("Pre-allocating up to position 0x%x in blk%05u.dat\n", nNewChunks * BLOCKFILE_CHUNK_SIZE, pos.nFile);
                    AllocateFileRange(file, pos.nPos, nNewChunks * BLOCKFILE_CHUNK_SIZE - pos.nPos);
                    fclose(file);
                }
            }
            else
                return state.Error("out of disk space");
        }
    }

    setDirtyFileInfo.insert(nFile);
    return true;
}

bool FindUndoPos(CValidationState &state, int nFile, CDiskBlockPos &pos, unsigned int nAddSize)
{
    pos.nFile = nFile;

    LOCK(cs_LastBlockFile);

    unsigned int nNewSize;
    pos.nPos = vinfoBlockFile[nFile].nUndoSize;
    nNewSize = vinfoBlockFile[nFile].nUndoSize += nAddSize;
    setDirtyFileInfo.insert(nFile);

    unsigned int nOldChunks = (pos.nPos + UNDOFILE_CHUNK_SIZE - 1) / UNDOFILE_CHUNK_SIZE;
    unsigned int nNewChunks = (nNewSize + UNDOFILE_CHUNK_SIZE - 1) / UNDOFILE_CHUNK_SIZE;
    if (nNewChunks > nOldChunks) {
        if (fPruneMode)
            fCheckForPruning = true;
        if (CheckDiskSpace(nNewChunks * UNDOFILE_CHUNK_SIZE - pos.nPos)) {
            FILE *file = OpenUndoFile(pos);
            if (file) {
                LogPrintf("Pre-allocating up to position 0x%x in rev%05u.dat\n", nNewChunks * UNDOFILE_CHUNK_SIZE, pos.nFile);
                AllocateFileRange(file, pos.nPos, nNewChunks * UNDOFILE_CHUNK_SIZE - pos.nPos);
                fclose(file);
            }
        }
        else
            return state.Error("out of disk space");
    }

    return true;
}

/* Temporary check that blocks are compatible with BDB's 10,000 lock limit.
   This is based on Bitcoin's commit 8c222dca4f961ad13ec64d690134a40d09b20813.
   Each "object" touched in the DB may cause two locks (one read and one
   write lock).  Objects are transaction IDs and names.  Thus, count the
   total number of transaction IDs (tx themselves plus all distinct inputs).
   In addition, each Namecoin transaction could touch at most one name,
   so add them as well.  */
bool CheckDbLockLimit(const std::vector<CTransaction>& vtx)
{
    set<uint256> setTxIds;
    unsigned nNames = 0;
    BOOST_FOREACH(const CTransaction& tx, vtx)
    {
        setTxIds.insert(tx.GetHash());
        if (tx.IsNamecoin())
            ++nNames;

        BOOST_FOREACH(const CTxIn& txIn, tx.vin)
            setTxIds.insert(txIn.prevout.hash);
    }

    const unsigned nTotalIds = setTxIds.size() + nNames;

    if (nTotalIds > 4500)
        return error("%s : %u locks estimated, that is too much for BDB",
                     __func__, nTotalIds);

    if (fDebug)
        LogPrintf ("%s : need %u locks\n", __func__, nTotalIds);
    
    return true;
}

bool CheckBlockHeader(const CBlockHeader& block, CValidationState& state, const Consensus::Params& consensusParams, bool fCheckPOW)
{
    // Check proof of work matches claimed amount
    if (fCheckPOW && !CheckProofOfWork(block, consensusParams))
        return state.DoS(50, false, REJECT_INVALID, "high-hash", false, "proof of work failed");

    return true;
}

bool CheckBlock(const CBlock& block, CValidationState& state, const Consensus::Params& consensusParams, bool fCheckPOW, bool fCheckMerkleRoot)
{
    // These are checks that are independent of context.

    if (block.fChecked)
        return true;

    // Check that the header is valid (particularly PoW).  This is mostly
    // redundant with the call in AcceptBlockHeader.
    if (!CheckBlockHeader(block, state, consensusParams, fCheckPOW))
        return false;

    // Check the merkle root.
    if (fCheckMerkleRoot) {
        bool mutated;
        uint256 hashMerkleRoot2 = BlockMerkleRoot(block, &mutated);
        if (block.hashMerkleRoot != hashMerkleRoot2)
            return state.DoS(100, false, REJECT_INVALID, "bad-txnmrklroot", true, "hashMerkleRoot mismatch");

        // Check for merkle tree malleability (CVE-2012-2459): repeating sequences
        // of transactions in a block without affecting the merkle root of a block,
        // while still invalidating it.
        if (mutated)
            return state.DoS(100, false, REJECT_INVALID, "bad-txns-duplicate", true, "duplicate transaction");
    }

    // All potential-corruption validation must be done before we do any
    // transaction validation, as otherwise we may mark the header as invalid
    // because we receive the wrong transactions for it.
    // Note that witness malleability is checked in ContextualCheckBlock, so no
    // checks that use witness data may be performed here.

    // Size limits
    if (block.vtx.empty() || block.vtx.size() > MAX_BLOCK_BASE_SIZE || ::GetSerializeSize(block, SER_NETWORK, PROTOCOL_VERSION | SERIALIZE_TRANSACTION_NO_WITNESS) > MAX_BLOCK_BASE_SIZE)
        return state.DoS(100, false, REJECT_INVALID, "bad-blk-length", false, "size limits failed");

    // Enforce the temporary DB lock limit.
    // TODO: Remove with a hardfork in the future.
    if (!CheckDbLockLimit(block.vtx))
        return state.DoS(100, error("%s : DB lock limit failed", __func__),
                         REJECT_INVALID, "bad-db-locks");

    // First transaction must be coinbase, the rest must not be
    if (block.vtx.empty() || !block.vtx[0].IsCoinBase())
        return state.DoS(100, false, REJECT_INVALID, "bad-cb-missing", false, "first tx is not coinbase");
    for (unsigned int i = 1; i < block.vtx.size(); i++)
        if (block.vtx[i].IsCoinBase())
            return state.DoS(100, false, REJECT_INVALID, "bad-cb-multiple", false, "more than one coinbase");

    // Check transactions
    for (const auto& tx : block.vtx)
        if (!CheckTransaction(tx, state))
            return state.Invalid(false, state.GetRejectCode(), state.GetRejectReason(),
                                 strprintf("Transaction check failed (tx hash %s) %s", tx.GetHash().ToString(), state.GetDebugMessage()));

    unsigned int nSigOps = 0;
    for (const auto& tx : block.vtx)
    {
        nSigOps += GetLegacySigOpCount(tx);
    }
    if (nSigOps * WITNESS_SCALE_FACTOR > MAX_BLOCK_SIGOPS_COST)
        return state.DoS(100, false, REJECT_INVALID, "bad-blk-sigops", false, "out-of-bounds SigOpCount");

    if (fCheckPOW && fCheckMerkleRoot)
        block.fChecked = true;

    return true;
}

static bool CheckIndexAgainstCheckpoint(const CBlockIndex* pindexPrev, CValidationState& state, const CChainParams& chainparams, const uint256& hash)
{
    if (*pindexPrev->phashBlock == chainparams.GetConsensus().hashGenesisBlock)
        return true;

    int nHeight = pindexPrev->nHeight+1;
    // Don't accept any forks from the main chain prior to last checkpoint
    CBlockIndex* pcheckpoint = Checkpoints::GetLastCheckpoint(chainparams.Checkpoints());
    if (pcheckpoint && nHeight < pcheckpoint->nHeight)
        return state.DoS(100, error("%s: forked chain older than last checkpoint (height %d)", __func__, nHeight));

    return true;
}

bool IsWitnessEnabled(const CBlockIndex* pindexPrev, const Consensus::Params& params)
{
    LOCK(cs_main);
    return (VersionBitsState(pindexPrev, params, Consensus::DEPLOYMENT_SEGWIT, versionbitscache) == THRESHOLD_ACTIVE);
}

// Compute at which vout of the block's coinbase transaction the witness
// commitment occurs, or -1 if not found.
static int GetWitnessCommitmentIndex(const CBlock& block)
{
    int commitpos = -1;
    for (size_t o = 0; o < block.vtx[0].vout.size(); o++) {
        if (block.vtx[0].vout[o].scriptPubKey.size() >= 38 && block.vtx[0].vout[o].scriptPubKey[0] == OP_RETURN && block.vtx[0].vout[o].scriptPubKey[1] == 0x24 && block.vtx[0].vout[o].scriptPubKey[2] == 0xaa && block.vtx[0].vout[o].scriptPubKey[3] == 0x21 && block.vtx[0].vout[o].scriptPubKey[4] == 0xa9 && block.vtx[0].vout[o].scriptPubKey[5] == 0xed) {
            commitpos = o;
        }
    }
    return commitpos;
}

void UpdateUncommittedBlockStructures(CBlock& block, const CBlockIndex* pindexPrev, const Consensus::Params& consensusParams)
{
    int commitpos = GetWitnessCommitmentIndex(block);
    static const std::vector<unsigned char> nonce(32, 0x00);
    if (commitpos != -1 && IsWitnessEnabled(pindexPrev, consensusParams) && block.vtx[0].wit.IsEmpty()) {
        block.vtx[0].wit.vtxinwit.resize(1);
        block.vtx[0].wit.vtxinwit[0].scriptWitness.stack.resize(1);
        block.vtx[0].wit.vtxinwit[0].scriptWitness.stack[0] = nonce;
    }
}

std::vector<unsigned char> GenerateCoinbaseCommitment(CBlock& block, const CBlockIndex* pindexPrev, const Consensus::Params& consensusParams)
{
    std::vector<unsigned char> commitment;
    int commitpos = GetWitnessCommitmentIndex(block);
    bool fHaveWitness = false;
    for (size_t t = 1; t < block.vtx.size(); t++) {
        if (!block.vtx[t].wit.IsNull()) {
            fHaveWitness = true;
            break;
        }
    }
    std::vector<unsigned char> ret(32, 0x00);
    if (fHaveWitness && IsWitnessEnabled(pindexPrev, consensusParams)) {
        if (commitpos == -1) {
            uint256 witnessroot = BlockWitnessMerkleRoot(block, NULL);
            CHash256().Write(witnessroot.begin(), 32).Write(&ret[0], 32).Finalize(witnessroot.begin());
            CTxOut out;
            out.nValue = 0;
            out.scriptPubKey.resize(38);
            out.scriptPubKey[0] = OP_RETURN;
            out.scriptPubKey[1] = 0x24;
            out.scriptPubKey[2] = 0xaa;
            out.scriptPubKey[3] = 0x21;
            out.scriptPubKey[4] = 0xa9;
            out.scriptPubKey[5] = 0xed;
            memcpy(&out.scriptPubKey[6], witnessroot.begin(), 32);
            commitment = std::vector<unsigned char>(out.scriptPubKey.begin(), out.scriptPubKey.end());
            const_cast<std::vector<CTxOut>*>(&block.vtx[0].vout)->push_back(out);
            block.vtx[0].UpdateHash();
        }
    }
    UpdateUncommittedBlockStructures(block, pindexPrev, consensusParams);
    return commitment;
}

bool ContextualCheckBlockHeader(const CBlockHeader& block, CValidationState& state, const Consensus::Params& consensusParams, const CBlockIndex* pindexPrev, int64_t nAdjustedTime)
{
    // Disallow legacy blocks after merge-mining start.
    const int nHeight = pindexPrev == NULL ? 0 : pindexPrev->nHeight + 1;
    if (!Params().GetConsensus().AllowLegacyBlocks(nHeight) && block.IsLegacy())
        return state.DoS(100, error("%s : legacy block after auxpow start",
                                    __func__),
                         REJECT_INVALID, "late-legacy-block");

    // Check proof of work
    if (block.nBits != GetNextWorkRequired(pindexPrev, &block, consensusParams))
        return state.DoS(100, false, REJECT_INVALID, "bad-diffbits", false, "incorrect proof of work");

    // Check timestamp against prev
    if (block.GetBlockTime() <= pindexPrev->GetMedianTimePast())
        return state.Invalid(false, REJECT_INVALID, "time-too-old", "block's timestamp is too early");

    // Check timestamp
    if (block.GetBlockTime() > nAdjustedTime + 2 * 60 * 60)
        return state.Invalid(false, REJECT_INVALID, "time-too-new", "block timestamp too far in the future");

    // Reject outdated version blocks when 95% (75% on testnet) of the network has upgraded:
    // check for version 2, 3 and 4 upgrades
    if((block.GetBaseVersion() < 2 && nHeight >= consensusParams.BIP34Height) ||
       (block.GetBaseVersion() < 3 && nHeight >= consensusParams.BIP66Height) ||
       (block.GetBaseVersion() < 4 && nHeight >= consensusParams.BIP65Height))
            return state.Invalid(false, REJECT_OBSOLETE, strprintf("bad-version(0x%08x)", block.nVersion),
                                 strprintf("rejected nVersion=0x%08x block", block.nVersion));

    return true;
}

bool ContextualCheckBlock(const CBlock& block, CValidationState& state, const Consensus::Params& consensusParams, const CBlockIndex* pindexPrev)
{
    const int nHeight = pindexPrev == NULL ? 0 : pindexPrev->nHeight + 1;

    // Start enforcing BIP113 (Median Time Past) using versionbits logic.
    int nLockTimeFlags = 0;
    if (VersionBitsState(pindexPrev, consensusParams, Consensus::DEPLOYMENT_CSV, versionbitscache) == THRESHOLD_ACTIVE) {
        nLockTimeFlags |= LOCKTIME_MEDIAN_TIME_PAST;
    }

    int64_t nLockTimeCutoff = (nLockTimeFlags & LOCKTIME_MEDIAN_TIME_PAST)
                              ? pindexPrev->GetMedianTimePast()
                              : block.GetBlockTime();

    // Check that all transactions are finalized
    for (const auto& tx : block.vtx) {
        if (!IsFinalTx(tx, nHeight, nLockTimeCutoff)) {
            return state.DoS(10, false, REJECT_INVALID, "bad-txns-nonfinal", false, "non-final transaction");
        }
    }

    // Enforce rule that the coinbase starts with serialized block height
    if (nHeight >= consensusParams.BIP34Height)
    {
        CScript expect = CScript() << nHeight;
        if (block.vtx[0].vin[0].scriptSig.size() < expect.size() ||
            !std::equal(expect.begin(), expect.end(), block.vtx[0].vin[0].scriptSig.begin())) {
            return state.DoS(100, false, REJECT_INVALID, "bad-cb-height", false, "block height mismatch in coinbase");
        }
    }

    // Validation for witness commitments.
    // * We compute the witness hash (which is the hash including witnesses) of all the block's transactions, except the
    //   coinbase (where 0x0000....0000 is used instead).
    // * The coinbase scriptWitness is a stack of a single 32-byte vector, containing a witness nonce (unconstrained).
    // * We build a merkle tree with all those witness hashes as leaves (similar to the hashMerkleRoot in the block header).
    // * There must be at least one output whose scriptPubKey is a single 36-byte push, the first 4 bytes of which are
    //   {0xaa, 0x21, 0xa9, 0xed}, and the following 32 bytes are SHA256^2(witness root, witness nonce). In case there are
    //   multiple, the last one is used.
    bool fHaveWitness = false;
    if (VersionBitsState(pindexPrev, consensusParams, Consensus::DEPLOYMENT_SEGWIT, versionbitscache) == THRESHOLD_ACTIVE) {
        int commitpos = GetWitnessCommitmentIndex(block);
        if (commitpos != -1) {
            bool malleated = false;
            uint256 hashWitness = BlockWitnessMerkleRoot(block, &malleated);
            // The malleation check is ignored; as the transaction tree itself
            // already does not permit it, it is impossible to trigger in the
            // witness tree.
            if (block.vtx[0].wit.vtxinwit.size() != 1 || block.vtx[0].wit.vtxinwit[0].scriptWitness.stack.size() != 1 || block.vtx[0].wit.vtxinwit[0].scriptWitness.stack[0].size() != 32) {
                return state.DoS(100, false, REJECT_INVALID, "bad-witness-nonce-size", true, strprintf("%s : invalid witness nonce size", __func__));
            }
            CHash256().Write(hashWitness.begin(), 32).Write(&block.vtx[0].wit.vtxinwit[0].scriptWitness.stack[0][0], 32).Finalize(hashWitness.begin());
            if (memcmp(hashWitness.begin(), &block.vtx[0].vout[commitpos].scriptPubKey[6], 32)) {
                return state.DoS(100, false, REJECT_INVALID, "bad-witness-merkle-match", true, strprintf("%s : witness merkle commitment mismatch", __func__));
            }
            fHaveWitness = true;
        }
    }

    // No witness data is allowed in blocks that don't commit to witness data, as this would otherwise leave room for spam
    if (!fHaveWitness) {
        for (size_t i = 0; i < block.vtx.size(); i++) {
            if (!block.vtx[i].wit.IsNull()) {
                return state.DoS(100, false, REJECT_INVALID, "unexpected-witness", true, strprintf("%s : unexpected witness data found", __func__));
            }
        }
    }

    // After the coinbase witness nonce and commitment are verified,
    // we can check if the block weight passes (before we've checked the
    // coinbase witness, it would be possible for the weight to be too
    // large by filling up the coinbase witness, which doesn't change
    // the block hash, so we couldn't mark the block as permanently
    // failed).
    if (GetBlockWeight(block) > MAX_BLOCK_WEIGHT) {
        return state.DoS(100, false, REJECT_INVALID, "bad-blk-weight", false, strprintf("%s : weight limit failed", __func__));
    }

    return true;
}

static bool AcceptBlockHeader(const CBlockHeader& block, CValidationState& state, const CChainParams& chainparams, CBlockIndex** ppindex=NULL)
{
    AssertLockHeld(cs_main);
    // Check for duplicate
    uint256 hash = block.GetHash();
    BlockMap::iterator miSelf = mapBlockIndex.find(hash);
    CBlockIndex *pindex = NULL;
    if (hash != chainparams.GetConsensus().hashGenesisBlock) {

        if (miSelf != mapBlockIndex.end()) {
            // Block header is already known.
            pindex = miSelf->second;
            if (ppindex)
                *ppindex = pindex;
            if (pindex->nStatus & BLOCK_FAILED_MASK)
                return state.Invalid(error("%s: block %s is marked invalid", __func__, hash.ToString()), 0, "duplicate");
            return true;
        }

        if (!CheckBlockHeader(block, state, chainparams.GetConsensus()))
            return error("%s: Consensus::CheckBlockHeader: %s, %s", __func__, hash.ToString(), FormatStateMessage(state));

        // Get prev block index
        CBlockIndex* pindexPrev = NULL;
        BlockMap::iterator mi = mapBlockIndex.find(block.hashPrevBlock);
        if (mi == mapBlockIndex.end())
            return state.DoS(10, error("%s: prev block not found", __func__), 0, "bad-prevblk");
        pindexPrev = (*mi).second;
        if (pindexPrev->nStatus & BLOCK_FAILED_MASK)
            return state.DoS(100, error("%s: prev block invalid", __func__), REJECT_INVALID, "bad-prevblk");

        assert(pindexPrev);
        if (fCheckpointsEnabled && !CheckIndexAgainstCheckpoint(pindexPrev, state, chainparams, hash))
            return error("%s: CheckIndexAgainstCheckpoint(): %s", __func__, state.GetRejectReason().c_str());

        if (!ContextualCheckBlockHeader(block, state, chainparams.GetConsensus(), pindexPrev, GetAdjustedTime()))
            return error("%s: Consensus::ContextualCheckBlockHeader: %s, %s", __func__, hash.ToString(), FormatStateMessage(state));
    }
    if (pindex == NULL)
        pindex = AddToBlockIndex(block);

    if (ppindex)
        *ppindex = pindex;

    return true;
}

/** Store block on disk. If dbp is non-NULL, the file is known to already reside on disk */
static bool AcceptBlock(const CBlock& block, CValidationState& state, const CChainParams& chainparams, CBlockIndex** ppindex, bool fRequested, const CDiskBlockPos* dbp, bool* fNewBlock)
{
    if (fNewBlock) *fNewBlock = false;
    AssertLockHeld(cs_main);

    CBlockIndex *pindexDummy = NULL;
    CBlockIndex *&pindex = ppindex ? *ppindex : pindexDummy;

    if (!AcceptBlockHeader(block, state, chainparams, &pindex))
        return false;

    // Try to process all requested blocks that we don't have, but only
    // process an unrequested block if it's new and has enough work to
    // advance our tip, and isn't too many blocks ahead.
    bool fAlreadyHave = pindex->nStatus & BLOCK_HAVE_DATA;
    bool fHasMoreWork = (chainActive.Tip() ? pindex->nChainWork > chainActive.Tip()->nChainWork : true);
    // Blocks that are too out-of-order needlessly limit the effectiveness of
    // pruning, because pruning will not delete block files that contain any
    // blocks which are too close in height to the tip.  Apply this test
    // regardless of whether pruning is enabled; it should generally be safe to
    // not process unrequested blocks.
    bool fTooFarAhead = (pindex->nHeight > int(chainActive.Height() + MIN_BLOCKS_TO_KEEP));

    // TODO: deal better with return value and error conditions for duplicate
    // and unrequested blocks.
    if (fAlreadyHave) return true;
    if (!fRequested) {  // If we didn't ask for it:
        if (pindex->nTx != 0) return true;  // This is a previously-processed block that was pruned
        if (!fHasMoreWork) return true;     // Don't process less-work chains
        if (fTooFarAhead) return true;      // Block height is too high
    }
    if (fNewBlock) *fNewBlock = true;

    if (!CheckBlock(block, state, chainparams.GetConsensus(), GetAdjustedTime()) ||
        !ContextualCheckBlock(block, state, chainparams.GetConsensus(), pindex->pprev)) {
        if (state.IsInvalid() && !state.CorruptionPossible()) {
            pindex->nStatus |= BLOCK_FAILED_VALID;
            setDirtyBlockIndex.insert(pindex);
        }
        return error("%s: %s", __func__, FormatStateMessage(state));
    }

    int nHeight = pindex->nHeight;

    // Write block to history file
    try {
        unsigned int nBlockSize = ::GetSerializeSize(block, SER_DISK, CLIENT_VERSION);
        CDiskBlockPos blockPos;
        if (dbp != NULL)
            blockPos = *dbp;
        if (!FindBlockPos(state, blockPos, nBlockSize+8, nHeight, block.GetBlockTime(), dbp != NULL))
            return error("AcceptBlock(): FindBlockPos failed");
        if (dbp == NULL)
            if (!WriteBlockToDisk(block, blockPos, chainparams.MessageStart()))
                AbortNode(state, "Failed to write block");
        if (!ReceivedBlockTransactions(block, state, pindex, blockPos))
            return error("AcceptBlock(): ReceivedBlockTransactions failed");
    } catch (const std::runtime_error& e) {
        return AbortNode(state, std::string("System error: ") + e.what());
    }

    if (fCheckForPruning)
        FlushStateToDisk(state, FLUSH_STATE_NONE); // we just allocated more disk space for block files

    return true;
}

bool ProcessNewBlock(CValidationState& state, const CChainParams& chainparams, CNode* pfrom, const CBlock* pblock, bool fForceProcessing, const CDiskBlockPos* dbp)
{
    {
        LOCK(cs_main);
        bool fRequested = MarkBlockAsReceived(pblock->GetHash());
        fRequested |= fForceProcessing;

        // Store to disk
        CBlockIndex *pindex = NULL;
        bool fNewBlock = false;
        bool ret = AcceptBlock(*pblock, state, chainparams, &pindex, fRequested, dbp, &fNewBlock);
        if (pindex && pfrom) {
            mapBlockSource[pindex->GetBlockHash()] = pfrom->GetId();
            if (fNewBlock) pfrom->nLastBlockTime = GetTime();
        }
        CheckBlockIndex(chainparams.GetConsensus());
        if (!ret)
            return error("%s: AcceptBlock FAILED", __func__);
    }

    NotifyHeaderTip();

    if (!ActivateBestChain(state, chainparams, pblock))
        return error("%s: ActivateBestChain failed", __func__);

    return true;
}

bool TestBlockValidity(CValidationState& state, const CChainParams& chainparams, const CBlock& block, CBlockIndex* pindexPrev, bool fCheckPOW, bool fCheckMerkleRoot)
{
    AssertLockHeld(cs_main);
    assert(pindexPrev && pindexPrev == chainActive.Tip());
    if (fCheckpointsEnabled && !CheckIndexAgainstCheckpoint(pindexPrev, state, chainparams, block.GetHash()))
        return error("%s: CheckIndexAgainstCheckpoint(): %s", __func__, state.GetRejectReason().c_str());

    std::set<valtype> namesDummy;
    CCoinsViewCache viewNew(pcoinsTip);
    CBlockIndex indexDummy(block);
    indexDummy.pprev = pindexPrev;
    indexDummy.nHeight = pindexPrev->nHeight + 1;

    // NOTE: CheckBlockHeader is called by CheckBlock
    if (!ContextualCheckBlockHeader(block, state, chainparams.GetConsensus(), pindexPrev, GetAdjustedTime()))
        return error("%s: Consensus::ContextualCheckBlockHeader: %s", __func__, FormatStateMessage(state));
    if (!CheckBlock(block, state, chainparams.GetConsensus(), fCheckPOW, fCheckMerkleRoot))
        return error("%s: Consensus::CheckBlock: %s", __func__, FormatStateMessage(state));
    if (!ContextualCheckBlock(block, state, chainparams.GetConsensus(), pindexPrev))
        return error("%s: Consensus::ContextualCheckBlock: %s", __func__, FormatStateMessage(state));
    if (!ConnectBlock(block, state, &indexDummy, viewNew, namesDummy, chainparams, true))
        return false;
    assert(state.IsValid());

    return true;
}

/**
 * BLOCK PRUNING CODE
 */

/* Calculate the amount of disk space the block & undo files currently use */
uint64_t CalculateCurrentUsage()
{
    uint64_t retval = 0;
    BOOST_FOREACH(const CBlockFileInfo &file, vinfoBlockFile) {
        retval += file.nSize + file.nUndoSize;
    }
    return retval;
}

/* Prune a block file (modify associated database entries)*/
void PruneOneBlockFile(const int fileNumber)
{
    for (BlockMap::iterator it = mapBlockIndex.begin(); it != mapBlockIndex.end(); ++it) {
        CBlockIndex* pindex = it->second;
        if (pindex->nFile == fileNumber) {
            pindex->nStatus &= ~BLOCK_HAVE_DATA;
            pindex->nStatus &= ~BLOCK_HAVE_UNDO;
            pindex->nFile = 0;
            pindex->nDataPos = 0;
            pindex->nUndoPos = 0;
            setDirtyBlockIndex.insert(pindex);

            // Prune from mapBlocksUnlinked -- any block we prune would have
            // to be downloaded again in order to consider its chain, at which
            // point it would be considered as a candidate for
            // mapBlocksUnlinked or setBlockIndexCandidates.
            std::pair<std::multimap<CBlockIndex*, CBlockIndex*>::iterator, std::multimap<CBlockIndex*, CBlockIndex*>::iterator> range = mapBlocksUnlinked.equal_range(pindex->pprev);
            while (range.first != range.second) {
                std::multimap<CBlockIndex *, CBlockIndex *>::iterator it = range.first;
                range.first++;
                if (it->second == pindex) {
                    mapBlocksUnlinked.erase(it);
                }
            }
        }
    }

    vinfoBlockFile[fileNumber].SetNull();
    setDirtyFileInfo.insert(fileNumber);
}


void UnlinkPrunedFiles(std::set<int>& setFilesToPrune)
{
    for (set<int>::iterator it = setFilesToPrune.begin(); it != setFilesToPrune.end(); ++it) {
        CDiskBlockPos pos(*it, 0);
        boost::filesystem::remove(GetBlockPosFilename(pos, "blk"));
        boost::filesystem::remove(GetBlockPosFilename(pos, "rev"));
        LogPrintf("Prune: %s deleted blk/rev (%05u)\n", __func__, *it);
    }
}

/* Calculate the block/rev files that should be deleted to remain under target*/
void FindFilesToPrune(std::set<int>& setFilesToPrune, uint64_t nPruneAfterHeight)
{
    LOCK2(cs_main, cs_LastBlockFile);
    if (chainActive.Tip() == NULL || nPruneTarget == 0) {
        return;
    }
    if ((uint64_t)chainActive.Tip()->nHeight <= nPruneAfterHeight) {
        return;
    }

    unsigned int nLastBlockWeCanPrune = chainActive.Tip()->nHeight - MIN_BLOCKS_TO_KEEP;
    uint64_t nCurrentUsage = CalculateCurrentUsage();
    // We don't check to prune until after we've allocated new space for files
    // So we should leave a buffer under our target to account for another allocation
    // before the next pruning.
    uint64_t nBuffer = BLOCKFILE_CHUNK_SIZE + UNDOFILE_CHUNK_SIZE;
    uint64_t nBytesToPrune;
    int count=0;

    if (nCurrentUsage + nBuffer >= nPruneTarget) {
        for (int fileNumber = 0; fileNumber < nLastBlockFile; fileNumber++) {
            nBytesToPrune = vinfoBlockFile[fileNumber].nSize + vinfoBlockFile[fileNumber].nUndoSize;

            if (vinfoBlockFile[fileNumber].nSize == 0)
                continue;

            if (nCurrentUsage + nBuffer < nPruneTarget)  // are we below our target?
                break;

            // don't prune files that could have a block within MIN_BLOCKS_TO_KEEP of the main chain's tip but keep scanning
            if (vinfoBlockFile[fileNumber].nHeightLast > nLastBlockWeCanPrune)
                continue;

            PruneOneBlockFile(fileNumber);
            // Queue up the files for removal
            setFilesToPrune.insert(fileNumber);
            nCurrentUsage -= nBytesToPrune;
            count++;
        }
    }

    LogPrint("prune", "Prune: target=%dMiB actual=%dMiB diff=%dMiB max_prune_height=%d removed %d blk/rev pairs\n",
           nPruneTarget/1024/1024, nCurrentUsage/1024/1024,
           ((int64_t)nPruneTarget - (int64_t)nCurrentUsage)/1024/1024,
           nLastBlockWeCanPrune, count);
}

bool CheckDiskSpace(uint64_t nAdditionalBytes)
{
    uint64_t nFreeBytesAvailable = boost::filesystem::space(GetDataDir()).available;

    // Check for nMinDiskSpace bytes (currently 50MB)
    if (nFreeBytesAvailable < nMinDiskSpace + nAdditionalBytes)
        return AbortNode("Disk space is low!", _("Error: Disk space is low!"));

    return true;
}

FILE* OpenDiskFile(const CDiskBlockPos &pos, const char *prefix, bool fReadOnly)
{
    if (pos.IsNull())
        return NULL;
    boost::filesystem::path path = GetBlockPosFilename(pos, prefix);
    boost::filesystem::create_directories(path.parent_path());
    FILE* file = fopen(path.string().c_str(), "rb+");
    if (!file && !fReadOnly)
        file = fopen(path.string().c_str(), "wb+");
    if (!file) {
        LogPrintf("Unable to open file %s\n", path.string());
        return NULL;
    }
    if (pos.nPos) {
        if (fseek(file, pos.nPos, SEEK_SET)) {
            LogPrintf("Unable to seek to position %u of %s\n", pos.nPos, path.string());
            fclose(file);
            return NULL;
        }
    }
    return file;
}

FILE* OpenBlockFile(const CDiskBlockPos &pos, bool fReadOnly) {
    return OpenDiskFile(pos, "blk", fReadOnly);
}

FILE* OpenUndoFile(const CDiskBlockPos &pos, bool fReadOnly) {
    return OpenDiskFile(pos, "rev", fReadOnly);
}

boost::filesystem::path GetBlockPosFilename(const CDiskBlockPos &pos, const char *prefix)
{
    return GetDataDir() / "blocks" / strprintf("%s%05u.dat", prefix, pos.nFile);
}

CBlockIndex * InsertBlockIndex(uint256 hash)
{
    if (hash.IsNull())
        return NULL;

    // Return existing
    BlockMap::iterator mi = mapBlockIndex.find(hash);
    if (mi != mapBlockIndex.end())
        return (*mi).second;

    // Create new
    CBlockIndex* pindexNew = new CBlockIndex();
    if (!pindexNew)
        throw runtime_error(std::string(__func__) + ": new CBlockIndex failed");
    mi = mapBlockIndex.insert(make_pair(hash, pindexNew)).first;
    pindexNew->phashBlock = &((*mi).first);

    return pindexNew;
}

bool static LoadBlockIndexDB()
{
    const CChainParams& chainparams = Params();
    if (!pblocktree->LoadBlockIndexGuts(InsertBlockIndex))
        return false;

    boost::this_thread::interruption_point();

    // Calculate nChainWork
    vector<pair<int, CBlockIndex*> > vSortedByHeight;
    vSortedByHeight.reserve(mapBlockIndex.size());
    BOOST_FOREACH(const PAIRTYPE(uint256, CBlockIndex*)& item, mapBlockIndex)
    {
        CBlockIndex* pindex = item.second;
        vSortedByHeight.push_back(make_pair(pindex->nHeight, pindex));
    }
    sort(vSortedByHeight.begin(), vSortedByHeight.end());
    BOOST_FOREACH(const PAIRTYPE(int, CBlockIndex*)& item, vSortedByHeight)
    {
        CBlockIndex* pindex = item.second;
        pindex->nChainWork = (pindex->pprev ? pindex->pprev->nChainWork : 0) + GetBlockProof(*pindex);
        // We can link the chain of blocks for which we've received transactions at some point.
        // Pruned nodes may have deleted the block.
        if (pindex->nTx > 0) {
            if (pindex->pprev) {
                if (pindex->pprev->nChainTx) {
                    pindex->nChainTx = pindex->pprev->nChainTx + pindex->nTx;
                } else {
                    pindex->nChainTx = 0;
                    mapBlocksUnlinked.insert(std::make_pair(pindex->pprev, pindex));
                }
            } else {
                pindex->nChainTx = pindex->nTx;
            }
        }
        if (pindex->IsValid(BLOCK_VALID_TRANSACTIONS) && (pindex->nChainTx || pindex->pprev == NULL))
            setBlockIndexCandidates.insert(pindex);
        if (pindex->nStatus & BLOCK_FAILED_MASK && (!pindexBestInvalid || pindex->nChainWork > pindexBestInvalid->nChainWork))
            pindexBestInvalid = pindex;
        if (pindex->pprev)
            pindex->BuildSkip();
        if (pindex->IsValid(BLOCK_VALID_TREE) && (pindexBestHeader == NULL || CBlockIndexWorkComparator()(pindexBestHeader, pindex)))
            pindexBestHeader = pindex;
    }

    // Load block file info
    pblocktree->ReadLastBlockFile(nLastBlockFile);
    vinfoBlockFile.resize(nLastBlockFile + 1);
    LogPrintf("%s: last block file = %i\n", __func__, nLastBlockFile);
    for (int nFile = 0; nFile <= nLastBlockFile; nFile++) {
        pblocktree->ReadBlockFileInfo(nFile, vinfoBlockFile[nFile]);
    }
    LogPrintf("%s: last block file info: %s\n", __func__, vinfoBlockFile[nLastBlockFile].ToString());
    for (int nFile = nLastBlockFile + 1; true; nFile++) {
        CBlockFileInfo info;
        if (pblocktree->ReadBlockFileInfo(nFile, info)) {
            vinfoBlockFile.push_back(info);
        } else {
            break;
        }
    }

    // Check presence of blk files
    LogPrintf("Checking all blk files are present...\n");
    set<int> setBlkDataFiles;
    BOOST_FOREACH(const PAIRTYPE(uint256, CBlockIndex*)& item, mapBlockIndex)
    {
        CBlockIndex* pindex = item.second;
        if (pindex->nStatus & BLOCK_HAVE_DATA) {
            setBlkDataFiles.insert(pindex->nFile);
        }
    }
    for (std::set<int>::iterator it = setBlkDataFiles.begin(); it != setBlkDataFiles.end(); it++)
    {
        CDiskBlockPos pos(*it, 0);
        if (CAutoFile(OpenBlockFile(pos, true), SER_DISK, CLIENT_VERSION).IsNull()) {
            return false;
        }
    }

    // Check whether we have ever pruned block & undo files
    pblocktree->ReadFlag("prunedblockfiles", fHavePruned);
    if (fHavePruned)
        LogPrintf("LoadBlockIndexDB(): Block files have previously been pruned\n");

    // Check whether we need to continue reindexing
    bool fReindexing = false;
    pblocktree->ReadReindexing(fReindexing);
    fReindex |= fReindexing;

    // Check whether we have a transaction index
    pblocktree->ReadFlag("txindex", fTxIndex);
    LogPrintf("%s: transaction index %s\n", __func__, fTxIndex ? "enabled" : "disabled");

    // Check whether we have the name history
    pblocktree->ReadFlag("namehistory", fNameHistory);
    LogPrintf("LoadBlockIndexDB(): name history %s\n", fNameHistory ? "enabled" : "disabled");

    // Load pointer to end of best chain
    BlockMap::iterator it = mapBlockIndex.find(pcoinsTip->GetBestBlock());
    if (it == mapBlockIndex.end())
        return true;
    chainActive.SetTip(it->second);

    PruneBlockIndexCandidates();

    LogPrintf("%s: hashBestChain=%s height=%d date=%s progress=%f\n", __func__,
        chainActive.Tip()->GetBlockHash().ToString(), chainActive.Height(),
        DateTimeStrFormat("%Y-%m-%d %H:%M:%S", chainActive.Tip()->GetBlockTime()),
        Checkpoints::GuessVerificationProgress(chainparams.Checkpoints(), chainActive.Tip()));

    return true;
}

CVerifyDB::CVerifyDB()
{
    uiInterface.ShowProgress(_("Verifying blocks..."), 0);
}

CVerifyDB::~CVerifyDB()
{
    uiInterface.ShowProgress("", 100);
}

bool CVerifyDB::VerifyDB(const CChainParams& chainparams, CCoinsView *coinsview, int nCheckLevel, int nCheckDepth)
{
    LOCK(cs_main);
    if (chainActive.Tip() == NULL || chainActive.Tip()->pprev == NULL)
        return true;

    // Verify blocks in the best chain
    if (nCheckDepth <= 0)
        nCheckDepth = 1000000000; // suffices until the year 19000
    if (nCheckDepth > chainActive.Height())
        nCheckDepth = chainActive.Height();
    nCheckLevel = std::max(0, std::min(4, nCheckLevel));
    LogPrintf("Verifying last %i blocks at level %i\n", nCheckDepth, nCheckLevel);
    CCoinsViewCache coins(coinsview);
    std::set<valtype> dummyNames;
    CBlockIndex* pindexState = chainActive.Tip();
    CBlockIndex* pindexFailure = NULL;
    int nGoodTransactions = 0;
    CValidationState state;
    int reportDone = 0;
    LogPrintf("[0%%]...");
    for (CBlockIndex* pindex = chainActive.Tip(); pindex && pindex->pprev; pindex = pindex->pprev)
    {
        boost::this_thread::interruption_point();
        int percentageDone = std::max(1, std::min(99, (int)(((double)(chainActive.Height() - pindex->nHeight)) / (double)nCheckDepth * (nCheckLevel >= 4 ? 50 : 100))));
        if (reportDone < percentageDone/10) {
            // report every 10% step
            LogPrintf("[%d%%]...", percentageDone);
            reportDone = percentageDone/10;
        }
        uiInterface.ShowProgress(_("Verifying blocks..."), percentageDone);
        if (pindex->nHeight < chainActive.Height()-nCheckDepth)
            break;
        if (fPruneMode && !(pindex->nStatus & BLOCK_HAVE_DATA)) {
            // If pruning, only go back as far as we have data.
            LogPrintf("VerifyDB(): block verification stopping at height %d (pruning, no data)\n", pindex->nHeight);
            break;
        }
        CBlock block;
        // check level 0: read from disk
        if (!ReadBlockFromDisk(block, pindex, chainparams.GetConsensus()))
            return error("VerifyDB(): *** ReadBlockFromDisk failed at %d, hash=%s", pindex->nHeight, pindex->GetBlockHash().ToString());
        // check level 1: verify block validity
        if (nCheckLevel >= 1 && !CheckBlock(block, state, chainparams.GetConsensus()))
            return error("%s: *** found bad block at %d, hash=%s (%s)\n", __func__, 
                         pindex->nHeight, pindex->GetBlockHash().ToString(), FormatStateMessage(state));
        // check level 2: verify undo validity
        if (nCheckLevel >= 2 && pindex) {
            CBlockUndo undo;
            CDiskBlockPos pos = pindex->GetUndoPos();
            if (!pos.IsNull()) {
                if (!UndoReadFromDisk(undo, pos, pindex->pprev->GetBlockHash()))
                    return error("VerifyDB(): *** found bad undo data at %d, hash=%s\n", pindex->nHeight, pindex->GetBlockHash().ToString());
            }
        }
        // check level 3: check for inconsistencies during memory-only disconnect of tip blocks
        if (nCheckLevel >= 3 && pindex == pindexState && (coins.DynamicMemoryUsage() + pcoinsTip->DynamicMemoryUsage()) <= nCoinCacheUsage) {
            bool fClean = true;
            if (!DisconnectBlock(block, state, pindex, coins, dummyNames, &fClean))
                return error("VerifyDB(): *** irrecoverable inconsistency in block data at %d, hash=%s", pindex->nHeight, pindex->GetBlockHash().ToString());
            pindexState = pindex->pprev;
            if (!fClean) {
                nGoodTransactions = 0;
                pindexFailure = pindex;
            } else
                nGoodTransactions += block.vtx.size();
        }
        if (ShutdownRequested())
            return true;
    }
    if (pindexFailure)
        return error("VerifyDB(): *** coin database inconsistencies found (last %i blocks, %i good transactions before that)\n", chainActive.Height() - pindexFailure->nHeight + 1, nGoodTransactions);

    // check level 4: try reconnecting blocks
    if (nCheckLevel >= 4) {
        CBlockIndex *pindex = pindexState;
        while (pindex != chainActive.Tip()) {
            boost::this_thread::interruption_point();
            uiInterface.ShowProgress(_("Verifying blocks..."), std::max(1, std::min(99, 100 - (int)(((double)(chainActive.Height() - pindex->nHeight)) / (double)nCheckDepth * 50))));
            pindex = chainActive.Next(pindex);
            CBlock block;
            if (!ReadBlockFromDisk(block, pindex, chainparams.GetConsensus()))
                return error("VerifyDB(): *** ReadBlockFromDisk failed at %d, hash=%s", pindex->nHeight, pindex->GetBlockHash().ToString());
            if (!ConnectBlock(block, state, pindex, coins, dummyNames, chainparams))
                return error("VerifyDB(): *** found unconnectable block at %d, hash=%s", pindex->nHeight, pindex->GetBlockHash().ToString());
        }
    }

    LogPrintf("[DONE].\n");
    LogPrintf("No coin database inconsistencies in last %i blocks (%i transactions)\n", chainActive.Height() - pindexState->nHeight, nGoodTransactions);

    return true;
}

bool RewindBlockIndex(const CChainParams& params)
{
    LOCK(cs_main);

    int nHeight = 1;
    while (nHeight <= chainActive.Height()) {
        if (IsWitnessEnabled(chainActive[nHeight - 1], params.GetConsensus()) && !(chainActive[nHeight]->nStatus & BLOCK_OPT_WITNESS)) {
            break;
        }
        nHeight++;
    }

    // nHeight is now the height of the first insufficiently-validated block, or tipheight + 1
    CValidationState state;
    CBlockIndex* pindex = chainActive.Tip();
    while (chainActive.Height() >= nHeight) {
        if (fPruneMode && !(chainActive.Tip()->nStatus & BLOCK_HAVE_DATA)) {
            // If pruning, don't try rewinding past the HAVE_DATA point;
            // since older blocks can't be served anyway, there's
            // no need to walk further, and trying to DisconnectTip()
            // will fail (and require a needless reindex/redownload
            // of the blockchain).
            break;
        }
        if (!DisconnectTip(state, params, true)) {
            return error("RewindBlockIndex: unable to disconnect block at height %i", pindex->nHeight);
        }
        // Occasionally flush state to disk.
        if (!FlushStateToDisk(state, FLUSH_STATE_PERIODIC))
            return false;
    }

    // Reduce validity flag and have-data flags.
    // We do this after actual disconnecting, otherwise we'll end up writing the lack of data
    // to disk before writing the chainstate, resulting in a failure to continue if interrupted.
    for (BlockMap::iterator it = mapBlockIndex.begin(); it != mapBlockIndex.end(); it++) {
        CBlockIndex* pindexIter = it->second;

        // Note: If we encounter an insufficiently validated block that
        // is on chainActive, it must be because we are a pruning node, and
        // this block or some successor doesn't HAVE_DATA, so we were unable to
        // rewind all the way.  Blocks remaining on chainActive at this point
        // must not have their validity reduced.
        if (IsWitnessEnabled(pindexIter->pprev, params.GetConsensus()) && !(pindexIter->nStatus & BLOCK_OPT_WITNESS) && !chainActive.Contains(pindexIter)) {
            // Reduce validity
            pindexIter->nStatus = std::min<unsigned int>(pindexIter->nStatus & BLOCK_VALID_MASK, BLOCK_VALID_TREE) | (pindexIter->nStatus & ~BLOCK_VALID_MASK);
            // Remove have-data flags.
            pindexIter->nStatus &= ~(BLOCK_HAVE_DATA | BLOCK_HAVE_UNDO);
            // Remove storage location.
            pindexIter->nFile = 0;
            pindexIter->nDataPos = 0;
            pindexIter->nUndoPos = 0;
            // Remove various other things
            pindexIter->nTx = 0;
            pindexIter->nChainTx = 0;
            pindexIter->nSequenceId = 0;
            // Make sure it gets written.
            setDirtyBlockIndex.insert(pindexIter);
            // Update indexes
            setBlockIndexCandidates.erase(pindexIter);
            std::pair<std::multimap<CBlockIndex*, CBlockIndex*>::iterator, std::multimap<CBlockIndex*, CBlockIndex*>::iterator> ret = mapBlocksUnlinked.equal_range(pindexIter->pprev);
            while (ret.first != ret.second) {
                if (ret.first->second == pindexIter) {
                    mapBlocksUnlinked.erase(ret.first++);
                } else {
                    ++ret.first;
                }
            }
        } else if (pindexIter->IsValid(BLOCK_VALID_TRANSACTIONS) && pindexIter->nChainTx) {
            setBlockIndexCandidates.insert(pindexIter);
        }
    }

    PruneBlockIndexCandidates();

    CheckBlockIndex(params.GetConsensus());

    if (!FlushStateToDisk(state, FLUSH_STATE_ALWAYS)) {
        return false;
    }

    return true;
}

void UnloadBlockIndex()
{
    LOCK(cs_main);
    setBlockIndexCandidates.clear();
    chainActive.SetTip(NULL);
    pindexBestInvalid = NULL;
    pindexBestHeader = NULL;
    mempool.clear();
    mapOrphanTransactions.clear();
    mapOrphanTransactionsByPrev.clear();
    nSyncStarted = 0;
    mapBlocksUnlinked.clear();
    vinfoBlockFile.clear();
    nLastBlockFile = 0;
    nBlockSequenceId = 1;
    mapBlockSource.clear();
    mapBlocksInFlight.clear();
    nPreferredDownload = 0;
    setDirtyBlockIndex.clear();
    setDirtyFileInfo.clear();
    mapNodeState.clear();
    recentRejects.reset(NULL);
    versionbitscache.Clear();
    for (int b = 0; b < VERSIONBITS_NUM_BITS; b++) {
        warningcache[b].clear();
    }

    BOOST_FOREACH(BlockMap::value_type& entry, mapBlockIndex) {
        delete entry.second;
    }
    mapBlockIndex.clear();
    fHavePruned = false;
}

bool LoadBlockIndex()
{
    // Load block index from databases
    if (!fReindex && !LoadBlockIndexDB())
        return false;
    return true;
}

bool InitBlockIndex(const CChainParams& chainparams) 
{
    LOCK(cs_main);

    // Initialize global variables that cannot be constructed at startup.
    recentRejects.reset(new CRollingBloomFilter(120000, 0.000001));

    // Check whether we're already initialized
    if (chainActive.Genesis() != NULL)
        return true;

    // Use the provided setting for -txindex in the new database
    fTxIndex = GetBoolArg("-txindex", DEFAULT_TXINDEX);
    pblocktree->WriteFlag("txindex", fTxIndex);
    fNameHistory = GetBoolArg("-namehistory", false);
    pblocktree->WriteFlag("namehistory", fNameHistory);
    LogPrintf("Initializing databases...\n");

    // Only add the genesis block if not reindexing (in which case we reuse the one already on disk)
    if (!fReindex) {
        try {
            CBlock &block = const_cast<CBlock&>(chainparams.GenesisBlock());
            // Start new block file
            unsigned int nBlockSize = ::GetSerializeSize(block, SER_DISK, CLIENT_VERSION);
            CDiskBlockPos blockPos;
            CValidationState state;
            if (!FindBlockPos(state, blockPos, nBlockSize+8, 0, block.GetBlockTime()))
                return error("LoadBlockIndex(): FindBlockPos failed");
            if (!WriteBlockToDisk(block, blockPos, chainparams.MessageStart()))
                return error("LoadBlockIndex(): writing genesis block to disk failed");
            CBlockIndex *pindex = AddToBlockIndex(block);
            if (!ReceivedBlockTransactions(block, state, pindex, blockPos))
                return error("LoadBlockIndex(): genesis block not accepted");
            // Force a chainstate write so that when we VerifyDB in a moment, it doesn't check stale data
            return FlushStateToDisk(state, FLUSH_STATE_ALWAYS);
        } catch (const std::runtime_error& e) {
            return error("LoadBlockIndex(): failed to initialize block database: %s", e.what());
        }
    }

    return true;
}

bool LoadExternalBlockFile(const CChainParams& chainparams, FILE* fileIn, CDiskBlockPos *dbp)
{
    // Map of disk positions for blocks with unknown parent (only used for reindex)
    static std::multimap<uint256, CDiskBlockPos> mapBlocksUnknownParent;
    int64_t nStart = GetTimeMillis();

    int nLoaded = 0;
    try {
        // This takes over fileIn and calls fclose() on it in the CBufferedFile destructor
        CBufferedFile blkdat(fileIn, 2*MAX_BLOCK_SERIALIZED_SIZE, MAX_BLOCK_SERIALIZED_SIZE+8, SER_DISK, CLIENT_VERSION);
        uint64_t nRewind = blkdat.GetPos();
        while (!blkdat.eof()) {
            boost::this_thread::interruption_point();

            blkdat.SetPos(nRewind);
            nRewind++; // start one byte further next time, in case of failure
            blkdat.SetLimit(); // remove former limit
            unsigned int nSize = 0;
            try {
                // locate a header
                unsigned char buf[MESSAGE_START_SIZE];
                blkdat.FindByte(chainparams.MessageStart()[0]);
                nRewind = blkdat.GetPos()+1;
                blkdat >> FLATDATA(buf);
                if (memcmp(buf, chainparams.MessageStart(), MESSAGE_START_SIZE))
                    continue;
                // read size
                blkdat >> nSize;
                if (nSize < 80 || nSize > MAX_BLOCK_SERIALIZED_SIZE)
                    continue;
            } catch (const std::exception&) {
                // no valid block header found; don't complain
                break;
            }
            try {
                // read block
                uint64_t nBlockPos = blkdat.GetPos();
                if (dbp)
                    dbp->nPos = nBlockPos;
                blkdat.SetLimit(nBlockPos + nSize);
                blkdat.SetPos(nBlockPos);
                CBlock block;
                blkdat >> block;
                nRewind = blkdat.GetPos();

                // detect out of order blocks, and store them for later
                uint256 hash = block.GetHash();
                if (hash != chainparams.GetConsensus().hashGenesisBlock && mapBlockIndex.find(block.hashPrevBlock) == mapBlockIndex.end()) {
                    LogPrint("reindex", "%s: Out of order block %s, parent %s not known\n", __func__, hash.ToString(),
                            block.hashPrevBlock.ToString());
                    if (dbp)
                        mapBlocksUnknownParent.insert(std::make_pair(block.hashPrevBlock, *dbp));
                    continue;
                }

                // process in case the block isn't known yet
                if (mapBlockIndex.count(hash) == 0 || (mapBlockIndex[hash]->nStatus & BLOCK_HAVE_DATA) == 0) {
                    LOCK(cs_main);
                    CValidationState state;
                    if (AcceptBlock(block, state, chainparams, NULL, true, dbp, NULL))
                        nLoaded++;
                    if (state.IsError())
                        break;
                } else if (hash != chainparams.GetConsensus().hashGenesisBlock && mapBlockIndex[hash]->nHeight % 1000 == 0) {
                    LogPrint("reindex", "Block Import: already had block %s at height %d\n", hash.ToString(), mapBlockIndex[hash]->nHeight);
                }

                // Activate the genesis block so normal node progress can continue
                if (hash == chainparams.GetConsensus().hashGenesisBlock) {
                    CValidationState state;
                    if (!ActivateBestChain(state, chainparams)) {
                        break;
                    }
                }

                NotifyHeaderTip();

                // Recursively process earlier encountered successors of this block
                deque<uint256> queue;
                queue.push_back(hash);
                while (!queue.empty()) {
                    uint256 head = queue.front();
                    queue.pop_front();
                    std::pair<std::multimap<uint256, CDiskBlockPos>::iterator, std::multimap<uint256, CDiskBlockPos>::iterator> range = mapBlocksUnknownParent.equal_range(head);
                    while (range.first != range.second) {
                        std::multimap<uint256, CDiskBlockPos>::iterator it = range.first;
                        if (ReadBlockFromDisk(block, it->second, chainparams.GetConsensus()))
                        {
                            LogPrint("reindex", "%s: Processing out of order child %s of %s\n", __func__, block.GetHash().ToString(),
                                    head.ToString());
                            LOCK(cs_main);
                            CValidationState dummy;
                            if (AcceptBlock(block, dummy, chainparams, NULL, true, &it->second, NULL))
                            {
                                nLoaded++;
                                queue.push_back(block.GetHash());
                            }
                        }
                        range.first++;
                        mapBlocksUnknownParent.erase(it);
                        NotifyHeaderTip();
                    }
                }
            } catch (const std::exception& e) {
                LogPrintf("%s: Deserialize or I/O error - %s\n", __func__, e.what());
            }
        }
    } catch (const std::runtime_error& e) {
        AbortNode(std::string("System error: ") + e.what());
    }
    if (nLoaded > 0)
        LogPrintf("Loaded %i blocks from external file in %dms\n", nLoaded, GetTimeMillis() - nStart);
    return nLoaded > 0;
}

void static CheckBlockIndex(const Consensus::Params& consensusParams)
{
    if (!fCheckBlockIndex) {
        return;
    }

    LOCK(cs_main);

    // During a reindex, we read the genesis block and call CheckBlockIndex before ActivateBestChain,
    // so we have the genesis block in mapBlockIndex but no active chain.  (A few of the tests when
    // iterating the block tree require that chainActive has been initialized.)
    if (chainActive.Height() < 0) {
        assert(mapBlockIndex.size() <= 1);
        return;
    }

    // Build forward-pointing map of the entire block tree.
    std::multimap<CBlockIndex*,CBlockIndex*> forward;
    for (BlockMap::iterator it = mapBlockIndex.begin(); it != mapBlockIndex.end(); it++) {
        forward.insert(std::make_pair(it->second->pprev, it->second));
    }

    assert(forward.size() == mapBlockIndex.size());

    std::pair<std::multimap<CBlockIndex*,CBlockIndex*>::iterator,std::multimap<CBlockIndex*,CBlockIndex*>::iterator> rangeGenesis = forward.equal_range(NULL);
    CBlockIndex *pindex = rangeGenesis.first->second;
    rangeGenesis.first++;
    assert(rangeGenesis.first == rangeGenesis.second); // There is only one index entry with parent NULL.

    // Iterate over the entire block tree, using depth-first search.
    // Along the way, remember whether there are blocks on the path from genesis
    // block being explored which are the first to have certain properties.
    size_t nNodes = 0;
    int nHeight = 0;
    CBlockIndex* pindexFirstInvalid = NULL; // Oldest ancestor of pindex which is invalid.
    CBlockIndex* pindexFirstMissing = NULL; // Oldest ancestor of pindex which does not have BLOCK_HAVE_DATA.
    CBlockIndex* pindexFirstNeverProcessed = NULL; // Oldest ancestor of pindex for which nTx == 0.
    CBlockIndex* pindexFirstNotTreeValid = NULL; // Oldest ancestor of pindex which does not have BLOCK_VALID_TREE (regardless of being valid or not).
    CBlockIndex* pindexFirstNotTransactionsValid = NULL; // Oldest ancestor of pindex which does not have BLOCK_VALID_TRANSACTIONS (regardless of being valid or not).
    CBlockIndex* pindexFirstNotChainValid = NULL; // Oldest ancestor of pindex which does not have BLOCK_VALID_CHAIN (regardless of being valid or not).
    CBlockIndex* pindexFirstNotScriptsValid = NULL; // Oldest ancestor of pindex which does not have BLOCK_VALID_SCRIPTS (regardless of being valid or not).
    while (pindex != NULL) {
        nNodes++;
        if (pindexFirstInvalid == NULL && pindex->nStatus & BLOCK_FAILED_VALID) pindexFirstInvalid = pindex;
        if (pindexFirstMissing == NULL && !(pindex->nStatus & BLOCK_HAVE_DATA)) pindexFirstMissing = pindex;
        if (pindexFirstNeverProcessed == NULL && pindex->nTx == 0) pindexFirstNeverProcessed = pindex;
        if (pindex->pprev != NULL && pindexFirstNotTreeValid == NULL && (pindex->nStatus & BLOCK_VALID_MASK) < BLOCK_VALID_TREE) pindexFirstNotTreeValid = pindex;
        if (pindex->pprev != NULL && pindexFirstNotTransactionsValid == NULL && (pindex->nStatus & BLOCK_VALID_MASK) < BLOCK_VALID_TRANSACTIONS) pindexFirstNotTransactionsValid = pindex;
        if (pindex->pprev != NULL && pindexFirstNotChainValid == NULL && (pindex->nStatus & BLOCK_VALID_MASK) < BLOCK_VALID_CHAIN) pindexFirstNotChainValid = pindex;
        if (pindex->pprev != NULL && pindexFirstNotScriptsValid == NULL && (pindex->nStatus & BLOCK_VALID_MASK) < BLOCK_VALID_SCRIPTS) pindexFirstNotScriptsValid = pindex;

        // Begin: actual consistency checks.
        if (pindex->pprev == NULL) {
            // Genesis block checks.
            assert(pindex->GetBlockHash() == consensusParams.hashGenesisBlock); // Genesis block's hash must match.
            assert(pindex == chainActive.Genesis()); // The current active chain's genesis block must be this block.
        }
        if (pindex->nChainTx == 0) assert(pindex->nSequenceId == 0);  // nSequenceId can't be set for blocks that aren't linked
        // VALID_TRANSACTIONS is equivalent to nTx > 0 for all nodes (whether or not pruning has occurred).
        // HAVE_DATA is only equivalent to nTx > 0 (or VALID_TRANSACTIONS) if no pruning has occurred.
        if (!fHavePruned) {
            // If we've never pruned, then HAVE_DATA should be equivalent to nTx > 0
            assert(!(pindex->nStatus & BLOCK_HAVE_DATA) == (pindex->nTx == 0));
            assert(pindexFirstMissing == pindexFirstNeverProcessed);
        } else {
            // If we have pruned, then we can only say that HAVE_DATA implies nTx > 0
            if (pindex->nStatus & BLOCK_HAVE_DATA) assert(pindex->nTx > 0);
        }
        if (pindex->nStatus & BLOCK_HAVE_UNDO) assert(pindex->nStatus & BLOCK_HAVE_DATA);
        assert(((pindex->nStatus & BLOCK_VALID_MASK) >= BLOCK_VALID_TRANSACTIONS) == (pindex->nTx > 0)); // This is pruning-independent.
        // All parents having had data (at some point) is equivalent to all parents being VALID_TRANSACTIONS, which is equivalent to nChainTx being set.
        assert((pindexFirstNeverProcessed != NULL) == (pindex->nChainTx == 0)); // nChainTx != 0 is used to signal that all parent blocks have been processed (but may have been pruned).
        assert((pindexFirstNotTransactionsValid != NULL) == (pindex->nChainTx == 0));
        assert(pindex->nHeight == nHeight); // nHeight must be consistent.
        assert(pindex->pprev == NULL || pindex->nChainWork >= pindex->pprev->nChainWork); // For every block except the genesis block, the chainwork must be larger than the parent's.
        assert(nHeight < 2 || (pindex->pskip && (pindex->pskip->nHeight < nHeight))); // The pskip pointer must point back for all but the first 2 blocks.
        assert(pindexFirstNotTreeValid == NULL); // All mapBlockIndex entries must at least be TREE valid
        if ((pindex->nStatus & BLOCK_VALID_MASK) >= BLOCK_VALID_TREE) assert(pindexFirstNotTreeValid == NULL); // TREE valid implies all parents are TREE valid
        if ((pindex->nStatus & BLOCK_VALID_MASK) >= BLOCK_VALID_CHAIN) assert(pindexFirstNotChainValid == NULL); // CHAIN valid implies all parents are CHAIN valid
        if ((pindex->nStatus & BLOCK_VALID_MASK) >= BLOCK_VALID_SCRIPTS) assert(pindexFirstNotScriptsValid == NULL); // SCRIPTS valid implies all parents are SCRIPTS valid
        if (pindexFirstInvalid == NULL) {
            // Checks for not-invalid blocks.
            assert((pindex->nStatus & BLOCK_FAILED_MASK) == 0); // The failed mask cannot be set for blocks without invalid parents.
        }
        if (!CBlockIndexWorkComparator()(pindex, chainActive.Tip()) && pindexFirstNeverProcessed == NULL) {
            if (pindexFirstInvalid == NULL) {
                // If this block sorts at least as good as the current tip and
                // is valid and we have all data for its parents, it must be in
                // setBlockIndexCandidates.  chainActive.Tip() must also be there
                // even if some data has been pruned.
                if (pindexFirstMissing == NULL || pindex == chainActive.Tip()) {
                    assert(setBlockIndexCandidates.count(pindex));
                }
                // If some parent is missing, then it could be that this block was in
                // setBlockIndexCandidates but had to be removed because of the missing data.
                // In this case it must be in mapBlocksUnlinked -- see test below.
            }
        } else { // If this block sorts worse than the current tip or some ancestor's block has never been seen, it cannot be in setBlockIndexCandidates.
            assert(setBlockIndexCandidates.count(pindex) == 0);
        }
        // Check whether this block is in mapBlocksUnlinked.
        std::pair<std::multimap<CBlockIndex*,CBlockIndex*>::iterator,std::multimap<CBlockIndex*,CBlockIndex*>::iterator> rangeUnlinked = mapBlocksUnlinked.equal_range(pindex->pprev);
        bool foundInUnlinked = false;
        while (rangeUnlinked.first != rangeUnlinked.second) {
            assert(rangeUnlinked.first->first == pindex->pprev);
            if (rangeUnlinked.first->second == pindex) {
                foundInUnlinked = true;
                break;
            }
            rangeUnlinked.first++;
        }
        if (pindex->pprev && (pindex->nStatus & BLOCK_HAVE_DATA) && pindexFirstNeverProcessed != NULL && pindexFirstInvalid == NULL) {
            // If this block has block data available, some parent was never received, and has no invalid parents, it must be in mapBlocksUnlinked.
            assert(foundInUnlinked);
        }
        if (!(pindex->nStatus & BLOCK_HAVE_DATA)) assert(!foundInUnlinked); // Can't be in mapBlocksUnlinked if we don't HAVE_DATA
        if (pindexFirstMissing == NULL) assert(!foundInUnlinked); // We aren't missing data for any parent -- cannot be in mapBlocksUnlinked.
        if (pindex->pprev && (pindex->nStatus & BLOCK_HAVE_DATA) && pindexFirstNeverProcessed == NULL && pindexFirstMissing != NULL) {
            // We HAVE_DATA for this block, have received data for all parents at some point, but we're currently missing data for some parent.
            assert(fHavePruned); // We must have pruned.
            // This block may have entered mapBlocksUnlinked if:
            //  - it has a descendant that at some point had more work than the
            //    tip, and
            //  - we tried switching to that descendant but were missing
            //    data for some intermediate block between chainActive and the
            //    tip.
            // So if this block is itself better than chainActive.Tip() and it wasn't in
            // setBlockIndexCandidates, then it must be in mapBlocksUnlinked.
            if (!CBlockIndexWorkComparator()(pindex, chainActive.Tip()) && setBlockIndexCandidates.count(pindex) == 0) {
                if (pindexFirstInvalid == NULL) {
                    assert(foundInUnlinked);
                }
            }
        }
        // assert(pindex->GetBlockHash() == pindex->GetBlockHeader().GetHash()); // Perhaps too slow
        // End: actual consistency checks.

        // Try descending into the first subnode.
        std::pair<std::multimap<CBlockIndex*,CBlockIndex*>::iterator,std::multimap<CBlockIndex*,CBlockIndex*>::iterator> range = forward.equal_range(pindex);
        if (range.first != range.second) {
            // A subnode was found.
            pindex = range.first->second;
            nHeight++;
            continue;
        }
        // This is a leaf node.
        // Move upwards until we reach a node of which we have not yet visited the last child.
        while (pindex) {
            // We are going to either move to a parent or a sibling of pindex.
            // If pindex was the first with a certain property, unset the corresponding variable.
            if (pindex == pindexFirstInvalid) pindexFirstInvalid = NULL;
            if (pindex == pindexFirstMissing) pindexFirstMissing = NULL;
            if (pindex == pindexFirstNeverProcessed) pindexFirstNeverProcessed = NULL;
            if (pindex == pindexFirstNotTreeValid) pindexFirstNotTreeValid = NULL;
            if (pindex == pindexFirstNotTransactionsValid) pindexFirstNotTransactionsValid = NULL;
            if (pindex == pindexFirstNotChainValid) pindexFirstNotChainValid = NULL;
            if (pindex == pindexFirstNotScriptsValid) pindexFirstNotScriptsValid = NULL;
            // Find our parent.
            CBlockIndex* pindexPar = pindex->pprev;
            // Find which child we just visited.
            std::pair<std::multimap<CBlockIndex*,CBlockIndex*>::iterator,std::multimap<CBlockIndex*,CBlockIndex*>::iterator> rangePar = forward.equal_range(pindexPar);
            while (rangePar.first->second != pindex) {
                assert(rangePar.first != rangePar.second); // Our parent must have at least the node we're coming from as child.
                rangePar.first++;
            }
            // Proceed to the next one.
            rangePar.first++;
            if (rangePar.first != rangePar.second) {
                // Move to the sibling.
                pindex = rangePar.first->second;
                break;
            } else {
                // Move up further.
                pindex = pindexPar;
                nHeight--;
                continue;
            }
        }
    }

    // Check that we actually traversed the entire map.
    assert(nNodes == forward.size());
}

std::string GetWarnings(const std::string& strFor)
{
    string strStatusBar;
    string strRPC;
    string strGUI;
    const string uiAlertSeperator = "<hr />";

    if (!CLIENT_VERSION_IS_RELEASE) {
        strStatusBar = "This is a pre-release test build - use at your own risk - do not use for mining or merchant applications";
        strGUI = _("This is a pre-release test build - use at your own risk - do not use for mining or merchant applications");
    }

    if (GetBoolArg("-testsafemode", DEFAULT_TESTSAFEMODE))
        strStatusBar = strRPC = strGUI = "testsafemode enabled";

    // Misc warnings like out of disk space and clock is wrong
    if (strMiscWarning != "")
    {
        strStatusBar = strMiscWarning;
        strGUI += (strGUI.empty() ? "" : uiAlertSeperator) + strMiscWarning;
    }

    if (fLargeWorkForkFound)
    {
        strStatusBar = strRPC = "Warning: The network does not appear to fully agree! Some miners appear to be experiencing issues.";
        strGUI += strGUI.empty() ? "" : uiAlertSeperator + _("Warning: The network does not appear to fully agree! Some miners appear to be experiencing issues.");
    }
    else if (fLargeWorkInvalidChainFound)
    {
        strStatusBar = strRPC = "Warning: We do not appear to fully agree with our peers! You may need to upgrade, or other nodes may need to upgrade.";
        strGUI += strGUI.empty() ? "" : uiAlertSeperator + _("Warning: We do not appear to fully agree with our peers! You may need to upgrade, or other nodes may need to upgrade.");
    }

    if (strFor == "gui")
        return strGUI;
    else if (strFor == "statusbar")
        return strStatusBar;
    else if (strFor == "rpc")
        return strRPC;
    assert(!"GetWarnings(): invalid parameter");
    return "error";
}








//////////////////////////////////////////////////////////////////////////////
//
// Messages
//


bool static AlreadyHave(const CInv& inv) EXCLUSIVE_LOCKS_REQUIRED(cs_main)
{
    switch (inv.type)
    {
    case MSG_TX:
    case MSG_WITNESS_TX:
        {
            assert(recentRejects);
            if (chainActive.Tip()->GetBlockHash() != hashRecentRejectsChainTip)
            {
                // If the chain tip has changed previously rejected transactions
                // might be now valid, e.g. due to a nLockTime'd tx becoming valid,
                // or a double-spend. Reset the rejects filter and give those
                // txs a second chance.
                hashRecentRejectsChainTip = chainActive.Tip()->GetBlockHash();
                recentRejects->reset();
            }

            // Use pcoinsTip->HaveCoinsInCache as a quick approximation to exclude
            // requesting or processing some txs which have already been included in a block
            return recentRejects->contains(inv.hash) ||
                   mempool.exists(inv.hash) ||
                   mapOrphanTransactions.count(inv.hash) ||
                   pcoinsTip->HaveCoinsInCache(inv.hash);
        }
    case MSG_BLOCK:
    case MSG_WITNESS_BLOCK:
        return mapBlockIndex.count(inv.hash);
    }
    // Don't know what it is, just say we already got one
    return true;
}

void static ProcessGetData(CNode* pfrom, const Consensus::Params& consensusParams)
{
    std::deque<CInv>::iterator it = pfrom->vRecvGetData.begin();

    vector<CInv> vNotFound;

    LOCK(cs_main);

    while (it != pfrom->vRecvGetData.end()) {
        // Don't bother if send buffer is too full to respond anyway
        if (pfrom->nSendSize >= SendBufferSize())
            break;

        const CInv &inv = *it;
        {
            boost::this_thread::interruption_point();
            it++;

            if (inv.type == MSG_BLOCK || inv.type == MSG_FILTERED_BLOCK || inv.type == MSG_CMPCT_BLOCK || inv.type == MSG_WITNESS_BLOCK)
            {
                bool send = false;
                BlockMap::iterator mi = mapBlockIndex.find(inv.hash);
                if (mi != mapBlockIndex.end())
                {
                    if (chainActive.Contains(mi->second)) {
                        send = true;
                    } else {
                        static const int nOneMonth = 30 * 24 * 60 * 60;
                        // To prevent fingerprinting attacks, only send blocks outside of the active
                        // chain if they are valid, and no more than a month older (both in time, and in
                        // best equivalent proof of work) than the best header chain we know about.
                        send = mi->second->IsValid(BLOCK_VALID_SCRIPTS) && (pindexBestHeader != NULL) &&
                            (pindexBestHeader->GetBlockTime() - mi->second->GetBlockTime() < nOneMonth) &&
                            (GetBlockProofEquivalentTime(*pindexBestHeader, *mi->second, *pindexBestHeader, consensusParams) < nOneMonth);
                        if (!send) {
                            LogPrintf("%s: ignoring request from peer=%i for old block that isn't in the main chain\n", __func__, pfrom->GetId());
                        }
                    }
                }
                // disconnect node in case we have reached the outbound limit for serving historical blocks
                // never disconnect whitelisted nodes
                static const int nOneWeek = 7 * 24 * 60 * 60; // assume > 1 week = historical
                if (send && CNode::OutboundTargetReached(true) && ( ((pindexBestHeader != NULL) && (pindexBestHeader->GetBlockTime() - mi->second->GetBlockTime() > nOneWeek)) || inv.type == MSG_FILTERED_BLOCK) && !pfrom->fWhitelisted)
                {
                    LogPrint("net", "historical block serving limit reached, disconnect peer=%d\n", pfrom->GetId());

                    //disconnect node
                    pfrom->fDisconnect = true;
                    send = false;
                }
                // Pruned nodes may have deleted the block, so check whether
                // it's available before trying to send.
                if (send && (mi->second->nStatus & BLOCK_HAVE_DATA))
                {
                    // Send block from disk
                    CBlock block;
                    if (!ReadBlockFromDisk(block, (*mi).second, consensusParams))
                        assert(!"cannot load block from disk");
                    if (inv.type == MSG_BLOCK)
                        pfrom->PushMessageWithFlag(SERIALIZE_TRANSACTION_NO_WITNESS, NetMsgType::BLOCK, block);
                    else if (inv.type == MSG_WITNESS_BLOCK)
                        pfrom->PushMessage(NetMsgType::BLOCK, block);
                    else if (inv.type == MSG_FILTERED_BLOCK)
                    {
                        LOCK(pfrom->cs_filter);
                        if (pfrom->pfilter)
                        {
                            CMerkleBlock merkleBlock(block, *pfrom->pfilter);
                            pfrom->PushMessage(NetMsgType::MERKLEBLOCK, merkleBlock);
                            // CMerkleBlock just contains hashes, so also push any transactions in the block the client did not see
                            // This avoids hurting performance by pointlessly requiring a round-trip
                            // Note that there is currently no way for a node to request any single transactions we didn't send here -
                            // they must either disconnect and retry or request the full block.
                            // Thus, the protocol spec specified allows for us to provide duplicate txn here,
                            // however we MUST always provide at least what the remote peer needs
                            typedef std::pair<unsigned int, uint256> PairType;
                            BOOST_FOREACH(PairType& pair, merkleBlock.vMatchedTxn)
                                pfrom->PushMessageWithFlag(SERIALIZE_TRANSACTION_NO_WITNESS, NetMsgType::TX, block.vtx[pair.first]);
                        }
                        // else
                            // no response
                    }
                    else if (inv.type == MSG_CMPCT_BLOCK)
                    {
                        // If a peer is asking for old blocks, we're almost guaranteed
                        // they wont have a useful mempool to match against a compact block,
                        // and we don't feel like constructing the object for them, so
                        // instead we respond with the full, non-compact block.
                        if (mi->second->nHeight >= chainActive.Height() - 10) {
                            CBlockHeaderAndShortTxIDs cmpctblock(block);
                            pfrom->PushMessageWithFlag(SERIALIZE_TRANSACTION_NO_WITNESS, NetMsgType::CMPCTBLOCK, cmpctblock);
                        } else
                            pfrom->PushMessageWithFlag(SERIALIZE_TRANSACTION_NO_WITNESS, NetMsgType::BLOCK, block);
                    }

                    // Trigger the peer node to send a getblocks request for the next batch of inventory
                    if (inv.hash == pfrom->hashContinue)
                    {
                        // Bypass PushInventory, this must send even if redundant,
                        // and we want it right after the last block so they don't
                        // wait for other stuff first.
                        vector<CInv> vInv;
                        vInv.push_back(CInv(MSG_BLOCK, chainActive.Tip()->GetBlockHash()));
                        pfrom->PushMessage(NetMsgType::INV, vInv);
                        pfrom->hashContinue.SetNull();
                    }
                }
            }
            else if (inv.type == MSG_TX || inv.type == MSG_WITNESS_TX)
            {
                // Send stream from relay memory
                bool push = false;
                auto mi = mapRelay.find(inv.hash);
                if (mi != mapRelay.end()) {
                    pfrom->PushMessageWithFlag(inv.type == MSG_TX ? SERIALIZE_TRANSACTION_NO_WITNESS : 0, NetMsgType::TX, *mi->second);
                    push = true;
                } else if (pfrom->timeLastMempoolReq) {
                    auto txinfo = mempool.info(inv.hash);
                    // To protect privacy, do not answer getdata using the mempool when
                    // that TX couldn't have been INVed in reply to a MEMPOOL request.
                    if (txinfo.tx && txinfo.nTime <= pfrom->timeLastMempoolReq) {
                        pfrom->PushMessageWithFlag(inv.type == MSG_TX ? SERIALIZE_TRANSACTION_NO_WITNESS : 0, NetMsgType::TX, *txinfo.tx);
                        push = true;
                    }
                }
                if (!push) {
                    vNotFound.push_back(inv);
                }
            }

            // Track requests for our stuff.
            GetMainSignals().Inventory(inv.hash);

            if (inv.type == MSG_BLOCK || inv.type == MSG_FILTERED_BLOCK || inv.type == MSG_CMPCT_BLOCK || inv.type == MSG_WITNESS_BLOCK)
                break;
        }
    }

    pfrom->vRecvGetData.erase(pfrom->vRecvGetData.begin(), it);

    if (!vNotFound.empty()) {
        // Let the peer know that we didn't find what it asked for, so it doesn't
        // have to wait around forever. Currently only SPV clients actually care
        // about this message: it's needed when they are recursively walking the
        // dependencies of relevant unconfirmed transactions. SPV clients want to
        // do that because they want to know about (and store and rebroadcast and
        // risk analyze) the dependencies of transactions relevant to them, without
        // having to download the entire memory pool.
        pfrom->PushMessage(NetMsgType::NOTFOUND, vNotFound);
    }
}

uint32_t GetFetchFlags(CNode* pfrom, CBlockIndex* pprev, const Consensus::Params& chainparams) {
    uint32_t nFetchFlags = 0;
    if (IsWitnessEnabled(pprev, chainparams) && State(pfrom->GetId())->fHaveWitness) {
        nFetchFlags |= MSG_WITNESS_FLAG;
    }
    return nFetchFlags;
}

bool static ProcessMessage(CNode* pfrom, string strCommand, CDataStream& vRecv, int64_t nTimeReceived, const CChainParams& chainparams)
{
    LogPrint("net", "received: %s (%u bytes) peer=%d\n", SanitizeString(strCommand), vRecv.size(), pfrom->id);
    if (mapArgs.count("-dropmessagestest") && GetRand(atoi(mapArgs["-dropmessagestest"])) == 0)
    {
        LogPrintf("dropmessagestest DROPPING RECV MESSAGE\n");
        return true;
    }


    if (!(nLocalServices & NODE_BLOOM) &&
              (strCommand == NetMsgType::FILTERLOAD ||
               strCommand == NetMsgType::FILTERADD ||
               strCommand == NetMsgType::FILTERCLEAR))
    {
        if (pfrom->nVersion >= NO_BLOOM_VERSION) {
            LOCK(cs_main);
            Misbehaving(pfrom->GetId(), 100);
            return false;
        } else {
            pfrom->fDisconnect = true;
            return false;
        }
    }


    if (strCommand == NetMsgType::VERSION)
    {
        // Feeler connections exist only to verify if address is online.
        if (pfrom->fFeeler) {
            assert(pfrom->fInbound == false);
            pfrom->fDisconnect = true;
        }

        // Each connection can only send one version message
        if (pfrom->nVersion != 0)
        {
            pfrom->PushMessage(NetMsgType::REJECT, strCommand, REJECT_DUPLICATE, string("Duplicate version message"));
            LOCK(cs_main);
            Misbehaving(pfrom->GetId(), 1);
            return false;
        }

        int64_t nTime;
        CAddress addrMe;
        CAddress addrFrom;
        uint64_t nNonce = 1;
        uint64_t nServiceInt;
        vRecv >> pfrom->nVersion >> nServiceInt >> nTime >> addrMe;
        pfrom->nServices = ServiceFlags(nServiceInt);
        if (!pfrom->fInbound)
        {
            addrman.SetServices(pfrom->addr, pfrom->nServices);
        }
        if (pfrom->nServicesExpected & ~pfrom->nServices)
        {
            LogPrint("net", "peer=%d does not offer the expected services (%08x offered, %08x expected); disconnecting\n", pfrom->id, pfrom->nServices, pfrom->nServicesExpected);
            pfrom->PushMessage(NetMsgType::REJECT, strCommand, REJECT_NONSTANDARD,
                               strprintf("Expected to offer services %08x", pfrom->nServicesExpected));
            pfrom->fDisconnect = true;
            return false;
        }

        if (pfrom->nVersion < MIN_PEER_PROTO_VERSION)
        {
            // disconnect from peers older than this proto version
            LogPrintf("peer=%d using obsolete version %i; disconnecting\n", pfrom->id, pfrom->nVersion);
            pfrom->PushMessage(NetMsgType::REJECT, strCommand, REJECT_OBSOLETE,
                               strprintf("Version must be %d or greater", MIN_PEER_PROTO_VERSION));
            pfrom->fDisconnect = true;
            return false;
        }

        if (pfrom->nVersion == 10300)
            pfrom->nVersion = 300;
        if (!vRecv.empty())
            vRecv >> addrFrom >> nNonce;
        if (!vRecv.empty()) {
            vRecv >> LIMITED_STRING(pfrom->strSubVer, MAX_SUBVERSION_LENGTH);
            pfrom->cleanSubVer = SanitizeString(pfrom->strSubVer);
        }
        if (!vRecv.empty()) {
            vRecv >> pfrom->nStartingHeight;
        }
        {
            LOCK(pfrom->cs_filter);
            if (!vRecv.empty())
                vRecv >> pfrom->fRelayTxes; // set to true after we get the first filter* message
            else
                pfrom->fRelayTxes = true;
        }

        // Disconnect if we connected to ourself
        if (nNonce == nLocalHostNonce && nNonce > 1)
        {
            LogPrintf("connected to self at %s, disconnecting\n", pfrom->addr.ToString());
            pfrom->fDisconnect = true;
            return true;
        }

        pfrom->addrLocal = addrMe;
        if (pfrom->fInbound && addrMe.IsRoutable())
        {
            SeenLocal(addrMe);
        }

        // Be shy and don't send version until we hear
        if (pfrom->fInbound)
            pfrom->PushVersion();

        pfrom->fClient = !(pfrom->nServices & NODE_NETWORK);

        if((pfrom->nServices & NODE_WITNESS))
        {
            LOCK(cs_main);
            State(pfrom->GetId())->fHaveWitness = true;
        }

        // Potentially mark this peer as a preferred download peer.
        {
        LOCK(cs_main);
        UpdatePreferredDownload(pfrom, State(pfrom->GetId()));
        }

        // Change version
        pfrom->PushMessage(NetMsgType::VERACK);
        pfrom->ssSend.SetVersion(min(pfrom->nVersion, PROTOCOL_VERSION));

        if (!pfrom->fInbound)
        {
            // Advertise our address
            if (fListen && !IsInitialBlockDownload())
            {
                CAddress addr = GetLocalAddress(&pfrom->addr);
                if (addr.IsRoutable())
                {
                    LogPrint("net", "ProcessMessages: advertising address %s\n", addr.ToString());
                    pfrom->PushAddress(addr);
                } else if (IsPeerAddrLocalGood(pfrom)) {
                    addr.SetIP(pfrom->addrLocal);
                    LogPrint("net", "ProcessMessages: advertising address %s\n", addr.ToString());
                    pfrom->PushAddress(addr);
                }
            }

            // Get recent addresses
            if (pfrom->fOneShot || pfrom->nVersion >= CADDR_TIME_VERSION || addrman.size() < 1000)
            {
                pfrom->PushMessage(NetMsgType::GETADDR);
                pfrom->fGetAddr = true;
            }
            addrman.Good(pfrom->addr);
        } else {
            if (((CNetAddr)pfrom->addr) == (CNetAddr)addrFrom)
            {
                addrman.Add(addrFrom, addrFrom);
                addrman.Good(addrFrom);
            }
        }

        pfrom->fSuccessfullyConnected = true;

        string remoteAddr;
        if (fLogIPs)
            remoteAddr = ", peeraddr=" + pfrom->addr.ToString();

        LogPrintf("receive version message: %s: version %d, blocks=%d, us=%s, peer=%d%s\n",
                  pfrom->cleanSubVer, pfrom->nVersion,
                  pfrom->nStartingHeight, addrMe.ToString(), pfrom->id,
                  remoteAddr);

        int64_t nTimeOffset = nTime - GetTime();
        pfrom->nTimeOffset = nTimeOffset;
        AddTimeData(pfrom->addr, nTimeOffset);
    }


    else if (pfrom->nVersion == 0)
    {
        // Must have a version message before anything else
        LOCK(cs_main);
        Misbehaving(pfrom->GetId(), 1);
        return false;
    }


    else if (strCommand == NetMsgType::VERACK)
    {
        pfrom->SetRecvVersion(min(pfrom->nVersion, PROTOCOL_VERSION));

        // Mark this node as currently connected, so we update its timestamp later.
        if (pfrom->fNetworkNode) {
            LOCK(cs_main);
            State(pfrom->GetId())->fCurrentlyConnected = true;
        }

        if (pfrom->nVersion >= SENDHEADERS_VERSION) {
            // Tell our peer we prefer to receive headers rather than inv's
            // We send this to non-NODE NETWORK peers as well, because even
            // non-NODE NETWORK peers can announce blocks (such as pruning
            // nodes)
            pfrom->PushMessage(NetMsgType::SENDHEADERS);
        }
        if (pfrom->nVersion >= SHORT_IDS_BLOCKS_VERSION) {
            // Tell our peer we are willing to provide version-1 cmpctblocks
            // However, we do not request new block announcements using
            // cmpctblock messages.
            // We send this to non-NODE NETWORK peers as well, because
            // they may wish to request compact blocks from us
            bool fAnnounceUsingCMPCTBLOCK = false;
            uint64_t nCMPCTBLOCKVersion = 1;
            pfrom->PushMessage(NetMsgType::SENDCMPCT, fAnnounceUsingCMPCTBLOCK, nCMPCTBLOCKVersion);
        }
    }


    else if (strCommand == NetMsgType::ADDR)
    {
        vector<CAddress> vAddr;
        vRecv >> vAddr;

        // Don't want addr from older versions unless seeding
        if (pfrom->nVersion < CADDR_TIME_VERSION && addrman.size() > 1000)
            return true;
        if (vAddr.size() > 1000)
        {
            LOCK(cs_main);
            Misbehaving(pfrom->GetId(), 20);
            return error("message addr size() = %u", vAddr.size());
        }

        // Store the new addresses
        vector<CAddress> vAddrOk;
        int64_t nNow = GetAdjustedTime();
        int64_t nSince = nNow - 10 * 60;
        BOOST_FOREACH(CAddress& addr, vAddr)
        {
            boost::this_thread::interruption_point();

            if ((addr.nServices & REQUIRED_SERVICES) != REQUIRED_SERVICES)
                continue;

            if (addr.nTime <= 100000000 || addr.nTime > nNow + 10 * 60)
                addr.nTime = nNow - 5 * 24 * 60 * 60;
            pfrom->AddAddressKnown(addr);
            bool fReachable = IsReachable(addr);
            if (addr.nTime > nSince && !pfrom->fGetAddr && vAddr.size() <= 10 && addr.IsRoutable())
            {
                // Relay to a limited number of other nodes
                {
                    LOCK(cs_vNodes);
                    // Use deterministic randomness to send to the same nodes for 24 hours
                    // at a time so the addrKnowns of the chosen nodes prevent repeats
                    static const uint64_t salt0 = GetRand(std::numeric_limits<uint64_t>::max());
                    static const uint64_t salt1 = GetRand(std::numeric_limits<uint64_t>::max());
                    uint64_t hashAddr = addr.GetHash();
                    multimap<uint64_t, CNode*> mapMix;
                    const CSipHasher hasher = CSipHasher(salt0, salt1).Write(hashAddr << 32).Write((GetTime() + hashAddr) / (24*60*60));
                    BOOST_FOREACH(CNode* pnode, vNodes)
                    {
                        if (pnode->nVersion < CADDR_TIME_VERSION)
                            continue;
                        uint64_t hashKey = CSipHasher(hasher).Write(pnode->id).Finalize();
                        mapMix.insert(make_pair(hashKey, pnode));
                    }
                    int nRelayNodes = fReachable ? 2 : 1; // limited relaying of addresses outside our network(s)
                    for (multimap<uint64_t, CNode*>::iterator mi = mapMix.begin(); mi != mapMix.end() && nRelayNodes-- > 0; ++mi)
                        ((*mi).second)->PushAddress(addr);
                }
            }
            // Do not store addresses outside our network
            if (fReachable)
                vAddrOk.push_back(addr);
        }
        addrman.Add(vAddrOk, pfrom->addr, 2 * 60 * 60);
        if (vAddr.size() < 1000)
            pfrom->fGetAddr = false;
        if (pfrom->fOneShot)
            pfrom->fDisconnect = true;
    }

    else if (strCommand == NetMsgType::SENDHEADERS)
    {
        LOCK(cs_main);
        State(pfrom->GetId())->fPreferHeaders = true;
    }

    else if (strCommand == NetMsgType::SENDCMPCT)
    {
        bool fAnnounceUsingCMPCTBLOCK = false;
        uint64_t nCMPCTBLOCKVersion = 1;
        vRecv >> fAnnounceUsingCMPCTBLOCK >> nCMPCTBLOCKVersion;
        if (nCMPCTBLOCKVersion == 1) {
            LOCK(cs_main);
            State(pfrom->GetId())->fProvidesHeaderAndIDs = true;
            State(pfrom->GetId())->fPreferHeaderAndIDs = fAnnounceUsingCMPCTBLOCK;
        }
    }


    else if (strCommand == NetMsgType::INV)
    {
        vector<CInv> vInv;
        vRecv >> vInv;
        if (vInv.size() > MAX_INV_SZ)
        {
            LOCK(cs_main);
            Misbehaving(pfrom->GetId(), 20);
            return error("message inv size() = %u", vInv.size());
        }

        bool fBlocksOnly = !fRelayTxes;

        // Allow whitelisted peers to send data other than blocks in blocks only mode if whitelistrelay is true
        if (pfrom->fWhitelisted && GetBoolArg("-whitelistrelay", DEFAULT_WHITELISTRELAY))
            fBlocksOnly = false;

        LOCK(cs_main);

        uint32_t nFetchFlags = GetFetchFlags(pfrom, chainActive.Tip(), chainparams.GetConsensus());

        std::vector<CInv> vToFetch;

        for (unsigned int nInv = 0; nInv < vInv.size(); nInv++)
        {
            CInv &inv = vInv[nInv];

            boost::this_thread::interruption_point();

            bool fAlreadyHave = AlreadyHave(inv);
            LogPrint("net", "got inv: %s  %s peer=%d\n", inv.ToString(), fAlreadyHave ? "have" : "new", pfrom->id);

            if (inv.type == MSG_TX) {
                inv.type |= nFetchFlags;
            }

            if (inv.type == MSG_BLOCK) {
                UpdateBlockAvailability(pfrom->GetId(), inv.hash);
                if (!fAlreadyHave && !fImporting && !fReindex && !mapBlocksInFlight.count(inv.hash)) {
                    // First request the headers preceding the announced block. In the normal fully-synced
                    // case where a new block is announced that succeeds the current tip (no reorganization),
                    // there are no such headers.
                    // Secondly, and only when we are close to being synced, we request the announced block directly,
                    // to avoid an extra round-trip. Note that we must *first* ask for the headers, so by the
                    // time the block arrives, the header chain leading up to it is already validated. Not
                    // doing this will result in the received block being rejected as an orphan in case it is
                    // not a direct successor.
                    pfrom->PushMessage(NetMsgType::GETHEADERS, chainActive.GetLocator(pindexBestHeader), inv.hash);
                    CNodeState *nodestate = State(pfrom->GetId());
                    if (CanDirectFetch(chainparams.GetConsensus()) &&
                        nodestate->nBlocksInFlight < MAX_BLOCKS_IN_TRANSIT_PER_PEER &&
                        (!IsWitnessEnabled(chainActive.Tip(), chainparams.GetConsensus()) || State(pfrom->GetId())->fHaveWitness)) {
                        inv.type |= nFetchFlags;
                        if (nodestate->fProvidesHeaderAndIDs && !(nLocalServices & NODE_WITNESS))
                            vToFetch.push_back(CInv(MSG_CMPCT_BLOCK, inv.hash));
                        else
                            vToFetch.push_back(inv);
                        // Mark block as in flight already, even though the actual "getdata" message only goes out
                        // later (within the same cs_main lock, though).
                        MarkBlockAsInFlight(pfrom->GetId(), inv.hash, chainparams.GetConsensus());
                    }
                    LogPrint("net", "getheaders (%d) %s to peer=%d\n", pindexBestHeader->nHeight, inv.hash.ToString(), pfrom->id);
                }
            }
            else
            {
                pfrom->AddInventoryKnown(inv);
                if (fBlocksOnly)
                    LogPrint("net", "transaction (%s) inv sent in violation of protocol peer=%d\n", inv.hash.ToString(), pfrom->id);
                else if (!fAlreadyHave && !fImporting && !fReindex && !IsInitialBlockDownload())
                    pfrom->AskFor(inv);
            }

            // Track requests for our stuff
            GetMainSignals().Inventory(inv.hash);

            if (pfrom->nSendSize > (SendBufferSize() * 2)) {
                Misbehaving(pfrom->GetId(), 50);
                return error("send buffer size() = %u", pfrom->nSendSize);
            }
        }

        if (!vToFetch.empty())
            pfrom->PushMessage(NetMsgType::GETDATA, vToFetch);
    }


    else if (strCommand == NetMsgType::GETDATA)
    {
        vector<CInv> vInv;
        vRecv >> vInv;
        if (vInv.size() > MAX_INV_SZ)
        {
            LOCK(cs_main);
            Misbehaving(pfrom->GetId(), 20);
            return error("message getdata size() = %u", vInv.size());
        }

        if (fDebug || (vInv.size() != 1))
            LogPrint("net", "received getdata (%u invsz) peer=%d\n", vInv.size(), pfrom->id);

        if ((fDebug && vInv.size() > 0) || (vInv.size() == 1))
            LogPrint("net", "received getdata for: %s peer=%d\n", vInv[0].ToString(), pfrom->id);

        pfrom->vRecvGetData.insert(pfrom->vRecvGetData.end(), vInv.begin(), vInv.end());
        ProcessGetData(pfrom, chainparams.GetConsensus());
    }


    else if (strCommand == NetMsgType::GETBLOCKS)
    {
        CBlockLocator locator;
        uint256 hashStop;
        vRecv >> locator >> hashStop;

        LOCK(cs_main);

        // Find the last block the caller has in the main chain
        CBlockIndex* pindex = FindForkInGlobalIndex(chainActive, locator);

        // Send the rest of the chain
        if (pindex)
            pindex = chainActive.Next(pindex);
        int nLimit = 500;
        LogPrint("net", "getblocks %d to %s limit %d from peer=%d\n", (pindex ? pindex->nHeight : -1), hashStop.IsNull() ? "end" : hashStop.ToString(), nLimit, pfrom->id);
        for (; pindex; pindex = chainActive.Next(pindex))
        {
            if (pindex->GetBlockHash() == hashStop)
            {
                LogPrint("net", "  getblocks stopping at %d %s\n", pindex->nHeight, pindex->GetBlockHash().ToString());
                break;
            }
            // If pruning, don't inv blocks unless we have on disk and are likely to still have
            // for some reasonable time window (1 hour) that block relay might require.
            const int nPrunedBlocksLikelyToHave = MIN_BLOCKS_TO_KEEP - 3600 / chainparams.GetConsensus().nPowTargetSpacing;
            if (fPruneMode && (!(pindex->nStatus & BLOCK_HAVE_DATA) || pindex->nHeight <= chainActive.Tip()->nHeight - nPrunedBlocksLikelyToHave))
            {
                LogPrint("net", " getblocks stopping, pruned or too old block at %d %s\n", pindex->nHeight, pindex->GetBlockHash().ToString());
                break;
            }
            pfrom->PushInventory(CInv(MSG_BLOCK, pindex->GetBlockHash()));
            if (--nLimit <= 0)
            {
                // When this block is requested, we'll send an inv that'll
                // trigger the peer to getblocks the next batch of inventory.
                LogPrint("net", "  getblocks stopping at limit %d %s\n", pindex->nHeight, pindex->GetBlockHash().ToString());
                pfrom->hashContinue = pindex->GetBlockHash();
                break;
            }
        }
    }


    else if (strCommand == NetMsgType::GETBLOCKTXN)
    {
        BlockTransactionsRequest req;
        vRecv >> req;

        BlockMap::iterator it = mapBlockIndex.find(req.blockhash);
        if (it == mapBlockIndex.end() || !(it->second->nStatus & BLOCK_HAVE_DATA)) {
            LogPrintf("Peer %d sent us a getblocktxn for a block we don't have", pfrom->id);
            return true;
        }

        if (it->second->nHeight < chainActive.Height() - 15) {
            LogPrint("net", "Peer %d sent us a getblocktxn for a block > 15 deep", pfrom->id);
            return true;
        }

        CBlock block;
        assert(ReadBlockFromDisk(block, it->second, chainparams.GetConsensus()));

        BlockTransactions resp(req);
        for (size_t i = 0; i < req.indexes.size(); i++) {
            if (req.indexes[i] >= block.vtx.size()) {
                Misbehaving(pfrom->GetId(), 100);
                LogPrintf("Peer %d sent us a getblocktxn with out-of-bounds tx indices", pfrom->id);
                return true;
            }
            resp.txn[i] = block.vtx[req.indexes[i]];
        }
        pfrom->PushMessageWithFlag(SERIALIZE_TRANSACTION_NO_WITNESS, NetMsgType::BLOCKTXN, resp);
    }


    else if (strCommand == NetMsgType::GETHEADERS)
    {
        CBlockLocator locator;
        uint256 hashStop;
        vRecv >> locator >> hashStop;

        LOCK(cs_main);
        if (IsInitialBlockDownload() && !pfrom->fWhitelisted) {
            LogPrint("net", "Ignoring getheaders from peer=%d because node is in initial block download\n", pfrom->id);
            return true;
        }

        CNodeState *nodestate = State(pfrom->GetId());
        CBlockIndex* pindex = NULL;
        if (locator.IsNull())
        {
            // If locator is null, return the hashStop block
            BlockMap::iterator mi = mapBlockIndex.find(hashStop);
            if (mi == mapBlockIndex.end())
                return true;
            pindex = (*mi).second;
        }
        else
        {
            // Find the last block the caller has in the main chain
            pindex = FindForkInGlobalIndex(chainActive, locator);
            if (pindex)
                pindex = chainActive.Next(pindex);
        }

        // we must use CBlocks, as CBlockHeaders won't include the 0x00 nTx count at the end
        vector<CBlock> vHeaders;
        unsigned nCount = 0;
        unsigned nSize = 0;
        LogPrint("net", "getheaders %d to %s from peer=%d\n", (pindex ? pindex->nHeight : -1), hashStop.IsNull() ? "end" : hashStop.ToString(), pfrom->id);
        for (; pindex; pindex = chainActive.Next(pindex))
        {
            const CBlockHeader header = pindex->GetBlockHeader(chainparams.GetConsensus());
            ++nCount;
            nSize += GetSerializeSize(header, SER_NETWORK, PROTOCOL_VERSION);
            vHeaders.push_back(header);
            if (nCount >= MAX_HEADERS_RESULTS
                  || pindex->GetBlockHash() == hashStop)
                break;
            if (pfrom->nVersion >= SIZE_HEADERS_LIMIT_VERSION
                  && nSize >= THRESHOLD_HEADERS_SIZE)
                break;
        }

        /* Check maximum headers size before pushing the message
           if the peer enforces it.  This should not fail since we
           break above in the loop at the threshold and the threshold
           should be small enough in comparison to the hard max size.
           Do it nevertheless to be sure.  */
        if (pfrom->nVersion >= SIZE_HEADERS_LIMIT_VERSION
              && nSize > MAX_HEADERS_SIZE)
            LogPrintf("ERROR: not pushing 'headers', too large\n");
        else
        {
            LogPrint("net", "pushing %u headers, %u bytes\n", nCount, nSize);
            // pindex can be NULL either if we sent chainActive.Tip() OR
            // if our peer has chainActive.Tip() (and thus we are sending an empty
            // headers message). In both cases it's safe to update
            // pindexBestHeaderSent to be our tip.
            nodestate->pindexBestHeaderSent = pindex ? pindex : chainActive.Tip();
            pfrom->PushMessage(NetMsgType::HEADERS, vHeaders);
        }
    }


    else if (strCommand == NetMsgType::TX)
    {
        // Stop processing the transaction early if
        // We are in blocks only mode and peer is either not whitelisted or whitelistrelay is off
        if (!fRelayTxes && (!pfrom->fWhitelisted || !GetBoolArg("-whitelistrelay", DEFAULT_WHITELISTRELAY)))
        {
            LogPrint("net", "transaction sent in violation of protocol peer=%d\n", pfrom->id);
            return true;
        }

        deque<COutPoint> vWorkQueue;
        vector<uint256> vEraseQueue;
        CTransaction tx;
        vRecv >> tx;

        CInv inv(MSG_TX, tx.GetHash());
        pfrom->AddInventoryKnown(inv);

        LOCK(cs_main);

        bool fMissingInputs = false;
        CValidationState state;

        pfrom->setAskFor.erase(inv.hash);
        mapAlreadyAskedFor.erase(inv.hash);

        if (!AlreadyHave(inv) && AcceptToMemoryPool(mempool, state, tx, true, &fMissingInputs)) {
            mempool.check(pcoinsTip);
            RelayTransaction(tx);
            for (unsigned int i = 0; i < tx.vout.size(); i++) {
                vWorkQueue.emplace_back(inv.hash, i);
            }

            pfrom->nLastTXTime = GetTime();

            LogPrint("mempool", "AcceptToMemoryPool: peer=%d: accepted %s (poolsz %u txn, %u kB)\n",
                pfrom->id,
                tx.GetHash().ToString(),
                mempool.size(), mempool.DynamicMemoryUsage() / 1000);

            // Recursively process any orphan transactions that depended on this one
            set<NodeId> setMisbehaving;
            while (!vWorkQueue.empty()) {
                auto itByPrev = mapOrphanTransactionsByPrev.find(vWorkQueue.front());
                vWorkQueue.pop_front();
                if (itByPrev == mapOrphanTransactionsByPrev.end())
                    continue;
                for (auto mi = itByPrev->second.begin();
                     mi != itByPrev->second.end();
                     ++mi)
                {
                    const CTransaction& orphanTx = (*mi)->second.tx;
                    const uint256& orphanHash = orphanTx.GetHash();
                    NodeId fromPeer = (*mi)->second.fromPeer;
                    bool fMissingInputs2 = false;
                    // Use a dummy CValidationState so someone can't setup nodes to counter-DoS based on orphan
                    // resolution (that is, feeding people an invalid transaction based on LegitTxX in order to get
                    // anyone relaying LegitTxX banned)
                    CValidationState stateDummy;


                    if (setMisbehaving.count(fromPeer))
                        continue;
                    if (AcceptToMemoryPool(mempool, stateDummy, orphanTx, true, &fMissingInputs2)) {
                        LogPrint("mempool", "   accepted orphan tx %s\n", orphanHash.ToString());
                        RelayTransaction(orphanTx);
                        for (unsigned int i = 0; i < orphanTx.vout.size(); i++) {
                            vWorkQueue.emplace_back(orphanHash, i);
                        }
                        vEraseQueue.push_back(orphanHash);
                    }
                    else if (!fMissingInputs2)
                    {
                        int nDos = 0;
                        if (stateDummy.IsInvalid(nDos) && nDos > 0 && (!state.CorruptionPossible() || State(fromPeer)->fHaveWitness))
                        {
                            // Punish peer that gave us an invalid orphan tx
                            Misbehaving(fromPeer, nDos);
                            setMisbehaving.insert(fromPeer);
                            LogPrint("mempool", "   invalid orphan tx %s\n", orphanHash.ToString());
                        }
                        // Has inputs but not accepted to mempool
                        // Probably non-standard or insufficient fee/priority
                        LogPrint("mempool", "   removed orphan tx %s\n", orphanHash.ToString());
                        vEraseQueue.push_back(orphanHash);
                        if (!stateDummy.CorruptionPossible()) {
                            assert(recentRejects);
                            recentRejects->insert(orphanHash);
                        }
                    }
                    mempool.check(pcoinsTip);
                }
            }

            BOOST_FOREACH(uint256 hash, vEraseQueue)
                EraseOrphanTx(hash);
        }
        else if (fMissingInputs)
        {
            bool fRejectedParents = false; // It may be the case that the orphans parents have all been rejected
            BOOST_FOREACH(const CTxIn& txin, tx.vin) {
                if (recentRejects->contains(txin.prevout.hash)) {
                    fRejectedParents = true;
                    break;
                }
            }
            if (!fRejectedParents) {
                BOOST_FOREACH(const CTxIn& txin, tx.vin) {
                    CInv inv(MSG_TX, txin.prevout.hash);
                    pfrom->AddInventoryKnown(inv);
                    if (!AlreadyHave(inv)) pfrom->AskFor(inv);
                }
                AddOrphanTx(tx, pfrom->GetId());

                // DoS prevention: do not allow mapOrphanTransactions to grow unbounded
                unsigned int nMaxOrphanTx = (unsigned int)std::max((int64_t)0, GetArg("-maxorphantx", DEFAULT_MAX_ORPHAN_TRANSACTIONS));
                unsigned int nEvicted = LimitOrphanTxSize(nMaxOrphanTx);
                if (nEvicted > 0)
                    LogPrint("mempool", "mapOrphan overflow, removed %u tx\n", nEvicted);
            } else {
                LogPrint("mempool", "not keeping orphan with rejected parents %s\n",tx.GetHash().ToString());
            }
        } else {
            if (!state.CorruptionPossible()) {
                assert(recentRejects);
                recentRejects->insert(tx.GetHash());
            }

            if (pfrom->fWhitelisted && GetBoolArg("-whitelistforcerelay", DEFAULT_WHITELISTFORCERELAY)) {
                // Always relay transactions received from whitelisted peers, even
                // if they were already in the mempool or rejected from it due
                // to policy, allowing the node to function as a gateway for
                // nodes hidden behind it.
                //
                // Never relay transactions that we would assign a non-zero DoS
                // score for, as we expect peers to do the same with us in that
                // case.
                int nDoS = 0;
                if (!state.IsInvalid(nDoS) || nDoS == 0) {
                    LogPrintf("Force relaying tx %s from whitelisted peer=%d\n", tx.GetHash().ToString(), pfrom->id);
                    RelayTransaction(tx);
                } else {
                    LogPrintf("Not relaying invalid transaction %s from whitelisted peer=%d (%s)\n", tx.GetHash().ToString(), pfrom->id, FormatStateMessage(state));
                }
            }
        }
        int nDoS = 0;
        if (state.IsInvalid(nDoS))
        {
            LogPrint("mempoolrej", "%s from peer=%d was not accepted: %s\n", tx.GetHash().ToString(),
                pfrom->id,
                FormatStateMessage(state));
            if (state.GetRejectCode() < REJECT_INTERNAL) // Never send AcceptToMemoryPool's internal codes over P2P
                pfrom->PushMessage(NetMsgType::REJECT, strCommand, (unsigned char)state.GetRejectCode(),
                                   state.GetRejectReason().substr(0, MAX_REJECT_MESSAGE_LENGTH), inv.hash);
            if (nDoS > 0 && (!state.CorruptionPossible() || State(pfrom->id)->fHaveWitness)) {
                // When a non-witness-supporting peer gives us a transaction that would
                // be accepted if witness validation was off, we can't blame them for it.
                Misbehaving(pfrom->GetId(), nDoS);
            }
        }
        FlushStateToDisk(state, FLUSH_STATE_PERIODIC);
    }


    else if (strCommand == NetMsgType::CMPCTBLOCK && !fImporting && !fReindex) // Ignore blocks received while importing
    {
        CBlockHeaderAndShortTxIDs cmpctblock;
        vRecv >> cmpctblock;

        LOCK(cs_main);

        if (mapBlockIndex.find(cmpctblock.header.hashPrevBlock) == mapBlockIndex.end()) {
            // Doesn't connect (or is genesis), instead of DoSing in AcceptBlockHeader, request deeper headers
            if (!IsInitialBlockDownload())
                pfrom->PushMessage(NetMsgType::GETHEADERS, chainActive.GetLocator(pindexBestHeader), uint256());
            return true;
        }

        CBlockIndex *pindex = NULL;
        CValidationState state;
        if (!AcceptBlockHeader(cmpctblock.header, state, chainparams, &pindex)) {
            int nDoS;
            if (state.IsInvalid(nDoS)) {
                if (nDoS > 0)
                    Misbehaving(pfrom->GetId(), nDoS);
                LogPrintf("Peer %d sent us invalid header via cmpctblock\n", pfrom->id);
                return true;
            }
        }

        // If AcceptBlockHeader returned true, it set pindex
        assert(pindex);
        UpdateBlockAvailability(pfrom->GetId(), pindex->GetBlockHash());

        std::map<uint256, pair<NodeId, list<QueuedBlock>::iterator> >::iterator blockInFlightIt = mapBlocksInFlight.find(pindex->GetBlockHash());
        bool fAlreadyInFlight = blockInFlightIt != mapBlocksInFlight.end();

        if (pindex->nStatus & BLOCK_HAVE_DATA) // Nothing to do here
            return true;

        if (pindex->nChainWork <= chainActive.Tip()->nChainWork || // We know something better
                pindex->nTx != 0) { // We had this block at some point, but pruned it
            if (fAlreadyInFlight) {
                // We requested this block for some reason, but our mempool will probably be useless
                // so we just grab the block via normal getdata
                std::vector<CInv> vInv(1);
                vInv[0] = CInv(MSG_BLOCK, cmpctblock.header.GetHash());
                pfrom->PushMessage(NetMsgType::GETDATA, vInv);
            }
            return true;
        }

        // If we're not close to tip yet, give up and let parallel block fetch work its magic
        if (!fAlreadyInFlight && !CanDirectFetch(chainparams.GetConsensus()))
            return true;

        CNodeState *nodestate = State(pfrom->GetId());

        // We want to be a bit conservative just to be extra careful about DoS
        // possibilities in compact block processing...
        if (pindex->nHeight <= chainActive.Height() + 2) {
            if ((!fAlreadyInFlight && nodestate->nBlocksInFlight < MAX_BLOCKS_IN_TRANSIT_PER_PEER) ||
                 (fAlreadyInFlight && blockInFlightIt->second.first == pfrom->GetId())) {
                list<QueuedBlock>::iterator *queuedBlockIt = NULL;
                if (!MarkBlockAsInFlight(pfrom->GetId(), pindex->GetBlockHash(), chainparams.GetConsensus(), pindex, &queuedBlockIt)) {
                    if (!(*queuedBlockIt)->partialBlock)
                        (*queuedBlockIt)->partialBlock.reset(new PartiallyDownloadedBlock(&mempool));
                    else {
                        // The block was already in flight using compact blocks from the same peer
                        LogPrint("net", "Peer sent us compact block we were already syncing!\n");
                        return true;
                    }
                }

                PartiallyDownloadedBlock& partialBlock = *(*queuedBlockIt)->partialBlock;
                ReadStatus status = partialBlock.InitData(cmpctblock);
                if (status == READ_STATUS_INVALID) {
                    MarkBlockAsReceived(pindex->GetBlockHash()); // Reset in-flight state in case of whitelist
                    Misbehaving(pfrom->GetId(), 100);
                    LogPrintf("Peer %d sent us invalid compact block\n", pfrom->id);
                    return true;
                } else if (status == READ_STATUS_FAILED) {
                    // Duplicate txindexes, the block is now in-flight, so just request it
                    std::vector<CInv> vInv(1);
                    vInv[0] = CInv(MSG_BLOCK, cmpctblock.header.GetHash());
                    pfrom->PushMessage(NetMsgType::GETDATA, vInv);
                    return true;
                }

                BlockTransactionsRequest req;
                for (size_t i = 0; i < cmpctblock.BlockTxCount(); i++) {
                    if (!partialBlock.IsTxAvailable(i))
                        req.indexes.push_back(i);
                }
                if (req.indexes.empty()) {
                    // Dirty hack to jump to BLOCKTXN code (TODO: move message handling into their own functions)
                    BlockTransactions txn;
                    txn.blockhash = cmpctblock.header.GetHash();
                    CDataStream blockTxnMsg(SER_NETWORK, PROTOCOL_VERSION);
                    blockTxnMsg << txn;
                    return ProcessMessage(pfrom, NetMsgType::BLOCKTXN, blockTxnMsg, nTimeReceived, chainparams);
                } else {
                    req.blockhash = pindex->GetBlockHash();
                    pfrom->PushMessage(NetMsgType::GETBLOCKTXN, req);
                }
            }
        } else {
            if (fAlreadyInFlight) {
                // We requested this block, but its far into the future, so our
                // mempool will probably be useless - request the block normally
                std::vector<CInv> vInv(1);
                vInv[0] = CInv(MSG_BLOCK, cmpctblock.header.GetHash());
                pfrom->PushMessage(NetMsgType::GETDATA, vInv);
                return true;
            } else {
                // If this was an announce-cmpctblock, we want the same treatment as a header message
                // Dirty hack to process as if it were just a headers message (TODO: move message handling into their own functions)
                std::vector<CBlock> headers;
                headers.push_back(cmpctblock.header);
                CDataStream vHeadersMsg(SER_NETWORK, PROTOCOL_VERSION);
                vHeadersMsg << headers;
                return ProcessMessage(pfrom, NetMsgType::HEADERS, vHeadersMsg, nTimeReceived, chainparams);
            }
        }

        CheckBlockIndex(chainparams.GetConsensus());
    }

    else if (strCommand == NetMsgType::BLOCKTXN && !fImporting && !fReindex) // Ignore blocks received while importing
    {
        BlockTransactions resp;
        vRecv >> resp;

        LOCK(cs_main);

        map<uint256, pair<NodeId, list<QueuedBlock>::iterator> >::iterator it = mapBlocksInFlight.find(resp.blockhash);
        if (it == mapBlocksInFlight.end() || !it->second.second->partialBlock ||
                it->second.first != pfrom->GetId()) {
            LogPrint("net", "Peer %d sent us block transactions for block we weren't expecting\n", pfrom->id);
            return true;
        }

        PartiallyDownloadedBlock& partialBlock = *it->second.second->partialBlock;
        CBlock block;
        ReadStatus status = partialBlock.FillBlock(block, resp.txn);
        if (status == READ_STATUS_INVALID) {
            MarkBlockAsReceived(resp.blockhash); // Reset in-flight state in case of whitelist
            Misbehaving(pfrom->GetId(), 100);
            LogPrintf("Peer %d sent us invalid compact block/non-matching block transactions\n", pfrom->id);
            return true;
        } else if (status == READ_STATUS_FAILED) {
            // Might have collided, fall back to getdata now :(
            std::vector<CInv> invs;
            invs.push_back(CInv(MSG_BLOCK, resp.blockhash));
            pfrom->PushMessage(NetMsgType::GETDATA, invs);
        } else {
            CValidationState state;
            ProcessNewBlock(state, chainparams, pfrom, &block, false, NULL);
            int nDoS;
            if (state.IsInvalid(nDoS)) {
                assert (state.GetRejectCode() < REJECT_INTERNAL); // Blocks are never rejected with internal reject codes
                pfrom->PushMessage(NetMsgType::REJECT, strCommand, (unsigned char)state.GetRejectCode(),
                                   state.GetRejectReason().substr(0, MAX_REJECT_MESSAGE_LENGTH), block.GetHash());
                if (nDoS > 0) {
                    LOCK(cs_main);
                    Misbehaving(pfrom->GetId(), nDoS);
                }
            }
        }
    }


    else if (strCommand == NetMsgType::HEADERS && !fImporting && !fReindex) // Ignore headers received while importing
    {
        std::vector<CBlockHeader> headers;

        // Bypass the normal CBlock deserialization, as we don't want to risk deserializing 2000 full blocks.
        unsigned int nCount = ReadCompactSize(vRecv);
        if (nCount > MAX_HEADERS_RESULTS) {
            LOCK(cs_main);
            Misbehaving(pfrom->GetId(), 20);
            return error("headers message count = %u", nCount);
        }
        headers.resize(nCount);
        unsigned nSize = 0;
        for (unsigned int n = 0; n < nCount; n++) {
            vRecv >> headers[n];
            ReadCompactSize(vRecv); // ignore tx count; assume it is 0.

            nSize += GetSerializeSize(headers[n], SER_NETWORK, PROTOCOL_VERSION);
            if (pfrom->nVersion >= SIZE_HEADERS_LIMIT_VERSION
                  && nSize > MAX_HEADERS_SIZE) {
                Misbehaving(pfrom->GetId(), 20);
                return error("headers message size = %u", nSize);
            }
        }

        {
        LOCK(cs_main);

        if (nCount == 0) {
            // Nothing interesting. Stop asking this peers for more headers.
            return true;
        }

        CNodeState *nodestate = State(pfrom->GetId());

        // If this looks like it could be a block announcement (nCount <
        // MAX_BLOCKS_TO_ANNOUNCE), use special logic for handling headers that
        // don't connect:
        // - Send a getheaders message in response to try to connect the chain.
        // - The peer can send up to MAX_UNCONNECTING_HEADERS in a row that
        //   don't connect before giving DoS points
        // - Once a headers message is received that is valid and does connect,
        //   nUnconnectingHeaders gets reset back to 0.
        if (mapBlockIndex.find(headers[0].hashPrevBlock) == mapBlockIndex.end() && nCount < MAX_BLOCKS_TO_ANNOUNCE) {
            nodestate->nUnconnectingHeaders++;
            pfrom->PushMessage(NetMsgType::GETHEADERS, chainActive.GetLocator(pindexBestHeader), uint256());
            LogPrint("net", "received header %s: missing prev block %s, sending getheaders (%d) to end (peer=%d, nUnconnectingHeaders=%d)\n",
                    headers[0].GetHash().ToString(),
                    headers[0].hashPrevBlock.ToString(),
                    pindexBestHeader->nHeight,
                    pfrom->id, nodestate->nUnconnectingHeaders);
            // Set hashLastUnknownBlock for this peer, so that if we
            // eventually get the headers - even from a different peer -
            // we can use this peer to download.
            UpdateBlockAvailability(pfrom->GetId(), headers.back().GetHash());

            if (nodestate->nUnconnectingHeaders % MAX_UNCONNECTING_HEADERS == 0) {
                Misbehaving(pfrom->GetId(), 20);
            }
            return true;
        }

        CBlockIndex *pindexLast = NULL;
        BOOST_FOREACH(const CBlockHeader& header, headers) {
            CValidationState state;
            if (pindexLast != NULL && header.hashPrevBlock != pindexLast->GetBlockHash()) {
                Misbehaving(pfrom->GetId(), 20);
                return error("non-continuous headers sequence");
            }
            if (!AcceptBlockHeader(header, state, chainparams, &pindexLast)) {
                int nDoS;
                if (state.IsInvalid(nDoS)) {
                    if (nDoS > 0)
                        Misbehaving(pfrom->GetId(), nDoS);
                    return error("invalid header received");
                }
            }
        }

        if (nodestate->nUnconnectingHeaders > 0) {
            LogPrint("net", "peer=%d: resetting nUnconnectingHeaders (%d -> 0)\n", pfrom->id, nodestate->nUnconnectingHeaders);
        }
        nodestate->nUnconnectingHeaders = 0;

        assert(pindexLast);
        UpdateBlockAvailability(pfrom->GetId(), pindexLast->GetBlockHash());

        // If we already know the last header in the message, then it contains
        // no new information for us.  In this case, we do not request
        // more headers later.  This prevents multiple chains of redundant
        // getheader requests from running in parallel if triggered by incoming
        // blocks while the node is still in initial headers sync.
        const bool hasNewHeaders = (mapBlockIndex.count(headers.back().GetHash()) == 0);

        bool maxSize = (nCount == MAX_HEADERS_RESULTS);
        if (pfrom->nVersion >= SIZE_HEADERS_LIMIT_VERSION
              && nSize >= THRESHOLD_HEADERS_SIZE)
            maxSize = true;
        // FIXME: This change (with hasNewHeaders) is rolled back in Bitcoin,
        // but I think it should stay here for merge-mined coins.  Try to get
        // it fixed again upstream and then update the fix.
        if (maxSize && hasNewHeaders) {
            // Headers message had its maximum size; the peer may have more headers.
            // TODO: optimize: if pindexLast is an ancestor of chainActive.Tip or pindexBestHeader, continue
            // from there instead.
            LogPrint("net", "more getheaders (%d) to end to peer=%d (startheight:%d)\n", pindexLast->nHeight, pfrom->id, pfrom->nStartingHeight);
            pfrom->PushMessage(NetMsgType::GETHEADERS, chainActive.GetLocator(pindexLast), uint256());
        }

        bool fCanDirectFetch = CanDirectFetch(chainparams.GetConsensus());
        // If this set of headers is valid and ends in a block with at least as
        // much work as our tip, download as much as possible.
        if (fCanDirectFetch && pindexLast->IsValid(BLOCK_VALID_TREE) && chainActive.Tip()->nChainWork <= pindexLast->nChainWork) {
            vector<CBlockIndex *> vToFetch;
            CBlockIndex *pindexWalk = pindexLast;
            // Calculate all the blocks we'd need to switch to pindexLast, up to a limit.
            while (pindexWalk && !chainActive.Contains(pindexWalk) && vToFetch.size() <= MAX_BLOCKS_IN_TRANSIT_PER_PEER) {
                if (!(pindexWalk->nStatus & BLOCK_HAVE_DATA) &&
                        !mapBlocksInFlight.count(pindexWalk->GetBlockHash()) &&
                        (!IsWitnessEnabled(pindexWalk->pprev, chainparams.GetConsensus()) || State(pfrom->GetId())->fHaveWitness)) {
                    // We don't have this block, and it's not yet in flight.
                    vToFetch.push_back(pindexWalk);
                }
                pindexWalk = pindexWalk->pprev;
            }
            // If pindexWalk still isn't on our main chain, we're looking at a
            // very large reorg at a time we think we're close to caught up to
            // the main chain -- this shouldn't really happen.  Bail out on the
            // direct fetch and rely on parallel download instead.
            if (!chainActive.Contains(pindexWalk)) {
                LogPrint("net", "Large reorg, won't direct fetch to %s (%d)\n",
                        pindexLast->GetBlockHash().ToString(),
                        pindexLast->nHeight);
            } else {
                vector<CInv> vGetData;
                // Download as much as possible, from earliest to latest.
                BOOST_REVERSE_FOREACH(CBlockIndex *pindex, vToFetch) {
                    if (nodestate->nBlocksInFlight >= MAX_BLOCKS_IN_TRANSIT_PER_PEER) {
                        // Can't download any more from this peer
                        break;
                    }
                    uint32_t nFetchFlags = GetFetchFlags(pfrom, pindex->pprev, chainparams.GetConsensus());
                    vGetData.push_back(CInv(MSG_BLOCK | nFetchFlags, pindex->GetBlockHash()));
                    MarkBlockAsInFlight(pfrom->GetId(), pindex->GetBlockHash(), chainparams.GetConsensus(), pindex);
                    LogPrint("net", "Requesting block %s from  peer=%d\n",
                            pindex->GetBlockHash().ToString(), pfrom->id);
                }
                if (vGetData.size() > 1) {
                    LogPrint("net", "Downloading blocks toward %s (%d) via headers direct fetch\n",
                            pindexLast->GetBlockHash().ToString(), pindexLast->nHeight);
                }
                if (vGetData.size() > 0) {
                    if (nodestate->fProvidesHeaderAndIDs && vGetData.size() == 1 && mapBlocksInFlight.size() == 1 && pindexLast->pprev->IsValid(BLOCK_VALID_CHAIN) && !(nLocalServices & NODE_WITNESS)) {
                        // We seem to be rather well-synced, so it appears pfrom was the first to provide us
                        // with this block! Let's get them to announce using compact blocks in the future.
                        MaybeSetPeerAsAnnouncingHeaderAndIDs(nodestate, pfrom);
                        // In any case, we want to download using a compact block, not a regular one
                        vGetData[0] = CInv(MSG_CMPCT_BLOCK, vGetData[0].hash);
                    }
                    pfrom->PushMessage(NetMsgType::GETDATA, vGetData);
                }
            }
        }

        CheckBlockIndex(chainparams.GetConsensus());
        }

        NotifyHeaderTip();
    }

    else if (strCommand == NetMsgType::BLOCK && !fImporting && !fReindex) // Ignore blocks received while importing
    {
        CBlock block;
        vRecv >> block;

        LogPrint("net", "received block %s peer=%d\n", block.GetHash().ToString(), pfrom->id);

        CValidationState state;
        // Process all blocks from whitelisted peers, even if not requested,
        // unless we're still syncing with the network.
        // Such an unrequested block may still be processed, subject to the
        // conditions in AcceptBlock().
        bool forceProcessing = pfrom->fWhitelisted && !IsInitialBlockDownload();
        ProcessNewBlock(state, chainparams, pfrom, &block, forceProcessing, NULL);
        int nDoS;
        if (state.IsInvalid(nDoS)) {
            assert (state.GetRejectCode() < REJECT_INTERNAL); // Blocks are never rejected with internal reject codes
            pfrom->PushMessage(NetMsgType::REJECT, strCommand, (unsigned char)state.GetRejectCode(),
                               state.GetRejectReason().substr(0, MAX_REJECT_MESSAGE_LENGTH), block.GetHash());
            if (nDoS > 0) {
                LOCK(cs_main);
                Misbehaving(pfrom->GetId(), nDoS);
            }
        }

    }


    else if (strCommand == NetMsgType::GETADDR)
    {
        // This asymmetric behavior for inbound and outbound connections was introduced
        // to prevent a fingerprinting attack: an attacker can send specific fake addresses
        // to users' AddrMan and later request them by sending getaddr messages.
        // Making nodes which are behind NAT and can only make outgoing connections ignore
        // the getaddr message mitigates the attack.
        if (!pfrom->fInbound) {
            LogPrint("net", "Ignoring \"getaddr\" from outbound connection. peer=%d\n", pfrom->id);
            return true;
        }

        // Only send one GetAddr response per connection to reduce resource waste
        //  and discourage addr stamping of INV announcements.
        if (pfrom->fSentAddr) {
            LogPrint("net", "Ignoring repeated \"getaddr\". peer=%d\n", pfrom->id);
            return true;
        }
        pfrom->fSentAddr = true;

        pfrom->vAddrToSend.clear();
        vector<CAddress> vAddr = addrman.GetAddr();
        BOOST_FOREACH(const CAddress &addr, vAddr)
            pfrom->PushAddress(addr);
    }


    else if (strCommand == NetMsgType::MEMPOOL)
    {
        if (!(nLocalServices & NODE_BLOOM) && !pfrom->fWhitelisted)
        {
            LogPrint("net", "mempool request with bloom filters disabled, disconnect peer=%d\n", pfrom->GetId());
            pfrom->fDisconnect = true;
            return true;
        }

        if (CNode::OutboundTargetReached(false) && !pfrom->fWhitelisted)
        {
            LogPrint("net", "mempool request with bandwidth limit reached, disconnect peer=%d\n", pfrom->GetId());
            pfrom->fDisconnect = true;
            return true;
        }

        LOCK(pfrom->cs_inventory);
        pfrom->fSendMempool = true;
    }


    else if (strCommand == NetMsgType::PING)
    {
        if (pfrom->nVersion > BIP0031_VERSION)
        {
            uint64_t nonce = 0;
            vRecv >> nonce;
            // Echo the message back with the nonce. This allows for two useful features:
            //
            // 1) A remote node can quickly check if the connection is operational
            // 2) Remote nodes can measure the latency of the network thread. If this node
            //    is overloaded it won't respond to pings quickly and the remote node can
            //    avoid sending us more work, like chain download requests.
            //
            // The nonce stops the remote getting confused between different pings: without
            // it, if the remote node sends a ping once per second and this node takes 5
            // seconds to respond to each, the 5th ping the remote sends would appear to
            // return very quickly.
            pfrom->PushMessage(NetMsgType::PONG, nonce);
        }
    }


    else if (strCommand == NetMsgType::PONG)
    {
        int64_t pingUsecEnd = nTimeReceived;
        uint64_t nonce = 0;
        size_t nAvail = vRecv.in_avail();
        bool bPingFinished = false;
        std::string sProblem;

        if (nAvail >= sizeof(nonce)) {
            vRecv >> nonce;

            // Only process pong message if there is an outstanding ping (old ping without nonce should never pong)
            if (pfrom->nPingNonceSent != 0) {
                if (nonce == pfrom->nPingNonceSent) {
                    // Matching pong received, this ping is no longer outstanding
                    bPingFinished = true;
                    int64_t pingUsecTime = pingUsecEnd - pfrom->nPingUsecStart;
                    if (pingUsecTime > 0) {
                        // Successful ping time measurement, replace previous
                        pfrom->nPingUsecTime = pingUsecTime;
                        pfrom->nMinPingUsecTime = std::min(pfrom->nMinPingUsecTime, pingUsecTime);
                    } else {
                        // This should never happen
                        sProblem = "Timing mishap";
                    }
                } else {
                    // Nonce mismatches are normal when pings are overlapping
                    sProblem = "Nonce mismatch";
                    if (nonce == 0) {
                        // This is most likely a bug in another implementation somewhere; cancel this ping
                        bPingFinished = true;
                        sProblem = "Nonce zero";
                    }
                }
            } else {
                sProblem = "Unsolicited pong without ping";
            }
        } else {
            // This is most likely a bug in another implementation somewhere; cancel this ping
            bPingFinished = true;
            sProblem = "Short payload";
        }

        if (!(sProblem.empty())) {
            LogPrint("net", "pong peer=%d: %s, %x expected, %x received, %u bytes\n",
                pfrom->id,
                sProblem,
                pfrom->nPingNonceSent,
                nonce,
                nAvail);
        }
        if (bPingFinished) {
            pfrom->nPingNonceSent = 0;
        }
    }


    else if (strCommand == NetMsgType::FILTERLOAD)
    {
        CBloomFilter filter;
        vRecv >> filter;

        LOCK(pfrom->cs_filter);

        if (!filter.IsWithinSizeConstraints())
        {
            // There is no excuse for sending a too-large filter
            LOCK(cs_main);
            Misbehaving(pfrom->GetId(), 100);
        }
        else
        {
            delete pfrom->pfilter;
            pfrom->pfilter = new CBloomFilter(filter);
            pfrom->pfilter->UpdateEmptyFull();
        }
        pfrom->fRelayTxes = true;
    }


    else if (strCommand == NetMsgType::FILTERADD)
    {
        vector<unsigned char> vData;
        vRecv >> vData;

        // Nodes must NEVER send a data item > 520 bytes (the max size for a script data object,
        // and thus, the maximum size any matched object can have) in a filteradd message
        if (vData.size() > MAX_SCRIPT_ELEMENT_SIZE)
        {
            LOCK(cs_main);
            Misbehaving(pfrom->GetId(), 100);
        } else {
            LOCK(pfrom->cs_filter);
            if (pfrom->pfilter)
                pfrom->pfilter->insert(vData);
            else
            {
                LOCK(cs_main);
                Misbehaving(pfrom->GetId(), 100);
            }
        }
    }


    else if (strCommand == NetMsgType::FILTERCLEAR)
    {
        LOCK(pfrom->cs_filter);
        delete pfrom->pfilter;
        pfrom->pfilter = new CBloomFilter();
        pfrom->fRelayTxes = true;
    }


    else if (strCommand == NetMsgType::REJECT)
    {
        if (fDebug) {
            try {
                string strMsg; unsigned char ccode; string strReason;
                vRecv >> LIMITED_STRING(strMsg, CMessageHeader::COMMAND_SIZE) >> ccode >> LIMITED_STRING(strReason, MAX_REJECT_MESSAGE_LENGTH);

                ostringstream ss;
                ss << strMsg << " code " << itostr(ccode) << ": " << strReason;

                if (strMsg == NetMsgType::BLOCK || strMsg == NetMsgType::TX)
                {
                    uint256 hash;
                    vRecv >> hash;
                    ss << ": hash " << hash.ToString();
                }
                LogPrint("net", "Reject %s\n", SanitizeString(ss.str()));
            } catch (const std::ios_base::failure&) {
                // Avoid feedback loops by preventing reject messages from triggering a new reject message.
                LogPrint("net", "Unparseable reject message received\n");
            }
        }
    }

    else if (strCommand == NetMsgType::FEEFILTER) {
        CAmount newFeeFilter = 0;
        vRecv >> newFeeFilter;
        if (MoneyRange(newFeeFilter)) {
            {
                LOCK(pfrom->cs_feeFilter);
                pfrom->minFeeFilter = newFeeFilter;
            }
            LogPrint("net", "received: feefilter of %s from peer=%d\n", CFeeRate(newFeeFilter).ToString(), pfrom->id);
        }
    }

    else if (strCommand == NetMsgType::NOTFOUND) {
        // We do not care about the NOTFOUND message, but logging an Unknown Command
        // message would be undesirable as we transmit it ourselves.
    }

    else {
        // Ignore unknown commands for extensibility
        LogPrint("net", "Unknown command \"%s\" from peer=%d\n", SanitizeString(strCommand), pfrom->id);
    }



    return true;
}

// requires LOCK(cs_vRecvMsg)
bool ProcessMessages(CNode* pfrom)
{
    const CChainParams& chainparams = Params();
    //if (fDebug)
    //    LogPrintf("%s(%u messages)\n", __func__, pfrom->vRecvMsg.size());

    //
    // Message format
    //  (4) message start
    //  (12) command
    //  (4) size
    //  (4) checksum
    //  (x) data
    //
    bool fOk = true;

    if (!pfrom->vRecvGetData.empty())
        ProcessGetData(pfrom, chainparams.GetConsensus());

    // this maintains the order of responses
    if (!pfrom->vRecvGetData.empty()) return fOk;

    std::deque<CNetMessage>::iterator it = pfrom->vRecvMsg.begin();
    while (!pfrom->fDisconnect && it != pfrom->vRecvMsg.end()) {
        // Don't bother if send buffer is too full to respond anyway
        if (pfrom->nSendSize >= SendBufferSize())
            break;

        // get next message
        CNetMessage& msg = *it;

        //if (fDebug)
        //    LogPrintf("%s(message %u msgsz, %u bytes, complete:%s)\n", __func__,
        //            msg.hdr.nMessageSize, msg.vRecv.size(),
        //            msg.complete() ? "Y" : "N");

        // end, if an incomplete message is found
        if (!msg.complete())
            break;

        // at this point, any failure means we can delete the current message
        it++;

        // Scan for message start
        if (memcmp(msg.hdr.pchMessageStart, chainparams.MessageStart(), MESSAGE_START_SIZE) != 0) {
            LogPrintf("PROCESSMESSAGE: INVALID MESSAGESTART %s peer=%d\n", SanitizeString(msg.hdr.GetCommand()), pfrom->id);
            fOk = false;
            break;
        }

        // Read header
        CMessageHeader& hdr = msg.hdr;
        if (!hdr.IsValid(chainparams.MessageStart()))
        {
            LogPrintf("PROCESSMESSAGE: ERRORS IN HEADER %s peer=%d\n", SanitizeString(hdr.GetCommand()), pfrom->id);
            continue;
        }
        string strCommand = hdr.GetCommand();

        // Message size
        unsigned int nMessageSize = hdr.nMessageSize;

        // Checksum
        CDataStream& vRecv = msg.vRecv;
        uint256 hash = Hash(vRecv.begin(), vRecv.begin() + nMessageSize);
        unsigned int nChecksum = ReadLE32((unsigned char*)&hash);
        if (nChecksum != hdr.nChecksum)
        {
            LogPrintf("%s(%s, %u bytes): CHECKSUM ERROR nChecksum=%08x hdr.nChecksum=%08x\n", __func__,
               SanitizeString(strCommand), nMessageSize, nChecksum, hdr.nChecksum);
            continue;
        }

        // Process message
        bool fRet = false;
        try
        {
            fRet = ProcessMessage(pfrom, strCommand, vRecv, msg.nTime, chainparams);
            boost::this_thread::interruption_point();
        }
        catch (const std::ios_base::failure& e)
        {
            pfrom->PushMessage(NetMsgType::REJECT, strCommand, REJECT_MALFORMED, string("error parsing message"));
            if (strstr(e.what(), "end of data"))
            {
                // Allow exceptions from under-length message on vRecv
                LogPrintf("%s(%s, %u bytes): Exception '%s' caught, normally caused by a message being shorter than its stated length\n", __func__, SanitizeString(strCommand), nMessageSize, e.what());
            }
            else if (strstr(e.what(), "size too large"))
            {
                // Allow exceptions from over-long size
                LogPrintf("%s(%s, %u bytes): Exception '%s' caught\n", __func__, SanitizeString(strCommand), nMessageSize, e.what());
            }
            else if (strstr(e.what(), "non-canonical ReadCompactSize()"))
            {
                // Allow exceptions from non-canonical encoding
                LogPrintf("%s(%s, %u bytes): Exception '%s' caught\n", __func__, SanitizeString(strCommand), nMessageSize, e.what());
            }
            else
            {
                PrintExceptionContinue(&e, "ProcessMessages()");
            }
        }
        catch (const boost::thread_interrupted&) {
            throw;
        }
        catch (const std::exception& e) {
            PrintExceptionContinue(&e, "ProcessMessages()");
        } catch (...) {
            PrintExceptionContinue(NULL, "ProcessMessages()");
        }

        if (!fRet)
            LogPrintf("%s(%s, %u bytes) FAILED peer=%d\n", __func__, SanitizeString(strCommand), nMessageSize, pfrom->id);

        break;
    }

    // In case the connection got shut down, its receive buffer was wiped
    if (!pfrom->fDisconnect)
        pfrom->vRecvMsg.erase(pfrom->vRecvMsg.begin(), it);

    return fOk;
}

class CompareInvMempoolOrder
{
    CTxMemPool *mp;
public:
    CompareInvMempoolOrder(CTxMemPool *mempool)
    {
        mp = mempool;
    }

    bool operator()(std::set<uint256>::iterator a, std::set<uint256>::iterator b)
    {
        /* As std::make_heap produces a max-heap, we want the entries with the
         * fewest ancestors/highest fee to sort later. */
        return mp->CompareDepthAndScore(*b, *a);
    }
};

bool SendMessages(CNode* pto)
{
    const Consensus::Params& consensusParams = Params().GetConsensus();
    {
        // Don't send anything until we get its version message
        if (pto->nVersion == 0)
            return true;

        //
        // Message: ping
        //
        bool pingSend = false;
        if (pto->fPingQueued) {
            // RPC ping request by user
            pingSend = true;
        }
        if (pto->nPingNonceSent == 0 && pto->nPingUsecStart + PING_INTERVAL * 1000000 < GetTimeMicros()) {
            // Ping automatically sent as a latency probe & keepalive.
            pingSend = true;
        }
        if (pingSend) {
            uint64_t nonce = 0;
            while (nonce == 0) {
                GetRandBytes((unsigned char*)&nonce, sizeof(nonce));
            }
            pto->fPingQueued = false;
            pto->nPingUsecStart = GetTimeMicros();
            if (pto->nVersion > BIP0031_VERSION) {
                pto->nPingNonceSent = nonce;
                pto->PushMessage(NetMsgType::PING, nonce);
            } else {
                // Peer is too old to support ping command with nonce, pong will never arrive.
                pto->nPingNonceSent = 0;
                pto->PushMessage(NetMsgType::PING);
            }
        }

        TRY_LOCK(cs_main, lockMain); // Acquire cs_main for IsInitialBlockDownload() and CNodeState()
        if (!lockMain)
            return true;

        // Address refresh broadcast
        int64_t nNow = GetTimeMicros();
        if (!IsInitialBlockDownload() && pto->nNextLocalAddrSend < nNow) {
            AdvertiseLocal(pto);
            pto->nNextLocalAddrSend = PoissonNextSend(nNow, AVG_LOCAL_ADDRESS_BROADCAST_INTERVAL);
        }

        //
        // Message: addr
        //
        if (pto->nNextAddrSend < nNow) {
            pto->nNextAddrSend = PoissonNextSend(nNow, AVG_ADDRESS_BROADCAST_INTERVAL);
            vector<CAddress> vAddr;
            vAddr.reserve(pto->vAddrToSend.size());
            BOOST_FOREACH(const CAddress& addr, pto->vAddrToSend)
            {
                if (!pto->addrKnown.contains(addr.GetKey()))
                {
                    pto->addrKnown.insert(addr.GetKey());
                    vAddr.push_back(addr);
                    // receiver rejects addr messages larger than 1000
                    if (vAddr.size() >= 1000)
                    {
                        pto->PushMessage(NetMsgType::ADDR, vAddr);
                        vAddr.clear();
                    }
                }
            }
            pto->vAddrToSend.clear();
            if (!vAddr.empty())
                pto->PushMessage(NetMsgType::ADDR, vAddr);
            // we only send the big addr message once
            if (pto->vAddrToSend.capacity() > 40)
                pto->vAddrToSend.shrink_to_fit();
        }

        CNodeState &state = *State(pto->GetId());
        if (state.fShouldBan) {
            if (pto->fWhitelisted)
                LogPrintf("Warning: not punishing whitelisted peer %s!\n", pto->addr.ToString());
            else {
                pto->fDisconnect = true;
                if (pto->addr.IsLocal())
                    LogPrintf("Warning: not banning local peer %s!\n", pto->addr.ToString());
                else
                {
                    CNode::Ban(pto->addr, BanReasonNodeMisbehaving);
                }
            }
            state.fShouldBan = false;
        }

        BOOST_FOREACH(const CBlockReject& reject, state.rejects)
            pto->PushMessage(NetMsgType::REJECT, (string)NetMsgType::BLOCK, reject.chRejectCode, reject.strRejectReason, reject.hashBlock);
        state.rejects.clear();

        // Start block sync
        if (pindexBestHeader == NULL)
            pindexBestHeader = chainActive.Tip();
        bool fFetch = state.fPreferredDownload || (nPreferredDownload == 0 && !pto->fClient && !pto->fOneShot); // Download if this is a nice peer, or we have no nice peers and this one might do.
        if (!state.fSyncStarted && !pto->fClient && !fImporting && !fReindex) {
            // Only actively request headers from a single peer, unless we're close to today.
            if ((nSyncStarted == 0 && fFetch) || pindexBestHeader->GetBlockTime() > GetAdjustedTime() - 24 * 60 * 60) {
                state.fSyncStarted = true;
                nSyncStarted++;
                const CBlockIndex *pindexStart = pindexBestHeader;
                /* If possible, start at the block preceding the currently
                   best known header.  This ensures that we always get a
                   non-empty list of headers back as long as the peer
                   is up-to-date.  With a non-empty response, we can initialise
                   the peer's known best block.  This wouldn't be possible
                   if we requested starting at pindexBestHeader and
                   got back an empty response.  */
                if (pindexStart->pprev)
                    pindexStart = pindexStart->pprev;
                LogPrint("net", "initial getheaders (%d) to peer=%d (startheight:%d)\n", pindexStart->nHeight, pto->id, pto->nStartingHeight);
                pto->PushMessage(NetMsgType::GETHEADERS, chainActive.GetLocator(pindexStart), uint256());
            }
        }

        // Resend wallet transactions that haven't gotten in a block yet
        // Except during reindex, importing and IBD, when old wallet
        // transactions become unconfirmed and spams other nodes.
        if (!fReindex && !fImporting && !IsInitialBlockDownload())
        {
            GetMainSignals().Broadcast(nTimeBestReceived);
        }

        //
        // Try sending block announcements via headers
        //
        {
            // If we have less than MAX_BLOCKS_TO_ANNOUNCE in our
            // list of block hashes we're relaying, and our peer wants
            // headers announcements, then find the first header
            // not yet known to our peer but would connect, and send.
            // If no header would connect, or if we have too many
            // blocks, or if the peer doesn't want headers, just
            // add all to the inv queue.
            LOCK(pto->cs_inventory);
            vector<CBlock> vHeaders;
            bool fRevertToInv = ((!state.fPreferHeaders &&
                                 (!state.fPreferHeaderAndIDs || pto->vBlockHashesToAnnounce.size() > 1)) ||
                                pto->vBlockHashesToAnnounce.size() > MAX_BLOCKS_TO_ANNOUNCE);
            CBlockIndex *pBestIndex = NULL; // last header queued for delivery
            ProcessBlockAvailability(pto->id); // ensure pindexBestKnownBlock is up-to-date

            if (!fRevertToInv) {
                bool fFoundStartingHeader = false;
                // Try to find first header that our peer doesn't have, and
                // then send all headers past that one.  If we come across any
                // headers that aren't on chainActive, give up.
                BOOST_FOREACH(const uint256 &hash, pto->vBlockHashesToAnnounce) {
                    BlockMap::iterator mi = mapBlockIndex.find(hash);
                    assert(mi != mapBlockIndex.end());
                    CBlockIndex *pindex = mi->second;
                    if (chainActive[pindex->nHeight] != pindex) {
                        // Bail out if we reorged away from this block
                        fRevertToInv = true;
                        break;
                    }
                    if (pBestIndex != NULL && pindex->pprev != pBestIndex) {
                        // This means that the list of blocks to announce don't
                        // connect to each other.
                        // This shouldn't really be possible to hit during
                        // regular operation (because reorgs should take us to
                        // a chain that has some block not on the prior chain,
                        // which should be caught by the prior check), but one
                        // way this could happen is by using invalidateblock /
                        // reconsiderblock repeatedly on the tip, causing it to
                        // be added multiple times to vBlockHashesToAnnounce.
                        // Robustly deal with this rare situation by reverting
                        // to an inv.
                        fRevertToInv = true;
                        break;
                    }
                    pBestIndex = pindex;
                    if (fFoundStartingHeader) {
                        // add this to the headers message
                        vHeaders.push_back(pindex->GetBlockHeader(consensusParams));
                    } else if (PeerHasHeader(&state, pindex)) {
                        continue; // keep looking for the first new block
                    } else if (pindex->pprev == NULL || PeerHasHeader(&state, pindex->pprev)) {
                        // Peer doesn't have this header but they do have the prior one.
                        // Start sending headers.
                        fFoundStartingHeader = true;
                        vHeaders.push_back(pindex->GetBlockHeader(consensusParams));
                    } else {
                        // Peer doesn't have this header or the prior one -- nothing will
                        // connect, so bail out.
                        fRevertToInv = true;
                        break;
                    }
                }
            }
            if (!fRevertToInv && !vHeaders.empty()) {
                if (vHeaders.size() == 1 && state.fPreferHeaderAndIDs) {
                    // We only send up to 1 block as header-and-ids, as otherwise
                    // probably means we're doing an initial-ish-sync or they're slow
                    LogPrint("net", "%s sending header-and-ids %s to peer %d\n", __func__,
                            vHeaders.front().GetHash().ToString(), pto->id);
                    //TODO: Shouldn't need to reload block from disk, but requires refactor
                    CBlock block;
                    assert(ReadBlockFromDisk(block, pBestIndex, consensusParams));
                    CBlockHeaderAndShortTxIDs cmpctblock(block);
                    pto->PushMessageWithFlag(SERIALIZE_TRANSACTION_NO_WITNESS, NetMsgType::CMPCTBLOCK, cmpctblock);
                    state.pindexBestHeaderSent = pBestIndex;
                } else if (state.fPreferHeaders) {
                    if (vHeaders.size() > 1) {
                        LogPrint("net", "%s: %u headers, range (%s, %s), to peer=%d\n", __func__,
                                vHeaders.size(),
                                vHeaders.front().GetHash().ToString(),
                                vHeaders.back().GetHash().ToString(), pto->id);
                    } else {
                        LogPrint("net", "%s: sending header %s to peer=%d\n", __func__,
                                vHeaders.front().GetHash().ToString(), pto->id);
                    }
                    pto->PushMessage(NetMsgType::HEADERS, vHeaders);
                    state.pindexBestHeaderSent = pBestIndex;
                } else
                    fRevertToInv = true;
            }
            if (fRevertToInv) {
                // If falling back to using an inv, just try to inv the tip.
                // The last entry in vBlockHashesToAnnounce was our tip at some point
                // in the past.
                if (!pto->vBlockHashesToAnnounce.empty()) {
                    const uint256 &hashToAnnounce = pto->vBlockHashesToAnnounce.back();
                    BlockMap::iterator mi = mapBlockIndex.find(hashToAnnounce);
                    assert(mi != mapBlockIndex.end());
                    CBlockIndex *pindex = mi->second;

                    // Warn if we're announcing a block that is not on the main chain.
                    // This should be very rare and could be optimized out.
                    // Just log for now.
                    if (chainActive[pindex->nHeight] != pindex) {
                        LogPrint("net", "Announcing block %s not on main chain (tip=%s)\n",
                            hashToAnnounce.ToString(), chainActive.Tip()->GetBlockHash().ToString());
                    }

                    // If the peer's chain has this block, don't inv it back.
                    if (!PeerHasHeader(&state, pindex)) {
                        pto->PushInventory(CInv(MSG_BLOCK, hashToAnnounce));
                        LogPrint("net", "%s: sending inv peer=%d hash=%s\n", __func__,
                            pto->id, hashToAnnounce.ToString());
                    }
                }
            }
            pto->vBlockHashesToAnnounce.clear();
        }

        //
        // Message: inventory
        //
        vector<CInv> vInv;
        {
            LOCK(pto->cs_inventory);
            vInv.reserve(std::max<size_t>(pto->vInventoryBlockToSend.size(), INVENTORY_BROADCAST_MAX));

            // Add blocks
            BOOST_FOREACH(const uint256& hash, pto->vInventoryBlockToSend) {
                vInv.push_back(CInv(MSG_BLOCK, hash));
                if (vInv.size() == MAX_INV_SZ) {
                    pto->PushMessage(NetMsgType::INV, vInv);
                    vInv.clear();
                }
            }
            pto->vInventoryBlockToSend.clear();

            // Check whether periodic sends should happen
            bool fSendTrickle = pto->fWhitelisted;
            if (pto->nNextInvSend < nNow) {
                fSendTrickle = true;
                // Use half the delay for outbound peers, as there is less privacy concern for them.
                pto->nNextInvSend = PoissonNextSend(nNow, INVENTORY_BROADCAST_INTERVAL >> !pto->fInbound);
            }

            // Time to send but the peer has requested we not relay transactions.
            if (fSendTrickle) {
                LOCK(pto->cs_filter);
                if (!pto->fRelayTxes) pto->setInventoryTxToSend.clear();
            }

            // Respond to BIP35 mempool requests
            if (fSendTrickle && pto->fSendMempool) {
                auto vtxinfo = mempool.infoAll();
                pto->fSendMempool = false;
                CAmount filterrate = 0;
                {
                    LOCK(pto->cs_feeFilter);
                    filterrate = pto->minFeeFilter;
                }

                LOCK(pto->cs_filter);

                for (const auto& txinfo : vtxinfo) {
                    const uint256& hash = txinfo.tx->GetHash();
                    CInv inv(MSG_TX, hash);
                    pto->setInventoryTxToSend.erase(hash);
                    if (filterrate) {
                        if (txinfo.feeRate.GetFeePerK() < filterrate)
                            continue;
                    }
                    if (pto->pfilter) {
                        if (!pto->pfilter->IsRelevantAndUpdate(*txinfo.tx)) continue;
                    }
                    pto->filterInventoryKnown.insert(hash);
                    vInv.push_back(inv);
                    if (vInv.size() == MAX_INV_SZ) {
                        pto->PushMessage(NetMsgType::INV, vInv);
                        vInv.clear();
                    }
                }
                pto->timeLastMempoolReq = GetTime();
            }

            // Determine transactions to relay
            if (fSendTrickle) {
                // Produce a vector with all candidates for sending
                vector<std::set<uint256>::iterator> vInvTx;
                vInvTx.reserve(pto->setInventoryTxToSend.size());
                for (std::set<uint256>::iterator it = pto->setInventoryTxToSend.begin(); it != pto->setInventoryTxToSend.end(); it++) {
                    vInvTx.push_back(it);
                }
                CAmount filterrate = 0;
                {
                    LOCK(pto->cs_feeFilter);
                    filterrate = pto->minFeeFilter;
                }
                // Topologically and fee-rate sort the inventory we send for privacy and priority reasons.
                // A heap is used so that not all items need sorting if only a few are being sent.
                CompareInvMempoolOrder compareInvMempoolOrder(&mempool);
                std::make_heap(vInvTx.begin(), vInvTx.end(), compareInvMempoolOrder);
                // No reason to drain out at many times the network's capacity,
                // especially since we have many peers and some will draw much shorter delays.
                unsigned int nRelayedTransactions = 0;
                LOCK(pto->cs_filter);
                while (!vInvTx.empty() && nRelayedTransactions < INVENTORY_BROADCAST_MAX) {
                    // Fetch the top element from the heap
                    std::pop_heap(vInvTx.begin(), vInvTx.end(), compareInvMempoolOrder);
                    std::set<uint256>::iterator it = vInvTx.back();
                    vInvTx.pop_back();
                    uint256 hash = *it;
                    // Remove it from the to-be-sent set
                    pto->setInventoryTxToSend.erase(it);
                    // Check if not in the filter already
                    if (pto->filterInventoryKnown.contains(hash)) {
                        continue;
                    }
                    // Not in the mempool anymore? don't bother sending it.
                    auto txinfo = mempool.info(hash);
                    if (!txinfo.tx) {
                        continue;
                    }
                    if (filterrate && txinfo.feeRate.GetFeePerK() < filterrate) {
                        continue;
                    }
                    if (pto->pfilter && !pto->pfilter->IsRelevantAndUpdate(*txinfo.tx)) continue;
                    // Send
                    vInv.push_back(CInv(MSG_TX, hash));
                    nRelayedTransactions++;
                    {
                        // Expire old relay messages
                        while (!vRelayExpiration.empty() && vRelayExpiration.front().first < nNow)
                        {
                            mapRelay.erase(vRelayExpiration.front().second);
                            vRelayExpiration.pop_front();
                        }

                        auto ret = mapRelay.insert(std::make_pair(hash, std::move(txinfo.tx)));
                        if (ret.second) {
                            vRelayExpiration.push_back(std::make_pair(nNow + 15 * 60 * 1000000, ret.first));
                        }
                    }
                    if (vInv.size() == MAX_INV_SZ) {
                        pto->PushMessage(NetMsgType::INV, vInv);
                        vInv.clear();
                    }
                    pto->filterInventoryKnown.insert(hash);
                }
            }
        }
        if (!vInv.empty())
            pto->PushMessage(NetMsgType::INV, vInv);

        // Detect whether we're stalling
        nNow = GetTimeMicros();
        if (!pto->fDisconnect && state.nStallingSince && state.nStallingSince < nNow - 1000000 * BLOCK_STALLING_TIMEOUT) {
            // Stalling only triggers when the block download window cannot move. During normal steady state,
            // the download window should be much larger than the to-be-downloaded set of blocks, so disconnection
            // should only happen during initial block download.
            LogPrintf("Peer=%d is stalling block download, disconnecting\n", pto->id);
            pto->fDisconnect = true;
        }
        // In case there is a block that has been in flight from this peer for 2 + 0.5 * N times the block interval
        // (with N the number of peers from which we're downloading validated blocks), disconnect due to timeout.
        // We compensate for other peers to prevent killing off peers due to our own downstream link
        // being saturated. We only count validated in-flight blocks so peers can't advertise non-existing block hashes
        // to unreasonably increase our timeout.
        if (!pto->fDisconnect && state.vBlocksInFlight.size() > 0) {
            QueuedBlock &queuedBlock = state.vBlocksInFlight.front();
            int nOtherPeersWithValidatedDownloads = nPeersWithValidatedDownloads - (state.nBlocksInFlightValidHeaders > 0);
            if (nNow > state.nDownloadingSince + consensusParams.nPowTargetSpacing * (BLOCK_DOWNLOAD_TIMEOUT_BASE + BLOCK_DOWNLOAD_TIMEOUT_PER_PEER * nOtherPeersWithValidatedDownloads)) {
                LogPrintf("Timeout downloading block %s from peer=%d, disconnecting\n", queuedBlock.hash.ToString(), pto->id);
                pto->fDisconnect = true;
            }
        }

        //
        // Message: getdata (blocks)
        //
        vector<CInv> vGetData;
        if (!pto->fDisconnect && !pto->fClient && (fFetch || !IsInitialBlockDownload()) && state.nBlocksInFlight < MAX_BLOCKS_IN_TRANSIT_PER_PEER) {
            vector<CBlockIndex*> vToDownload;
            NodeId staller = -1;
            FindNextBlocksToDownload(pto->GetId(), MAX_BLOCKS_IN_TRANSIT_PER_PEER - state.nBlocksInFlight, vToDownload, staller, consensusParams);
            BOOST_FOREACH(CBlockIndex *pindex, vToDownload) {
                uint32_t nFetchFlags = GetFetchFlags(pto, pindex->pprev, consensusParams);
                vGetData.push_back(CInv(MSG_BLOCK | nFetchFlags, pindex->GetBlockHash()));
                MarkBlockAsInFlight(pto->GetId(), pindex->GetBlockHash(), consensusParams, pindex);
                LogPrint("net", "Requesting block %s (%d) peer=%d\n", pindex->GetBlockHash().ToString(),
                    pindex->nHeight, pto->id);
            }
            if (state.nBlocksInFlight == 0 && staller != -1) {
                if (State(staller)->nStallingSince == 0) {
                    State(staller)->nStallingSince = nNow;
                    LogPrint("net", "Stall started peer=%d\n", staller);
                }
            }
        }

        //
        // Message: getdata (non-blocks)
        //
        while (!pto->fDisconnect && !pto->mapAskFor.empty() && (*pto->mapAskFor.begin()).first <= nNow)
        {
            const CInv& inv = (*pto->mapAskFor.begin()).second;
            if (!AlreadyHave(inv))
            {
                if (fDebug)
                    LogPrint("net", "Requesting %s peer=%d\n", inv.ToString(), pto->id);
                vGetData.push_back(inv);
                if (vGetData.size() >= 1000)
                {
                    pto->PushMessage(NetMsgType::GETDATA, vGetData);
                    vGetData.clear();
                }
            } else {
                //If we're not going to ask, don't expect a response.
                pto->setAskFor.erase(inv.hash);
            }
            pto->mapAskFor.erase(pto->mapAskFor.begin());
        }
        if (!vGetData.empty())
            pto->PushMessage(NetMsgType::GETDATA, vGetData);

        //
        // Message: feefilter
        //
        // We don't want white listed peers to filter txs to us if we have -whitelistforcerelay
        if (pto->nVersion >= FEEFILTER_VERSION && GetBoolArg("-feefilter", DEFAULT_FEEFILTER) &&
            !(pto->fWhitelisted && GetBoolArg("-whitelistforcerelay", DEFAULT_WHITELISTFORCERELAY))) {
            CAmount currentFilter = mempool.GetMinFee(GetArg("-maxmempool", DEFAULT_MAX_MEMPOOL_SIZE) * 1000000).GetFeePerK();
            int64_t timeNow = GetTimeMicros();
            if (timeNow > pto->nextSendTimeFeeFilter) {
                CAmount filterToSend = filterRounder.round(currentFilter);
                if (filterToSend != pto->lastSentFeeFilter) {
                    pto->PushMessage(NetMsgType::FEEFILTER, filterToSend);
                    pto->lastSentFeeFilter = filterToSend;
                }
                pto->nextSendTimeFeeFilter = PoissonNextSend(timeNow, AVG_FEEFILTER_BROADCAST_INTERVAL);
            }
            // If the fee filter has changed substantially and it's still more than MAX_FEEFILTER_CHANGE_DELAY
            // until scheduled broadcast, then move the broadcast to within MAX_FEEFILTER_CHANGE_DELAY.
            else if (timeNow + MAX_FEEFILTER_CHANGE_DELAY * 1000000 < pto->nextSendTimeFeeFilter &&
                     (currentFilter < 3 * pto->lastSentFeeFilter / 4 || currentFilter > 4 * pto->lastSentFeeFilter / 3)) {
                pto->nextSendTimeFeeFilter = timeNow + (insecure_rand() % MAX_FEEFILTER_CHANGE_DELAY) * 1000000;
            }
        }
    }
    return true;
}

 std::string CBlockFileInfo::ToString() const {
     return strprintf("CBlockFileInfo(blocks=%u, size=%u, heights=%u...%u, time=%s...%s)", nBlocks, nSize, nHeightFirst, nHeightLast, DateTimeStrFormat("%Y-%m-%d", nTimeFirst), DateTimeStrFormat("%Y-%m-%d", nTimeLast));
 }

ThresholdState VersionBitsTipState(const Consensus::Params& params, Consensus::DeploymentPos pos)
{
    LOCK(cs_main);
    return VersionBitsState(chainActive.Tip(), params, pos, versionbitscache);
}

class CMainCleanup
{
public:
    CMainCleanup() {}
    ~CMainCleanup() {
        // block headers
        BlockMap::iterator it1 = mapBlockIndex.begin();
        for (; it1 != mapBlockIndex.end(); it1++)
            delete (*it1).second;
        mapBlockIndex.clear();

        // orphan transactions
        mapOrphanTransactions.clear();
        mapOrphanTransactionsByPrev.clear();
    }
} instance_of_cmaincleanup;<|MERGE_RESOLUTION|>--- conflicted
+++ resolved
@@ -1540,17 +1540,13 @@
         // There is a similar check in CreateNewBlock() to prevent creating
         // invalid blocks, however allowing such transactions into the mempool
         // can be exploited as a DoS attack.
-<<<<<<< HEAD
         //
         // Namecoin actually allows some scripts into the mempool that would
         // not (yet) be valid in a block, namely premature NAME_FIRSTUPDATE's.
         // Thus add the mempool-flag here.
         const unsigned flags
           = MANDATORY_SCRIPT_VERIFY_FLAGS | SCRIPT_VERIFY_NAMES_MEMPOOL;
-        if (!CheckInputs(tx, state, view, true, flags, true))
-=======
-        if (!CheckInputs(tx, state, view, true, MANDATORY_SCRIPT_VERIFY_FLAGS, true, txdata))
->>>>>>> ff3575a0
+        if (!CheckInputs(tx, state, view, true, flags, true, txdata))
         {
             return error("%s: BUG! PLEASE REPORT THIS! ConnectInputs failed against MANDATORY but not STANDARD flags %s, %s",
                 __func__, hash.ToString(), FormatStateMessage(state));
