// Copyright (c) 2009-2010 Satoshi Nakamoto
// Copyright (c) 2009-2018 The Bitcoin Core developers
// Distributed under the MIT software license, see the accompanying
// file COPYING or http://www.opensource.org/licenses/mit-license.php.

#if defined(HAVE_CONFIG_H)
#include <config/bitcoin-config.h>
#endif

#include <init.h>

#include <addrman.h>
#include <amount.h>
#include <banman.h>
#include <blockfilter.h>
#include <chain.h>
#include <chainparams.h>
#include <compat/sanity.h>
#include <consensus/validation.h>
#include <fs.h>
#include <httpserver.h>
#include <httprpc.h>
#include <index/blockfilterindex.h>
#include <interfaces/chain.h>
#include <index/txindex.h>
#include <key.h>
#include <validation.h>
#include <miner.h>
#include <names/encoding.h>
#include <netbase.h>
#include <net.h>
#include <net_processing.h>
#include <policy/feerate.h>
#include <policy/fees.h>
#include <policy/policy.h>
#include <policy/settings.h>
#include <rpc/auxpow_miner.h>
#include <rpc/server.h>
#include <rpc/register.h>
#include <rpc/blockchain.h>
#include <rpc/util.h>
#include <script/standard.h>
#include <script/sigcache.h>
#include <scheduler.h>
#include <shutdown.h>
#include <timedata.h>
#include <txdb.h>
#include <txmempool.h>
#include <torcontrol.h>
#include <ui_interface.h>
#include <util/system.h>
#include <util/moneystr.h>
#include <util/validation.h>
#include <validationinterface.h>
#include <warnings.h>
#include <walletinitinterface.h>
#include <stdint.h>
#include <stdio.h>

#ifndef WIN32
#include <attributes.h>
#include <cerrno>
#include <signal.h>
#include <sys/stat.h>
#endif

#include <boost/algorithm/string/classification.hpp>
#include <boost/algorithm/string/replace.hpp>
#include <boost/algorithm/string/split.hpp>
#include <boost/thread.hpp>
#include <openssl/crypto.h>

#if ENABLE_ZMQ
#include <zmq/zmqabstractnotifier.h>
#include <zmq/zmqnotificationinterface.h>
#include <zmq/zmqrpc.h>
#endif

bool fFeeEstimatesInitialized = false;
static const bool DEFAULT_PROXYRANDOMIZE = true;
static const bool DEFAULT_REST_ENABLE = false;
static const bool DEFAULT_STOPAFTERBLOCKIMPORT = false;

// Dump addresses to banlist.dat every 15 minutes (900s)
static constexpr int DUMP_BANS_INTERVAL = 60 * 15;

std::unique_ptr<CConnman> g_connman;
std::unique_ptr<PeerLogicValidation> peerLogic;
std::unique_ptr<BanMan> g_banman;

#ifdef WIN32
// Win32 LevelDB doesn't use filedescriptors, and the ones used for
// accessing block files don't count towards the fd_set size limit
// anyway.
#define MIN_CORE_FILEDESCRIPTORS 0
#else
#define MIN_CORE_FILEDESCRIPTORS 150
#endif

static const char* FEE_ESTIMATES_FILENAME="fee_estimates.dat";

/**
 * The PID file facilities.
 */
static const char* BITCOIN_PID_FILENAME = "namecoind.pid";

static fs::path GetPidFile()
{
    return AbsPathForConfigVal(fs::path(gArgs.GetArg("-pid", BITCOIN_PID_FILENAME)));
}

NODISCARD static bool CreatePidFile()
{
    FILE* file = fsbridge::fopen(GetPidFile(), "w");
    if (file) {
#ifdef WIN32
        fprintf(file, "%d\n", GetCurrentProcessId());
#else
        fprintf(file, "%d\n", getpid());
#endif
        fclose(file);
        return true;
    } else {
        return InitError(strprintf(_("Unable to create the PID file '%s': %s"), GetPidFile().string(), std::strerror(errno)));
    }
}

//////////////////////////////////////////////////////////////////////////////
//
// Shutdown
//

//
// Thread management and startup/shutdown:
//
// The network-processing threads are all part of a thread group
// created by AppInit() or the Qt main() function.
//
// A clean exit happens when StartShutdown() or the SIGTERM
// signal handler sets ShutdownRequested(), which makes main thread's
// WaitForShutdown() interrupts the thread group.
// And then, WaitForShutdown() makes all other on-going threads
// in the thread group join the main thread.
// Shutdown() is then called to clean up database connections, and stop other
// threads that should only be stopped after the main network-processing
// threads have exited.
//
// Shutdown for Qt is very similar, only it uses a QTimer to detect
// ShutdownRequested() getting set, and then does the normal Qt
// shutdown thing.
//

/**
 * This is a minimally invasive approach to shutdown on LevelDB read errors from the
 * chainstate, while keeping user interface out of the common library, which is shared
 * between bitcoind, and bitcoin-qt and non-server tools.
*/
class CCoinsViewErrorCatcher final : public CCoinsViewBacked
{
public:
    explicit CCoinsViewErrorCatcher(CCoinsView* view) : CCoinsViewBacked(view) {}
    bool GetCoin(const COutPoint &outpoint, Coin &coin) const override {
        try {
            return CCoinsViewBacked::GetCoin(outpoint, coin);
        } catch(const std::runtime_error& e) {
            uiInterface.ThreadSafeMessageBox(_("Error reading from database, shutting down."), "", CClientUIInterface::MSG_ERROR);
            LogPrintf("Error reading from database: %s\n", e.what());
            // Starting the shutdown sequence and returning false to the caller would be
            // interpreted as 'entry not found' (as opposed to unable to read data), and
            // could lead to invalid interpretation. Just exit immediately, as we can't
            // continue anyway, and all writes should be atomic.
            abort();
        }
    }
    // Writes do not need similar protection, as failure to write is handled by the caller.
};

static std::unique_ptr<CCoinsViewErrorCatcher> pcoinscatcher;
static std::unique_ptr<ECCVerifyHandle> globalVerifyHandle;

static boost::thread_group threadGroup;
static CScheduler scheduler;

void Interrupt()
{
    InterruptHTTPServer();
    InterruptHTTPRPC();
    InterruptRPC();
    InterruptREST();
    InterruptTorControl();
    InterruptMapPort();
    if (g_connman)
        g_connman->Interrupt();
    if (g_txindex) {
        g_txindex->Interrupt();
    }
    ForEachBlockFilterIndex([](BlockFilterIndex& index) { index.Interrupt(); });
}

void Shutdown(InitInterfaces& interfaces)
{
    LogPrintf("%s: In progress...\n", __func__);
    static CCriticalSection cs_Shutdown;
    TRY_LOCK(cs_Shutdown, lockShutdown);
    if (!lockShutdown)
        return;

    /// Note: Shutdown() must be able to handle cases in which initialization failed part of the way,
    /// for example if the data directory was found to be locked.
    /// Be sure that anything that writes files or flushes caches only does this if the respective
    /// module was initialized.
    RenameThread("namecoin-shutoff");
    mempool.AddTransactionsUpdated(1);

    StopHTTPRPC();
    StopREST();
    StopRPC();
    StopHTTPServer();
    for (const auto& client : interfaces.chain_clients) {
        client->flush();
    }
    StopMapPort();

    // Because these depend on each-other, we make sure that neither can be
    // using the other before destroying them.
    if (peerLogic) UnregisterValidationInterface(peerLogic.get());
    if (g_connman) g_connman->Stop();
    if (g_txindex) g_txindex->Stop();
    ForEachBlockFilterIndex([](BlockFilterIndex& index) { index.Stop(); });

    StopTorControl();

    // After everything has been shut down, but before things get flushed, stop the
    // CScheduler/checkqueue threadGroup
    threadGroup.interrupt_all();
    threadGroup.join_all();

    // After the threads that potentially access these pointers have been stopped,
    // destruct and reset all to nullptr.
    peerLogic.reset();
    g_connman.reset();
    g_banman.reset();
    g_txindex.reset();
    DestroyAllBlockFilterIndexes();

    if (g_is_mempool_loaded && gArgs.GetArg("-persistmempool", DEFAULT_PERSIST_MEMPOOL)) {
        DumpMempool();
    }

    if (fFeeEstimatesInitialized)
    {
        ::feeEstimator.FlushUnconfirmed();
        fs::path est_path = GetDataDir() / FEE_ESTIMATES_FILENAME;
        CAutoFile est_fileout(fsbridge::fopen(est_path, "wb"), SER_DISK, CLIENT_VERSION);
        if (!est_fileout.IsNull())
            ::feeEstimator.Write(est_fileout);
        else
            LogPrintf("%s: Failed to write fee estimates to %s\n", __func__, est_path.string());
        fFeeEstimatesInitialized = false;
    }

    // FlushStateToDisk generates a ChainStateFlushed callback, which we should avoid missing
    if (pcoinsTip != nullptr) {
        FlushStateToDisk();
    }

    // After there are no more peers/RPC left to give us new data which may generate
    // CValidationInterface callbacks, flush them...
    GetMainSignals().FlushBackgroundCallbacks();

    // Any future callbacks will be dropped. This should absolutely be safe - if
    // missing a callback results in an unrecoverable situation, unclean shutdown
    // would too. The only reason to do the above flushes is to let the wallet catch
    // up with our current chain to avoid any strange pruning edge cases and make
    // next startup faster by avoiding rescan.

    {
        LOCK(cs_main);
        if (pcoinsTip != nullptr) {
            FlushStateToDisk();
        }
        pcoinsTip.reset();
        pcoinscatcher.reset();
        pcoinsdbview.reset();
        pblocktree.reset();
    }
    for (const auto& client : interfaces.chain_clients) {
        client->stop();
    }

#if ENABLE_ZMQ
    if (g_zmq_notification_interface) {
        UnregisterValidationInterface(g_zmq_notification_interface);
        delete g_zmq_notification_interface;
        g_zmq_notification_interface = nullptr;
    }
#endif

    try {
        if (!fs::remove(GetPidFile())) {
            LogPrintf("%s: Unable to remove PID file: File does not exist\n", __func__);
        }
    } catch (const fs::filesystem_error& e) {
        LogPrintf("%s: Unable to remove PID file: %s\n", __func__, fsbridge::get_filesystem_error_message(e));
    }
    interfaces.chain_clients.clear();
    UnregisterAllValidationInterfaces();
    GetMainSignals().UnregisterBackgroundSignalScheduler();
    GetMainSignals().UnregisterWithMempoolSignals(mempool);
    globalVerifyHandle.reset();
    ECC_Stop();
    LogPrintf("%s: done\n", __func__);
}

/**
 * Signal handlers are very limited in what they are allowed to do.
 * The execution context the handler is invoked in is not guaranteed,
 * so we restrict handler operations to just touching variables:
 */
#ifndef WIN32
static void HandleSIGTERM(int)
{
    StartShutdown();
}

static void HandleSIGHUP(int)
{
    LogInstance().m_reopen_file = true;
}
#else
static BOOL WINAPI consoleCtrlHandler(DWORD dwCtrlType)
{
    StartShutdown();
    Sleep(INFINITE);
    return true;
}
#endif

#ifndef WIN32
static void registerSignalHandler(int signal, void(*handler)(int))
{
    struct sigaction sa;
    sa.sa_handler = handler;
    sigemptyset(&sa.sa_mask);
    sa.sa_flags = 0;
    sigaction(signal, &sa, nullptr);
}
#endif

static void OnRPCStarted()
{
    uiInterface.NotifyBlockTip_connect(&RPCNotifyBlockChange);
}

static void OnRPCStopped()
{
    uiInterface.NotifyBlockTip_disconnect(&RPCNotifyBlockChange);
    RPCNotifyBlockChange(false, nullptr);
    g_best_block_cv.notify_all();
    LogPrint(BCLog::RPC, "RPC stopped.\n");
}

void SetupServerArgs()
{
    SetupHelpOptions(gArgs);
    gArgs.AddArg("-help-debug", "Print help message with debugging options and exit", false, OptionsCategory::DEBUG_TEST); // server-only for now

    const auto defaultBaseParams = CreateBaseChainParams(CBaseChainParams::MAIN);
    const auto testnetBaseParams = CreateBaseChainParams(CBaseChainParams::TESTNET);
    const auto regtestBaseParams = CreateBaseChainParams(CBaseChainParams::REGTEST);
    const auto defaultChainParams = CreateChainParams(CBaseChainParams::MAIN);
    const auto testnetChainParams = CreateChainParams(CBaseChainParams::TESTNET);
    const auto regtestChainParams = CreateChainParams(CBaseChainParams::REGTEST);

    // Hidden Options
    std::vector<std::string> hidden_args = {
        "-dbcrashratio", "-forcecompactdb",
        // GUI args. These will be overwritten by SetupUIArgs for the GUI
        "-allowselfsignedrootcertificates", "-choosedatadir", "-lang=<lang>", "-min", "-resetguisettings", "-rootcertificates=<file>", "-splash", "-uiplatform"};

    gArgs.AddArg("-version", "Print version and exit", false, OptionsCategory::OPTIONS);
    gArgs.AddArg("-alertnotify=<cmd>", "Execute command when a relevant alert is received or we see a really long fork (%s in cmd is replaced by message)", false, OptionsCategory::OPTIONS);
    gArgs.AddArg("-assumevalid=<hex>", strprintf("If this block is in the chain assume that it and its ancestors are valid and potentially skip their script verification (0 to verify all, default: %s, testnet: %s)", defaultChainParams->GetConsensus().defaultAssumeValid.GetHex(), testnetChainParams->GetConsensus().defaultAssumeValid.GetHex()), false, OptionsCategory::OPTIONS);
    gArgs.AddArg("-blocksdir=<dir>", "Specify blocks directory (default: <datadir>/blocks)", false, OptionsCategory::OPTIONS);
    gArgs.AddArg("-blocknotify=<cmd>", "Execute command when the best block changes (%s in cmd is replaced by block hash)", false, OptionsCategory::OPTIONS);
    gArgs.AddArg("-blockreconstructionextratxn=<n>", strprintf("Extra transactions to keep in memory for compact block reconstructions (default: %u)", DEFAULT_BLOCK_RECONSTRUCTION_EXTRA_TXN), false, OptionsCategory::OPTIONS);
    gArgs.AddArg("-blocksonly", strprintf("Whether to operate in a blocks only mode (default: %u)", DEFAULT_BLOCKSONLY), true, OptionsCategory::OPTIONS);
    gArgs.AddArg("-conf=<file>", strprintf("Specify configuration file. Relative paths will be prefixed by datadir location. (default: %s)", BITCOIN_CONF_FILENAME), false, OptionsCategory::OPTIONS);
    gArgs.AddArg("-datadir=<dir>", "Specify data directory", false, OptionsCategory::OPTIONS);
    gArgs.AddArg("-dbbatchsize", strprintf("Maximum database write batch size in bytes (default: %u)", nDefaultDbBatchSize), true, OptionsCategory::OPTIONS);
    gArgs.AddArg("-dbcache=<n>", strprintf("Maximum database cache size <n> MiB (%d to %d, default: %d). In addition, unused mempool memory is shared for this cache (see -maxmempool).", nMinDbCache, nMaxDbCache, nDefaultDbCache), false, OptionsCategory::OPTIONS);
    gArgs.AddArg("-debuglogfile=<file>", strprintf("Specify location of debug log file. Relative paths will be prefixed by a net-specific datadir location. (-nodebuglogfile to disable; default: %s)", DEFAULT_DEBUGLOGFILE), false, OptionsCategory::OPTIONS);
    gArgs.AddArg("-feefilter", strprintf("Tell other nodes to filter invs to us by our mempool min fee (default: %u)", DEFAULT_FEEFILTER), true, OptionsCategory::OPTIONS);
    gArgs.AddArg("-includeconf=<file>", "Specify additional configuration file, relative to the -datadir path (only useable from configuration file, not command line)", false, OptionsCategory::OPTIONS);
    gArgs.AddArg("-loadblock=<file>", "Imports blocks from external blk000??.dat file on startup", false, OptionsCategory::OPTIONS);
    gArgs.AddArg("-maxmempool=<n>", strprintf("Keep the transaction memory pool below <n> megabytes (default: %u)", DEFAULT_MAX_MEMPOOL_SIZE), false, OptionsCategory::OPTIONS);
    gArgs.AddArg("-maxorphantx=<n>", strprintf("Keep at most <n> unconnectable transactions in memory (default: %u)", DEFAULT_MAX_ORPHAN_TRANSACTIONS), false, OptionsCategory::OPTIONS);
    gArgs.AddArg("-mempoolexpiry=<n>", strprintf("Do not keep transactions in the mempool longer than <n> hours (default: %u)", DEFAULT_MEMPOOL_EXPIRY), false, OptionsCategory::OPTIONS);
    gArgs.AddArg("-minimumchainwork=<hex>", strprintf("Minimum work assumed to exist on a valid chain in hex (default: %s, testnet: %s)", defaultChainParams->GetConsensus().nMinimumChainWork.GetHex(), testnetChainParams->GetConsensus().nMinimumChainWork.GetHex()), true, OptionsCategory::OPTIONS);
    gArgs.AddArg("-par=<n>", strprintf("Set the number of script verification threads (%u to %d, 0 = auto, <0 = leave that many cores free, default: %d)",
        -GetNumCores(), MAX_SCRIPTCHECK_THREADS, DEFAULT_SCRIPTCHECK_THREADS), false, OptionsCategory::OPTIONS);
    gArgs.AddArg("-persistmempool", strprintf("Whether to save the mempool on shutdown and load on restart (default: %u)", DEFAULT_PERSIST_MEMPOOL), false, OptionsCategory::OPTIONS);
    gArgs.AddArg("-pid=<file>", strprintf("Specify pid file. Relative paths will be prefixed by a net-specific datadir location. (default: %s)", BITCOIN_PID_FILENAME), false, OptionsCategory::OPTIONS);
    gArgs.AddArg("-prune=<n>", strprintf("Reduce storage requirements by enabling pruning (deleting) of old blocks. This allows the pruneblockchain RPC to be called to delete specific blocks, and enables automatic pruning of old blocks if a target size in MiB is provided. This mode is incompatible with -txindex and -rescan. "
            "Warning: Reverting this setting requires re-downloading the entire blockchain. "
            "(default: 0 = disable pruning blocks, 1 = allow manual pruning via RPC, >=%u = automatically prune block files to stay under the specified target size in MiB)", MIN_DISK_SPACE_FOR_BLOCK_FILES / 1024 / 1024), false, OptionsCategory::OPTIONS);
    gArgs.AddArg("-reindex", "Rebuild chain state and block index from the blk*.dat files on disk", false, OptionsCategory::OPTIONS);
    gArgs.AddArg("-reindex-chainstate", "Rebuild chain state from the currently indexed blocks. When in pruning mode or if blocks on disk might be corrupted, use full -reindex instead.", false, OptionsCategory::OPTIONS);
#ifndef WIN32
    gArgs.AddArg("-sysperms", "Create new files with system default permissions, instead of umask 077 (only effective with disabled wallet functionality)", false, OptionsCategory::OPTIONS);
#else
    hidden_args.emplace_back("-sysperms");
#endif
    gArgs.AddArg("-txindex", strprintf("Maintain a full transaction index, used by the getrawtransaction rpc call (default: %u)", DEFAULT_TXINDEX), false, OptionsCategory::OPTIONS);
<<<<<<< HEAD
    gArgs.AddArg("-namehistory", strprintf("Keep track of the full name history (default: %u)", 0), false, OptionsCategory::OPTIONS);
=======
    gArgs.AddArg("-blockfilterindex=<type>",
                 strprintf("Maintain an index of compact filters by block (default: %s, values: %s).", DEFAULT_BLOCKFILTERINDEX, ListBlockFilterTypes()) +
                 " If <type> is not supplied or if <type> = 1, indexes for all known types are enabled.",
                 false, OptionsCategory::OPTIONS);
>>>>>>> b4c10694

    gArgs.AddArg("-addnode=<ip>", "Add a node to connect to and attempt to keep the connection open (see the `addnode` RPC command help for more info). This option can be specified multiple times to add multiple nodes.", false, OptionsCategory::CONNECTION);
    gArgs.AddArg("-banscore=<n>", strprintf("Threshold for disconnecting misbehaving peers (default: %u)", DEFAULT_BANSCORE_THRESHOLD), false, OptionsCategory::CONNECTION);
    gArgs.AddArg("-bantime=<n>", strprintf("Number of seconds to keep misbehaving peers from reconnecting (default: %u)", DEFAULT_MISBEHAVING_BANTIME), false, OptionsCategory::CONNECTION);
    gArgs.AddArg("-bind=<addr>", "Bind to given address and always listen on it. Use [host]:port notation for IPv6", false, OptionsCategory::CONNECTION);
    gArgs.AddArg("-connect=<ip>", "Connect only to the specified node; -noconnect disables automatic connections (the rules for this peer are the same as for -addnode). This option can be specified multiple times to connect to multiple nodes.", false, OptionsCategory::CONNECTION);
    gArgs.AddArg("-discover", "Discover own IP addresses (default: 1 when listening and no -externalip or -proxy)", false, OptionsCategory::CONNECTION);
    gArgs.AddArg("-dns", strprintf("Allow DNS lookups for -addnode, -seednode and -connect (default: %u)", DEFAULT_NAME_LOOKUP), false, OptionsCategory::CONNECTION);
    gArgs.AddArg("-dnsseed", "Query for peer addresses via DNS lookup, if low on addresses (default: 1 unless -connect used)", false, OptionsCategory::CONNECTION);
    gArgs.AddArg("-enablebip61", strprintf("Send reject messages per BIP61 (default: %u)", DEFAULT_ENABLE_BIP61), false, OptionsCategory::CONNECTION);
    gArgs.AddArg("-externalip=<ip>", "Specify your own public address", false, OptionsCategory::CONNECTION);
    gArgs.AddArg("-forcednsseed", strprintf("Always query for peer addresses via DNS lookup (default: %u)", DEFAULT_FORCEDNSSEED), false, OptionsCategory::CONNECTION);
    gArgs.AddArg("-listen", "Accept connections from outside (default: 1 if no -proxy or -connect)", false, OptionsCategory::CONNECTION);
    gArgs.AddArg("-listenonion", strprintf("Automatically create Tor hidden service (default: %d)", DEFAULT_LISTEN_ONION), false, OptionsCategory::CONNECTION);
    gArgs.AddArg("-maxconnections=<n>", strprintf("Maintain at most <n> connections to peers (default: %u)", DEFAULT_MAX_PEER_CONNECTIONS), false, OptionsCategory::CONNECTION);
    gArgs.AddArg("-maxreceivebuffer=<n>", strprintf("Maximum per-connection receive buffer, <n>*1000 bytes (default: %u)", DEFAULT_MAXRECEIVEBUFFER), false, OptionsCategory::CONNECTION);
    gArgs.AddArg("-maxsendbuffer=<n>", strprintf("Maximum per-connection send buffer, <n>*1000 bytes (default: %u)", DEFAULT_MAXSENDBUFFER), false, OptionsCategory::CONNECTION);
    gArgs.AddArg("-maxtimeadjustment", strprintf("Maximum allowed median peer time offset adjustment. Local perspective of time may be influenced by peers forward or backward by this amount. (default: %u seconds)", DEFAULT_MAX_TIME_ADJUSTMENT), false, OptionsCategory::CONNECTION);
    gArgs.AddArg("-maxuploadtarget=<n>", strprintf("Tries to keep outbound traffic under the given target (in MiB per 24h), 0 = no limit (default: %d)", DEFAULT_MAX_UPLOAD_TARGET), false, OptionsCategory::CONNECTION);
    gArgs.AddArg("-onion=<ip:port>", "Use separate SOCKS5 proxy to reach peers via Tor hidden services, set -noonion to disable (default: -proxy)", false, OptionsCategory::CONNECTION);
    gArgs.AddArg("-onlynet=<net>", "Make outgoing connections only through network <net> (ipv4, ipv6 or onion). Incoming connections are not affected by this option. This option can be specified multiple times to allow multiple networks.", false, OptionsCategory::CONNECTION);
    gArgs.AddArg("-peerbloomfilters", strprintf("Support filtering of blocks and transaction with bloom filters (default: %u)", DEFAULT_PEERBLOOMFILTERS), false, OptionsCategory::CONNECTION);
    gArgs.AddArg("-permitbaremultisig", strprintf("Relay non-P2SH multisig (default: %u)", DEFAULT_PERMIT_BAREMULTISIG), false, OptionsCategory::CONNECTION);
    gArgs.AddArg("-port=<port>", strprintf("Listen for connections on <port> (default: %u, testnet: %u, regtest: %u)", defaultChainParams->GetDefaultPort(), testnetChainParams->GetDefaultPort(), regtestChainParams->GetDefaultPort()), false, OptionsCategory::CONNECTION);
    gArgs.AddArg("-proxy=<ip:port>", "Connect through SOCKS5 proxy, set -noproxy to disable (default: disabled)", false, OptionsCategory::CONNECTION);
    gArgs.AddArg("-proxyrandomize", strprintf("Randomize credentials for every proxy connection. This enables Tor stream isolation (default: %u)", DEFAULT_PROXYRANDOMIZE), false, OptionsCategory::CONNECTION);
    gArgs.AddArg("-seednode=<ip>", "Connect to a node to retrieve peer addresses, and disconnect. This option can be specified multiple times to connect to multiple nodes.", false, OptionsCategory::CONNECTION);
    gArgs.AddArg("-timeout=<n>", strprintf("Specify connection timeout in milliseconds (minimum: 1, default: %d)", DEFAULT_CONNECT_TIMEOUT), false, OptionsCategory::CONNECTION);
    gArgs.AddArg("-peertimeout=<n>", strprintf("Specify p2p connection timeout in seconds. This option determines the amount of time a peer may be inactive before the connection to it is dropped. (minimum: 1, default: %d)", DEFAULT_PEER_CONNECT_TIMEOUT), true, OptionsCategory::CONNECTION);
    gArgs.AddArg("-torcontrol=<ip>:<port>", strprintf("Tor control port to use if onion listening enabled (default: %s)", DEFAULT_TOR_CONTROL), false, OptionsCategory::CONNECTION);
    gArgs.AddArg("-torpassword=<pass>", "Tor control port password (default: empty)", false, OptionsCategory::CONNECTION);
#ifdef USE_UPNP
#if USE_UPNP
    gArgs.AddArg("-upnp", "Use UPnP to map the listening port (default: 1 when listening and no -proxy)", false, OptionsCategory::CONNECTION);
#else
    gArgs.AddArg("-upnp", strprintf("Use UPnP to map the listening port (default: %u)", 0), false, OptionsCategory::CONNECTION);
#endif
#else
    hidden_args.emplace_back("-upnp");
#endif
    gArgs.AddArg("-whitebind=<addr>", "Bind to given address and whitelist peers connecting to it. Use [host]:port notation for IPv6", false, OptionsCategory::CONNECTION);
    gArgs.AddArg("-whitelist=<IP address or network>", "Whitelist peers connecting from the given IP address (e.g. 1.2.3.4) or CIDR notated network (e.g. 1.2.3.0/24). Can be specified multiple times."
        " Whitelisted peers cannot be DoS banned and their transactions are always relayed, even if they are already in the mempool, useful e.g. for a gateway", false, OptionsCategory::CONNECTION);

    g_wallet_init_interface.AddWalletOptions();

#if ENABLE_ZMQ
    gArgs.AddArg("-zmqpubhashblock=<address>", "Enable publish hash block in <address>", false, OptionsCategory::ZMQ);
    gArgs.AddArg("-zmqpubhashtx=<address>", "Enable publish hash transaction in <address>", false, OptionsCategory::ZMQ);
    gArgs.AddArg("-zmqpubrawblock=<address>", "Enable publish raw block in <address>", false, OptionsCategory::ZMQ);
    gArgs.AddArg("-zmqpubrawtx=<address>", "Enable publish raw transaction in <address>", false, OptionsCategory::ZMQ);
    gArgs.AddArg("-zmqpubhashblockhwm=<n>", strprintf("Set publish hash block outbound message high water mark (default: %d)", CZMQAbstractNotifier::DEFAULT_ZMQ_SNDHWM), false, OptionsCategory::ZMQ);
    gArgs.AddArg("-zmqpubhashtxhwm=<n>", strprintf("Set publish hash transaction outbound message high water mark (default: %d)", CZMQAbstractNotifier::DEFAULT_ZMQ_SNDHWM), false, OptionsCategory::ZMQ);
    gArgs.AddArg("-zmqpubrawblockhwm=<n>", strprintf("Set publish raw block outbound message high water mark (default: %d)", CZMQAbstractNotifier::DEFAULT_ZMQ_SNDHWM), false, OptionsCategory::ZMQ);
    gArgs.AddArg("-zmqpubrawtxhwm=<n>", strprintf("Set publish raw transaction outbound message high water mark (default: %d)", CZMQAbstractNotifier::DEFAULT_ZMQ_SNDHWM), false, OptionsCategory::ZMQ);
#else
    hidden_args.emplace_back("-zmqpubhashblock=<address>");
    hidden_args.emplace_back("-zmqpubhashtx=<address>");
    hidden_args.emplace_back("-zmqpubrawblock=<address>");
    hidden_args.emplace_back("-zmqpubrawtx=<address>");
    hidden_args.emplace_back("-zmqpubhashblockhwm=<n>");
    hidden_args.emplace_back("-zmqpubhashtxhwm=<n>");
    hidden_args.emplace_back("-zmqpubrawblockhwm=<n>");
    hidden_args.emplace_back("-zmqpubrawtxhwm=<n>");
#endif

    gArgs.AddArg("-checkblocks=<n>", strprintf("How many blocks to check at startup (default: %u, 0 = all)", DEFAULT_CHECKBLOCKS), true, OptionsCategory::DEBUG_TEST);
    gArgs.AddArg("-checklevel=<n>", strprintf("How thorough the block verification of -checkblocks is: "
        "level 0 reads the blocks from disk, "
        "level 1 verifies block validity, "
        "level 2 verifies undo data, "
        "level 3 checks disconnection of tip blocks, "
        "and level 4 tries to reconnect the blocks, "
        "each level includes the checks of the previous levels "
        "(0-4, default: %u)", DEFAULT_CHECKLEVEL), true, OptionsCategory::DEBUG_TEST);
    gArgs.AddArg("-checkblockindex", strprintf("Do a full consistency check for mapBlockIndex, setBlockIndexCandidates, chainActive and mapBlocksUnlinked occasionally. (default: %u, regtest: %u)", defaultChainParams->DefaultConsistencyChecks(), regtestChainParams->DefaultConsistencyChecks()), true, OptionsCategory::DEBUG_TEST);
    gArgs.AddArg("-checkmempool=<n>", strprintf("Run checks every <n> transactions (default: %u, regtest: %u)", defaultChainParams->DefaultConsistencyChecks(), regtestChainParams->DefaultConsistencyChecks()), true, OptionsCategory::DEBUG_TEST);
    gArgs.AddArg("-checkpoints", strprintf("Disable expensive verification for known chain history (default: %u)", DEFAULT_CHECKPOINTS_ENABLED), true, OptionsCategory::DEBUG_TEST);
    gArgs.AddArg("-deprecatedrpc=<method>", "Allows deprecated RPC method(s) to be used", true, OptionsCategory::DEBUG_TEST);
    gArgs.AddArg("-dropmessagestest=<n>", "Randomly drop 1 of every <n> network messages", true, OptionsCategory::DEBUG_TEST);
    gArgs.AddArg("-stopafterblockimport", strprintf("Stop running after importing blocks from disk (default: %u)", DEFAULT_STOPAFTERBLOCKIMPORT), true, OptionsCategory::DEBUG_TEST);
    gArgs.AddArg("-stopatheight", strprintf("Stop running after reaching the given height in the main chain (default: %u)", DEFAULT_STOPATHEIGHT), true, OptionsCategory::DEBUG_TEST);
    gArgs.AddArg("-limitancestorcount=<n>", strprintf("Do not accept transactions if number of in-mempool ancestors is <n> or more (default: %u)", DEFAULT_ANCESTOR_LIMIT), true, OptionsCategory::DEBUG_TEST);
    gArgs.AddArg("-limitancestorsize=<n>", strprintf("Do not accept transactions whose size with all in-mempool ancestors exceeds <n> kilobytes (default: %u)", DEFAULT_ANCESTOR_SIZE_LIMIT), true, OptionsCategory::DEBUG_TEST);
    gArgs.AddArg("-limitdescendantcount=<n>", strprintf("Do not accept transactions if any ancestor would have <n> or more in-mempool descendants (default: %u)", DEFAULT_DESCENDANT_LIMIT), true, OptionsCategory::DEBUG_TEST);
    gArgs.AddArg("-limitdescendantsize=<n>", strprintf("Do not accept transactions if any ancestor would have more than <n> kilobytes of in-mempool descendants (default: %u).", DEFAULT_DESCENDANT_SIZE_LIMIT), true, OptionsCategory::DEBUG_TEST);
    gArgs.AddArg("-addrmantest", "Allows to test address relay on localhost", true, OptionsCategory::DEBUG_TEST);
    gArgs.AddArg("-debug=<category>", "Output debugging information (default: -nodebug, supplying <category> is optional). "
        "If <category> is not supplied or if <category> = 1, output all debugging information. <category> can be: " + ListLogCategories() + ".", false, OptionsCategory::DEBUG_TEST);
    gArgs.AddArg("-debugexclude=<category>", strprintf("Exclude debugging information for a category. Can be used in conjunction with -debug=1 to output debug logs for all categories except one or more specified categories."), false, OptionsCategory::DEBUG_TEST);
    gArgs.AddArg("-logips", strprintf("Include IP addresses in debug output (default: %u)", DEFAULT_LOGIPS), false, OptionsCategory::DEBUG_TEST);
    gArgs.AddArg("-logtimestamps", strprintf("Prepend debug output with timestamp (default: %u)", DEFAULT_LOGTIMESTAMPS), false, OptionsCategory::DEBUG_TEST);
    gArgs.AddArg("-logtimemicros", strprintf("Add microsecond precision to debug timestamps (default: %u)", DEFAULT_LOGTIMEMICROS), true, OptionsCategory::DEBUG_TEST);
    gArgs.AddArg("-mocktime=<n>", "Replace actual time with <n> seconds since epoch (default: 0)", true, OptionsCategory::DEBUG_TEST);
    gArgs.AddArg("-maxsigcachesize=<n>", strprintf("Limit sum of signature cache and script execution cache sizes to <n> MiB (default: %u)", DEFAULT_MAX_SIG_CACHE_SIZE), true, OptionsCategory::DEBUG_TEST);
    gArgs.AddArg("-maxtipage=<n>", strprintf("Maximum tip age in seconds to consider node in initial block download (default: %u)", DEFAULT_MAX_TIP_AGE), true, OptionsCategory::DEBUG_TEST);
    gArgs.AddArg("-maxtxfee=<amt>", strprintf("Maximum total fees (in %s) to use in a single wallet transaction; setting this too low may abort large transactions (default: %s)", // TODO move setting to wallet
        CURRENCY_UNIT, FormatMoney(DEFAULT_TRANSACTION_MAXFEE)), false, OptionsCategory::DEBUG_TEST);
    gArgs.AddArg("-printpriority", strprintf("Log transaction fee per kB when mining blocks (default: %u)", DEFAULT_PRINTPRIORITY), true, OptionsCategory::DEBUG_TEST);
    gArgs.AddArg("-printtoconsole", "Send trace/debug info to console (default: 1 when no -daemon. To disable logging to file, set -nodebuglogfile)", false, OptionsCategory::DEBUG_TEST);
    gArgs.AddArg("-shrinkdebugfile", "Shrink debug.log file on client startup (default: 1 when no -debug)", false, OptionsCategory::DEBUG_TEST);
    gArgs.AddArg("-uacomment=<cmt>", "Append comment to the user agent string", false, OptionsCategory::DEBUG_TEST);

    SetupChainParamsBaseOptions();

    gArgs.AddArg("-acceptnonstdtxn", strprintf("Relay and mine \"non-standard\" transactions (%sdefault: %u)", "testnet/regtest only; ", !testnetChainParams->RequireStandard()), true, OptionsCategory::NODE_RELAY);
    gArgs.AddArg("-incrementalrelayfee=<amt>", strprintf("Fee rate (in %s/kB) used to define cost of relay, used for mempool limiting and BIP 125 replacement. (default: %s)", CURRENCY_UNIT, FormatMoney(DEFAULT_INCREMENTAL_RELAY_FEE)), true, OptionsCategory::NODE_RELAY);
    gArgs.AddArg("-dustrelayfee=<amt>", strprintf("Fee rate (in %s/kB) used to defined dust, the value of an output such that it will cost more than its value in fees at this fee rate to spend it. (default: %s)", CURRENCY_UNIT, FormatMoney(DUST_RELAY_TX_FEE)), true, OptionsCategory::NODE_RELAY);
    gArgs.AddArg("-bytespersigop", strprintf("Equivalent bytes per sigop in transactions for relay and mining (default: %u)", DEFAULT_BYTES_PER_SIGOP), false, OptionsCategory::NODE_RELAY);
    gArgs.AddArg("-datacarrier", strprintf("Relay and mine data carrier transactions (default: %u)", DEFAULT_ACCEPT_DATACARRIER), false, OptionsCategory::NODE_RELAY);
    gArgs.AddArg("-datacarriersize", strprintf("Maximum size of data in data carrier transactions we relay and mine (default: %u)", MAX_OP_RETURN_RELAY), false, OptionsCategory::NODE_RELAY);
    gArgs.AddArg("-mempoolreplacement", strprintf("Enable transaction replacement in the memory pool (default: %u)", DEFAULT_ENABLE_REPLACEMENT), false, OptionsCategory::NODE_RELAY);
    gArgs.AddArg("-minrelaytxfee=<amt>", strprintf("Fees (in %s/kB) smaller than this are considered zero fee for relaying, mining and transaction creation (default: %s)",
        CURRENCY_UNIT, FormatMoney(DEFAULT_MIN_RELAY_TX_FEE)), false, OptionsCategory::NODE_RELAY);
    gArgs.AddArg("-whitelistforcerelay", strprintf("Force relay of transactions from whitelisted peers even if they violate local relay policy (default: %d)", DEFAULT_WHITELISTFORCERELAY), false, OptionsCategory::NODE_RELAY);
    gArgs.AddArg("-whitelistrelay", strprintf("Accept relayed transactions received from whitelisted peers even when not relaying transactions (default: %d)", DEFAULT_WHITELISTRELAY), false, OptionsCategory::NODE_RELAY);


    gArgs.AddArg("-blockmaxweight=<n>", strprintf("Set maximum BIP141 block weight (default: %d)", DEFAULT_BLOCK_MAX_WEIGHT), false, OptionsCategory::BLOCK_CREATION);
    gArgs.AddArg("-blockmintxfee=<amt>", strprintf("Set lowest fee rate (in %s/kB) for transactions to be included in block creation. (default: %s)", CURRENCY_UNIT, FormatMoney(DEFAULT_BLOCK_MIN_TX_FEE)), false, OptionsCategory::BLOCK_CREATION);
    gArgs.AddArg("-blockversion=<n>", "Override block version to test forking scenarios", true, OptionsCategory::BLOCK_CREATION);

    gArgs.AddArg("-rest", strprintf("Accept public REST requests (default: %u)", DEFAULT_REST_ENABLE), false, OptionsCategory::RPC);
    gArgs.AddArg("-rpcallowip=<ip>", "Allow JSON-RPC connections from specified source. Valid for <ip> are a single IP (e.g. 1.2.3.4), a network/netmask (e.g. 1.2.3.4/255.255.255.0) or a network/CIDR (e.g. 1.2.3.4/24). This option can be specified multiple times", false, OptionsCategory::RPC);
    gArgs.AddArg("-rpcauth=<userpw>", "Username and HMAC-SHA-256 hashed password for JSON-RPC connections. The field <userpw> comes in the format: <USERNAME>:<SALT>$<HASH>. A canonical python script is included in share/rpcauth. The client then connects normally using the rpcuser=<USERNAME>/rpcpassword=<PASSWORD> pair of arguments. This option can be specified multiple times", false, OptionsCategory::RPC);
    gArgs.AddArg("-rpcbind=<addr>[:port]", "Bind to given address to listen for JSON-RPC connections. Do not expose the RPC server to untrusted networks such as the public internet! This option is ignored unless -rpcallowip is also passed. Port is optional and overrides -rpcport. Use [host]:port notation for IPv6. This option can be specified multiple times (default: 127.0.0.1 and ::1 i.e., localhost)", false, OptionsCategory::RPC);
    gArgs.AddArg("-rpccookiefile=<loc>", "Location of the auth cookie. Relative paths will be prefixed by a net-specific datadir location. (default: data dir)", false, OptionsCategory::RPC);
    gArgs.AddArg("-rpcpassword=<pw>", "Password for JSON-RPC connections", false, OptionsCategory::RPC);
    gArgs.AddArg("-rpcport=<port>", strprintf("Listen for JSON-RPC connections on <port> (default: %u, testnet: %u, regtest: %u)", defaultBaseParams->RPCPort(), testnetBaseParams->RPCPort(), regtestBaseParams->RPCPort()), false, OptionsCategory::RPC);
    gArgs.AddArg("-rpcserialversion", strprintf("Sets the serialization of raw transaction or block hex returned in non-verbose mode, non-segwit(0) or segwit(1) (default: %d)", DEFAULT_RPC_SERIALIZE_VERSION), false, OptionsCategory::RPC);
    gArgs.AddArg("-rpcservertimeout=<n>", strprintf("Timeout during HTTP requests (default: %d)", DEFAULT_HTTP_SERVER_TIMEOUT), true, OptionsCategory::RPC);
    gArgs.AddArg("-rpcthreads=<n>", strprintf("Set the number of threads to service RPC calls (default: %d)", DEFAULT_HTTP_THREADS), false, OptionsCategory::RPC);
    gArgs.AddArg("-rpcuser=<user>", "Username for JSON-RPC connections", false, OptionsCategory::RPC);
    gArgs.AddArg("-rpcworkqueue=<n>", strprintf("Set the depth of the work queue to service RPC calls (default: %d)", DEFAULT_HTTP_WORKQUEUE), true, OptionsCategory::RPC);
    gArgs.AddArg("-server", "Accept command line and JSON-RPC commands", false, OptionsCategory::RPC);

    gArgs.AddArg("-nameencoding=<enc>", strprintf("Sets the default encoding used for names in the RPC interface (default: %s)", EncodingToString(DEFAULT_NAME_ENCODING)), false, OptionsCategory::RPC);
    gArgs.AddArg("-valueencoding=<enc>", strprintf("Sets the default encoding used for values in the RPC interface (default: %s)", EncodingToString(DEFAULT_VALUE_ENCODING)), false, OptionsCategory::RPC);

#if HAVE_DECL_DAEMON
    gArgs.AddArg("-daemon", "Run in the background as a daemon and accept commands", false, OptionsCategory::OPTIONS);
#else
    hidden_args.emplace_back("-daemon");
#endif

    // Add the hidden options
    gArgs.AddHiddenArgs(hidden_args);
}

std::string LicenseInfo()
{
    const std::string URL_SOURCE_CODE = "<https://github.com/namecoin/namecoin-core>";
    const std::string URL_WEBSITE = "<https://namecoin.org/>";
    // todo: remove urls from translations on next change
    return CopyrightHolders(strprintf(_("Copyright (C) %i-%i"), 2009, COPYRIGHT_YEAR) + " ") + "\n" +
           "\n" +
           strprintf(_("Please contribute if you find %s useful. "
                       "Visit %s for further information about the software."),
               PACKAGE_NAME, URL_WEBSITE) +
           "\n" +
           strprintf(_("The source code is available from %s."),
               URL_SOURCE_CODE) +
           "\n" +
           "\n" +
           _("This is experimental software.") + "\n" +
           strprintf(_("Distributed under the MIT software license, see the accompanying file %s or %s"), "COPYING", "<https://opensource.org/licenses/MIT>") + "\n" +
           "\n" +
           strprintf(_("This product includes software developed by the OpenSSL Project for use in the OpenSSL Toolkit %s and cryptographic software written by Eric Young and UPnP software written by Thomas Bernard."), "<https://www.openssl.org>") +
           "\n";
}

static void BlockNotifyCallback(bool initialSync, const CBlockIndex *pBlockIndex)
{
    if (initialSync || !pBlockIndex)
        return;

    std::string strCmd = gArgs.GetArg("-blocknotify", "");
    if (!strCmd.empty()) {
        boost::replace_all(strCmd, "%s", pBlockIndex->GetBlockHash().GetHex());
        std::thread t(runCommand, strCmd);
        t.detach(); // thread runs free
    }
}

static bool fHaveGenesis = false;
static Mutex g_genesis_wait_mutex;
static std::condition_variable g_genesis_wait_cv;

static void BlockNotifyGenesisWait(bool, const CBlockIndex *pBlockIndex)
{
    if (pBlockIndex != nullptr) {
        {
            LOCK(g_genesis_wait_mutex);
            fHaveGenesis = true;
        }
        g_genesis_wait_cv.notify_all();
    }
}

struct CImportingNow
{
    CImportingNow() {
        assert(fImporting == false);
        fImporting = true;
    }

    ~CImportingNow() {
        assert(fImporting == true);
        fImporting = false;
    }
};


// If we're using -prune with -reindex, then delete block files that will be ignored by the
// reindex.  Since reindexing works by starting at block file 0 and looping until a blockfile
// is missing, do the same here to delete any later block files after a gap.  Also delete all
// rev files since they'll be rewritten by the reindex anyway.  This ensures that vinfoBlockFile
// is in sync with what's actually on disk by the time we start downloading, so that pruning
// works correctly.
static void CleanupBlockRevFiles()
{
    std::map<std::string, fs::path> mapBlockFiles;

    // Glob all blk?????.dat and rev?????.dat files from the blocks directory.
    // Remove the rev files immediately and insert the blk file paths into an
    // ordered map keyed by block file index.
    LogPrintf("Removing unusable blk?????.dat and rev?????.dat files for -reindex with -prune\n");
    fs::path blocksdir = GetBlocksDir();
    for (fs::directory_iterator it(blocksdir); it != fs::directory_iterator(); it++) {
        if (fs::is_regular_file(*it) &&
            it->path().filename().string().length() == 12 &&
            it->path().filename().string().substr(8,4) == ".dat")
        {
            if (it->path().filename().string().substr(0,3) == "blk")
                mapBlockFiles[it->path().filename().string().substr(3,5)] = it->path();
            else if (it->path().filename().string().substr(0,3) == "rev")
                remove(it->path());
        }
    }

    // Remove all block files that aren't part of a contiguous set starting at
    // zero by walking the ordered map (keys are block file indices) by
    // keeping a separate counter.  Once we hit a gap (or if 0 doesn't exist)
    // start removing block files.
    int nContigCounter = 0;
    for (const std::pair<const std::string, fs::path>& item : mapBlockFiles) {
        if (atoi(item.first) == nContigCounter) {
            nContigCounter++;
            continue;
        }
        remove(item.second);
    }
}

static void ThreadImport(std::vector<fs::path> vImportFiles)
{
    const CChainParams& chainparams = Params();
    RenameThread("namecoin-loadblk");
    ScheduleBatchPriority();

    {
    CImportingNow imp;

    // -reindex
    if (fReindex) {
        int nFile = 0;
        while (true) {
            FlatFilePos pos(nFile, 0);
            if (!fs::exists(GetBlockPosFilename(pos)))
                break; // No block files left to reindex
            FILE *file = OpenBlockFile(pos, true);
            if (!file)
                break; // This error is logged in OpenBlockFile
            LogPrintf("Reindexing block file blk%05u.dat...\n", (unsigned int)nFile);
            LoadExternalBlockFile(chainparams, file, &pos);
            nFile++;
        }
        pblocktree->WriteReindexing(false);
        fReindex = false;
        LogPrintf("Reindexing finished\n");
        // To avoid ending up in a situation without genesis block, re-try initializing (no-op if reindexing worked):
        LoadGenesisBlock(chainparams);
    }

    // hardcoded $DATADIR/bootstrap.dat
    fs::path pathBootstrap = GetDataDir() / "bootstrap.dat";
    if (fs::exists(pathBootstrap)) {
        FILE *file = fsbridge::fopen(pathBootstrap, "rb");
        if (file) {
            fs::path pathBootstrapOld = GetDataDir() / "bootstrap.dat.old";
            LogPrintf("Importing bootstrap.dat...\n");
            LoadExternalBlockFile(chainparams, file);
            RenameOver(pathBootstrap, pathBootstrapOld);
        } else {
            LogPrintf("Warning: Could not open bootstrap file %s\n", pathBootstrap.string());
        }
    }

    // -loadblock=
    for (const fs::path& path : vImportFiles) {
        FILE *file = fsbridge::fopen(path, "rb");
        if (file) {
            LogPrintf("Importing blocks file %s...\n", path.string());
            LoadExternalBlockFile(chainparams, file);
        } else {
            LogPrintf("Warning: Could not open blocks file %s\n", path.string());
        }
    }

    // scan for better chains in the block chain database, that are not yet connected in the active best chain
    CValidationState state;
    if (!ActivateBestChain(state, chainparams)) {
        LogPrintf("Failed to connect best block (%s)\n", FormatStateMessage(state));
        StartShutdown();
        return;
    }

    if (gArgs.GetBoolArg("-stopafterblockimport", DEFAULT_STOPAFTERBLOCKIMPORT)) {
        LogPrintf("Stopping after block import\n");
        StartShutdown();
        return;
    }
    } // End scope of CImportingNow
    if (gArgs.GetArg("-persistmempool", DEFAULT_PERSIST_MEMPOOL)) {
        LoadMempool();
    }
    g_is_mempool_loaded = !ShutdownRequested();
}

/** Sanity checks
 *  Ensure that Bitcoin is running in a usable environment with all
 *  necessary library support.
 */
static bool InitSanityCheck()
{
    if(!ECC_InitSanityCheck()) {
        InitError("Elliptic curve cryptography sanity check failure. Aborting.");
        return false;
    }

    if (!glibc_sanity_test() || !glibcxx_sanity_test())
        return false;

    if (!Random_SanityCheck()) {
        InitError("OS cryptographic RNG sanity check failure. Aborting.");
        return false;
    }

    return true;
}

static bool AppInitServers()
{
    RPCServer::OnStarted(&OnRPCStarted);
    RPCServer::OnStopped(&OnRPCStopped);
    if (!InitHTTPServer())
        return false;
    StartRPC();
    if (!StartHTTPRPC())
        return false;
    if (gArgs.GetBoolArg("-rest", DEFAULT_REST_ENABLE)) StartREST();
    StartHTTPServer();
    return true;
}

// Parameter interaction based on rules
void InitParameterInteraction()
{
    // when specifying an explicit binding address, you want to listen on it
    // even when -connect or -proxy is specified
    if (gArgs.IsArgSet("-bind")) {
        if (gArgs.SoftSetBoolArg("-listen", true))
            LogPrintf("%s: parameter interaction: -bind set -> setting -listen=1\n", __func__);
    }
    if (gArgs.IsArgSet("-whitebind")) {
        if (gArgs.SoftSetBoolArg("-listen", true))
            LogPrintf("%s: parameter interaction: -whitebind set -> setting -listen=1\n", __func__);
    }

    if (gArgs.IsArgSet("-connect")) {
        // when only connecting to trusted nodes, do not seed via DNS, or listen by default
        if (gArgs.SoftSetBoolArg("-dnsseed", false))
            LogPrintf("%s: parameter interaction: -connect set -> setting -dnsseed=0\n", __func__);
        if (gArgs.SoftSetBoolArg("-listen", false))
            LogPrintf("%s: parameter interaction: -connect set -> setting -listen=0\n", __func__);
    }

    if (gArgs.IsArgSet("-proxy")) {
        // to protect privacy, do not listen by default if a default proxy server is specified
        if (gArgs.SoftSetBoolArg("-listen", false))
            LogPrintf("%s: parameter interaction: -proxy set -> setting -listen=0\n", __func__);
        // to protect privacy, do not use UPNP when a proxy is set. The user may still specify -listen=1
        // to listen locally, so don't rely on this happening through -listen below.
        if (gArgs.SoftSetBoolArg("-upnp", false))
            LogPrintf("%s: parameter interaction: -proxy set -> setting -upnp=0\n", __func__);
        // to protect privacy, do not discover addresses by default
        if (gArgs.SoftSetBoolArg("-discover", false))
            LogPrintf("%s: parameter interaction: -proxy set -> setting -discover=0\n", __func__);
    }

    if (!gArgs.GetBoolArg("-listen", DEFAULT_LISTEN)) {
        // do not map ports or try to retrieve public IP when not listening (pointless)
        if (gArgs.SoftSetBoolArg("-upnp", false))
            LogPrintf("%s: parameter interaction: -listen=0 -> setting -upnp=0\n", __func__);
        if (gArgs.SoftSetBoolArg("-discover", false))
            LogPrintf("%s: parameter interaction: -listen=0 -> setting -discover=0\n", __func__);
        if (gArgs.SoftSetBoolArg("-listenonion", false))
            LogPrintf("%s: parameter interaction: -listen=0 -> setting -listenonion=0\n", __func__);
    }

    if (gArgs.IsArgSet("-externalip")) {
        // if an explicit public IP is specified, do not try to find others
        if (gArgs.SoftSetBoolArg("-discover", false))
            LogPrintf("%s: parameter interaction: -externalip set -> setting -discover=0\n", __func__);
    }

    // disable whitelistrelay in blocksonly mode
    if (gArgs.GetBoolArg("-blocksonly", DEFAULT_BLOCKSONLY)) {
        if (gArgs.SoftSetBoolArg("-whitelistrelay", false))
            LogPrintf("%s: parameter interaction: -blocksonly=1 -> setting -whitelistrelay=0\n", __func__);
    }

    // Forcing relay from whitelisted hosts implies we will accept relays from them in the first place.
    if (gArgs.GetBoolArg("-whitelistforcerelay", DEFAULT_WHITELISTFORCERELAY)) {
        if (gArgs.SoftSetBoolArg("-whitelistrelay", true))
            LogPrintf("%s: parameter interaction: -whitelistforcerelay=1 -> setting -whitelistrelay=1\n", __func__);
    }
}

static std::string ResolveErrMsg(const char * const optname, const std::string& strBind)
{
    return strprintf(_("Cannot resolve -%s address: '%s'"), optname, strBind);
}

/**
 * Initialize global loggers.
 *
 * Note that this is called very early in the process lifetime, so you should be
 * careful about what global state you rely on here.
 */
void InitLogging()
{
    LogInstance().m_print_to_file = !gArgs.IsArgNegated("-debuglogfile");
    LogInstance().m_file_path = AbsPathForConfigVal(gArgs.GetArg("-debuglogfile", DEFAULT_DEBUGLOGFILE));

    // Add newlines to the logfile to distinguish this execution from the last
    // one; called before console logging is set up, so this is only sent to
    // debug.log.
    LogPrintf("\n\n\n\n\n");

    LogInstance().m_print_to_console = gArgs.GetBoolArg("-printtoconsole", !gArgs.GetBoolArg("-daemon", false));
    LogInstance().m_log_timestamps = gArgs.GetBoolArg("-logtimestamps", DEFAULT_LOGTIMESTAMPS);
    LogInstance().m_log_time_micros = gArgs.GetBoolArg("-logtimemicros", DEFAULT_LOGTIMEMICROS);

    fLogIPs = gArgs.GetBoolArg("-logips", DEFAULT_LOGIPS);

    std::string version_string = FormatFullVersion();
#ifdef DEBUG
    version_string += " (debug build)";
#else
    version_string += " (release build)";
#endif
    LogPrintf(PACKAGE_NAME " version %s\n", version_string);
}

namespace { // Variables internal to initialization process only

int nMaxConnections;
int nUserMaxConnections;
int nFD;
ServiceFlags nLocalServices = ServiceFlags(NODE_NETWORK | NODE_NETWORK_LIMITED | NODE_WITNESS);
int64_t peer_connect_timeout;
std::vector<BlockFilterType> g_enabled_filter_types;

} // namespace

[[noreturn]] static void new_handler_terminate()
{
    // Rather than throwing std::bad-alloc if allocation fails, terminate
    // immediately to (try to) avoid chain corruption.
    // Since LogPrintf may itself allocate memory, set the handler directly
    // to terminate first.
    std::set_new_handler(std::terminate);
    LogPrintf("Error: Out of memory. Terminating.\n");

    // The log was successful, terminate now.
    std::terminate();
};

bool AppInitBasicSetup()
{
    // ********************************************************* Step 1: setup
#ifdef _MSC_VER
    // Turn off Microsoft heap dump noise
    _CrtSetReportMode(_CRT_WARN, _CRTDBG_MODE_FILE);
    _CrtSetReportFile(_CRT_WARN, CreateFileA("NUL", GENERIC_WRITE, 0, nullptr, OPEN_EXISTING, 0, 0));
    // Disable confusing "helpful" text message on abort, Ctrl-C
    _set_abort_behavior(0, _WRITE_ABORT_MSG | _CALL_REPORTFAULT);
#endif
#ifdef WIN32
    // Enable Data Execution Prevention (DEP)
    SetProcessDEPPolicy(PROCESS_DEP_ENABLE);
#endif

    if (!SetupNetworking())
        return InitError("Initializing networking failed");

#ifndef WIN32
    if (!gArgs.GetBoolArg("-sysperms", false)) {
        umask(077);
    }

    // Clean shutdown on SIGTERM
    registerSignalHandler(SIGTERM, HandleSIGTERM);
    registerSignalHandler(SIGINT, HandleSIGTERM);

    // Reopen debug.log on SIGHUP
    registerSignalHandler(SIGHUP, HandleSIGHUP);

    // Ignore SIGPIPE, otherwise it will bring the daemon down if the client closes unexpectedly
    signal(SIGPIPE, SIG_IGN);
#else
    SetConsoleCtrlHandler(consoleCtrlHandler, true);
#endif

    std::set_new_handler(new_handler_terminate);

    return true;
}

bool AppInitParameterInteraction()
{
    const CChainParams& chainparams = Params();
    // ********************************************************* Step 2: parameter interactions

    // also see: InitParameterInteraction()

    // Warn if network-specific options (-addnode, -connect, etc) are
    // specified in default section of config file, but not overridden
    // on the command line or in this network's section of the config file.
    std::string network = gArgs.GetChainName();
    for (const auto& arg : gArgs.GetUnsuitableSectionOnlyArgs()) {
        return InitError(strprintf(_("Config setting for %s only applied on %s network when in [%s] section."), arg, network, network));
    }

    // Warn if unrecognized section name are present in the config file.
    for (const auto& section : gArgs.GetUnrecognizedSections()) {
        InitWarning(strprintf("%s:%i " + _("Section [%s] is not recognized."), section.m_file, section.m_line, section.m_name));
    }

    if (!fs::is_directory(GetBlocksDir())) {
        return InitError(strprintf(_("Specified blocks directory \"%s\" does not exist."), gArgs.GetArg("-blocksdir", "").c_str()));
    }

    // parse and validate enabled filter types
    std::string blockfilterindex_value = gArgs.GetArg("-blockfilterindex", DEFAULT_BLOCKFILTERINDEX);
    if (blockfilterindex_value == "" || blockfilterindex_value == "1") {
        g_enabled_filter_types = AllBlockFilterTypes();
    } else if (blockfilterindex_value != "0") {
        const std::vector<std::string> names = gArgs.GetArgs("-blockfilterindex");
        g_enabled_filter_types.reserve(names.size());
        for (const auto& name : names) {
            BlockFilterType filter_type;
            if (!BlockFilterTypeByName(name, filter_type)) {
                return InitError(strprintf(_("Unknown -blockfilterindex value %s."), name));
            }
            g_enabled_filter_types.push_back(filter_type);
        }
    }

    // if using block pruning, then disallow txindex
    if (gArgs.GetArg("-prune", 0)) {
        if (gArgs.GetBoolArg("-txindex", DEFAULT_TXINDEX))
            return InitError(_("Prune mode is incompatible with -txindex."));
        if (!g_enabled_filter_types.empty()) {
            return InitError(_("Prune mode is incompatible with -blockfilterindex."));
        }
    }

    // -bind and -whitebind can't be set when not listening
    size_t nUserBind = gArgs.GetArgs("-bind").size() + gArgs.GetArgs("-whitebind").size();
    if (nUserBind != 0 && !gArgs.GetBoolArg("-listen", DEFAULT_LISTEN)) {
        return InitError("Cannot set -bind or -whitebind together with -listen=0");
    }

    // Make sure enough file descriptors are available
    int nBind = std::max(nUserBind, size_t(1));
    nUserMaxConnections = gArgs.GetArg("-maxconnections", DEFAULT_MAX_PEER_CONNECTIONS);
    nMaxConnections = std::max(nUserMaxConnections, 0);

    // Trim requested connection counts, to fit into system limitations
    // <int> in std::min<int>(...) to work around FreeBSD compilation issue described in #2695
    nFD = RaiseFileDescriptorLimit(nMaxConnections + MIN_CORE_FILEDESCRIPTORS + MAX_ADDNODE_CONNECTIONS);
#ifdef USE_POLL
    int fd_max = nFD;
#else
    int fd_max = FD_SETSIZE;
#endif
    nMaxConnections = std::max(std::min<int>(nMaxConnections, fd_max - nBind - MIN_CORE_FILEDESCRIPTORS - MAX_ADDNODE_CONNECTIONS), 0);
    if (nFD < MIN_CORE_FILEDESCRIPTORS)
        return InitError(_("Not enough file descriptors available."));
    nMaxConnections = std::min(nFD - MIN_CORE_FILEDESCRIPTORS - MAX_ADDNODE_CONNECTIONS, nMaxConnections);

    if (nMaxConnections < nUserMaxConnections)
        InitWarning(strprintf(_("Reducing -maxconnections from %d to %d, because of system limitations."), nUserMaxConnections, nMaxConnections));

    // ********************************************************* Step 3: parameter-to-internal-flags
    if (gArgs.IsArgSet("-debug")) {
        // Special-case: if -debug=0/-nodebug is set, turn off debugging messages
        const std::vector<std::string> categories = gArgs.GetArgs("-debug");

        if (std::none_of(categories.begin(), categories.end(),
            [](std::string cat){return cat == "0" || cat == "none";})) {
            for (const auto& cat : categories) {
                if (!LogInstance().EnableCategory(cat)) {
                    InitWarning(strprintf(_("Unsupported logging category %s=%s."), "-debug", cat));
                }
            }
        }
    }

    // Now remove the logging categories which were explicitly excluded
    for (const std::string& cat : gArgs.GetArgs("-debugexclude")) {
        if (!LogInstance().DisableCategory(cat)) {
            InitWarning(strprintf(_("Unsupported logging category %s=%s."), "-debugexclude", cat));
        }
    }

    // Checkmempool and checkblockindex default to true in regtest mode
    int ratio = std::min<int>(std::max<int>(gArgs.GetArg("-checkmempool", chainparams.DefaultConsistencyChecks() ? 1 : 0), 0), 1000000);
    if (ratio != 0) {
        mempool.setSanityCheck(1.0 / ratio);
    }
    fCheckBlockIndex = gArgs.GetBoolArg("-checkblockindex", chainparams.DefaultConsistencyChecks());
    fCheckpointsEnabled = gArgs.GetBoolArg("-checkpoints", DEFAULT_CHECKPOINTS_ENABLED);

    hashAssumeValid = uint256S(gArgs.GetArg("-assumevalid", chainparams.GetConsensus().defaultAssumeValid.GetHex()));
    if (!hashAssumeValid.IsNull())
        LogPrintf("Assuming ancestors of block %s have valid signatures.\n", hashAssumeValid.GetHex());
    else
        LogPrintf("Validating signatures for all blocks.\n");

    if (gArgs.IsArgSet("-minimumchainwork")) {
        const std::string minChainWorkStr = gArgs.GetArg("-minimumchainwork", "");
        if (!IsHexNumber(minChainWorkStr)) {
            return InitError(strprintf("Invalid non-hex (%s) minimum chain work value specified", minChainWorkStr));
        }
        nMinimumChainWork = UintToArith256(uint256S(minChainWorkStr));
    } else {
        nMinimumChainWork = UintToArith256(chainparams.GetConsensus().nMinimumChainWork);
    }
    LogPrintf("Setting nMinimumChainWork=%s\n", nMinimumChainWork.GetHex());
    if (nMinimumChainWork < UintToArith256(chainparams.GetConsensus().nMinimumChainWork)) {
        LogPrintf("Warning: nMinimumChainWork set below default value of %s\n", chainparams.GetConsensus().nMinimumChainWork.GetHex());
    }

    // mempool limits
    int64_t nMempoolSizeMax = gArgs.GetArg("-maxmempool", DEFAULT_MAX_MEMPOOL_SIZE) * 1000000;
    int64_t nMempoolSizeMin = gArgs.GetArg("-limitdescendantsize", DEFAULT_DESCENDANT_SIZE_LIMIT) * 1000 * 40;
    if (nMempoolSizeMax < 0 || nMempoolSizeMax < nMempoolSizeMin)
        return InitError(strprintf(_("-maxmempool must be at least %d MB"), std::ceil(nMempoolSizeMin / 1000000.0)));
    // incremental relay fee sets the minimum feerate increase necessary for BIP 125 replacement in the mempool
    // and the amount the mempool min fee increases above the feerate of txs evicted due to mempool limiting.
    if (gArgs.IsArgSet("-incrementalrelayfee"))
    {
        CAmount n = 0;
        if (!ParseMoney(gArgs.GetArg("-incrementalrelayfee", ""), n))
            return InitError(AmountErrMsg("incrementalrelayfee", gArgs.GetArg("-incrementalrelayfee", "")));
        incrementalRelayFee = CFeeRate(n);
    }

    // -par=0 means autodetect, but nScriptCheckThreads==0 means no concurrency
    nScriptCheckThreads = gArgs.GetArg("-par", DEFAULT_SCRIPTCHECK_THREADS);
    if (nScriptCheckThreads <= 0)
        nScriptCheckThreads += GetNumCores();
    if (nScriptCheckThreads <= 1)
        nScriptCheckThreads = 0;
    else if (nScriptCheckThreads > MAX_SCRIPTCHECK_THREADS)
        nScriptCheckThreads = MAX_SCRIPTCHECK_THREADS;

    // block pruning; get the amount of disk space (in MiB) to allot for block & undo files
    int64_t nPruneArg = gArgs.GetArg("-prune", 0);
    if (nPruneArg < 0) {
        return InitError(_("Prune cannot be configured with a negative value."));
    }
    nPruneTarget = (uint64_t) nPruneArg * 1024 * 1024;
    if (nPruneArg == 1) {  // manual pruning: -prune=1
        LogPrintf("Block pruning enabled.  Use RPC call pruneblockchain(height) to manually prune block and undo files.\n");
        nPruneTarget = std::numeric_limits<uint64_t>::max();
        fPruneMode = true;
    } else if (nPruneTarget) {
        if (nPruneTarget < MIN_DISK_SPACE_FOR_BLOCK_FILES) {
            return InitError(strprintf(_("Prune configured below the minimum of %d MiB.  Please use a higher number."), MIN_DISK_SPACE_FOR_BLOCK_FILES / 1024 / 1024));
        }
        LogPrintf("Prune configured to target %u MiB on disk for block and undo files.\n", nPruneTarget / 1024 / 1024);
        fPruneMode = true;
    }

    nConnectTimeout = gArgs.GetArg("-timeout", DEFAULT_CONNECT_TIMEOUT);
    if (nConnectTimeout <= 0) {
        nConnectTimeout = DEFAULT_CONNECT_TIMEOUT;
    }

    peer_connect_timeout = gArgs.GetArg("-peertimeout", DEFAULT_PEER_CONNECT_TIMEOUT);
    if (peer_connect_timeout <= 0) {
        return InitError("peertimeout cannot be configured with a negative value.");
    }

    if (gArgs.IsArgSet("-minrelaytxfee")) {
        CAmount n = 0;
        if (!ParseMoney(gArgs.GetArg("-minrelaytxfee", ""), n)) {
            return InitError(AmountErrMsg("minrelaytxfee", gArgs.GetArg("-minrelaytxfee", "")));
        }
        // High fee check is done afterward in WalletParameterInteraction()
        ::minRelayTxFee = CFeeRate(n);
    } else if (incrementalRelayFee > ::minRelayTxFee) {
        // Allow only setting incrementalRelayFee to control both
        ::minRelayTxFee = incrementalRelayFee;
        LogPrintf("Increasing minrelaytxfee to %s to match incrementalrelayfee\n",::minRelayTxFee.ToString());
    }

    // Sanity check argument for min fee for including tx in block
    // TODO: Harmonize which arguments need sanity checking and where that happens
    if (gArgs.IsArgSet("-blockmintxfee"))
    {
        CAmount n = 0;
        if (!ParseMoney(gArgs.GetArg("-blockmintxfee", ""), n))
            return InitError(AmountErrMsg("blockmintxfee", gArgs.GetArg("-blockmintxfee", "")));
    }

    // Feerate used to define dust.  Shouldn't be changed lightly as old
    // implementations may inadvertently create non-standard transactions
    if (gArgs.IsArgSet("-dustrelayfee"))
    {
        CAmount n = 0;
        if (!ParseMoney(gArgs.GetArg("-dustrelayfee", ""), n))
            return InitError(AmountErrMsg("dustrelayfee", gArgs.GetArg("-dustrelayfee", "")));
        dustRelayFee = CFeeRate(n);
    }

    // This is required by both the wallet and node
    if (gArgs.IsArgSet("-maxtxfee"))
    {
        CAmount nMaxFee = 0;
        if (!ParseMoney(gArgs.GetArg("-maxtxfee", ""), nMaxFee))
            return InitError(AmountErrMsg("maxtxfee", gArgs.GetArg("-maxtxfee", "")));
        if (nMaxFee > HIGH_MAX_TX_FEE)
            InitWarning(_("-maxtxfee is set very high! Fees this large could be paid on a single transaction."));
        maxTxFee = nMaxFee;
        if (CFeeRate(maxTxFee, 1000) < ::minRelayTxFee)
        {
            return InitError(strprintf(_("Invalid amount for -maxtxfee=<amount>: '%s' (must be at least the minrelay fee of %s to prevent stuck transactions)"),
                                       gArgs.GetArg("-maxtxfee", ""), ::minRelayTxFee.ToString()));
        }
    }

    fRequireStandard = !gArgs.GetBoolArg("-acceptnonstdtxn", !chainparams.RequireStandard());
    if (chainparams.RequireStandard() && !fRequireStandard)
        return InitError(strprintf("acceptnonstdtxn is not currently supported for %s chain", chainparams.NetworkIDString()));
    nBytesPerSigOp = gArgs.GetArg("-bytespersigop", nBytesPerSigOp);

    if (!g_wallet_init_interface.ParameterInteraction()) return false;

    fIsBareMultisigStd = gArgs.GetBoolArg("-permitbaremultisig", DEFAULT_PERMIT_BAREMULTISIG);
    fAcceptDatacarrier = gArgs.GetBoolArg("-datacarrier", DEFAULT_ACCEPT_DATACARRIER);
    nMaxDatacarrierBytes = gArgs.GetArg("-datacarriersize", nMaxDatacarrierBytes);

    // Option to startup with mocktime set (used for regression testing):
    SetMockTime(gArgs.GetArg("-mocktime", 0)); // SetMockTime(0) is a no-op

    if (gArgs.GetBoolArg("-peerbloomfilters", DEFAULT_PEERBLOOMFILTERS))
        nLocalServices = ServiceFlags(nLocalServices | NODE_BLOOM);

    if (gArgs.GetArg("-rpcserialversion", DEFAULT_RPC_SERIALIZE_VERSION) < 0)
        return InitError("rpcserialversion must be non-negative.");

    if (gArgs.GetArg("-rpcserialversion", DEFAULT_RPC_SERIALIZE_VERSION) > 1)
        return InitError("unknown rpcserialversion requested.");

    nMaxTipAge = gArgs.GetArg("-maxtipage", DEFAULT_MAX_TIP_AGE);

    fEnableReplacement = gArgs.GetBoolArg("-mempoolreplacement", DEFAULT_ENABLE_REPLACEMENT);
    if ((!fEnableReplacement) && gArgs.IsArgSet("-mempoolreplacement")) {
        // Minimal effort at forwards compatibility
        std::string strReplacementModeList = gArgs.GetArg("-mempoolreplacement", "");  // default is impossible
        std::vector<std::string> vstrReplacementModes;
        boost::split(vstrReplacementModes, strReplacementModeList, boost::is_any_of(","));
        fEnableReplacement = (std::find(vstrReplacementModes.begin(), vstrReplacementModes.end(), "fee") != vstrReplacementModes.end());
    }

    return true;
}

static bool LockDataDirectory(bool probeOnly)
{
    // Make sure only a single Bitcoin process is using the data directory.
    fs::path datadir = GetDataDir();
    if (!DirIsWritable(datadir)) {
        return InitError(strprintf(_("Cannot write to data directory '%s'; check permissions."), datadir.string()));
    }
    if (!LockDirectory(datadir, ".lock", probeOnly)) {
        return InitError(strprintf(_("Cannot obtain a lock on data directory %s. %s is probably already running."), datadir.string(), _(PACKAGE_NAME)));
    }
    return true;
}

bool AppInitSanityChecks()
{
    // ********************************************************* Step 4: sanity checks

    // Initialize elliptic curve code
    std::string sha256_algo = SHA256AutoDetect();
    LogPrintf("Using the '%s' SHA256 implementation\n", sha256_algo);
    RandomInit();
    ECC_Start();
    globalVerifyHandle.reset(new ECCVerifyHandle());

    // Sanity check
    if (!InitSanityCheck())
        return InitError(strprintf(_("Initialization sanity check failed. %s is shutting down."), _(PACKAGE_NAME)));

    // Probe the data directory lock to give an early error message, if possible
    // We cannot hold the data directory lock here, as the forking for daemon() hasn't yet happened,
    // and a fork will cause weird behavior to it.
    return LockDataDirectory(true);
}

bool AppInitLockDataDirectory()
{
    // After daemonization get the data directory lock again and hold on to it until exit
    // This creates a slight window for a race condition to happen, however this condition is harmless: it
    // will at most make us exit without printing a message to console.
    if (!LockDataDirectory(false)) {
        // Detailed error printed inside LockDataDirectory
        return false;
    }
    return true;
}

bool AppInitMain(InitInterfaces& interfaces)
{
    const CChainParams& chainparams = Params();
    // ********************************************************* Step 4a: application initialization
    if (!CreatePidFile()) {
        // Detailed error printed inside CreatePidFile().
        return false;
    }
    if (LogInstance().m_print_to_file) {
        if (gArgs.GetBoolArg("-shrinkdebugfile", LogInstance().DefaultShrinkDebugFile())) {
            // Do this first since it both loads a bunch of debug.log into memory,
            // and because this needs to happen before any other debug.log printing
            LogInstance().ShrinkDebugFile();
        }
        if (!LogInstance().OpenDebugLog()) {
            return InitError(strprintf("Could not open debug log file %s",
                LogInstance().m_file_path.string()));
        }
    }

    if (!LogInstance().m_log_timestamps)
        LogPrintf("Startup time: %s\n", FormatISO8601DateTime(GetTime()));
    LogPrintf("Default data directory %s\n", GetDefaultDataDir().string());
    LogPrintf("Using data directory %s\n", GetDataDir().string());

    // Only log conf file usage message if conf file actually exists.
    fs::path config_file_path = GetConfigFile(gArgs.GetArg("-conf", BITCOIN_CONF_FILENAME));
    if (fs::exists(config_file_path)) {
        LogPrintf("Config file: %s\n", config_file_path.string());
    } else if (gArgs.IsArgSet("-conf")) {
        // Warn if no conf file exists at path provided by user
        InitWarning(strprintf(_("The specified config file %s does not exist\n"), config_file_path.string()));
    } else {
        // Not categorizing as "Warning" because it's the default behavior
        LogPrintf("Config file: %s (not found, skipping)\n", config_file_path.string());
    }

    LogPrintf("Using at most %i automatic connections (%i file descriptors available)\n", nMaxConnections, nFD);

    // Warn about relative -datadir path.
    if (gArgs.IsArgSet("-datadir") && !fs::path(gArgs.GetArg("-datadir", "")).is_absolute()) {
        LogPrintf("Warning: relative datadir option '%s' specified, which will be interpreted relative to the " /* Continued */
                  "current working directory '%s'. This is fragile, because if namecoin is started in the future "
                  "from a different location, it will be unable to locate the current data files. There could "
                  "also be data loss if namecoin is started while in a temporary directory.\n",
            gArgs.GetArg("-datadir", ""), fs::current_path().string());
    }

    InitSignatureCache();
    InitScriptExecutionCache();

    LogPrintf("Using %u threads for script verification\n", nScriptCheckThreads);
    if (nScriptCheckThreads) {
        for (int i=0; i<nScriptCheckThreads-1; i++)
            threadGroup.create_thread(&ThreadScriptCheck);
    }

    // Start the lightweight task scheduler thread
    CScheduler::Function serviceLoop = std::bind(&CScheduler::serviceQueue, &scheduler);
    threadGroup.create_thread(std::bind(&TraceThread<CScheduler::Function>, "scheduler", serviceLoop));

    GetMainSignals().RegisterBackgroundSignalScheduler(scheduler);
    GetMainSignals().RegisterWithMempoolSignals(mempool);

    // Create client interfaces for wallets that are supposed to be loaded
    // according to -wallet and -disablewallet options. This only constructs
    // the interfaces, it doesn't load wallet data. Wallets actually get loaded
    // when load() and start() interface methods are called below.
    g_wallet_init_interface.Construct(interfaces);

    /* Register RPC commands regardless of -server setting so they will be
     * available in the GUI RPC console even if external calls are disabled.
     */
    RegisterAllCoreRPCCommands(tableRPC);
    for (const auto& client : interfaces.chain_clients) {
        client->registerRpcs();
    }
    g_rpc_interfaces = &interfaces;
#if ENABLE_ZMQ
    RegisterZMQRPCCommands(tableRPC);
#endif

    /* Start the RPC server already.  It will be started in "warmup" mode
     * and not really process calls already (but it will signify connections
     * that the server is there and will be ready later).  Warmup mode will
     * be disabled when initialisation is finished.
     */
    if (gArgs.GetBoolArg("-server", false))
    {
        uiInterface.InitMessage_connect(SetRPCWarmupStatus);
        if (!AppInitServers())
            return InitError(_("Unable to start HTTP server. See debug log for details."));
    }

    // ********************************************************* Step 5: verify wallet database integrity
    for (const auto& client : interfaces.chain_clients) {
        if (!client->verify()) {
            return false;
        }
    }

    // ********************************************************* Step 6: network initialization
    // Note that we absolutely cannot open any actual connections
    // until the very end ("start node") as the UTXO/block state
    // is not yet setup and may end up being set up twice if we
    // need to reindex later.

    assert(!g_banman);
    g_banman = MakeUnique<BanMan>(GetDataDir() / "banlist.dat", &uiInterface, gArgs.GetArg("-bantime", DEFAULT_MISBEHAVING_BANTIME));
    assert(!g_connman);
    g_connman = std::unique_ptr<CConnman>(new CConnman(GetRand(std::numeric_limits<uint64_t>::max()), GetRand(std::numeric_limits<uint64_t>::max())));

    peerLogic.reset(new PeerLogicValidation(g_connman.get(), g_banman.get(), scheduler, gArgs.GetBoolArg("-enablebip61", DEFAULT_ENABLE_BIP61)));
    RegisterValidationInterface(peerLogic.get());

    // sanitize comments per BIP-0014, format user agent and check total size
    std::vector<std::string> uacomments;
    for (const std::string& cmt : gArgs.GetArgs("-uacomment")) {
        if (cmt != SanitizeString(cmt, SAFE_CHARS_UA_COMMENT))
            return InitError(strprintf(_("User Agent comment (%s) contains unsafe characters."), cmt));
        uacomments.push_back(cmt);
    }
    strSubVersion = FormatSubVersion(CLIENT_NAME, CLIENT_VERSION, uacomments);
    if (strSubVersion.size() > MAX_SUBVERSION_LENGTH) {
        return InitError(strprintf(_("Total length of network version string (%i) exceeds maximum length (%i). Reduce the number or size of uacomments."),
            strSubVersion.size(), MAX_SUBVERSION_LENGTH));
    }

    if (gArgs.IsArgSet("-onlynet")) {
        std::set<enum Network> nets;
        for (const std::string& snet : gArgs.GetArgs("-onlynet")) {
            enum Network net = ParseNetwork(snet);
            if (net == NET_UNROUTABLE)
                return InitError(strprintf(_("Unknown network specified in -onlynet: '%s'"), snet));
            nets.insert(net);
        }
        for (int n = 0; n < NET_MAX; n++) {
            enum Network net = (enum Network)n;
            if (!nets.count(net))
                SetReachable(net, false);
        }
    }

    // Check for host lookup allowed before parsing any network related parameters
    fNameLookup = gArgs.GetBoolArg("-dns", DEFAULT_NAME_LOOKUP);

    bool proxyRandomize = gArgs.GetBoolArg("-proxyrandomize", DEFAULT_PROXYRANDOMIZE);
    // -proxy sets a proxy for all outgoing network traffic
    // -noproxy (or -proxy=0) as well as the empty string can be used to not set a proxy, this is the default
    std::string proxyArg = gArgs.GetArg("-proxy", "");
    SetReachable(NET_ONION, false);
    if (proxyArg != "" && proxyArg != "0") {
        CService proxyAddr;
        if (!Lookup(proxyArg.c_str(), proxyAddr, 9050, fNameLookup)) {
            return InitError(strprintf(_("Invalid -proxy address or hostname: '%s'"), proxyArg));
        }

        proxyType addrProxy = proxyType(proxyAddr, proxyRandomize);
        if (!addrProxy.IsValid())
            return InitError(strprintf(_("Invalid -proxy address or hostname: '%s'"), proxyArg));

        SetProxy(NET_IPV4, addrProxy);
        SetProxy(NET_IPV6, addrProxy);
        SetProxy(NET_ONION, addrProxy);
        SetNameProxy(addrProxy);
        SetReachable(NET_ONION, true); // by default, -proxy sets onion as reachable, unless -noonion later
    }

    // -onion can be used to set only a proxy for .onion, or override normal proxy for .onion addresses
    // -noonion (or -onion=0) disables connecting to .onion entirely
    // An empty string is used to not override the onion proxy (in which case it defaults to -proxy set above, or none)
    std::string onionArg = gArgs.GetArg("-onion", "");
    if (onionArg != "") {
        if (onionArg == "0") { // Handle -noonion/-onion=0
            SetReachable(NET_ONION, false);
        } else {
            CService onionProxy;
            if (!Lookup(onionArg.c_str(), onionProxy, 9050, fNameLookup)) {
                return InitError(strprintf(_("Invalid -onion address or hostname: '%s'"), onionArg));
            }
            proxyType addrOnion = proxyType(onionProxy, proxyRandomize);
            if (!addrOnion.IsValid())
                return InitError(strprintf(_("Invalid -onion address or hostname: '%s'"), onionArg));
            SetProxy(NET_ONION, addrOnion);
            SetReachable(NET_ONION, true);
        }
    }

    // see Step 2: parameter interactions for more information about these
    fListen = gArgs.GetBoolArg("-listen", DEFAULT_LISTEN);
    fDiscover = gArgs.GetBoolArg("-discover", true);
    fRelayTxes = !gArgs.GetBoolArg("-blocksonly", DEFAULT_BLOCKSONLY);

    for (const std::string& strAddr : gArgs.GetArgs("-externalip")) {
        CService addrLocal;
        if (Lookup(strAddr.c_str(), addrLocal, GetListenPort(), fNameLookup) && addrLocal.IsValid())
            AddLocal(addrLocal, LOCAL_MANUAL);
        else
            return InitError(ResolveErrMsg("externalip", strAddr));
    }

#if ENABLE_ZMQ
    g_zmq_notification_interface = CZMQNotificationInterface::Create();

    if (g_zmq_notification_interface) {
        RegisterValidationInterface(g_zmq_notification_interface);
    }
#endif
    uint64_t nMaxOutboundLimit = 0; //unlimited unless -maxuploadtarget is set
    uint64_t nMaxOutboundTimeframe = MAX_UPLOAD_TIMEFRAME;

    if (gArgs.IsArgSet("-maxuploadtarget")) {
        nMaxOutboundLimit = gArgs.GetArg("-maxuploadtarget", DEFAULT_MAX_UPLOAD_TARGET)*1024*1024;
    }

    // ********************************************************* Step 7: load block chain

    fReindex = gArgs.GetBoolArg("-reindex", false);
    bool fReindexChainState = gArgs.GetBoolArg("-reindex-chainstate", false);

    // cache size calculations
    int64_t nTotalCache = (gArgs.GetArg("-dbcache", nDefaultDbCache) << 20);
    nTotalCache = std::max(nTotalCache, nMinDbCache << 20); // total cache cannot be less than nMinDbCache
    nTotalCache = std::min(nTotalCache, nMaxDbCache << 20); // total cache cannot be greater than nMaxDbcache
    int64_t nBlockTreeDBCache = std::min(nTotalCache / 8, nMaxBlockDBCache << 20);
    nTotalCache -= nBlockTreeDBCache;
    int64_t nTxIndexCache = std::min(nTotalCache / 8, gArgs.GetBoolArg("-txindex", DEFAULT_TXINDEX) ? nMaxTxIndexCache << 20 : 0);
    nTotalCache -= nTxIndexCache;
    int64_t filter_index_cache = 0;
    if (!g_enabled_filter_types.empty()) {
        size_t n_indexes = g_enabled_filter_types.size();
        int64_t max_cache = std::min(nTotalCache / 8, max_filter_index_cache << 20);
        filter_index_cache = max_cache / n_indexes;
        nTotalCache -= filter_index_cache * n_indexes;
    }
    int64_t nCoinDBCache = std::min(nTotalCache / 2, (nTotalCache / 4) + (1 << 23)); // use 25%-50% of the remainder for disk cache
    nCoinDBCache = std::min(nCoinDBCache, nMaxCoinsDBCache << 20); // cap total coins db cache
    nTotalCache -= nCoinDBCache;
    nCoinCacheUsage = nTotalCache; // the rest goes to in-memory cache
    int64_t nMempoolSizeMax = gArgs.GetArg("-maxmempool", DEFAULT_MAX_MEMPOOL_SIZE) * 1000000;
    LogPrintf("Cache configuration:\n");
    LogPrintf("* Using %.1f MiB for block index database\n", nBlockTreeDBCache * (1.0 / 1024 / 1024));
    if (gArgs.GetBoolArg("-txindex", DEFAULT_TXINDEX)) {
        LogPrintf("* Using %.1f MiB for transaction index database\n", nTxIndexCache * (1.0 / 1024 / 1024));
    }
    for (BlockFilterType filter_type : g_enabled_filter_types) {
        LogPrintf("* Using %.1f MiB for %s block filter index database\n",
                  filter_index_cache * (1.0 / 1024 / 1024), BlockFilterTypeName(filter_type));
    }
    LogPrintf("* Using %.1f MiB for chain state database\n", nCoinDBCache * (1.0 / 1024 / 1024));
    LogPrintf("* Using %.1f MiB for in-memory UTXO set (plus up to %.1f MiB of unused mempool space)\n", nCoinCacheUsage * (1.0 / 1024 / 1024), nMempoolSizeMax * (1.0 / 1024 / 1024));

    bool fLoaded = false;
    while (!fLoaded && !ShutdownRequested()) {
        bool fReset = fReindex;
        std::string strLoadError;

        uiInterface.InitMessage(_("Loading block index..."));

        do {
            const int64_t load_block_index_start_time = GetTimeMillis();
            bool is_coinsview_empty;
            try {
                LOCK(cs_main);
                UnloadBlockIndex();
                pcoinsTip.reset();
                pcoinsdbview.reset();
                pcoinscatcher.reset();
                // new CBlockTreeDB tries to delete the existing file, which
                // fails if it's still open from the previous loop. Close it first:
                pblocktree.reset();
                pblocktree.reset(new CBlockTreeDB(nBlockTreeDBCache, false, fReset));

                if (fReset) {
                    pblocktree->WriteReindexing(true);
                    //If we're reindexing in prune mode, wipe away unusable block files and all undo data files
                    if (fPruneMode)
                        CleanupBlockRevFiles();
                }

                if (ShutdownRequested()) break;

                // LoadBlockIndex will load fHavePruned if we've ever removed a
                // block file from disk.
                // Note that it also sets fReindex based on the disk flag!
                // From here on out fReindex and fReset mean something different!
                if (!LoadBlockIndex(chainparams)) {
                    strLoadError = _("Error loading block database");
                    break;
                }

                // If the loaded chain has a wrong genesis, bail out immediately
                // (we're likely using a testnet datadir, or the other way around).
                if (!mapBlockIndex.empty() && !LookupBlockIndex(chainparams.GetConsensus().hashGenesisBlock)) {
                    return InitError(_("Incorrect or no genesis block found. Wrong datadir for network?"));
                }

                // Check for changed -namehistory state
                if (fNameHistory != gArgs.GetBoolArg("-namehistory", false)) {
                    strLoadError = _("You need to rebuild the database using -reindex to change -namehistory");
                    break;
                }

                // Check for changed -prune state.  What we are concerned about is a user who has pruned blocks
                // in the past, but is now trying to run unpruned.
                if (fHavePruned && !fPruneMode) {
                    strLoadError = _("You need to rebuild the database using -reindex to go back to unpruned mode.  This will redownload the entire blockchain");
                    break;
                }

                // At this point blocktree args are consistent with what's on disk.
                // If we're not mid-reindex (based on disk + args), add a genesis block on disk
                // (otherwise we use the one already on disk).
                // This is called again in ThreadImport after the reindex completes.
                if (!fReindex && !LoadGenesisBlock(chainparams)) {
                    strLoadError = _("Error initializing block database");
                    break;
                }

                // At this point we're either in reindex or we've loaded a useful
                // block tree into mapBlockIndex!

                pcoinsdbview.reset(new CCoinsViewDB(nCoinDBCache, false, fReset || fReindexChainState));
                pcoinscatcher.reset(new CCoinsViewErrorCatcher(pcoinsdbview.get()));

                // If necessary, upgrade from older database format.
                // This is a no-op if we cleared the coinsviewdb with -reindex or -reindex-chainstate
                if (!pcoinsdbview->Upgrade()) {
                    strLoadError = _("Error upgrading chainstate database");
                    break;
                }

                // ReplayBlocks is a no-op if we cleared the coinsviewdb with -reindex or -reindex-chainstate
                if (!ReplayBlocks(chainparams, pcoinsdbview.get())) {
                    strLoadError = _("Unable to replay blocks. You will need to rebuild the database using -reindex-chainstate.");
                    break;
                }

                // The on-disk coinsdb is now in a good state, create the cache
                pcoinsTip.reset(new CCoinsViewCache(pcoinscatcher.get()));

                is_coinsview_empty = fReset || fReindexChainState || pcoinsTip->GetBestBlock().IsNull();
                if (!is_coinsview_empty) {
                    // LoadChainTip sets chainActive based on pcoinsTip's best block
                    if (!LoadChainTip(chainparams)) {
                        strLoadError = _("Error initializing block database");
                        break;
                    }
                    assert(chainActive.Tip() != nullptr);
                }
            } catch (const std::exception& e) {
                LogPrintf("%s\n", e.what());
                strLoadError = _("Error opening block database");
                break;
            }

            if (!fReset) {
                // Note that RewindBlockIndex MUST run even if we're about to -reindex-chainstate.
                // It both disconnects blocks based on chainActive, and drops block data in
                // mapBlockIndex based on lack of available witness data.
                uiInterface.InitMessage(_("Rewinding blocks..."));
                if (!RewindBlockIndex(chainparams)) {
                    strLoadError = _("Unable to rewind the database to a pre-fork state. You will need to redownload the blockchain");
                    break;
                }
            }

            try {
                LOCK(cs_main);
                if (!is_coinsview_empty) {
                    uiInterface.InitMessage(_("Verifying blocks..."));
                    if (fHavePruned && gArgs.GetArg("-checkblocks", DEFAULT_CHECKBLOCKS) > MIN_BLOCKS_TO_KEEP) {
                        LogPrintf("Prune: pruned datadir may not have more than %d blocks; only checking available blocks\n",
                            MIN_BLOCKS_TO_KEEP);
                    }

                    CBlockIndex* tip = chainActive.Tip();
                    RPCNotifyBlockChange(true, tip);
                    if (tip && tip->nTime > GetAdjustedTime() + 2 * 60 * 60) {
                        strLoadError = _("The block database contains a block which appears to be from the future. "
                                "This may be due to your computer's date and time being set incorrectly. "
                                "Only rebuild the block database if you are sure that your computer's date and time are correct");
                        break;
                    }

                    if (!CVerifyDB().VerifyDB(chainparams, pcoinsdbview.get(), gArgs.GetArg("-checklevel", DEFAULT_CHECKLEVEL),
                                  gArgs.GetArg("-checkblocks", DEFAULT_CHECKBLOCKS))) {
                        strLoadError = _("Corrupted block database detected");
                        break;
                    }
                }
            } catch (const std::exception& e) {
                LogPrintf("%s\n", e.what());
                strLoadError = _("Error opening block database");
                break;
            }

            fLoaded = true;
            LogPrintf(" block index %15dms\n", GetTimeMillis() - load_block_index_start_time);
        } while(false);

        if (!fLoaded && !ShutdownRequested()) {
            // first suggest a reindex
            if (!fReset) {
                bool fRet = uiInterface.ThreadSafeQuestion(
                    strLoadError + ".\n\n" + _("Do you want to rebuild the block database now?"),
                    strLoadError + ".\nPlease restart with -reindex or -reindex-chainstate to recover.",
                    "", CClientUIInterface::MSG_ERROR | CClientUIInterface::BTN_ABORT);
                if (fRet) {
                    fReindex = true;
                    AbortShutdown();
                } else {
                    LogPrintf("Aborted block database rebuild. Exiting.\n");
                    return false;
                }
            } else {
                return InitError(strLoadError);
            }
        }
    }

    // As LoadBlockIndex can take several minutes, it's possible the user
    // requested to kill the GUI during the last operation. If so, exit.
    // As the program has not fully started yet, Shutdown() is possibly overkill.
    if (ShutdownRequested()) {
        LogPrintf("Shutdown requested. Exiting.\n");
        return false;
    }

    fs::path est_path = GetDataDir() / FEE_ESTIMATES_FILENAME;
    CAutoFile est_filein(fsbridge::fopen(est_path, "rb"), SER_DISK, CLIENT_VERSION);
    // Allowed to fail as this file IS missing on first startup.
    if (!est_filein.IsNull())
        ::feeEstimator.Read(est_filein);
    fFeeEstimatesInitialized = true;

    // ********************************************************* Step 8: start indexers
    if (gArgs.GetBoolArg("-txindex", DEFAULT_TXINDEX)) {
        g_txindex = MakeUnique<TxIndex>(nTxIndexCache, false, fReindex);
        g_txindex->Start();
    }

    for (const auto& filter_type : g_enabled_filter_types) {
        InitBlockFilterIndex(filter_type, filter_index_cache, false, fReindex);
        GetBlockFilterIndex(filter_type)->Start();
    }

    // ********************************************************* Step 9: load wallet
    for (const auto& client : interfaces.chain_clients) {
        if (!client->load()) {
            return false;
        }
    }

    // ********************************************************* Step 10: data directory maintenance

    // if pruning, unset the service bit and perform the initial blockstore prune
    // after any wallet rescanning has taken place.
    if (fPruneMode) {
        LogPrintf("Unsetting NODE_NETWORK on prune mode\n");
        nLocalServices = ServiceFlags(nLocalServices & ~NODE_NETWORK);
        if (!fReindex) {
            uiInterface.InitMessage(_("Pruning blockstore..."));
            PruneAndFlush();
        }
    }

    // ********************************************************* Step 11: import blocks

    if (!CheckDiskSpace(GetDataDir())) {
        InitError(strprintf(_("Error: Disk space is low for %s"), GetDataDir()));
        return false;
    }
    if (!CheckDiskSpace(GetBlocksDir())) {
        InitError(strprintf(_("Error: Disk space is low for %s"), GetBlocksDir()));
        return false;
    }

    // Either install a handler to notify us when genesis activates, or set fHaveGenesis directly.
    // No locking, as this happens before any background thread is started.
    if (chainActive.Tip() == nullptr) {
        uiInterface.NotifyBlockTip_connect(BlockNotifyGenesisWait);
    } else {
        fHaveGenesis = true;
    }

    if (gArgs.IsArgSet("-blocknotify"))
        uiInterface.NotifyBlockTip_connect(BlockNotifyCallback);

    std::vector<fs::path> vImportFiles;
    for (const std::string& strFile : gArgs.GetArgs("-loadblock")) {
        vImportFiles.push_back(strFile);
    }

    threadGroup.create_thread(std::bind(&ThreadImport, vImportFiles));

    // Wait for genesis block to be processed
    {
        WAIT_LOCK(g_genesis_wait_mutex, lock);
        // We previously could hang here if StartShutdown() is called prior to
        // ThreadImport getting started, so instead we just wait on a timer to
        // check ShutdownRequested() regularly.
        while (!fHaveGenesis && !ShutdownRequested()) {
            g_genesis_wait_cv.wait_for(lock, std::chrono::milliseconds(500));
        }
        uiInterface.NotifyBlockTip_disconnect(BlockNotifyGenesisWait);
    }

    if (ShutdownRequested()) {
        return false;
    }

    // ********************************************************* Step 12: start node

    int chain_active_height;

    //// debug print
    {
        LOCK(cs_main);
        LogPrintf("mapBlockIndex.size() = %u\n", mapBlockIndex.size());
        chain_active_height = chainActive.Height();
    }
    LogPrintf("nBestHeight = %d\n", chain_active_height);

    if (gArgs.GetBoolArg("-listenonion", DEFAULT_LISTEN_ONION))
        StartTorControl();

    Discover();

    // Map ports with UPnP
    if (gArgs.GetBoolArg("-upnp", DEFAULT_UPNP)) {
        StartMapPort();
    }

    CConnman::Options connOptions;
    connOptions.nLocalServices = nLocalServices;
    connOptions.nMaxConnections = nMaxConnections;
    connOptions.nMaxOutbound = std::min(MAX_OUTBOUND_CONNECTIONS, connOptions.nMaxConnections);
    connOptions.nMaxAddnode = MAX_ADDNODE_CONNECTIONS;
    connOptions.nMaxFeeler = 1;
    connOptions.nBestHeight = chain_active_height;
    connOptions.uiInterface = &uiInterface;
    connOptions.m_banman = g_banman.get();
    connOptions.m_msgproc = peerLogic.get();
    connOptions.nSendBufferMaxSize = 1000*gArgs.GetArg("-maxsendbuffer", DEFAULT_MAXSENDBUFFER);
    connOptions.nReceiveFloodSize = 1000*gArgs.GetArg("-maxreceivebuffer", DEFAULT_MAXRECEIVEBUFFER);
    connOptions.m_added_nodes = gArgs.GetArgs("-addnode");

    connOptions.nMaxOutboundTimeframe = nMaxOutboundTimeframe;
    connOptions.nMaxOutboundLimit = nMaxOutboundLimit;
    connOptions.m_peer_connect_timeout = peer_connect_timeout;

    for (const std::string& strBind : gArgs.GetArgs("-bind")) {
        CService addrBind;
        if (!Lookup(strBind.c_str(), addrBind, GetListenPort(), false)) {
            return InitError(ResolveErrMsg("bind", strBind));
        }
        connOptions.vBinds.push_back(addrBind);
    }
    for (const std::string& strBind : gArgs.GetArgs("-whitebind")) {
        CService addrBind;
        if (!Lookup(strBind.c_str(), addrBind, 0, false)) {
            return InitError(ResolveErrMsg("whitebind", strBind));
        }
        if (addrBind.GetPort() == 0) {
            return InitError(strprintf(_("Need to specify a port with -whitebind: '%s'"), strBind));
        }
        connOptions.vWhiteBinds.push_back(addrBind);
    }

    for (const auto& net : gArgs.GetArgs("-whitelist")) {
        CSubNet subnet;
        LookupSubNet(net.c_str(), subnet);
        if (!subnet.IsValid())
            return InitError(strprintf(_("Invalid netmask specified in -whitelist: '%s'"), net));
        connOptions.vWhitelistedRange.push_back(subnet);
    }

    connOptions.vSeedNodes = gArgs.GetArgs("-seednode");

    // Initiate outbound connections unless connect=0
    connOptions.m_use_addrman_outgoing = !gArgs.IsArgSet("-connect");
    if (!connOptions.m_use_addrman_outgoing) {
        const auto connect = gArgs.GetArgs("-connect");
        if (connect.size() != 1 || connect[0] != "0") {
            connOptions.m_specified_outgoing = connect;
        }
    }
    if (!g_connman->Start(scheduler, connOptions)) {
        return false;
    }

    // ********************************************************* Step 13: finished

    SetRPCWarmupFinished();
    uiInterface.InitMessage(_("Done loading"));

    for (const auto& client : interfaces.chain_clients) {
        client->start(scheduler);
    }

    scheduler.scheduleEvery([]{
        g_banman->DumpBanlist();
    }, DUMP_BANS_INTERVAL * 1000);

    return true;
}<|MERGE_RESOLUTION|>--- conflicted
+++ resolved
@@ -412,14 +412,11 @@
     hidden_args.emplace_back("-sysperms");
 #endif
     gArgs.AddArg("-txindex", strprintf("Maintain a full transaction index, used by the getrawtransaction rpc call (default: %u)", DEFAULT_TXINDEX), false, OptionsCategory::OPTIONS);
-<<<<<<< HEAD
-    gArgs.AddArg("-namehistory", strprintf("Keep track of the full name history (default: %u)", 0), false, OptionsCategory::OPTIONS);
-=======
     gArgs.AddArg("-blockfilterindex=<type>",
                  strprintf("Maintain an index of compact filters by block (default: %s, values: %s).", DEFAULT_BLOCKFILTERINDEX, ListBlockFilterTypes()) +
                  " If <type> is not supplied or if <type> = 1, indexes for all known types are enabled.",
                  false, OptionsCategory::OPTIONS);
->>>>>>> b4c10694
+    gArgs.AddArg("-namehistory", strprintf("Keep track of the full name history (default: %u)", 0), false, OptionsCategory::OPTIONS);
 
     gArgs.AddArg("-addnode=<ip>", "Add a node to connect to and attempt to keep the connection open (see the `addnode` RPC command help for more info). This option can be specified multiple times to add multiple nodes.", false, OptionsCategory::CONNECTION);
     gArgs.AddArg("-banscore=<n>", strprintf("Threshold for disconnecting misbehaving peers (default: %u)", DEFAULT_BANSCORE_THRESHOLD), false, OptionsCategory::CONNECTION);
