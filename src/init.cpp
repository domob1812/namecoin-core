--- conflicted
+++ resolved
@@ -1256,11 +1256,13 @@
             }
         }
     };
+    fNameHistory = args.GetBoolArg("-namehistory", false);
     node::ChainstateLoadOptions options;
     options.mempool = Assert(node.mempool.get());
     options.wipe_block_tree_db = do_reindex;
     options.wipe_chainstate_db = do_reindex || do_reindex_chainstate;
     options.prune = chainman.m_blockman.IsPruneMode();
+    options.nameHistory = fNameHistory;
     options.check_blocks = args.GetIntArg("-checkblocks", DEFAULT_CHECKBLOCKS);
     options.check_level = args.GetIntArg("-checklevel", DEFAULT_CHECKLEVEL);
     options.require_full_verification = args.IsArgSet("-checkblocks") || args.IsArgSet("-checklevel");
@@ -1630,24 +1632,6 @@
 
     node.notifications = std::make_unique<KernelNotifications>(*Assert(node.shutdown), node.exit_status, *Assert(node.warnings));
     ReadNotificationArgs(args, *node.notifications);
-<<<<<<< HEAD
-    fNameHistory = args.GetBoolArg("-namehistory", false);
-    ChainstateManager::Options chainman_opts{
-        .chainparams = chainparams,
-        .datadir = args.GetDataDirNet(),
-        .notifications = *node.notifications,
-        .signals = &validation_signals,
-    };
-    Assert(ApplyArgsManOptions(args, chainman_opts)); // no error can happen, already checked in AppInitParameterInteraction
-
-    BlockManager::Options blockman_opts{
-        .chainparams = chainman_opts.chainparams,
-        .blocks_dir = args.GetBlocksDirPath(),
-        .notifications = chainman_opts.notifications,
-    };
-    Assert(ApplyArgsManOptions(args, blockman_opts)); // no error can happen, already checked in AppInitParameterInteraction
-=======
->>>>>>> d0d925a4
 
     // cache size calculations
     CacheSizes cache_sizes = CalculateCacheSizes(args, g_enabled_filter_types.size());
@@ -1672,88 +1656,6 @@
     bool do_reindex{args.GetBoolArg("-reindex", false)};
     const bool do_reindex_chainstate{args.GetBoolArg("-reindex-chainstate", false)};
 
-<<<<<<< HEAD
-    for (bool fLoaded = false; !fLoaded && !ShutdownRequested(node);) {
-        bilingual_str mempool_error;
-        node.mempool = std::make_unique<CTxMemPool>(mempool_opts, mempool_error);
-        if (!mempool_error.empty()) {
-            return InitError(mempool_error);
-        }
-        LogPrintf("* Using %.1f MiB for in-memory UTXO set (plus up to %.1f MiB of unused mempool space)\n", cache_sizes.coins * (1.0 / 1024 / 1024), mempool_opts.max_size_bytes * (1.0 / 1024 / 1024));
-
-        try {
-            node.chainman = std::make_unique<ChainstateManager>(*Assert(node.shutdown), chainman_opts, blockman_opts);
-        } catch (std::exception& e) {
-            return InitError(strprintf(Untranslated("Failed to initialize ChainstateManager: %s"), e.what()));
-        }
-        ChainstateManager& chainman = *node.chainman;
-
-        // This is defined and set here instead of inline in validation.h to avoid a hard
-        // dependency between validation and index/base, since the latter is not in
-        // libbitcoinkernel.
-        chainman.snapshot_download_completed = [&node]() {
-            if (!node.chainman->m_blockman.IsPruneMode()) {
-                LogPrintf("[snapshot] re-enabling NODE_NETWORK services\n");
-                node.connman->AddLocalServices(NODE_NETWORK);
-            }
-
-            LogPrintf("[snapshot] restarting indexes\n");
-
-            // Drain the validation interface queue to ensure that the old indexes
-            // don't have any pending work.
-            Assert(node.validation_signals)->SyncWithValidationInterfaceQueue();
-
-            for (auto* index : node.indexes) {
-                index->Interrupt();
-                index->Stop();
-                if (!(index->Init() && index->StartBackgroundSync())) {
-                    LogPrintf("[snapshot] WARNING failed to restart index %s on snapshot chain\n", index->GetName());
-                }
-            }
-        };
-
-        node::ChainstateLoadOptions options;
-        options.mempool = Assert(node.mempool.get());
-        options.wipe_block_tree_db = do_reindex;
-        options.wipe_chainstate_db = do_reindex || do_reindex_chainstate;
-        options.prune = chainman.m_blockman.IsPruneMode();
-        options.nameHistory = args.GetBoolArg("-namehistory", false);
-        options.check_blocks = args.GetIntArg("-checkblocks", DEFAULT_CHECKBLOCKS);
-        options.check_level = args.GetIntArg("-checklevel", DEFAULT_CHECKLEVEL);
-        options.require_full_verification = args.IsArgSet("-checkblocks") || args.IsArgSet("-checklevel");
-        options.coins_error_cb = [] {
-            uiInterface.ThreadSafeMessageBox(
-                _("Error reading from database, shutting down."),
-                "", CClientUIInterface::MSG_ERROR);
-        };
-
-        uiInterface.InitMessage(_("Loading block index…").translated);
-        const auto load_block_index_start_time{SteadyClock::now()};
-        auto catch_exceptions = [](auto&& f) {
-            try {
-                return f();
-            } catch (const std::exception& e) {
-                LogError("%s\n", e.what());
-                return std::make_tuple(node::ChainstateLoadStatus::FAILURE, _("Error opening block database"));
-            }
-        };
-        auto [status, error] = catch_exceptions([&]{ return LoadChainstate(chainman, cache_sizes, options); });
-        if (status == node::ChainstateLoadStatus::SUCCESS) {
-            uiInterface.InitMessage(_("Verifying blocks…").translated);
-            if (chainman.m_blockman.m_have_pruned && options.check_blocks > MIN_BLOCKS_TO_KEEP) {
-                LogWarning("pruned datadir may not have more than %d blocks; only checking available blocks\n",
-                                  MIN_BLOCKS_TO_KEEP);
-            }
-            std::tie(status, error) = catch_exceptions([&]{ return VerifyLoadedChainstate(chainman, options);});
-            if (status == node::ChainstateLoadStatus::SUCCESS) {
-                fLoaded = true;
-                LogPrintf(" block index %15dms\n", Ticks<std::chrono::milliseconds>(SteadyClock::now() - load_block_index_start_time));
-            }
-        }
-
-        if (status == node::ChainstateLoadStatus::FAILURE_FATAL || status == node::ChainstateLoadStatus::FAILURE_INCOMPATIBLE_DB || status == node::ChainstateLoadStatus::FAILURE_INSUFFICIENT_DBCACHE) {
-            return InitError(error);
-=======
     // Chainstate initialization and loading may be retried once with reindexing by GUI users
     auto [status, error] = InitAndLoadChainstate(
         node,
@@ -1770,7 +1672,6 @@
         if (!do_retry) {
             LogError("Aborted block database rebuild. Exiting.\n");
             return false;
->>>>>>> d0d925a4
         }
         do_reindex = true;
         if (!Assert(node.shutdown)->reset()) {
