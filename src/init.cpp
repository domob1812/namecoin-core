--- conflicted
+++ resolved
@@ -1150,13 +1150,8 @@
         LogPrintf("Warning: relative datadir option '%s' specified, which will be interpreted relative to the " /* Continued */
                   "current working directory '%s'. This is fragile, because if namecoin is started in the future "
                   "from a different location, it will be unable to locate the current data files. There could "
-<<<<<<< HEAD
                   "also be data loss if namecoin is started while in a temporary directory.\n",
-                  args.GetArg("-datadir", ""), fs::current_path().string());
-=======
-                  "also be data loss if bitcoin is started while in a temporary directory.\n",
                   args.GetArg("-datadir", ""), fs::PathToString(fs::current_path()));
->>>>>>> a68ab46c
     }
 
     InitSignatureCache();
