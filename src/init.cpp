// Copyright (c) 2009-2010 Satoshi Nakamoto
// Copyright (c) 2009-2018 The Bitcoin Core developers
// Distributed under the MIT software license, see the accompanying
// file COPYING or http://www.opensource.org/licenses/mit-license.php.

#if defined(HAVE_CONFIG_H)
#include <config/bitcoin-config.h>
#endif

#include <init.h>

#include <addrman.h>
#include <amount.h>
#include <banman.h>
#include <blockfilter.h>
#include <chain.h>
#include <chainparams.h>
#include <coins.h>
#include <compat/sanity.h>
#include <consensus/validation.h>
#include <fs.h>
#include <httprpc.h>
#include <httpserver.h>
#include <index/blockfilterindex.h>
#include <index/txindex.h>
#include <interfaces/chain.h>
#include <key.h>
#include <miner.h>
#include <names/encoding.h>
#include <net.h>
#include <net_processing.h>
#include <netbase.h>
#include <policy/feerate.h>
#include <policy/fees.h>
#include <policy/policy.h>
#include <policy/settings.h>
#include <rpc/blockchain.h>
#include <rpc/register.h>
#include <rpc/server.h>
#include <rpc/util.h>
#include <scheduler.h>
#include <script/sigcache.h>
#include <script/standard.h>
#include <shutdown.h>
#include <timedata.h>
#include <torcontrol.h>
#include <txdb.h>
#include <txmempool.h>
#include <ui_interface.h>
#include <util/moneystr.h>
#include <util/system.h>
#include <util/threadnames.h>
#include <util/translation.h>
#include <util/validation.h>
#include <validation.h>
#include <validationinterface.h>
#include <walletinitinterface.h>

#include <stdint.h>
#include <stdio.h>

#ifndef WIN32
#include <attributes.h>
#include <cerrno>
#include <signal.h>
#include <sys/stat.h>
#endif

#include <boost/algorithm/string/classification.hpp>
#include <boost/algorithm/string/replace.hpp>
#include <boost/algorithm/string/split.hpp>
#include <boost/thread.hpp>

#if ENABLE_ZMQ
#include <zmq/zmqabstractnotifier.h>
#include <zmq/zmqnotificationinterface.h>
#include <zmq/zmqrpc.h>
#endif

static bool fFeeEstimatesInitialized = false;
static const bool DEFAULT_PROXYRANDOMIZE = true;
static const bool DEFAULT_REST_ENABLE = false;
static const bool DEFAULT_STOPAFTERBLOCKIMPORT = false;

// Dump addresses to banlist.dat every 15 minutes (900s)
static constexpr int DUMP_BANS_INTERVAL = 60 * 15;

std::unique_ptr<CConnman> g_connman;
std::unique_ptr<PeerLogicValidation> peerLogic;
std::unique_ptr<BanMan> g_banman;

#ifdef WIN32
// Win32 LevelDB doesn't use filedescriptors, and the ones used for
// accessing block files don't count towards the fd_set size limit
// anyway.
#define MIN_CORE_FILEDESCRIPTORS 0
#else
#define MIN_CORE_FILEDESCRIPTORS 150
#endif

static const char* FEE_ESTIMATES_FILENAME="fee_estimates.dat";

/**
 * The PID file facilities.
 */
static const char* BITCOIN_PID_FILENAME = "namecoind.pid";

static fs::path GetPidFile()
{
    return AbsPathForConfigVal(fs::path(gArgs.GetArg("-pid", BITCOIN_PID_FILENAME)));
}

NODISCARD static bool CreatePidFile()
{
    fsbridge::ofstream file{GetPidFile()};
    if (file) {
#ifdef WIN32
        tfm::format(file, "%d\n", GetCurrentProcessId());
#else
        tfm::format(file, "%d\n", getpid());
#endif
        return true;
    } else {
        return InitError(strprintf(_("Unable to create the PID file '%s': %s").translated, GetPidFile().string(), std::strerror(errno)));
    }
}

//////////////////////////////////////////////////////////////////////////////
//
// Shutdown
//

//
// Thread management and startup/shutdown:
//
// The network-processing threads are all part of a thread group
// created by AppInit() or the Qt main() function.
//
// A clean exit happens when StartShutdown() or the SIGTERM
// signal handler sets ShutdownRequested(), which makes main thread's
// WaitForShutdown() interrupts the thread group.
// And then, WaitForShutdown() makes all other on-going threads
// in the thread group join the main thread.
// Shutdown() is then called to clean up database connections, and stop other
// threads that should only be stopped after the main network-processing
// threads have exited.
//
// Shutdown for Qt is very similar, only it uses a QTimer to detect
// ShutdownRequested() getting set, and then does the normal Qt
// shutdown thing.
//

static std::unique_ptr<CCoinsViewErrorCatcher> pcoinscatcher;
static std::unique_ptr<ECCVerifyHandle> globalVerifyHandle;

static boost::thread_group threadGroup;
static CScheduler scheduler;

void Interrupt()
{
    InterruptHTTPServer();
    InterruptHTTPRPC();
    InterruptRPC();
    InterruptREST();
    InterruptTorControl();
    InterruptMapPort();
    if (g_connman)
        g_connman->Interrupt();
    if (g_txindex) {
        g_txindex->Interrupt();
    }
    ForEachBlockFilterIndex([](BlockFilterIndex& index) { index.Interrupt(); });
}

void Shutdown(InitInterfaces& interfaces)
{
    LogPrintf("%s: In progress...\n", __func__);
    static CCriticalSection cs_Shutdown;
    TRY_LOCK(cs_Shutdown, lockShutdown);
    if (!lockShutdown)
        return;

    /// Note: Shutdown() must be able to handle cases in which initialization failed part of the way,
    /// for example if the data directory was found to be locked.
    /// Be sure that anything that writes files or flushes caches only does this if the respective
    /// module was initialized.
    util::ThreadRename("shutoff");
    mempool.AddTransactionsUpdated(1);

    StopHTTPRPC();
    StopREST();
    StopRPC();
    StopHTTPServer();
    for (const auto& client : interfaces.chain_clients) {
        client->flush();
    }
    StopMapPort();

    // Because these depend on each-other, we make sure that neither can be
    // using the other before destroying them.
    if (peerLogic) UnregisterValidationInterface(peerLogic.get());
    if (g_connman) g_connman->Stop();
    if (g_txindex) g_txindex->Stop();
    ForEachBlockFilterIndex([](BlockFilterIndex& index) { index.Stop(); });

    StopTorControl();

    // After everything has been shut down, but before things get flushed, stop the
    // CScheduler/checkqueue threadGroup
    threadGroup.interrupt_all();
    threadGroup.join_all();

    // After the threads that potentially access these pointers have been stopped,
    // destruct and reset all to nullptr.
    peerLogic.reset();
    g_connman.reset();
    g_banman.reset();
    g_txindex.reset();
    DestroyAllBlockFilterIndexes();

    if (::mempool.IsLoaded() && gArgs.GetArg("-persistmempool", DEFAULT_PERSIST_MEMPOOL)) {
        DumpMempool(::mempool);
    }

    if (fFeeEstimatesInitialized)
    {
        ::feeEstimator.FlushUnconfirmed();
        fs::path est_path = GetDataDir() / FEE_ESTIMATES_FILENAME;
        CAutoFile est_fileout(fsbridge::fopen(est_path, "wb"), SER_DISK, CLIENT_VERSION);
        if (!est_fileout.IsNull())
            ::feeEstimator.Write(est_fileout);
        else
            LogPrintf("%s: Failed to write fee estimates to %s\n", __func__, est_path.string());
        fFeeEstimatesInitialized = false;
    }

    // FlushStateToDisk generates a ChainStateFlushed callback, which we should avoid missing
    if (pcoinsTip != nullptr) {
        ::ChainstateActive().ForceFlushStateToDisk();
    }

    // After there are no more peers/RPC left to give us new data which may generate
    // CValidationInterface callbacks, flush them...
    GetMainSignals().FlushBackgroundCallbacks();

    // Any future callbacks will be dropped. This should absolutely be safe - if
    // missing a callback results in an unrecoverable situation, unclean shutdown
    // would too. The only reason to do the above flushes is to let the wallet catch
    // up with our current chain to avoid any strange pruning edge cases and make
    // next startup faster by avoiding rescan.

    {
        LOCK(cs_main);
        if (pcoinsTip != nullptr) {
            ::ChainstateActive().ForceFlushStateToDisk();
        }
        pcoinsTip.reset();
        pcoinscatcher.reset();
        pcoinsdbview.reset();
        pblocktree.reset();
    }
    for (const auto& client : interfaces.chain_clients) {
        client->stop();
    }

#if ENABLE_ZMQ
    if (g_zmq_notification_interface) {
        UnregisterValidationInterface(g_zmq_notification_interface);
        delete g_zmq_notification_interface;
        g_zmq_notification_interface = nullptr;
    }
#endif

    try {
        if (!fs::remove(GetPidFile())) {
            LogPrintf("%s: Unable to remove PID file: File does not exist\n", __func__);
        }
    } catch (const fs::filesystem_error& e) {
        LogPrintf("%s: Unable to remove PID file: %s\n", __func__, fsbridge::get_filesystem_error_message(e));
    }
    interfaces.chain_clients.clear();
    UnregisterAllValidationInterfaces();
    GetMainSignals().UnregisterBackgroundSignalScheduler();
    GetMainSignals().UnregisterWithMempoolSignals(mempool);
    globalVerifyHandle.reset();
    ECC_Stop();
    LogPrintf("%s: done\n", __func__);
}

/**
 * Signal handlers are very limited in what they are allowed to do.
 * The execution context the handler is invoked in is not guaranteed,
 * so we restrict handler operations to just touching variables:
 */
#ifndef WIN32
static void HandleSIGTERM(int)
{
    StartShutdown();
}

static void HandleSIGHUP(int)
{
    LogInstance().m_reopen_file = true;
}
#else
static BOOL WINAPI consoleCtrlHandler(DWORD dwCtrlType)
{
    StartShutdown();
    Sleep(INFINITE);
    return true;
}
#endif

#ifndef WIN32
static void registerSignalHandler(int signal, void(*handler)(int))
{
    struct sigaction sa;
    sa.sa_handler = handler;
    sigemptyset(&sa.sa_mask);
    sa.sa_flags = 0;
    sigaction(signal, &sa, nullptr);
}
#endif

static boost::signals2::connection rpc_notify_block_change_connection;
static void OnRPCStarted()
{
    rpc_notify_block_change_connection = uiInterface.NotifyBlockTip_connect(&RPCNotifyBlockChange);
}

static void OnRPCStopped()
{
    rpc_notify_block_change_connection.disconnect();
    RPCNotifyBlockChange(false, nullptr);
    g_best_block_cv.notify_all();
    LogPrint(BCLog::RPC, "RPC stopped.\n");
}

void SetupServerArgs()
{
    SetupHelpOptions(gArgs);
    gArgs.AddArg("-help-debug", "Print help message with debugging options and exit", ArgsManager::ALLOW_ANY, OptionsCategory::DEBUG_TEST); // server-only for now

    const auto defaultBaseParams = CreateBaseChainParams(CBaseChainParams::MAIN);
    const auto testnetBaseParams = CreateBaseChainParams(CBaseChainParams::TESTNET);
    const auto regtestBaseParams = CreateBaseChainParams(CBaseChainParams::REGTEST);
    const auto defaultChainParams = CreateChainParams(CBaseChainParams::MAIN);
    const auto testnetChainParams = CreateChainParams(CBaseChainParams::TESTNET);
    const auto regtestChainParams = CreateChainParams(CBaseChainParams::REGTEST);

    // Hidden Options
    std::vector<std::string> hidden_args = {
        "-dbcrashratio", "-forcecompactdb",
        // GUI args. These will be overwritten by SetupUIArgs for the GUI
        "-allowselfsignedrootcertificates", "-choosedatadir", "-lang=<lang>", "-min", "-resetguisettings", "-rootcertificates=<file>", "-splash", "-uiplatform"};

    gArgs.AddArg("-version", "Print version and exit", ArgsManager::ALLOW_ANY, OptionsCategory::OPTIONS);
#if HAVE_SYSTEM
    gArgs.AddArg("-alertnotify=<cmd>", "Execute command when a relevant alert is received or we see a really long fork (%s in cmd is replaced by message)", ArgsManager::ALLOW_ANY, OptionsCategory::OPTIONS);
#endif
    gArgs.AddArg("-assumevalid=<hex>", strprintf("If this block is in the chain assume that it and its ancestors are valid and potentially skip their script verification (0 to verify all, default: %s, testnet: %s)", defaultChainParams->GetConsensus().defaultAssumeValid.GetHex(), testnetChainParams->GetConsensus().defaultAssumeValid.GetHex()), ArgsManager::ALLOW_ANY, OptionsCategory::OPTIONS);
    gArgs.AddArg("-blocksdir=<dir>", "Specify directory to hold blocks subdirectory for *.dat files (default: <datadir>)", ArgsManager::ALLOW_ANY, OptionsCategory::OPTIONS);
#if HAVE_SYSTEM
    gArgs.AddArg("-blocknotify=<cmd>", "Execute command when the best block changes (%s in cmd is replaced by block hash)", ArgsManager::ALLOW_ANY, OptionsCategory::OPTIONS);
#endif
    gArgs.AddArg("-blockreconstructionextratxn=<n>", strprintf("Extra transactions to keep in memory for compact block reconstructions (default: %u)", DEFAULT_BLOCK_RECONSTRUCTION_EXTRA_TXN), ArgsManager::ALLOW_ANY, OptionsCategory::OPTIONS);
    gArgs.AddArg("-blocksonly", strprintf("Whether to reject transactions from network peers. Transactions from the wallet or RPC are not affected. (default: %u)", DEFAULT_BLOCKSONLY), ArgsManager::ALLOW_ANY, OptionsCategory::OPTIONS);
    gArgs.AddArg("-conf=<file>", strprintf("Specify configuration file. Relative paths will be prefixed by datadir location. (default: %s)", BITCOIN_CONF_FILENAME), ArgsManager::ALLOW_ANY, OptionsCategory::OPTIONS);
    gArgs.AddArg("-datadir=<dir>", "Specify data directory", ArgsManager::ALLOW_ANY, OptionsCategory::OPTIONS);
    gArgs.AddArg("-dbbatchsize", strprintf("Maximum database write batch size in bytes (default: %u)", nDefaultDbBatchSize), ArgsManager::ALLOW_ANY | ArgsManager::DEBUG_ONLY, OptionsCategory::OPTIONS);
    gArgs.AddArg("-dbcache=<n>", strprintf("Maximum database cache size <n> MiB (%d to %d, default: %d). In addition, unused mempool memory is shared for this cache (see -maxmempool).", nMinDbCache, nMaxDbCache, nDefaultDbCache), ArgsManager::ALLOW_ANY, OptionsCategory::OPTIONS);
    gArgs.AddArg("-debuglogfile=<file>", strprintf("Specify location of debug log file. Relative paths will be prefixed by a net-specific datadir location. (-nodebuglogfile to disable; default: %s)", DEFAULT_DEBUGLOGFILE), ArgsManager::ALLOW_ANY, OptionsCategory::OPTIONS);
    gArgs.AddArg("-feefilter", strprintf("Tell other nodes to filter invs to us by our mempool min fee (default: %u)", DEFAULT_FEEFILTER), ArgsManager::ALLOW_ANY | ArgsManager::DEBUG_ONLY, OptionsCategory::OPTIONS);
    gArgs.AddArg("-includeconf=<file>", "Specify additional configuration file, relative to the -datadir path (only useable from configuration file, not command line)", ArgsManager::ALLOW_ANY, OptionsCategory::OPTIONS);
    gArgs.AddArg("-loadblock=<file>", "Imports blocks from external blk000??.dat file on startup", ArgsManager::ALLOW_ANY, OptionsCategory::OPTIONS);
    gArgs.AddArg("-maxmempool=<n>", strprintf("Keep the transaction memory pool below <n> megabytes (default: %u)", DEFAULT_MAX_MEMPOOL_SIZE), ArgsManager::ALLOW_ANY, OptionsCategory::OPTIONS);
    gArgs.AddArg("-maxorphantx=<n>", strprintf("Keep at most <n> unconnectable transactions in memory (default: %u)", DEFAULT_MAX_ORPHAN_TRANSACTIONS), ArgsManager::ALLOW_ANY, OptionsCategory::OPTIONS);
    gArgs.AddArg("-mempoolexpiry=<n>", strprintf("Do not keep transactions in the mempool longer than <n> hours (default: %u)", DEFAULT_MEMPOOL_EXPIRY), ArgsManager::ALLOW_ANY, OptionsCategory::OPTIONS);
    gArgs.AddArg("-minimumchainwork=<hex>", strprintf("Minimum work assumed to exist on a valid chain in hex (default: %s, testnet: %s)", defaultChainParams->GetConsensus().nMinimumChainWork.GetHex(), testnetChainParams->GetConsensus().nMinimumChainWork.GetHex()), ArgsManager::ALLOW_ANY | ArgsManager::DEBUG_ONLY, OptionsCategory::OPTIONS);
    gArgs.AddArg("-par=<n>", strprintf("Set the number of script verification threads (%u to %d, 0 = auto, <0 = leave that many cores free, default: %d)",
        -GetNumCores(), MAX_SCRIPTCHECK_THREADS, DEFAULT_SCRIPTCHECK_THREADS), ArgsManager::ALLOW_ANY, OptionsCategory::OPTIONS);
    gArgs.AddArg("-persistmempool", strprintf("Whether to save the mempool on shutdown and load on restart (default: %u)", DEFAULT_PERSIST_MEMPOOL), ArgsManager::ALLOW_ANY, OptionsCategory::OPTIONS);
    gArgs.AddArg("-pid=<file>", strprintf("Specify pid file. Relative paths will be prefixed by a net-specific datadir location. (default: %s)", BITCOIN_PID_FILENAME), ArgsManager::ALLOW_ANY, OptionsCategory::OPTIONS);
    gArgs.AddArg("-prune=<n>", strprintf("Reduce storage requirements by enabling pruning (deleting) of old blocks. This allows the pruneblockchain RPC to be called to delete specific blocks, and enables automatic pruning of old blocks if a target size in MiB is provided. This mode is incompatible with -txindex and -rescan. "
            "Warning: Reverting this setting requires re-downloading the entire blockchain. "
            "(default: 0 = disable pruning blocks, 1 = allow manual pruning via RPC, >=%u = automatically prune block files to stay under the specified target size in MiB)", MIN_DISK_SPACE_FOR_BLOCK_FILES / 1024 / 1024), ArgsManager::ALLOW_ANY, OptionsCategory::OPTIONS);
    gArgs.AddArg("-reindex", "Rebuild chain state and block index from the blk*.dat files on disk", ArgsManager::ALLOW_ANY, OptionsCategory::OPTIONS);
    gArgs.AddArg("-reindex-chainstate", "Rebuild chain state from the currently indexed blocks. When in pruning mode or if blocks on disk might be corrupted, use full -reindex instead.", ArgsManager::ALLOW_ANY, OptionsCategory::OPTIONS);
#ifndef WIN32
    gArgs.AddArg("-sysperms", "Create new files with system default permissions, instead of umask 077 (only effective with disabled wallet functionality)", ArgsManager::ALLOW_ANY, OptionsCategory::OPTIONS);
#else
    hidden_args.emplace_back("-sysperms");
#endif
    gArgs.AddArg("-txindex", strprintf("Maintain a full transaction index, used by the getrawtransaction rpc call (default: %u)", DEFAULT_TXINDEX), ArgsManager::ALLOW_ANY, OptionsCategory::OPTIONS);
    gArgs.AddArg("-blockfilterindex=<type>",
                 strprintf("Maintain an index of compact filters by block (default: %s, values: %s).", DEFAULT_BLOCKFILTERINDEX, ListBlockFilterTypes()) +
                 " If <type> is not supplied or if <type> = 1, indexes for all known types are enabled.",
<<<<<<< HEAD
                 false, OptionsCategory::OPTIONS);
    gArgs.AddArg("-namehistory", strprintf("Keep track of the full name history (default: %u)", 0), false, OptionsCategory::OPTIONS);

    gArgs.AddArg("-addnode=<ip>", "Add a node to connect to and attempt to keep the connection open (see the `addnode` RPC command help for more info). This option can be specified multiple times to add multiple nodes.", false, OptionsCategory::CONNECTION);
    gArgs.AddArg("-banscore=<n>", strprintf("Threshold for disconnecting misbehaving peers (default: %u)", DEFAULT_BANSCORE_THRESHOLD), false, OptionsCategory::CONNECTION);
    gArgs.AddArg("-bantime=<n>", strprintf("Number of seconds to keep misbehaving peers from reconnecting (default: %u)", DEFAULT_MISBEHAVING_BANTIME), false, OptionsCategory::CONNECTION);
    gArgs.AddArg("-bind=<addr>", "Bind to given address and always listen on it. Use [host]:port notation for IPv6", false, OptionsCategory::CONNECTION);
    gArgs.AddArg("-connect=<ip>", "Connect only to the specified node; -noconnect disables automatic connections (the rules for this peer are the same as for -addnode). This option can be specified multiple times to connect to multiple nodes.", false, OptionsCategory::CONNECTION);
    gArgs.AddArg("-discover", "Discover own IP addresses (default: 1 when listening and no -externalip or -proxy)", false, OptionsCategory::CONNECTION);
    gArgs.AddArg("-dns", strprintf("Allow DNS lookups for -addnode, -seednode and -connect (default: %u)", DEFAULT_NAME_LOOKUP), false, OptionsCategory::CONNECTION);
    gArgs.AddArg("-dnsseed", "Query for peer addresses via DNS lookup, if low on addresses (default: 1 unless -connect used)", false, OptionsCategory::CONNECTION);
    gArgs.AddArg("-enablebip61", strprintf("Send reject messages per BIP61 (default: %u)", DEFAULT_ENABLE_BIP61), false, OptionsCategory::CONNECTION);
    gArgs.AddArg("-externalip=<ip>", "Specify your own public address", false, OptionsCategory::CONNECTION);
    gArgs.AddArg("-forcednsseed", strprintf("Always query for peer addresses via DNS lookup (default: %u)", DEFAULT_FORCEDNSSEED), false, OptionsCategory::CONNECTION);
    gArgs.AddArg("-listen", "Accept connections from outside (default: 1 if no -proxy or -connect)", false, OptionsCategory::CONNECTION);
    gArgs.AddArg("-listenonion", strprintf("Automatically create Tor hidden service (default: %d)", DEFAULT_LISTEN_ONION), false, OptionsCategory::CONNECTION);
    gArgs.AddArg("-maxconnections=<n>", strprintf("Maintain at most <n> connections to peers (default: %u)", DEFAULT_MAX_PEER_CONNECTIONS), false, OptionsCategory::CONNECTION);
    gArgs.AddArg("-maxreceivebuffer=<n>", strprintf("Maximum per-connection receive buffer, <n>*1000 bytes (default: %u)", DEFAULT_MAXRECEIVEBUFFER), false, OptionsCategory::CONNECTION);
    gArgs.AddArg("-maxsendbuffer=<n>", strprintf("Maximum per-connection send buffer, <n>*1000 bytes (default: %u)", DEFAULT_MAXSENDBUFFER), false, OptionsCategory::CONNECTION);
    gArgs.AddArg("-maxtimeadjustment", strprintf("Maximum allowed median peer time offset adjustment. Local perspective of time may be influenced by peers forward or backward by this amount. (default: %u seconds)", DEFAULT_MAX_TIME_ADJUSTMENT), false, OptionsCategory::CONNECTION);
    gArgs.AddArg("-maxuploadtarget=<n>", strprintf("Tries to keep outbound traffic under the given target (in MiB per 24h), 0 = no limit (default: %d)", DEFAULT_MAX_UPLOAD_TARGET), false, OptionsCategory::CONNECTION);
    gArgs.AddArg("-onion=<ip:port>", "Use separate SOCKS5 proxy to reach peers via Tor hidden services, set -noonion to disable (default: -proxy)", false, OptionsCategory::CONNECTION);
    gArgs.AddArg("-onlynet=<net>", "Make outgoing connections only through network <net> (ipv4, ipv6 or onion). Incoming connections are not affected by this option. This option can be specified multiple times to allow multiple networks.", false, OptionsCategory::CONNECTION);
    gArgs.AddArg("-peerbloomfilters", strprintf("Support filtering of blocks and transaction with bloom filters (default: %u)", DEFAULT_PEERBLOOMFILTERS), false, OptionsCategory::CONNECTION);
    gArgs.AddArg("-permitbaremultisig", strprintf("Relay non-P2SH multisig (default: %u)", DEFAULT_PERMIT_BAREMULTISIG), false, OptionsCategory::CONNECTION);
    gArgs.AddArg("-port=<port>", strprintf("Listen for connections on <port> (default: %u, testnet: %u, regtest: %u)", defaultChainParams->GetDefaultPort(), testnetChainParams->GetDefaultPort(), regtestChainParams->GetDefaultPort()), false, OptionsCategory::CONNECTION);
    gArgs.AddArg("-proxy=<ip:port>", "Connect through SOCKS5 proxy, set -noproxy to disable (default: disabled)", false, OptionsCategory::CONNECTION);
    gArgs.AddArg("-proxyrandomize", strprintf("Randomize credentials for every proxy connection. This enables Tor stream isolation (default: %u)", DEFAULT_PROXYRANDOMIZE), false, OptionsCategory::CONNECTION);
    gArgs.AddArg("-seednode=<ip>", "Connect to a node to retrieve peer addresses, and disconnect. This option can be specified multiple times to connect to multiple nodes.", false, OptionsCategory::CONNECTION);
    gArgs.AddArg("-timeout=<n>", strprintf("Specify connection timeout in milliseconds (minimum: 1, default: %d)", DEFAULT_CONNECT_TIMEOUT), false, OptionsCategory::CONNECTION);
    gArgs.AddArg("-peertimeout=<n>", strprintf("Specify p2p connection timeout in seconds. This option determines the amount of time a peer may be inactive before the connection to it is dropped. (minimum: 1, default: %d)", DEFAULT_PEER_CONNECT_TIMEOUT), true, OptionsCategory::CONNECTION);
    gArgs.AddArg("-torcontrol=<ip>:<port>", strprintf("Tor control port to use if onion listening enabled (default: %s)", DEFAULT_TOR_CONTROL), false, OptionsCategory::CONNECTION);
    gArgs.AddArg("-torpassword=<pass>", "Tor control port password (default: empty)", false, OptionsCategory::CONNECTION);
=======
                 ArgsManager::ALLOW_ANY, OptionsCategory::OPTIONS);

    gArgs.AddArg("-addnode=<ip>", "Add a node to connect to and attempt to keep the connection open (see the `addnode` RPC command help for more info). This option can be specified multiple times to add multiple nodes.", ArgsManager::ALLOW_ANY | ArgsManager::NETWORK_ONLY, OptionsCategory::CONNECTION);
    gArgs.AddArg("-banscore=<n>", strprintf("Threshold for disconnecting misbehaving peers (default: %u)", DEFAULT_BANSCORE_THRESHOLD), ArgsManager::ALLOW_ANY, OptionsCategory::CONNECTION);
    gArgs.AddArg("-bantime=<n>", strprintf("Number of seconds to keep misbehaving peers from reconnecting (default: %u)", DEFAULT_MISBEHAVING_BANTIME), ArgsManager::ALLOW_ANY, OptionsCategory::CONNECTION);
    gArgs.AddArg("-bind=<addr>", "Bind to given address and always listen on it. Use [host]:port notation for IPv6", ArgsManager::ALLOW_ANY | ArgsManager::NETWORK_ONLY, OptionsCategory::CONNECTION);
    gArgs.AddArg("-connect=<ip>", "Connect only to the specified node; -noconnect disables automatic connections (the rules for this peer are the same as for -addnode). This option can be specified multiple times to connect to multiple nodes.", ArgsManager::ALLOW_ANY | ArgsManager::NETWORK_ONLY, OptionsCategory::CONNECTION);
    gArgs.AddArg("-discover", "Discover own IP addresses (default: 1 when listening and no -externalip or -proxy)", ArgsManager::ALLOW_ANY, OptionsCategory::CONNECTION);
    gArgs.AddArg("-dns", strprintf("Allow DNS lookups for -addnode, -seednode and -connect (default: %u)", DEFAULT_NAME_LOOKUP), ArgsManager::ALLOW_ANY, OptionsCategory::CONNECTION);
    gArgs.AddArg("-dnsseed", "Query for peer addresses via DNS lookup, if low on addresses (default: 1 unless -connect used)", ArgsManager::ALLOW_ANY, OptionsCategory::CONNECTION);
    gArgs.AddArg("-enablebip61", strprintf("Send reject messages per BIP61 (default: %u)", DEFAULT_ENABLE_BIP61), ArgsManager::ALLOW_ANY, OptionsCategory::CONNECTION);
    gArgs.AddArg("-externalip=<ip>", "Specify your own public address", ArgsManager::ALLOW_ANY, OptionsCategory::CONNECTION);
    gArgs.AddArg("-forcednsseed", strprintf("Always query for peer addresses via DNS lookup (default: %u)", DEFAULT_FORCEDNSSEED), ArgsManager::ALLOW_ANY, OptionsCategory::CONNECTION);
    gArgs.AddArg("-listen", "Accept connections from outside (default: 1 if no -proxy or -connect)", ArgsManager::ALLOW_ANY, OptionsCategory::CONNECTION);
    gArgs.AddArg("-listenonion", strprintf("Automatically create Tor hidden service (default: %d)", DEFAULT_LISTEN_ONION), ArgsManager::ALLOW_ANY, OptionsCategory::CONNECTION);
    gArgs.AddArg("-maxconnections=<n>", strprintf("Maintain at most <n> connections to peers (default: %u)", DEFAULT_MAX_PEER_CONNECTIONS), ArgsManager::ALLOW_ANY, OptionsCategory::CONNECTION);
    gArgs.AddArg("-maxreceivebuffer=<n>", strprintf("Maximum per-connection receive buffer, <n>*1000 bytes (default: %u)", DEFAULT_MAXRECEIVEBUFFER), ArgsManager::ALLOW_ANY, OptionsCategory::CONNECTION);
    gArgs.AddArg("-maxsendbuffer=<n>", strprintf("Maximum per-connection send buffer, <n>*1000 bytes (default: %u)", DEFAULT_MAXSENDBUFFER), ArgsManager::ALLOW_ANY, OptionsCategory::CONNECTION);
    gArgs.AddArg("-maxtimeadjustment", strprintf("Maximum allowed median peer time offset adjustment. Local perspective of time may be influenced by peers forward or backward by this amount. (default: %u seconds)", DEFAULT_MAX_TIME_ADJUSTMENT), ArgsManager::ALLOW_ANY, OptionsCategory::CONNECTION);
    gArgs.AddArg("-maxuploadtarget=<n>", strprintf("Tries to keep outbound traffic under the given target (in MiB per 24h), 0 = no limit (default: %d)", DEFAULT_MAX_UPLOAD_TARGET), ArgsManager::ALLOW_ANY, OptionsCategory::CONNECTION);
    gArgs.AddArg("-onion=<ip:port>", "Use separate SOCKS5 proxy to reach peers via Tor hidden services, set -noonion to disable (default: -proxy)", ArgsManager::ALLOW_ANY, OptionsCategory::CONNECTION);
    gArgs.AddArg("-onlynet=<net>", "Make outgoing connections only through network <net> (ipv4, ipv6 or onion). Incoming connections are not affected by this option. This option can be specified multiple times to allow multiple networks.", ArgsManager::ALLOW_ANY, OptionsCategory::CONNECTION);
    gArgs.AddArg("-peerbloomfilters", strprintf("Support filtering of blocks and transaction with bloom filters (default: %u)", DEFAULT_PEERBLOOMFILTERS), ArgsManager::ALLOW_ANY, OptionsCategory::CONNECTION);
    gArgs.AddArg("-permitbaremultisig", strprintf("Relay non-P2SH multisig (default: %u)", DEFAULT_PERMIT_BAREMULTISIG), ArgsManager::ALLOW_ANY, OptionsCategory::CONNECTION);
    gArgs.AddArg("-port=<port>", strprintf("Listen for connections on <port> (default: %u, testnet: %u, regtest: %u)", defaultChainParams->GetDefaultPort(), testnetChainParams->GetDefaultPort(), regtestChainParams->GetDefaultPort()), ArgsManager::ALLOW_ANY | ArgsManager::NETWORK_ONLY, OptionsCategory::CONNECTION);
    gArgs.AddArg("-proxy=<ip:port>", "Connect through SOCKS5 proxy, set -noproxy to disable (default: disabled)", ArgsManager::ALLOW_ANY, OptionsCategory::CONNECTION);
    gArgs.AddArg("-proxyrandomize", strprintf("Randomize credentials for every proxy connection. This enables Tor stream isolation (default: %u)", DEFAULT_PROXYRANDOMIZE), ArgsManager::ALLOW_ANY, OptionsCategory::CONNECTION);
    gArgs.AddArg("-seednode=<ip>", "Connect to a node to retrieve peer addresses, and disconnect. This option can be specified multiple times to connect to multiple nodes.", ArgsManager::ALLOW_ANY, OptionsCategory::CONNECTION);
    gArgs.AddArg("-timeout=<n>", strprintf("Specify connection timeout in milliseconds (minimum: 1, default: %d)", DEFAULT_CONNECT_TIMEOUT), ArgsManager::ALLOW_ANY, OptionsCategory::CONNECTION);
    gArgs.AddArg("-peertimeout=<n>", strprintf("Specify p2p connection timeout in seconds. This option determines the amount of time a peer may be inactive before the connection to it is dropped. (minimum: 1, default: %d)", DEFAULT_PEER_CONNECT_TIMEOUT), ArgsManager::ALLOW_ANY | ArgsManager::DEBUG_ONLY, OptionsCategory::CONNECTION);
    gArgs.AddArg("-torcontrol=<ip>:<port>", strprintf("Tor control port to use if onion listening enabled (default: %s)", DEFAULT_TOR_CONTROL), ArgsManager::ALLOW_ANY, OptionsCategory::CONNECTION);
    gArgs.AddArg("-torpassword=<pass>", "Tor control port password (default: empty)", ArgsManager::ALLOW_ANY, OptionsCategory::CONNECTION);
>>>>>>> 9628efd6
#ifdef USE_UPNP
#if USE_UPNP
    gArgs.AddArg("-upnp", "Use UPnP to map the listening port (default: 1 when listening and no -proxy)", ArgsManager::ALLOW_ANY, OptionsCategory::CONNECTION);
#else
    gArgs.AddArg("-upnp", strprintf("Use UPnP to map the listening port (default: %u)", 0), ArgsManager::ALLOW_ANY, OptionsCategory::CONNECTION);
#endif
#else
    hidden_args.emplace_back("-upnp");
#endif
    gArgs.AddArg("-whitebind=<addr>", "Bind to given address and whitelist peers connecting to it. Use [host]:port notation for IPv6", ArgsManager::ALLOW_ANY, OptionsCategory::CONNECTION);
    gArgs.AddArg("-whitelist=<IP address or network>", "Whitelist peers connecting from the given IP address (e.g. 1.2.3.4) or CIDR notated network (e.g. 1.2.3.0/24). Can be specified multiple times."
        " Whitelisted peers cannot be DoS banned", ArgsManager::ALLOW_ANY, OptionsCategory::CONNECTION);

    g_wallet_init_interface.AddWalletOptions();

#if ENABLE_ZMQ
    gArgs.AddArg("-zmqpubhashblock=<address>", "Enable publish hash block in <address>", ArgsManager::ALLOW_ANY, OptionsCategory::ZMQ);
    gArgs.AddArg("-zmqpubhashtx=<address>", "Enable publish hash transaction in <address>", ArgsManager::ALLOW_ANY, OptionsCategory::ZMQ);
    gArgs.AddArg("-zmqpubrawblock=<address>", "Enable publish raw block in <address>", ArgsManager::ALLOW_ANY, OptionsCategory::ZMQ);
    gArgs.AddArg("-zmqpubrawtx=<address>", "Enable publish raw transaction in <address>", ArgsManager::ALLOW_ANY, OptionsCategory::ZMQ);
    gArgs.AddArg("-zmqpubhashblockhwm=<n>", strprintf("Set publish hash block outbound message high water mark (default: %d)", CZMQAbstractNotifier::DEFAULT_ZMQ_SNDHWM), ArgsManager::ALLOW_ANY, OptionsCategory::ZMQ);
    gArgs.AddArg("-zmqpubhashtxhwm=<n>", strprintf("Set publish hash transaction outbound message high water mark (default: %d)", CZMQAbstractNotifier::DEFAULT_ZMQ_SNDHWM), ArgsManager::ALLOW_ANY, OptionsCategory::ZMQ);
    gArgs.AddArg("-zmqpubrawblockhwm=<n>", strprintf("Set publish raw block outbound message high water mark (default: %d)", CZMQAbstractNotifier::DEFAULT_ZMQ_SNDHWM), ArgsManager::ALLOW_ANY, OptionsCategory::ZMQ);
    gArgs.AddArg("-zmqpubrawtxhwm=<n>", strprintf("Set publish raw transaction outbound message high water mark (default: %d)", CZMQAbstractNotifier::DEFAULT_ZMQ_SNDHWM), ArgsManager::ALLOW_ANY, OptionsCategory::ZMQ);
#else
    hidden_args.emplace_back("-zmqpubhashblock=<address>");
    hidden_args.emplace_back("-zmqpubhashtx=<address>");
    hidden_args.emplace_back("-zmqpubrawblock=<address>");
    hidden_args.emplace_back("-zmqpubrawtx=<address>");
    hidden_args.emplace_back("-zmqpubhashblockhwm=<n>");
    hidden_args.emplace_back("-zmqpubhashtxhwm=<n>");
    hidden_args.emplace_back("-zmqpubrawblockhwm=<n>");
    hidden_args.emplace_back("-zmqpubrawtxhwm=<n>");
#endif

    gArgs.AddArg("-checkblocks=<n>", strprintf("How many blocks to check at startup (default: %u, 0 = all)", DEFAULT_CHECKBLOCKS), ArgsManager::ALLOW_ANY | ArgsManager::DEBUG_ONLY, OptionsCategory::DEBUG_TEST);
    gArgs.AddArg("-checklevel=<n>", strprintf("How thorough the block verification of -checkblocks is: "
        "level 0 reads the blocks from disk, "
        "level 1 verifies block validity, "
        "level 2 verifies undo data, "
        "level 3 checks disconnection of tip blocks, "
        "and level 4 tries to reconnect the blocks, "
        "each level includes the checks of the previous levels "
        "(0-4, default: %u)", DEFAULT_CHECKLEVEL), ArgsManager::ALLOW_ANY | ArgsManager::DEBUG_ONLY, OptionsCategory::DEBUG_TEST);
    gArgs.AddArg("-checkblockindex", strprintf("Do a full consistency check for the block tree, setBlockIndexCandidates, ::ChainActive() and mapBlocksUnlinked occasionally. (default: %u, regtest: %u)", defaultChainParams->DefaultConsistencyChecks(), regtestChainParams->DefaultConsistencyChecks()), ArgsManager::ALLOW_ANY | ArgsManager::DEBUG_ONLY, OptionsCategory::DEBUG_TEST);
    gArgs.AddArg("-checkmempool=<n>", strprintf("Run checks every <n> transactions (default: %u, regtest: %u)", defaultChainParams->DefaultConsistencyChecks(), regtestChainParams->DefaultConsistencyChecks()), ArgsManager::ALLOW_ANY | ArgsManager::DEBUG_ONLY, OptionsCategory::DEBUG_TEST);
    gArgs.AddArg("-checkpoints", strprintf("Disable expensive verification for known chain history (default: %u)", DEFAULT_CHECKPOINTS_ENABLED), ArgsManager::ALLOW_ANY | ArgsManager::DEBUG_ONLY, OptionsCategory::DEBUG_TEST);
    gArgs.AddArg("-deprecatedrpc=<method>", "Allows deprecated RPC method(s) to be used", ArgsManager::ALLOW_ANY | ArgsManager::DEBUG_ONLY, OptionsCategory::DEBUG_TEST);
    gArgs.AddArg("-dropmessagestest=<n>", "Randomly drop 1 of every <n> network messages", ArgsManager::ALLOW_ANY | ArgsManager::DEBUG_ONLY, OptionsCategory::DEBUG_TEST);
    gArgs.AddArg("-stopafterblockimport", strprintf("Stop running after importing blocks from disk (default: %u)", DEFAULT_STOPAFTERBLOCKIMPORT), ArgsManager::ALLOW_ANY | ArgsManager::DEBUG_ONLY, OptionsCategory::DEBUG_TEST);
    gArgs.AddArg("-stopatheight", strprintf("Stop running after reaching the given height in the main chain (default: %u)", DEFAULT_STOPATHEIGHT), ArgsManager::ALLOW_ANY | ArgsManager::DEBUG_ONLY, OptionsCategory::DEBUG_TEST);
    gArgs.AddArg("-limitancestorcount=<n>", strprintf("Do not accept transactions if number of in-mempool ancestors is <n> or more (default: %u)", DEFAULT_ANCESTOR_LIMIT), ArgsManager::ALLOW_ANY | ArgsManager::DEBUG_ONLY, OptionsCategory::DEBUG_TEST);
    gArgs.AddArg("-limitancestorsize=<n>", strprintf("Do not accept transactions whose size with all in-mempool ancestors exceeds <n> kilobytes (default: %u)", DEFAULT_ANCESTOR_SIZE_LIMIT), ArgsManager::ALLOW_ANY | ArgsManager::DEBUG_ONLY, OptionsCategory::DEBUG_TEST);
    gArgs.AddArg("-limitdescendantcount=<n>", strprintf("Do not accept transactions if any ancestor would have <n> or more in-mempool descendants (default: %u)", DEFAULT_DESCENDANT_LIMIT), ArgsManager::ALLOW_ANY | ArgsManager::DEBUG_ONLY, OptionsCategory::DEBUG_TEST);
    gArgs.AddArg("-limitdescendantsize=<n>", strprintf("Do not accept transactions if any ancestor would have more than <n> kilobytes of in-mempool descendants (default: %u).", DEFAULT_DESCENDANT_SIZE_LIMIT), ArgsManager::ALLOW_ANY | ArgsManager::DEBUG_ONLY, OptionsCategory::DEBUG_TEST);
    gArgs.AddArg("-addrmantest", "Allows to test address relay on localhost", ArgsManager::ALLOW_ANY | ArgsManager::DEBUG_ONLY, OptionsCategory::DEBUG_TEST);
    gArgs.AddArg("-debug=<category>", "Output debugging information (default: -nodebug, supplying <category> is optional). "
        "If <category> is not supplied or if <category> = 1, output all debugging information. <category> can be: " + ListLogCategories() + ".", ArgsManager::ALLOW_ANY, OptionsCategory::DEBUG_TEST);
    gArgs.AddArg("-debugexclude=<category>", strprintf("Exclude debugging information for a category. Can be used in conjunction with -debug=1 to output debug logs for all categories except one or more specified categories."), ArgsManager::ALLOW_ANY, OptionsCategory::DEBUG_TEST);
    gArgs.AddArg("-logips", strprintf("Include IP addresses in debug output (default: %u)", DEFAULT_LOGIPS), ArgsManager::ALLOW_ANY, OptionsCategory::DEBUG_TEST);
    gArgs.AddArg("-logtimestamps", strprintf("Prepend debug output with timestamp (default: %u)", DEFAULT_LOGTIMESTAMPS), ArgsManager::ALLOW_ANY, OptionsCategory::DEBUG_TEST);
    gArgs.AddArg("-logthreadnames", strprintf("Prepend debug output with name of the originating thread (only available on platforms supporting thread_local) (default: %u)", DEFAULT_LOGTHREADNAMES), ArgsManager::ALLOW_ANY, OptionsCategory::DEBUG_TEST);
    gArgs.AddArg("-logtimemicros", strprintf("Add microsecond precision to debug timestamps (default: %u)", DEFAULT_LOGTIMEMICROS), ArgsManager::ALLOW_ANY | ArgsManager::DEBUG_ONLY, OptionsCategory::DEBUG_TEST);
    gArgs.AddArg("-mocktime=<n>", "Replace actual time with <n> seconds since epoch (default: 0)", ArgsManager::ALLOW_ANY | ArgsManager::DEBUG_ONLY, OptionsCategory::DEBUG_TEST);
    gArgs.AddArg("-maxsigcachesize=<n>", strprintf("Limit sum of signature cache and script execution cache sizes to <n> MiB (default: %u)", DEFAULT_MAX_SIG_CACHE_SIZE), ArgsManager::ALLOW_ANY | ArgsManager::DEBUG_ONLY, OptionsCategory::DEBUG_TEST);
    gArgs.AddArg("-maxtipage=<n>", strprintf("Maximum tip age in seconds to consider node in initial block download (default: %u)", DEFAULT_MAX_TIP_AGE), ArgsManager::ALLOW_ANY | ArgsManager::DEBUG_ONLY, OptionsCategory::DEBUG_TEST);
    gArgs.AddArg("-printpriority", strprintf("Log transaction fee per kB when mining blocks (default: %u)", DEFAULT_PRINTPRIORITY), ArgsManager::ALLOW_ANY | ArgsManager::DEBUG_ONLY, OptionsCategory::DEBUG_TEST);
    gArgs.AddArg("-printtoconsole", "Send trace/debug info to console (default: 1 when no -daemon. To disable logging to file, set -nodebuglogfile)", ArgsManager::ALLOW_ANY, OptionsCategory::DEBUG_TEST);
    gArgs.AddArg("-shrinkdebugfile", "Shrink debug.log file on client startup (default: 1 when no -debug)", ArgsManager::ALLOW_ANY, OptionsCategory::DEBUG_TEST);
    gArgs.AddArg("-uacomment=<cmt>", "Append comment to the user agent string", ArgsManager::ALLOW_ANY, OptionsCategory::DEBUG_TEST);

    SetupChainParamsBaseOptions();

    gArgs.AddArg("-acceptnonstdtxn", strprintf("Relay and mine \"non-standard\" transactions (%sdefault: %u)", "testnet/regtest only; ", !testnetChainParams->RequireStandard()), ArgsManager::ALLOW_ANY | ArgsManager::DEBUG_ONLY, OptionsCategory::NODE_RELAY);
    gArgs.AddArg("-incrementalrelayfee=<amt>", strprintf("Fee rate (in %s/kB) used to define cost of relay, used for mempool limiting and BIP 125 replacement. (default: %s)", CURRENCY_UNIT, FormatMoney(DEFAULT_INCREMENTAL_RELAY_FEE)), ArgsManager::ALLOW_ANY | ArgsManager::DEBUG_ONLY, OptionsCategory::NODE_RELAY);
    gArgs.AddArg("-dustrelayfee=<amt>", strprintf("Fee rate (in %s/kB) used to define dust, the value of an output such that it will cost more than its value in fees at this fee rate to spend it. (default: %s)", CURRENCY_UNIT, FormatMoney(DUST_RELAY_TX_FEE)), ArgsManager::ALLOW_ANY | ArgsManager::DEBUG_ONLY, OptionsCategory::NODE_RELAY);
    gArgs.AddArg("-bytespersigop", strprintf("Equivalent bytes per sigop in transactions for relay and mining (default: %u)", DEFAULT_BYTES_PER_SIGOP), ArgsManager::ALLOW_ANY, OptionsCategory::NODE_RELAY);
    gArgs.AddArg("-datacarrier", strprintf("Relay and mine data carrier transactions (default: %u)", DEFAULT_ACCEPT_DATACARRIER), ArgsManager::ALLOW_ANY, OptionsCategory::NODE_RELAY);
    gArgs.AddArg("-datacarriersize", strprintf("Maximum size of data in data carrier transactions we relay and mine (default: %u)", MAX_OP_RETURN_RELAY), ArgsManager::ALLOW_ANY, OptionsCategory::NODE_RELAY);
    gArgs.AddArg("-minrelaytxfee=<amt>", strprintf("Fees (in %s/kB) smaller than this are considered zero fee for relaying, mining and transaction creation (default: %s)",
        CURRENCY_UNIT, FormatMoney(DEFAULT_MIN_RELAY_TX_FEE)), ArgsManager::ALLOW_ANY, OptionsCategory::NODE_RELAY);
    gArgs.AddArg("-whitelistforcerelay", strprintf("Force relay of transactions from whitelisted peers even if the transactions were already in the mempool or violate local relay policy (default: %d)", DEFAULT_WHITELISTFORCERELAY), ArgsManager::ALLOW_ANY, OptionsCategory::NODE_RELAY);
    gArgs.AddArg("-whitelistrelay", strprintf("Accept relayed transactions received from whitelisted peers even when not relaying transactions (default: %d)", DEFAULT_WHITELISTRELAY), ArgsManager::ALLOW_ANY, OptionsCategory::NODE_RELAY);


    gArgs.AddArg("-blockmaxweight=<n>", strprintf("Set maximum BIP141 block weight (default: %d)", DEFAULT_BLOCK_MAX_WEIGHT), ArgsManager::ALLOW_ANY, OptionsCategory::BLOCK_CREATION);
    gArgs.AddArg("-blockmintxfee=<amt>", strprintf("Set lowest fee rate (in %s/kB) for transactions to be included in block creation. (default: %s)", CURRENCY_UNIT, FormatMoney(DEFAULT_BLOCK_MIN_TX_FEE)), ArgsManager::ALLOW_ANY, OptionsCategory::BLOCK_CREATION);
    gArgs.AddArg("-blockversion=<n>", "Override block version to test forking scenarios", ArgsManager::ALLOW_ANY | ArgsManager::DEBUG_ONLY, OptionsCategory::BLOCK_CREATION);

    gArgs.AddArg("-rest", strprintf("Accept public REST requests (default: %u)", DEFAULT_REST_ENABLE), ArgsManager::ALLOW_ANY, OptionsCategory::RPC);
    gArgs.AddArg("-rpcallowip=<ip>", "Allow JSON-RPC connections from specified source. Valid for <ip> are a single IP (e.g. 1.2.3.4), a network/netmask (e.g. 1.2.3.4/255.255.255.0) or a network/CIDR (e.g. 1.2.3.4/24). This option can be specified multiple times", ArgsManager::ALLOW_ANY, OptionsCategory::RPC);
    gArgs.AddArg("-rpcauth=<userpw>", "Username and HMAC-SHA-256 hashed password for JSON-RPC connections. The field <userpw> comes in the format: <USERNAME>:<SALT>$<HASH>. A canonical python script is included in share/rpcauth. The client then connects normally using the rpcuser=<USERNAME>/rpcpassword=<PASSWORD> pair of arguments. This option can be specified multiple times", ArgsManager::ALLOW_ANY, OptionsCategory::RPC);
    gArgs.AddArg("-rpcbind=<addr>[:port]", "Bind to given address to listen for JSON-RPC connections. Do not expose the RPC server to untrusted networks such as the public internet! This option is ignored unless -rpcallowip is also passed. Port is optional and overrides -rpcport. Use [host]:port notation for IPv6. This option can be specified multiple times (default: 127.0.0.1 and ::1 i.e., localhost)", ArgsManager::ALLOW_ANY | ArgsManager::NETWORK_ONLY, OptionsCategory::RPC);
    gArgs.AddArg("-rpccookiefile=<loc>", "Location of the auth cookie. Relative paths will be prefixed by a net-specific datadir location. (default: data dir)", ArgsManager::ALLOW_ANY, OptionsCategory::RPC);
    gArgs.AddArg("-rpcpassword=<pw>", "Password for JSON-RPC connections", ArgsManager::ALLOW_ANY, OptionsCategory::RPC);
    gArgs.AddArg("-rpcport=<port>", strprintf("Listen for JSON-RPC connections on <port> (default: %u, testnet: %u, regtest: %u)", defaultBaseParams->RPCPort(), testnetBaseParams->RPCPort(), regtestBaseParams->RPCPort()), ArgsManager::ALLOW_ANY | ArgsManager::NETWORK_ONLY, OptionsCategory::RPC);
    gArgs.AddArg("-rpcserialversion", strprintf("Sets the serialization of raw transaction or block hex returned in non-verbose mode, non-segwit(0) or segwit(1) (default: %d)", DEFAULT_RPC_SERIALIZE_VERSION), ArgsManager::ALLOW_ANY, OptionsCategory::RPC);
    gArgs.AddArg("-rpcservertimeout=<n>", strprintf("Timeout during HTTP requests (default: %d)", DEFAULT_HTTP_SERVER_TIMEOUT), ArgsManager::ALLOW_ANY | ArgsManager::DEBUG_ONLY, OptionsCategory::RPC);
    gArgs.AddArg("-rpcthreads=<n>", strprintf("Set the number of threads to service RPC calls (default: %d)", DEFAULT_HTTP_THREADS), ArgsManager::ALLOW_ANY, OptionsCategory::RPC);
    gArgs.AddArg("-rpcuser=<user>", "Username for JSON-RPC connections", ArgsManager::ALLOW_ANY, OptionsCategory::RPC);
    gArgs.AddArg("-rpcworkqueue=<n>", strprintf("Set the depth of the work queue to service RPC calls (default: %d)", DEFAULT_HTTP_WORKQUEUE), ArgsManager::ALLOW_ANY | ArgsManager::DEBUG_ONLY, OptionsCategory::RPC);
    gArgs.AddArg("-server", "Accept command line and JSON-RPC commands", ArgsManager::ALLOW_ANY, OptionsCategory::RPC);

    gArgs.AddArg("-nameencoding=<enc>", strprintf("Sets the default encoding used for names in the RPC interface (default: %s)", EncodingToString(DEFAULT_NAME_ENCODING)), false, OptionsCategory::RPC);
    gArgs.AddArg("-valueencoding=<enc>", strprintf("Sets the default encoding used for values in the RPC interface (default: %s)", EncodingToString(DEFAULT_VALUE_ENCODING)), false, OptionsCategory::RPC);

#if HAVE_DECL_DAEMON
    gArgs.AddArg("-daemon", "Run in the background as a daemon and accept commands", ArgsManager::ALLOW_ANY, OptionsCategory::OPTIONS);
#else
    hidden_args.emplace_back("-daemon");
#endif

    // Add the hidden options
    gArgs.AddHiddenArgs(hidden_args);
}

std::string LicenseInfo()
{
    const std::string URL_SOURCE_CODE = "<https://github.com/namecoin/namecoin-core>";
    const std::string URL_WEBSITE = "<https://namecoin.org/>";
    // todo: remove urls from translations on next change
    return CopyrightHolders(strprintf(_("Copyright (C) %i-%i").translated, 2009, COPYRIGHT_YEAR) + " ") + "\n" +
           "\n" +
           strprintf(_("Please contribute if you find %s useful. "
                       "Visit %s for further information about the software.").translated,
               PACKAGE_NAME, URL_WEBSITE) +
           "\n" +
           strprintf(_("The source code is available from %s.").translated,
               URL_SOURCE_CODE) +
           "\n" +
           "\n" +
           _("This is experimental software.").translated + "\n" +
           strprintf(_("Distributed under the MIT software license, see the accompanying file %s or %s").translated, "COPYING", "<https://opensource.org/licenses/MIT>") + "\n" +
           "\n" +
           strprintf(_("This product includes software developed by the OpenSSL Project for use in the OpenSSL Toolkit %s and cryptographic software written by Eric Young and UPnP software written by Thomas Bernard.").translated, "<https://www.openssl.org>") +
           "\n";
}

#if HAVE_SYSTEM
static void BlockNotifyCallback(bool initialSync, const CBlockIndex *pBlockIndex)
{
    if (initialSync || !pBlockIndex)
        return;

    std::string strCmd = gArgs.GetArg("-blocknotify", "");
    if (!strCmd.empty()) {
        boost::replace_all(strCmd, "%s", pBlockIndex->GetBlockHash().GetHex());
        std::thread t(runCommand, strCmd);
        t.detach(); // thread runs free
    }
}
#endif

static bool fHaveGenesis = false;
static Mutex g_genesis_wait_mutex;
static std::condition_variable g_genesis_wait_cv;

static void BlockNotifyGenesisWait(bool, const CBlockIndex *pBlockIndex)
{
    if (pBlockIndex != nullptr) {
        {
            LOCK(g_genesis_wait_mutex);
            fHaveGenesis = true;
        }
        g_genesis_wait_cv.notify_all();
    }
}

struct CImportingNow
{
    CImportingNow() {
        assert(fImporting == false);
        fImporting = true;
    }

    ~CImportingNow() {
        assert(fImporting == true);
        fImporting = false;
    }
};


// If we're using -prune with -reindex, then delete block files that will be ignored by the
// reindex.  Since reindexing works by starting at block file 0 and looping until a blockfile
// is missing, do the same here to delete any later block files after a gap.  Also delete all
// rev files since they'll be rewritten by the reindex anyway.  This ensures that vinfoBlockFile
// is in sync with what's actually on disk by the time we start downloading, so that pruning
// works correctly.
static void CleanupBlockRevFiles()
{
    std::map<std::string, fs::path> mapBlockFiles;

    // Glob all blk?????.dat and rev?????.dat files from the blocks directory.
    // Remove the rev files immediately and insert the blk file paths into an
    // ordered map keyed by block file index.
    LogPrintf("Removing unusable blk?????.dat and rev?????.dat files for -reindex with -prune\n");
    fs::path blocksdir = GetBlocksDir();
    for (fs::directory_iterator it(blocksdir); it != fs::directory_iterator(); it++) {
        if (fs::is_regular_file(*it) &&
            it->path().filename().string().length() == 12 &&
            it->path().filename().string().substr(8,4) == ".dat")
        {
            if (it->path().filename().string().substr(0,3) == "blk")
                mapBlockFiles[it->path().filename().string().substr(3,5)] = it->path();
            else if (it->path().filename().string().substr(0,3) == "rev")
                remove(it->path());
        }
    }

    // Remove all block files that aren't part of a contiguous set starting at
    // zero by walking the ordered map (keys are block file indices) by
    // keeping a separate counter.  Once we hit a gap (or if 0 doesn't exist)
    // start removing block files.
    int nContigCounter = 0;
    for (const std::pair<const std::string, fs::path>& item : mapBlockFiles) {
        if (atoi(item.first) == nContigCounter) {
            nContigCounter++;
            continue;
        }
        remove(item.second);
    }
}

static void ThreadImport(std::vector<fs::path> vImportFiles)
{
    const CChainParams& chainparams = Params();
    util::ThreadRename("loadblk");
    ScheduleBatchPriority();

    {
    CImportingNow imp;

    // -reindex
    if (fReindex) {
        int nFile = 0;
        while (true) {
            FlatFilePos pos(nFile, 0);
            if (!fs::exists(GetBlockPosFilename(pos)))
                break; // No block files left to reindex
            FILE *file = OpenBlockFile(pos, true);
            if (!file)
                break; // This error is logged in OpenBlockFile
            LogPrintf("Reindexing block file blk%05u.dat...\n", (unsigned int)nFile);
            LoadExternalBlockFile(chainparams, file, &pos);
            nFile++;
        }
        pblocktree->WriteReindexing(false);
        fReindex = false;
        LogPrintf("Reindexing finished\n");
        // To avoid ending up in a situation without genesis block, re-try initializing (no-op if reindexing worked):
        LoadGenesisBlock(chainparams);
    }

    // hardcoded $DATADIR/bootstrap.dat
    fs::path pathBootstrap = GetDataDir() / "bootstrap.dat";
    if (fs::exists(pathBootstrap)) {
        FILE *file = fsbridge::fopen(pathBootstrap, "rb");
        if (file) {
            fs::path pathBootstrapOld = GetDataDir() / "bootstrap.dat.old";
            LogPrintf("Importing bootstrap.dat...\n");
            LoadExternalBlockFile(chainparams, file);
            RenameOver(pathBootstrap, pathBootstrapOld);
        } else {
            LogPrintf("Warning: Could not open bootstrap file %s\n", pathBootstrap.string());
        }
    }

    // -loadblock=
    for (const fs::path& path : vImportFiles) {
        FILE *file = fsbridge::fopen(path, "rb");
        if (file) {
            LogPrintf("Importing blocks file %s...\n", path.string());
            LoadExternalBlockFile(chainparams, file);
        } else {
            LogPrintf("Warning: Could not open blocks file %s\n", path.string());
        }
    }

    // scan for better chains in the block chain database, that are not yet connected in the active best chain
    CValidationState state;
    if (!ActivateBestChain(state, chainparams)) {
        LogPrintf("Failed to connect best block (%s)\n", FormatStateMessage(state));
        StartShutdown();
        return;
    }

    if (gArgs.GetBoolArg("-stopafterblockimport", DEFAULT_STOPAFTERBLOCKIMPORT)) {
        LogPrintf("Stopping after block import\n");
        StartShutdown();
        return;
    }
    } // End scope of CImportingNow
    if (gArgs.GetArg("-persistmempool", DEFAULT_PERSIST_MEMPOOL)) {
        LoadMempool(::mempool);
    }
    ::mempool.SetIsLoaded(!ShutdownRequested());
}

/** Sanity checks
 *  Ensure that Bitcoin is running in a usable environment with all
 *  necessary library support.
 */
static bool InitSanityCheck()
{
    if(!ECC_InitSanityCheck()) {
        InitError("Elliptic curve cryptography sanity check failure. Aborting.");
        return false;
    }

    if (!glibc_sanity_test() || !glibcxx_sanity_test())
        return false;

    if (!Random_SanityCheck()) {
        InitError("OS cryptographic RNG sanity check failure. Aborting.");
        return false;
    }

    return true;
}

static bool AppInitServers()
{
    RPCServer::OnStarted(&OnRPCStarted);
    RPCServer::OnStopped(&OnRPCStopped);
    if (!InitHTTPServer())
        return false;
    StartRPC();
    if (!StartHTTPRPC())
        return false;
    if (gArgs.GetBoolArg("-rest", DEFAULT_REST_ENABLE)) StartREST();
    StartHTTPServer();
    return true;
}

// Parameter interaction based on rules
void InitParameterInteraction()
{
    // when specifying an explicit binding address, you want to listen on it
    // even when -connect or -proxy is specified
    if (gArgs.IsArgSet("-bind")) {
        if (gArgs.SoftSetBoolArg("-listen", true))
            LogPrintf("%s: parameter interaction: -bind set -> setting -listen=1\n", __func__);
    }
    if (gArgs.IsArgSet("-whitebind")) {
        if (gArgs.SoftSetBoolArg("-listen", true))
            LogPrintf("%s: parameter interaction: -whitebind set -> setting -listen=1\n", __func__);
    }

    if (gArgs.IsArgSet("-connect")) {
        // when only connecting to trusted nodes, do not seed via DNS, or listen by default
        if (gArgs.SoftSetBoolArg("-dnsseed", false))
            LogPrintf("%s: parameter interaction: -connect set -> setting -dnsseed=0\n", __func__);
        if (gArgs.SoftSetBoolArg("-listen", false))
            LogPrintf("%s: parameter interaction: -connect set -> setting -listen=0\n", __func__);
    }

    if (gArgs.IsArgSet("-proxy")) {
        // to protect privacy, do not listen by default if a default proxy server is specified
        if (gArgs.SoftSetBoolArg("-listen", false))
            LogPrintf("%s: parameter interaction: -proxy set -> setting -listen=0\n", __func__);
        // to protect privacy, do not use UPNP when a proxy is set. The user may still specify -listen=1
        // to listen locally, so don't rely on this happening through -listen below.
        if (gArgs.SoftSetBoolArg("-upnp", false))
            LogPrintf("%s: parameter interaction: -proxy set -> setting -upnp=0\n", __func__);
        // to protect privacy, do not discover addresses by default
        if (gArgs.SoftSetBoolArg("-discover", false))
            LogPrintf("%s: parameter interaction: -proxy set -> setting -discover=0\n", __func__);
    }

    if (!gArgs.GetBoolArg("-listen", DEFAULT_LISTEN)) {
        // do not map ports or try to retrieve public IP when not listening (pointless)
        if (gArgs.SoftSetBoolArg("-upnp", false))
            LogPrintf("%s: parameter interaction: -listen=0 -> setting -upnp=0\n", __func__);
        if (gArgs.SoftSetBoolArg("-discover", false))
            LogPrintf("%s: parameter interaction: -listen=0 -> setting -discover=0\n", __func__);
        if (gArgs.SoftSetBoolArg("-listenonion", false))
            LogPrintf("%s: parameter interaction: -listen=0 -> setting -listenonion=0\n", __func__);
    }

    if (gArgs.IsArgSet("-externalip")) {
        // if an explicit public IP is specified, do not try to find others
        if (gArgs.SoftSetBoolArg("-discover", false))
            LogPrintf("%s: parameter interaction: -externalip set -> setting -discover=0\n", __func__);
    }

    // disable whitelistrelay in blocksonly mode
    if (gArgs.GetBoolArg("-blocksonly", DEFAULT_BLOCKSONLY)) {
        if (gArgs.SoftSetBoolArg("-whitelistrelay", false))
            LogPrintf("%s: parameter interaction: -blocksonly=1 -> setting -whitelistrelay=0\n", __func__);
    }

    // Forcing relay from whitelisted hosts implies we will accept relays from them in the first place.
    if (gArgs.GetBoolArg("-whitelistforcerelay", DEFAULT_WHITELISTFORCERELAY)) {
        if (gArgs.SoftSetBoolArg("-whitelistrelay", true))
            LogPrintf("%s: parameter interaction: -whitelistforcerelay=1 -> setting -whitelistrelay=1\n", __func__);
    }
}

static std::string ResolveErrMsg(const char * const optname, const std::string& strBind)
{
    return strprintf(_("Cannot resolve -%s address: '%s'").translated, optname, strBind);
}

/**
 * Initialize global loggers.
 *
 * Note that this is called very early in the process lifetime, so you should be
 * careful about what global state you rely on here.
 */
void InitLogging()
{
    LogInstance().m_print_to_file = !gArgs.IsArgNegated("-debuglogfile");
    LogInstance().m_file_path = AbsPathForConfigVal(gArgs.GetArg("-debuglogfile", DEFAULT_DEBUGLOGFILE));
    LogInstance().m_print_to_console = gArgs.GetBoolArg("-printtoconsole", !gArgs.GetBoolArg("-daemon", false));
    LogInstance().m_log_timestamps = gArgs.GetBoolArg("-logtimestamps", DEFAULT_LOGTIMESTAMPS);
    LogInstance().m_log_time_micros = gArgs.GetBoolArg("-logtimemicros", DEFAULT_LOGTIMEMICROS);
    LogInstance().m_log_threadnames = gArgs.GetBoolArg("-logthreadnames", DEFAULT_LOGTHREADNAMES);

    fLogIPs = gArgs.GetBoolArg("-logips", DEFAULT_LOGIPS);

    std::string version_string = FormatFullVersion();
#ifdef DEBUG
    version_string += " (debug build)";
#else
    version_string += " (release build)";
#endif
    LogPrintf(PACKAGE_NAME " version %s\n", version_string);
}

namespace { // Variables internal to initialization process only

int nMaxConnections;
int nUserMaxConnections;
int nFD;
ServiceFlags nLocalServices = ServiceFlags(NODE_NETWORK | NODE_NETWORK_LIMITED | NODE_WITNESS);
int64_t peer_connect_timeout;
std::vector<BlockFilterType> g_enabled_filter_types;

} // namespace

[[noreturn]] static void new_handler_terminate()
{
    // Rather than throwing std::bad-alloc if allocation fails, terminate
    // immediately to (try to) avoid chain corruption.
    // Since LogPrintf may itself allocate memory, set the handler directly
    // to terminate first.
    std::set_new_handler(std::terminate);
    LogPrintf("Error: Out of memory. Terminating.\n");

    // The log was successful, terminate now.
    std::terminate();
};

bool AppInitBasicSetup()
{
    // ********************************************************* Step 1: setup
#ifdef _MSC_VER
    // Turn off Microsoft heap dump noise
    _CrtSetReportMode(_CRT_WARN, _CRTDBG_MODE_FILE);
    _CrtSetReportFile(_CRT_WARN, CreateFileA("NUL", GENERIC_WRITE, 0, nullptr, OPEN_EXISTING, 0, 0));
    // Disable confusing "helpful" text message on abort, Ctrl-C
    _set_abort_behavior(0, _WRITE_ABORT_MSG | _CALL_REPORTFAULT);
#endif
#ifdef WIN32
    // Enable Data Execution Prevention (DEP)
    SetProcessDEPPolicy(PROCESS_DEP_ENABLE);
#endif

    if (!SetupNetworking())
        return InitError("Initializing networking failed");

#ifndef WIN32
    if (!gArgs.GetBoolArg("-sysperms", false)) {
        umask(077);
    }

    // Clean shutdown on SIGTERM
    registerSignalHandler(SIGTERM, HandleSIGTERM);
    registerSignalHandler(SIGINT, HandleSIGTERM);

    // Reopen debug.log on SIGHUP
    registerSignalHandler(SIGHUP, HandleSIGHUP);

    // Ignore SIGPIPE, otherwise it will bring the daemon down if the client closes unexpectedly
    signal(SIGPIPE, SIG_IGN);
#else
    SetConsoleCtrlHandler(consoleCtrlHandler, true);
#endif

    std::set_new_handler(new_handler_terminate);

    return true;
}

bool AppInitParameterInteraction()
{
    const CChainParams& chainparams = Params();
    // ********************************************************* Step 2: parameter interactions

    // also see: InitParameterInteraction()

    // Warn if network-specific options (-addnode, -connect, etc) are
    // specified in default section of config file, but not overridden
    // on the command line or in this network's section of the config file.
    std::string network = gArgs.GetChainName();
    for (const auto& arg : gArgs.GetUnsuitableSectionOnlyArgs()) {
        return InitError(strprintf(_("Config setting for %s only applied on %s network when in [%s] section.").translated, arg, network, network));
    }

    // Warn if unrecognized section name are present in the config file.
    for (const auto& section : gArgs.GetUnrecognizedSections()) {
        InitWarning(strprintf("%s:%i " + _("Section [%s] is not recognized.").translated, section.m_file, section.m_line, section.m_name));
    }

    if (!fs::is_directory(GetBlocksDir())) {
        return InitError(strprintf(_("Specified blocks directory \"%s\" does not exist.").translated, gArgs.GetArg("-blocksdir", "").c_str()));
    }

    // parse and validate enabled filter types
    std::string blockfilterindex_value = gArgs.GetArg("-blockfilterindex", DEFAULT_BLOCKFILTERINDEX);
    if (blockfilterindex_value == "" || blockfilterindex_value == "1") {
        g_enabled_filter_types = AllBlockFilterTypes();
    } else if (blockfilterindex_value != "0") {
        const std::vector<std::string> names = gArgs.GetArgs("-blockfilterindex");
        g_enabled_filter_types.reserve(names.size());
        for (const auto& name : names) {
            BlockFilterType filter_type;
            if (!BlockFilterTypeByName(name, filter_type)) {
                return InitError(strprintf(_("Unknown -blockfilterindex value %s.").translated, name));
            }
            g_enabled_filter_types.push_back(filter_type);
        }
    }

    // if using block pruning, then disallow txindex
    if (gArgs.GetArg("-prune", 0)) {
        if (gArgs.GetBoolArg("-txindex", DEFAULT_TXINDEX))
            return InitError(_("Prune mode is incompatible with -txindex.").translated);
        if (!g_enabled_filter_types.empty()) {
            return InitError(_("Prune mode is incompatible with -blockfilterindex.").translated);
        }
    }

    // -bind and -whitebind can't be set when not listening
    size_t nUserBind = gArgs.GetArgs("-bind").size() + gArgs.GetArgs("-whitebind").size();
    if (nUserBind != 0 && !gArgs.GetBoolArg("-listen", DEFAULT_LISTEN)) {
        return InitError("Cannot set -bind or -whitebind together with -listen=0");
    }

    // Make sure enough file descriptors are available
    int nBind = std::max(nUserBind, size_t(1));
    nUserMaxConnections = gArgs.GetArg("-maxconnections", DEFAULT_MAX_PEER_CONNECTIONS);
    nMaxConnections = std::max(nUserMaxConnections, 0);

    // Trim requested connection counts, to fit into system limitations
    // <int> in std::min<int>(...) to work around FreeBSD compilation issue described in #2695
    nFD = RaiseFileDescriptorLimit(nMaxConnections + MIN_CORE_FILEDESCRIPTORS + MAX_ADDNODE_CONNECTIONS);
#ifdef USE_POLL
    int fd_max = nFD;
#else
    int fd_max = FD_SETSIZE;
#endif
    nMaxConnections = std::max(std::min<int>(nMaxConnections, fd_max - nBind - MIN_CORE_FILEDESCRIPTORS - MAX_ADDNODE_CONNECTIONS), 0);
    if (nFD < MIN_CORE_FILEDESCRIPTORS)
        return InitError(_("Not enough file descriptors available.").translated);
    nMaxConnections = std::min(nFD - MIN_CORE_FILEDESCRIPTORS - MAX_ADDNODE_CONNECTIONS, nMaxConnections);

    if (nMaxConnections < nUserMaxConnections)
        InitWarning(strprintf(_("Reducing -maxconnections from %d to %d, because of system limitations.").translated, nUserMaxConnections, nMaxConnections));

    // ********************************************************* Step 3: parameter-to-internal-flags
    if (gArgs.IsArgSet("-debug")) {
        // Special-case: if -debug=0/-nodebug is set, turn off debugging messages
        const std::vector<std::string> categories = gArgs.GetArgs("-debug");

        if (std::none_of(categories.begin(), categories.end(),
            [](std::string cat){return cat == "0" || cat == "none";})) {
            for (const auto& cat : categories) {
                if (!LogInstance().EnableCategory(cat)) {
                    InitWarning(strprintf(_("Unsupported logging category %s=%s.").translated, "-debug", cat));
                }
            }
        }
    }

    // Now remove the logging categories which were explicitly excluded
    for (const std::string& cat : gArgs.GetArgs("-debugexclude")) {
        if (!LogInstance().DisableCategory(cat)) {
            InitWarning(strprintf(_("Unsupported logging category %s=%s.").translated, "-debugexclude", cat));
        }
    }

    // Checkmempool and checkblockindex default to true in regtest mode
    int ratio = std::min<int>(std::max<int>(gArgs.GetArg("-checkmempool", chainparams.DefaultConsistencyChecks() ? 1 : 0), 0), 1000000);
    if (ratio != 0) {
        mempool.setSanityCheck(1.0 / ratio);
    }
    fCheckBlockIndex = gArgs.GetBoolArg("-checkblockindex", chainparams.DefaultConsistencyChecks());
    fCheckpointsEnabled = gArgs.GetBoolArg("-checkpoints", DEFAULT_CHECKPOINTS_ENABLED);

    hashAssumeValid = uint256S(gArgs.GetArg("-assumevalid", chainparams.GetConsensus().defaultAssumeValid.GetHex()));
    if (!hashAssumeValid.IsNull())
        LogPrintf("Assuming ancestors of block %s have valid signatures.\n", hashAssumeValid.GetHex());
    else
        LogPrintf("Validating signatures for all blocks.\n");

    if (gArgs.IsArgSet("-minimumchainwork")) {
        const std::string minChainWorkStr = gArgs.GetArg("-minimumchainwork", "");
        if (!IsHexNumber(minChainWorkStr)) {
            return InitError(strprintf("Invalid non-hex (%s) minimum chain work value specified", minChainWorkStr));
        }
        nMinimumChainWork = UintToArith256(uint256S(minChainWorkStr));
    } else {
        nMinimumChainWork = UintToArith256(chainparams.GetConsensus().nMinimumChainWork);
    }
    LogPrintf("Setting nMinimumChainWork=%s\n", nMinimumChainWork.GetHex());
    if (nMinimumChainWork < UintToArith256(chainparams.GetConsensus().nMinimumChainWork)) {
        LogPrintf("Warning: nMinimumChainWork set below default value of %s\n", chainparams.GetConsensus().nMinimumChainWork.GetHex());
    }

    // mempool limits
    int64_t nMempoolSizeMax = gArgs.GetArg("-maxmempool", DEFAULT_MAX_MEMPOOL_SIZE) * 1000000;
    int64_t nMempoolSizeMin = gArgs.GetArg("-limitdescendantsize", DEFAULT_DESCENDANT_SIZE_LIMIT) * 1000 * 40;
    if (nMempoolSizeMax < 0 || nMempoolSizeMax < nMempoolSizeMin)
        return InitError(strprintf(_("-maxmempool must be at least %d MB").translated, std::ceil(nMempoolSizeMin / 1000000.0)));
    // incremental relay fee sets the minimum feerate increase necessary for BIP 125 replacement in the mempool
    // and the amount the mempool min fee increases above the feerate of txs evicted due to mempool limiting.
    if (gArgs.IsArgSet("-incrementalrelayfee"))
    {
        CAmount n = 0;
        if (!ParseMoney(gArgs.GetArg("-incrementalrelayfee", ""), n))
            return InitError(AmountErrMsg("incrementalrelayfee", gArgs.GetArg("-incrementalrelayfee", "")));
        incrementalRelayFee = CFeeRate(n);
    }

    // -par=0 means autodetect, but nScriptCheckThreads==0 means no concurrency
    nScriptCheckThreads = gArgs.GetArg("-par", DEFAULT_SCRIPTCHECK_THREADS);
    if (nScriptCheckThreads <= 0)
        nScriptCheckThreads += GetNumCores();
    if (nScriptCheckThreads <= 1)
        nScriptCheckThreads = 0;
    else if (nScriptCheckThreads > MAX_SCRIPTCHECK_THREADS)
        nScriptCheckThreads = MAX_SCRIPTCHECK_THREADS;

    // block pruning; get the amount of disk space (in MiB) to allot for block & undo files
    int64_t nPruneArg = gArgs.GetArg("-prune", 0);
    if (nPruneArg < 0) {
        return InitError(_("Prune cannot be configured with a negative value.").translated);
    }
    nPruneTarget = (uint64_t) nPruneArg * 1024 * 1024;
    if (nPruneArg == 1) {  // manual pruning: -prune=1
        LogPrintf("Block pruning enabled.  Use RPC call pruneblockchain(height) to manually prune block and undo files.\n");
        nPruneTarget = std::numeric_limits<uint64_t>::max();
        fPruneMode = true;
    } else if (nPruneTarget) {
        if (nPruneTarget < MIN_DISK_SPACE_FOR_BLOCK_FILES) {
            return InitError(strprintf(_("Prune configured below the minimum of %d MiB.  Please use a higher number.").translated, MIN_DISK_SPACE_FOR_BLOCK_FILES / 1024 / 1024));
        }
        LogPrintf("Prune configured to target %u MiB on disk for block and undo files.\n", nPruneTarget / 1024 / 1024);
        fPruneMode = true;
    }

    nConnectTimeout = gArgs.GetArg("-timeout", DEFAULT_CONNECT_TIMEOUT);
    if (nConnectTimeout <= 0) {
        nConnectTimeout = DEFAULT_CONNECT_TIMEOUT;
    }

    peer_connect_timeout = gArgs.GetArg("-peertimeout", DEFAULT_PEER_CONNECT_TIMEOUT);
    if (peer_connect_timeout <= 0) {
        return InitError("peertimeout cannot be configured with a negative value.");
    }

    if (gArgs.IsArgSet("-minrelaytxfee")) {
        CAmount n = 0;
        if (!ParseMoney(gArgs.GetArg("-minrelaytxfee", ""), n)) {
            return InitError(AmountErrMsg("minrelaytxfee", gArgs.GetArg("-minrelaytxfee", "")));
        }
        // High fee check is done afterward in WalletParameterInteraction()
        ::minRelayTxFee = CFeeRate(n);
    } else if (incrementalRelayFee > ::minRelayTxFee) {
        // Allow only setting incrementalRelayFee to control both
        ::minRelayTxFee = incrementalRelayFee;
        LogPrintf("Increasing minrelaytxfee to %s to match incrementalrelayfee\n",::minRelayTxFee.ToString());
    }

    // Sanity check argument for min fee for including tx in block
    // TODO: Harmonize which arguments need sanity checking and where that happens
    if (gArgs.IsArgSet("-blockmintxfee"))
    {
        CAmount n = 0;
        if (!ParseMoney(gArgs.GetArg("-blockmintxfee", ""), n))
            return InitError(AmountErrMsg("blockmintxfee", gArgs.GetArg("-blockmintxfee", "")));
    }

    // Feerate used to define dust.  Shouldn't be changed lightly as old
    // implementations may inadvertently create non-standard transactions
    if (gArgs.IsArgSet("-dustrelayfee"))
    {
        CAmount n = 0;
        if (!ParseMoney(gArgs.GetArg("-dustrelayfee", ""), n))
            return InitError(AmountErrMsg("dustrelayfee", gArgs.GetArg("-dustrelayfee", "")));
        dustRelayFee = CFeeRate(n);
    }

    fRequireStandard = !gArgs.GetBoolArg("-acceptnonstdtxn", !chainparams.RequireStandard());
    if (!chainparams.IsTestChain() && !fRequireStandard) {
        return InitError(strprintf("acceptnonstdtxn is not currently supported for %s chain", chainparams.NetworkIDString()));
    }
    nBytesPerSigOp = gArgs.GetArg("-bytespersigop", nBytesPerSigOp);

    if (!g_wallet_init_interface.ParameterInteraction()) return false;

    fIsBareMultisigStd = gArgs.GetBoolArg("-permitbaremultisig", DEFAULT_PERMIT_BAREMULTISIG);
    fAcceptDatacarrier = gArgs.GetBoolArg("-datacarrier", DEFAULT_ACCEPT_DATACARRIER);
    nMaxDatacarrierBytes = gArgs.GetArg("-datacarriersize", nMaxDatacarrierBytes);

    // Option to startup with mocktime set (used for regression testing):
    SetMockTime(gArgs.GetArg("-mocktime", 0)); // SetMockTime(0) is a no-op

    if (gArgs.GetBoolArg("-peerbloomfilters", DEFAULT_PEERBLOOMFILTERS))
        nLocalServices = ServiceFlags(nLocalServices | NODE_BLOOM);

    if (gArgs.GetArg("-rpcserialversion", DEFAULT_RPC_SERIALIZE_VERSION) < 0)
        return InitError("rpcserialversion must be non-negative.");

    if (gArgs.GetArg("-rpcserialversion", DEFAULT_RPC_SERIALIZE_VERSION) > 1)
        return InitError("unknown rpcserialversion requested.");

    nMaxTipAge = gArgs.GetArg("-maxtipage", DEFAULT_MAX_TIP_AGE);

    return true;
}

static bool LockDataDirectory(bool probeOnly)
{
    // Make sure only a single Bitcoin process is using the data directory.
    fs::path datadir = GetDataDir();
    if (!DirIsWritable(datadir)) {
        return InitError(strprintf(_("Cannot write to data directory '%s'; check permissions.").translated, datadir.string()));
    }
    if (!LockDirectory(datadir, ".lock", probeOnly)) {
        return InitError(strprintf(_("Cannot obtain a lock on data directory %s. %s is probably already running.").translated, datadir.string(), PACKAGE_NAME));
    }
    return true;
}

bool AppInitSanityChecks()
{
    // ********************************************************* Step 4: sanity checks

    // Initialize elliptic curve code
    std::string sha256_algo = SHA256AutoDetect();
    LogPrintf("Using the '%s' SHA256 implementation\n", sha256_algo);
    RandomInit();
    ECC_Start();
    globalVerifyHandle.reset(new ECCVerifyHandle());

    // Sanity check
    if (!InitSanityCheck())
        return InitError(strprintf(_("Initialization sanity check failed. %s is shutting down.").translated, PACKAGE_NAME));

    // Probe the data directory lock to give an early error message, if possible
    // We cannot hold the data directory lock here, as the forking for daemon() hasn't yet happened,
    // and a fork will cause weird behavior to it.
    return LockDataDirectory(true);
}

bool AppInitLockDataDirectory()
{
    // After daemonization get the data directory lock again and hold on to it until exit
    // This creates a slight window for a race condition to happen, however this condition is harmless: it
    // will at most make us exit without printing a message to console.
    if (!LockDataDirectory(false)) {
        // Detailed error printed inside LockDataDirectory
        return false;
    }
    return true;
}

bool AppInitMain(InitInterfaces& interfaces)
{
    const CChainParams& chainparams = Params();
    // ********************************************************* Step 4a: application initialization
    if (!CreatePidFile()) {
        // Detailed error printed inside CreatePidFile().
        return false;
    }
    if (LogInstance().m_print_to_file) {
        if (gArgs.GetBoolArg("-shrinkdebugfile", LogInstance().DefaultShrinkDebugFile())) {
            // Do this first since it both loads a bunch of debug.log into memory,
            // and because this needs to happen before any other debug.log printing
            LogInstance().ShrinkDebugFile();
        }
    }
    if (!LogInstance().StartLogging()) {
            return InitError(strprintf("Could not open debug log file %s",
                LogInstance().m_file_path.string()));
    }

    if (!LogInstance().m_log_timestamps)
        LogPrintf("Startup time: %s\n", FormatISO8601DateTime(GetTime()));
    LogPrintf("Default data directory %s\n", GetDefaultDataDir().string());
    LogPrintf("Using data directory %s\n", GetDataDir().string());

    // Only log conf file usage message if conf file actually exists.
    fs::path config_file_path = GetConfigFile(gArgs.GetArg("-conf", BITCOIN_CONF_FILENAME));
    if (fs::exists(config_file_path)) {
        LogPrintf("Config file: %s\n", config_file_path.string());
    } else if (gArgs.IsArgSet("-conf")) {
        // Warn if no conf file exists at path provided by user
        InitWarning(strprintf(_("The specified config file %s does not exist\n").translated, config_file_path.string()));
    } else {
        // Not categorizing as "Warning" because it's the default behavior
        LogPrintf("Config file: %s (not found, skipping)\n", config_file_path.string());
    }

    LogPrintf("Using at most %i automatic connections (%i file descriptors available)\n", nMaxConnections, nFD);

    // Warn about relative -datadir path.
    if (gArgs.IsArgSet("-datadir") && !fs::path(gArgs.GetArg("-datadir", "")).is_absolute()) {
        LogPrintf("Warning: relative datadir option '%s' specified, which will be interpreted relative to the " /* Continued */
                  "current working directory '%s'. This is fragile, because if namecoin is started in the future "
                  "from a different location, it will be unable to locate the current data files. There could "
                  "also be data loss if namecoin is started while in a temporary directory.\n",
            gArgs.GetArg("-datadir", ""), fs::current_path().string());
    }

    InitSignatureCache();
    InitScriptExecutionCache();

    LogPrintf("Using %u threads for script verification\n", nScriptCheckThreads);
    if (nScriptCheckThreads) {
        for (int i=0; i<nScriptCheckThreads-1; i++)
            threadGroup.create_thread([i]() { return ThreadScriptCheck(i); });
    }

    // Start the lightweight task scheduler thread
    CScheduler::Function serviceLoop = std::bind(&CScheduler::serviceQueue, &scheduler);
    threadGroup.create_thread(std::bind(&TraceThread<CScheduler::Function>, "scheduler", serviceLoop));

    GetMainSignals().RegisterBackgroundSignalScheduler(scheduler);
    GetMainSignals().RegisterWithMempoolSignals(mempool);

    // Create client interfaces for wallets that are supposed to be loaded
    // according to -wallet and -disablewallet options. This only constructs
    // the interfaces, it doesn't load wallet data. Wallets actually get loaded
    // when load() and start() interface methods are called below.
    g_wallet_init_interface.Construct(interfaces);

    /* Register RPC commands regardless of -server setting so they will be
     * available in the GUI RPC console even if external calls are disabled.
     */
    RegisterAllCoreRPCCommands(tableRPC);
    for (const auto& client : interfaces.chain_clients) {
        client->registerRpcs();
    }
    g_rpc_interfaces = &interfaces;
#if ENABLE_ZMQ
    RegisterZMQRPCCommands(tableRPC);
#endif

    /* Start the RPC server already.  It will be started in "warmup" mode
     * and not really process calls already (but it will signify connections
     * that the server is there and will be ready later).  Warmup mode will
     * be disabled when initialisation is finished.
     */
    if (gArgs.GetBoolArg("-server", false))
    {
        uiInterface.InitMessage_connect(SetRPCWarmupStatus);
        if (!AppInitServers())
            return InitError(_("Unable to start HTTP server. See debug log for details.").translated);
    }

    // ********************************************************* Step 5: verify wallet database integrity
    for (const auto& client : interfaces.chain_clients) {
        if (!client->verify()) {
            return false;
        }
    }

    // ********************************************************* Step 6: network initialization
    // Note that we absolutely cannot open any actual connections
    // until the very end ("start node") as the UTXO/block state
    // is not yet setup and may end up being set up twice if we
    // need to reindex later.

    assert(!g_banman);
    g_banman = MakeUnique<BanMan>(GetDataDir() / "banlist.dat", &uiInterface, gArgs.GetArg("-bantime", DEFAULT_MISBEHAVING_BANTIME));
    assert(!g_connman);
    g_connman = std::unique_ptr<CConnman>(new CConnman(GetRand(std::numeric_limits<uint64_t>::max()), GetRand(std::numeric_limits<uint64_t>::max())));

    peerLogic.reset(new PeerLogicValidation(g_connman.get(), g_banman.get(), scheduler, gArgs.GetBoolArg("-enablebip61", DEFAULT_ENABLE_BIP61)));
    RegisterValidationInterface(peerLogic.get());

    // sanitize comments per BIP-0014, format user agent and check total size
    std::vector<std::string> uacomments;
    for (const std::string& cmt : gArgs.GetArgs("-uacomment")) {
        if (cmt != SanitizeString(cmt, SAFE_CHARS_UA_COMMENT))
            return InitError(strprintf(_("User Agent comment (%s) contains unsafe characters.").translated, cmt));
        uacomments.push_back(cmt);
    }
    strSubVersion = FormatSubVersion(CLIENT_NAME, CLIENT_VERSION, uacomments);
    if (strSubVersion.size() > MAX_SUBVERSION_LENGTH) {
        return InitError(strprintf(_("Total length of network version string (%i) exceeds maximum length (%i). Reduce the number or size of uacomments.").translated,
            strSubVersion.size(), MAX_SUBVERSION_LENGTH));
    }

    if (gArgs.IsArgSet("-onlynet")) {
        std::set<enum Network> nets;
        for (const std::string& snet : gArgs.GetArgs("-onlynet")) {
            enum Network net = ParseNetwork(snet);
            if (net == NET_UNROUTABLE)
                return InitError(strprintf(_("Unknown network specified in -onlynet: '%s'").translated, snet));
            nets.insert(net);
        }
        for (int n = 0; n < NET_MAX; n++) {
            enum Network net = (enum Network)n;
            if (!nets.count(net))
                SetReachable(net, false);
        }
    }

    // Check for host lookup allowed before parsing any network related parameters
    fNameLookup = gArgs.GetBoolArg("-dns", DEFAULT_NAME_LOOKUP);

    bool proxyRandomize = gArgs.GetBoolArg("-proxyrandomize", DEFAULT_PROXYRANDOMIZE);
    // -proxy sets a proxy for all outgoing network traffic
    // -noproxy (or -proxy=0) as well as the empty string can be used to not set a proxy, this is the default
    std::string proxyArg = gArgs.GetArg("-proxy", "");
    SetReachable(NET_ONION, false);
    if (proxyArg != "" && proxyArg != "0") {
        CService proxyAddr;
        if (!Lookup(proxyArg.c_str(), proxyAddr, 9050, fNameLookup)) {
            return InitError(strprintf(_("Invalid -proxy address or hostname: '%s'").translated, proxyArg));
        }

        proxyType addrProxy = proxyType(proxyAddr, proxyRandomize);
        if (!addrProxy.IsValid())
            return InitError(strprintf(_("Invalid -proxy address or hostname: '%s'").translated, proxyArg));

        SetProxy(NET_IPV4, addrProxy);
        SetProxy(NET_IPV6, addrProxy);
        SetProxy(NET_ONION, addrProxy);
        SetNameProxy(addrProxy);
        SetReachable(NET_ONION, true); // by default, -proxy sets onion as reachable, unless -noonion later
    }

    // -onion can be used to set only a proxy for .onion, or override normal proxy for .onion addresses
    // -noonion (or -onion=0) disables connecting to .onion entirely
    // An empty string is used to not override the onion proxy (in which case it defaults to -proxy set above, or none)
    std::string onionArg = gArgs.GetArg("-onion", "");
    if (onionArg != "") {
        if (onionArg == "0") { // Handle -noonion/-onion=0
            SetReachable(NET_ONION, false);
        } else {
            CService onionProxy;
            if (!Lookup(onionArg.c_str(), onionProxy, 9050, fNameLookup)) {
                return InitError(strprintf(_("Invalid -onion address or hostname: '%s'").translated, onionArg));
            }
            proxyType addrOnion = proxyType(onionProxy, proxyRandomize);
            if (!addrOnion.IsValid())
                return InitError(strprintf(_("Invalid -onion address or hostname: '%s'").translated, onionArg));
            SetProxy(NET_ONION, addrOnion);
            SetReachable(NET_ONION, true);
        }
    }

    // see Step 2: parameter interactions for more information about these
    fListen = gArgs.GetBoolArg("-listen", DEFAULT_LISTEN);
    fDiscover = gArgs.GetBoolArg("-discover", true);
    g_relay_txes = !gArgs.GetBoolArg("-blocksonly", DEFAULT_BLOCKSONLY);

    for (const std::string& strAddr : gArgs.GetArgs("-externalip")) {
        CService addrLocal;
        if (Lookup(strAddr.c_str(), addrLocal, GetListenPort(), fNameLookup) && addrLocal.IsValid())
            AddLocal(addrLocal, LOCAL_MANUAL);
        else
            return InitError(ResolveErrMsg("externalip", strAddr));
    }

#if ENABLE_ZMQ
    g_zmq_notification_interface = CZMQNotificationInterface::Create();

    if (g_zmq_notification_interface) {
        RegisterValidationInterface(g_zmq_notification_interface);
    }
#endif
    uint64_t nMaxOutboundLimit = 0; //unlimited unless -maxuploadtarget is set
    uint64_t nMaxOutboundTimeframe = MAX_UPLOAD_TIMEFRAME;

    if (gArgs.IsArgSet("-maxuploadtarget")) {
        nMaxOutboundLimit = gArgs.GetArg("-maxuploadtarget", DEFAULT_MAX_UPLOAD_TARGET)*1024*1024;
    }

    // ********************************************************* Step 7: load block chain

    fReindex = gArgs.GetBoolArg("-reindex", false);
    bool fReindexChainState = gArgs.GetBoolArg("-reindex-chainstate", false);

    // cache size calculations
    int64_t nTotalCache = (gArgs.GetArg("-dbcache", nDefaultDbCache) << 20);
    nTotalCache = std::max(nTotalCache, nMinDbCache << 20); // total cache cannot be less than nMinDbCache
    nTotalCache = std::min(nTotalCache, nMaxDbCache << 20); // total cache cannot be greater than nMaxDbcache
    int64_t nBlockTreeDBCache = std::min(nTotalCache / 8, nMaxBlockDBCache << 20);
    nTotalCache -= nBlockTreeDBCache;
    int64_t nTxIndexCache = std::min(nTotalCache / 8, gArgs.GetBoolArg("-txindex", DEFAULT_TXINDEX) ? nMaxTxIndexCache << 20 : 0);
    nTotalCache -= nTxIndexCache;
    int64_t filter_index_cache = 0;
    if (!g_enabled_filter_types.empty()) {
        size_t n_indexes = g_enabled_filter_types.size();
        int64_t max_cache = std::min(nTotalCache / 8, max_filter_index_cache << 20);
        filter_index_cache = max_cache / n_indexes;
        nTotalCache -= filter_index_cache * n_indexes;
    }
    int64_t nCoinDBCache = std::min(nTotalCache / 2, (nTotalCache / 4) + (1 << 23)); // use 25%-50% of the remainder for disk cache
    nCoinDBCache = std::min(nCoinDBCache, nMaxCoinsDBCache << 20); // cap total coins db cache
    nTotalCache -= nCoinDBCache;
    nCoinCacheUsage = nTotalCache; // the rest goes to in-memory cache
    int64_t nMempoolSizeMax = gArgs.GetArg("-maxmempool", DEFAULT_MAX_MEMPOOL_SIZE) * 1000000;
    LogPrintf("Cache configuration:\n");
    LogPrintf("* Using %.1f MiB for block index database\n", nBlockTreeDBCache * (1.0 / 1024 / 1024));
    if (gArgs.GetBoolArg("-txindex", DEFAULT_TXINDEX)) {
        LogPrintf("* Using %.1f MiB for transaction index database\n", nTxIndexCache * (1.0 / 1024 / 1024));
    }
    for (BlockFilterType filter_type : g_enabled_filter_types) {
        LogPrintf("* Using %.1f MiB for %s block filter index database\n",
                  filter_index_cache * (1.0 / 1024 / 1024), BlockFilterTypeName(filter_type));
    }
    LogPrintf("* Using %.1f MiB for chain state database\n", nCoinDBCache * (1.0 / 1024 / 1024));
    LogPrintf("* Using %.1f MiB for in-memory UTXO set (plus up to %.1f MiB of unused mempool space)\n", nCoinCacheUsage * (1.0 / 1024 / 1024), nMempoolSizeMax * (1.0 / 1024 / 1024));

    bool fLoaded = false;
    while (!fLoaded && !ShutdownRequested()) {
        bool fReset = fReindex;
        std::string strLoadError;

        uiInterface.InitMessage(_("Loading block index...").translated);

        do {
            const int64_t load_block_index_start_time = GetTimeMillis();
            bool is_coinsview_empty;
            try {
                LOCK(cs_main);
                UnloadBlockIndex();
                pcoinsTip.reset();
                pcoinsdbview.reset();
                pcoinscatcher.reset();
                // new CBlockTreeDB tries to delete the existing file, which
                // fails if it's still open from the previous loop. Close it first:
                pblocktree.reset();
                pblocktree.reset(new CBlockTreeDB(nBlockTreeDBCache, false, fReset));

                if (fReset) {
                    pblocktree->WriteReindexing(true);
                    //If we're reindexing in prune mode, wipe away unusable block files and all undo data files
                    if (fPruneMode)
                        CleanupBlockRevFiles();
                }

                if (ShutdownRequested()) break;

                // LoadBlockIndex will load fHavePruned if we've ever removed a
                // block file from disk.
                // Note that it also sets fReindex based on the disk flag!
                // From here on out fReindex and fReset mean something different!
                if (!LoadBlockIndex(chainparams)) {
                    if (ShutdownRequested()) break;
                    strLoadError = _("Error loading block database").translated;
                    break;
                }

                // If the loaded chain has a wrong genesis, bail out immediately
                // (we're likely using a testnet datadir, or the other way around).
                if (!::BlockIndex().empty() &&
                        !LookupBlockIndex(chainparams.GetConsensus().hashGenesisBlock)) {
                    return InitError(_("Incorrect or no genesis block found. Wrong datadir for network?").translated);
                }

                // Check for changed -namehistory state
                if (fNameHistory != gArgs.GetBoolArg("-namehistory", false)) {
                    strLoadError = _("You need to rebuild the database using -reindex to change -namehistory").translated;
                    break;
                }

                // Check for changed -prune state.  What we are concerned about is a user who has pruned blocks
                // in the past, but is now trying to run unpruned.
                if (fHavePruned && !fPruneMode) {
                    strLoadError = _("You need to rebuild the database using -reindex to go back to unpruned mode.  This will redownload the entire blockchain").translated;
                    break;
                }

                // At this point blocktree args are consistent with what's on disk.
                // If we're not mid-reindex (based on disk + args), add a genesis block on disk
                // (otherwise we use the one already on disk).
                // This is called again in ThreadImport after the reindex completes.
                if (!fReindex && !LoadGenesisBlock(chainparams)) {
                    strLoadError = _("Error initializing block database").translated;
                    break;
                }

                // At this point we're either in reindex or we've loaded a useful
                // block tree into BlockIndex()!

                pcoinsdbview.reset(new CCoinsViewDB(nCoinDBCache, false, fReset || fReindexChainState));
                pcoinscatcher.reset(new CCoinsViewErrorCatcher(pcoinsdbview.get()));
                pcoinscatcher->AddReadErrCallback([]() {
                    uiInterface.ThreadSafeMessageBox(
                        _("Error reading from database, shutting down.").translated,
                        "", CClientUIInterface::MSG_ERROR);
                });

                // If necessary, upgrade from older database format.
                // This is a no-op if we cleared the coinsviewdb with -reindex or -reindex-chainstate
                if (!pcoinsdbview->Upgrade()) {
                    strLoadError = _("Error upgrading chainstate database").translated;
                    break;
                }

                // ReplayBlocks is a no-op if we cleared the coinsviewdb with -reindex or -reindex-chainstate
                if (!ReplayBlocks(chainparams, pcoinsdbview.get())) {
                    strLoadError = _("Unable to replay blocks. You will need to rebuild the database using -reindex-chainstate.").translated;
                    break;
                }

                // The on-disk coinsdb is now in a good state, create the cache
                pcoinsTip.reset(new CCoinsViewCache(pcoinscatcher.get()));

                is_coinsview_empty = fReset || fReindexChainState || pcoinsTip->GetBestBlock().IsNull();
                if (!is_coinsview_empty) {
                    // LoadChainTip sets ::ChainActive() based on pcoinsTip's best block
                    if (!LoadChainTip(chainparams)) {
                        strLoadError = _("Error initializing block database").translated;
                        break;
                    }
                    assert(::ChainActive().Tip() != nullptr);
                }
            } catch (const std::exception& e) {
                LogPrintf("%s\n", e.what());
                strLoadError = _("Error opening block database").translated;
                break;
            }

            if (!fReset) {
                // Note that RewindBlockIndex MUST run even if we're about to -reindex-chainstate.
                // It both disconnects blocks based on ::ChainActive(), and drops block data in
                // BlockIndex() based on lack of available witness data.
                uiInterface.InitMessage(_("Rewinding blocks...").translated);
                if (!RewindBlockIndex(chainparams)) {
                    strLoadError = _("Unable to rewind the database to a pre-fork state. You will need to redownload the blockchain").translated;
                    break;
                }
            }

            try {
                LOCK(cs_main);
                if (!is_coinsview_empty) {
                    uiInterface.InitMessage(_("Verifying blocks...").translated);
                    if (fHavePruned && gArgs.GetArg("-checkblocks", DEFAULT_CHECKBLOCKS) > MIN_BLOCKS_TO_KEEP) {
                        LogPrintf("Prune: pruned datadir may not have more than %d blocks; only checking available blocks\n",
                            MIN_BLOCKS_TO_KEEP);
                    }

                    CBlockIndex* tip = ::ChainActive().Tip();
                    RPCNotifyBlockChange(true, tip);
                    if (tip && tip->nTime > GetAdjustedTime() + 2 * 60 * 60) {
                        strLoadError = _("The block database contains a block which appears to be from the future. "
                                "This may be due to your computer's date and time being set incorrectly. "
                                "Only rebuild the block database if you are sure that your computer's date and time are correct").translated;
                        break;
                    }

                    if (!CVerifyDB().VerifyDB(chainparams, pcoinsdbview.get(), gArgs.GetArg("-checklevel", DEFAULT_CHECKLEVEL),
                                  gArgs.GetArg("-checkblocks", DEFAULT_CHECKBLOCKS))) {
                        strLoadError = _("Corrupted block database detected").translated;
                        break;
                    }
                }
            } catch (const std::exception& e) {
                LogPrintf("%s\n", e.what());
                strLoadError = _("Error opening block database").translated;
                break;
            }

            fLoaded = true;
            LogPrintf(" block index %15dms\n", GetTimeMillis() - load_block_index_start_time);
        } while(false);

        if (!fLoaded && !ShutdownRequested()) {
            // first suggest a reindex
            if (!fReset) {
                bool fRet = uiInterface.ThreadSafeQuestion(
                    strLoadError + ".\n\n" + _("Do you want to rebuild the block database now?").translated,
                    strLoadError + ".\nPlease restart with -reindex or -reindex-chainstate to recover.",
                    "", CClientUIInterface::MSG_ERROR | CClientUIInterface::BTN_ABORT);
                if (fRet) {
                    fReindex = true;
                    AbortShutdown();
                } else {
                    LogPrintf("Aborted block database rebuild. Exiting.\n");
                    return false;
                }
            } else {
                return InitError(strLoadError);
            }
        }
    }

    // As LoadBlockIndex can take several minutes, it's possible the user
    // requested to kill the GUI during the last operation. If so, exit.
    // As the program has not fully started yet, Shutdown() is possibly overkill.
    if (ShutdownRequested()) {
        LogPrintf("Shutdown requested. Exiting.\n");
        return false;
    }

    fs::path est_path = GetDataDir() / FEE_ESTIMATES_FILENAME;
    CAutoFile est_filein(fsbridge::fopen(est_path, "rb"), SER_DISK, CLIENT_VERSION);
    // Allowed to fail as this file IS missing on first startup.
    if (!est_filein.IsNull())
        ::feeEstimator.Read(est_filein);
    fFeeEstimatesInitialized = true;

    // ********************************************************* Step 8: start indexers
    if (gArgs.GetBoolArg("-txindex", DEFAULT_TXINDEX)) {
        g_txindex = MakeUnique<TxIndex>(nTxIndexCache, false, fReindex);
        g_txindex->Start();
    }

    for (const auto& filter_type : g_enabled_filter_types) {
        InitBlockFilterIndex(filter_type, filter_index_cache, false, fReindex);
        GetBlockFilterIndex(filter_type)->Start();
    }

    // ********************************************************* Step 9: load wallet
    for (const auto& client : interfaces.chain_clients) {
        if (!client->load()) {
            return false;
        }
    }

    // ********************************************************* Step 10: data directory maintenance

    // if pruning, unset the service bit and perform the initial blockstore prune
    // after any wallet rescanning has taken place.
    if (fPruneMode) {
        LogPrintf("Unsetting NODE_NETWORK on prune mode\n");
        nLocalServices = ServiceFlags(nLocalServices & ~NODE_NETWORK);
        if (!fReindex) {
            uiInterface.InitMessage(_("Pruning blockstore...").translated);
            ::ChainstateActive().PruneAndFlush();
        }
    }

    // ********************************************************* Step 11: import blocks

    if (!CheckDiskSpace(GetDataDir())) {
        InitError(strprintf(_("Error: Disk space is low for %s").translated, GetDataDir()));
        return false;
    }
    if (!CheckDiskSpace(GetBlocksDir())) {
        InitError(strprintf(_("Error: Disk space is low for %s").translated, GetBlocksDir()));
        return false;
    }

    // Either install a handler to notify us when genesis activates, or set fHaveGenesis directly.
    // No locking, as this happens before any background thread is started.
    boost::signals2::connection block_notify_genesis_wait_connection;
    if (::ChainActive().Tip() == nullptr) {
        block_notify_genesis_wait_connection = uiInterface.NotifyBlockTip_connect(BlockNotifyGenesisWait);
    } else {
        fHaveGenesis = true;
    }

#if HAVE_SYSTEM
    if (gArgs.IsArgSet("-blocknotify"))
        uiInterface.NotifyBlockTip_connect(BlockNotifyCallback);
#endif

    std::vector<fs::path> vImportFiles;
    for (const std::string& strFile : gArgs.GetArgs("-loadblock")) {
        vImportFiles.push_back(strFile);
    }

    threadGroup.create_thread(std::bind(&ThreadImport, vImportFiles));

    // Wait for genesis block to be processed
    {
        WAIT_LOCK(g_genesis_wait_mutex, lock);
        // We previously could hang here if StartShutdown() is called prior to
        // ThreadImport getting started, so instead we just wait on a timer to
        // check ShutdownRequested() regularly.
        while (!fHaveGenesis && !ShutdownRequested()) {
            g_genesis_wait_cv.wait_for(lock, std::chrono::milliseconds(500));
        }
        block_notify_genesis_wait_connection.disconnect();
    }

    if (ShutdownRequested()) {
        return false;
    }

    // ********************************************************* Step 12: start node

    int chain_active_height;

    //// debug print
    {
        LOCK(cs_main);
        LogPrintf("block tree size = %u\n", ::BlockIndex().size());
        chain_active_height = ::ChainActive().Height();
    }
    LogPrintf("nBestHeight = %d\n", chain_active_height);

    if (gArgs.GetBoolArg("-listenonion", DEFAULT_LISTEN_ONION))
        StartTorControl();

    Discover();

    // Map ports with UPnP
    if (gArgs.GetBoolArg("-upnp", DEFAULT_UPNP)) {
        StartMapPort();
    }

    CConnman::Options connOptions;
    connOptions.nLocalServices = nLocalServices;
    connOptions.nMaxConnections = nMaxConnections;
    connOptions.nMaxOutbound = std::min(MAX_OUTBOUND_CONNECTIONS, connOptions.nMaxConnections);
    connOptions.nMaxAddnode = MAX_ADDNODE_CONNECTIONS;
    connOptions.nMaxFeeler = 1;
    connOptions.nBestHeight = chain_active_height;
    connOptions.uiInterface = &uiInterface;
    connOptions.m_banman = g_banman.get();
    connOptions.m_msgproc = peerLogic.get();
    connOptions.nSendBufferMaxSize = 1000*gArgs.GetArg("-maxsendbuffer", DEFAULT_MAXSENDBUFFER);
    connOptions.nReceiveFloodSize = 1000*gArgs.GetArg("-maxreceivebuffer", DEFAULT_MAXRECEIVEBUFFER);
    connOptions.m_added_nodes = gArgs.GetArgs("-addnode");

    connOptions.nMaxOutboundTimeframe = nMaxOutboundTimeframe;
    connOptions.nMaxOutboundLimit = nMaxOutboundLimit;
    connOptions.m_peer_connect_timeout = peer_connect_timeout;

    for (const std::string& strBind : gArgs.GetArgs("-bind")) {
        CService addrBind;
        if (!Lookup(strBind.c_str(), addrBind, GetListenPort(), false)) {
            return InitError(ResolveErrMsg("bind", strBind));
        }
        connOptions.vBinds.push_back(addrBind);
    }
    for (const std::string& strBind : gArgs.GetArgs("-whitebind")) {
        CService addrBind;
        if (!Lookup(strBind.c_str(), addrBind, 0, false)) {
            return InitError(ResolveErrMsg("whitebind", strBind));
        }
        if (addrBind.GetPort() == 0) {
            return InitError(strprintf(_("Need to specify a port with -whitebind: '%s'").translated, strBind));
        }
        connOptions.vWhiteBinds.push_back(addrBind);
    }

    for (const auto& net : gArgs.GetArgs("-whitelist")) {
        CSubNet subnet;
        LookupSubNet(net.c_str(), subnet);
        if (!subnet.IsValid())
            return InitError(strprintf(_("Invalid netmask specified in -whitelist: '%s'").translated, net));
        connOptions.vWhitelistedRange.push_back(subnet);
    }

    connOptions.vSeedNodes = gArgs.GetArgs("-seednode");

    // Initiate outbound connections unless connect=0
    connOptions.m_use_addrman_outgoing = !gArgs.IsArgSet("-connect");
    if (!connOptions.m_use_addrman_outgoing) {
        const auto connect = gArgs.GetArgs("-connect");
        if (connect.size() != 1 || connect[0] != "0") {
            connOptions.m_specified_outgoing = connect;
        }
    }
    if (!g_connman->Start(scheduler, connOptions)) {
        return false;
    }

    // ********************************************************* Step 13: finished

    SetRPCWarmupFinished();
    uiInterface.InitMessage(_("Done loading").translated);

    for (const auto& client : interfaces.chain_clients) {
        client->start(scheduler);
    }

    scheduler.scheduleEvery([]{
        g_banman->DumpBanlist();
    }, DUMP_BANS_INTERVAL * 1000);

    return true;
}<|MERGE_RESOLUTION|>--- conflicted
+++ resolved
@@ -395,42 +395,8 @@
     gArgs.AddArg("-blockfilterindex=<type>",
                  strprintf("Maintain an index of compact filters by block (default: %s, values: %s).", DEFAULT_BLOCKFILTERINDEX, ListBlockFilterTypes()) +
                  " If <type> is not supplied or if <type> = 1, indexes for all known types are enabled.",
-<<<<<<< HEAD
-                 false, OptionsCategory::OPTIONS);
-    gArgs.AddArg("-namehistory", strprintf("Keep track of the full name history (default: %u)", 0), false, OptionsCategory::OPTIONS);
-
-    gArgs.AddArg("-addnode=<ip>", "Add a node to connect to and attempt to keep the connection open (see the `addnode` RPC command help for more info). This option can be specified multiple times to add multiple nodes.", false, OptionsCategory::CONNECTION);
-    gArgs.AddArg("-banscore=<n>", strprintf("Threshold for disconnecting misbehaving peers (default: %u)", DEFAULT_BANSCORE_THRESHOLD), false, OptionsCategory::CONNECTION);
-    gArgs.AddArg("-bantime=<n>", strprintf("Number of seconds to keep misbehaving peers from reconnecting (default: %u)", DEFAULT_MISBEHAVING_BANTIME), false, OptionsCategory::CONNECTION);
-    gArgs.AddArg("-bind=<addr>", "Bind to given address and always listen on it. Use [host]:port notation for IPv6", false, OptionsCategory::CONNECTION);
-    gArgs.AddArg("-connect=<ip>", "Connect only to the specified node; -noconnect disables automatic connections (the rules for this peer are the same as for -addnode). This option can be specified multiple times to connect to multiple nodes.", false, OptionsCategory::CONNECTION);
-    gArgs.AddArg("-discover", "Discover own IP addresses (default: 1 when listening and no -externalip or -proxy)", false, OptionsCategory::CONNECTION);
-    gArgs.AddArg("-dns", strprintf("Allow DNS lookups for -addnode, -seednode and -connect (default: %u)", DEFAULT_NAME_LOOKUP), false, OptionsCategory::CONNECTION);
-    gArgs.AddArg("-dnsseed", "Query for peer addresses via DNS lookup, if low on addresses (default: 1 unless -connect used)", false, OptionsCategory::CONNECTION);
-    gArgs.AddArg("-enablebip61", strprintf("Send reject messages per BIP61 (default: %u)", DEFAULT_ENABLE_BIP61), false, OptionsCategory::CONNECTION);
-    gArgs.AddArg("-externalip=<ip>", "Specify your own public address", false, OptionsCategory::CONNECTION);
-    gArgs.AddArg("-forcednsseed", strprintf("Always query for peer addresses via DNS lookup (default: %u)", DEFAULT_FORCEDNSSEED), false, OptionsCategory::CONNECTION);
-    gArgs.AddArg("-listen", "Accept connections from outside (default: 1 if no -proxy or -connect)", false, OptionsCategory::CONNECTION);
-    gArgs.AddArg("-listenonion", strprintf("Automatically create Tor hidden service (default: %d)", DEFAULT_LISTEN_ONION), false, OptionsCategory::CONNECTION);
-    gArgs.AddArg("-maxconnections=<n>", strprintf("Maintain at most <n> connections to peers (default: %u)", DEFAULT_MAX_PEER_CONNECTIONS), false, OptionsCategory::CONNECTION);
-    gArgs.AddArg("-maxreceivebuffer=<n>", strprintf("Maximum per-connection receive buffer, <n>*1000 bytes (default: %u)", DEFAULT_MAXRECEIVEBUFFER), false, OptionsCategory::CONNECTION);
-    gArgs.AddArg("-maxsendbuffer=<n>", strprintf("Maximum per-connection send buffer, <n>*1000 bytes (default: %u)", DEFAULT_MAXSENDBUFFER), false, OptionsCategory::CONNECTION);
-    gArgs.AddArg("-maxtimeadjustment", strprintf("Maximum allowed median peer time offset adjustment. Local perspective of time may be influenced by peers forward or backward by this amount. (default: %u seconds)", DEFAULT_MAX_TIME_ADJUSTMENT), false, OptionsCategory::CONNECTION);
-    gArgs.AddArg("-maxuploadtarget=<n>", strprintf("Tries to keep outbound traffic under the given target (in MiB per 24h), 0 = no limit (default: %d)", DEFAULT_MAX_UPLOAD_TARGET), false, OptionsCategory::CONNECTION);
-    gArgs.AddArg("-onion=<ip:port>", "Use separate SOCKS5 proxy to reach peers via Tor hidden services, set -noonion to disable (default: -proxy)", false, OptionsCategory::CONNECTION);
-    gArgs.AddArg("-onlynet=<net>", "Make outgoing connections only through network <net> (ipv4, ipv6 or onion). Incoming connections are not affected by this option. This option can be specified multiple times to allow multiple networks.", false, OptionsCategory::CONNECTION);
-    gArgs.AddArg("-peerbloomfilters", strprintf("Support filtering of blocks and transaction with bloom filters (default: %u)", DEFAULT_PEERBLOOMFILTERS), false, OptionsCategory::CONNECTION);
-    gArgs.AddArg("-permitbaremultisig", strprintf("Relay non-P2SH multisig (default: %u)", DEFAULT_PERMIT_BAREMULTISIG), false, OptionsCategory::CONNECTION);
-    gArgs.AddArg("-port=<port>", strprintf("Listen for connections on <port> (default: %u, testnet: %u, regtest: %u)", defaultChainParams->GetDefaultPort(), testnetChainParams->GetDefaultPort(), regtestChainParams->GetDefaultPort()), false, OptionsCategory::CONNECTION);
-    gArgs.AddArg("-proxy=<ip:port>", "Connect through SOCKS5 proxy, set -noproxy to disable (default: disabled)", false, OptionsCategory::CONNECTION);
-    gArgs.AddArg("-proxyrandomize", strprintf("Randomize credentials for every proxy connection. This enables Tor stream isolation (default: %u)", DEFAULT_PROXYRANDOMIZE), false, OptionsCategory::CONNECTION);
-    gArgs.AddArg("-seednode=<ip>", "Connect to a node to retrieve peer addresses, and disconnect. This option can be specified multiple times to connect to multiple nodes.", false, OptionsCategory::CONNECTION);
-    gArgs.AddArg("-timeout=<n>", strprintf("Specify connection timeout in milliseconds (minimum: 1, default: %d)", DEFAULT_CONNECT_TIMEOUT), false, OptionsCategory::CONNECTION);
-    gArgs.AddArg("-peertimeout=<n>", strprintf("Specify p2p connection timeout in seconds. This option determines the amount of time a peer may be inactive before the connection to it is dropped. (minimum: 1, default: %d)", DEFAULT_PEER_CONNECT_TIMEOUT), true, OptionsCategory::CONNECTION);
-    gArgs.AddArg("-torcontrol=<ip>:<port>", strprintf("Tor control port to use if onion listening enabled (default: %s)", DEFAULT_TOR_CONTROL), false, OptionsCategory::CONNECTION);
-    gArgs.AddArg("-torpassword=<pass>", "Tor control port password (default: empty)", false, OptionsCategory::CONNECTION);
-=======
                  ArgsManager::ALLOW_ANY, OptionsCategory::OPTIONS);
+    gArgs.AddArg("-namehistory", strprintf("Keep track of the full name history (default: %u)", 0), ArgsManager::ALLOW_ANY, OptionsCategory::OPTIONS);
 
     gArgs.AddArg("-addnode=<ip>", "Add a node to connect to and attempt to keep the connection open (see the `addnode` RPC command help for more info). This option can be specified multiple times to add multiple nodes.", ArgsManager::ALLOW_ANY | ArgsManager::NETWORK_ONLY, OptionsCategory::CONNECTION);
     gArgs.AddArg("-banscore=<n>", strprintf("Threshold for disconnecting misbehaving peers (default: %u)", DEFAULT_BANSCORE_THRESHOLD), ArgsManager::ALLOW_ANY, OptionsCategory::CONNECTION);
@@ -462,7 +428,6 @@
     gArgs.AddArg("-peertimeout=<n>", strprintf("Specify p2p connection timeout in seconds. This option determines the amount of time a peer may be inactive before the connection to it is dropped. (minimum: 1, default: %d)", DEFAULT_PEER_CONNECT_TIMEOUT), ArgsManager::ALLOW_ANY | ArgsManager::DEBUG_ONLY, OptionsCategory::CONNECTION);
     gArgs.AddArg("-torcontrol=<ip>:<port>", strprintf("Tor control port to use if onion listening enabled (default: %s)", DEFAULT_TOR_CONTROL), ArgsManager::ALLOW_ANY, OptionsCategory::CONNECTION);
     gArgs.AddArg("-torpassword=<pass>", "Tor control port password (default: empty)", ArgsManager::ALLOW_ANY, OptionsCategory::CONNECTION);
->>>>>>> 9628efd6
 #ifdef USE_UPNP
 #if USE_UPNP
     gArgs.AddArg("-upnp", "Use UPnP to map the listening port (default: 1 when listening and no -proxy)", ArgsManager::ALLOW_ANY, OptionsCategory::CONNECTION);
@@ -566,8 +531,8 @@
     gArgs.AddArg("-rpcworkqueue=<n>", strprintf("Set the depth of the work queue to service RPC calls (default: %d)", DEFAULT_HTTP_WORKQUEUE), ArgsManager::ALLOW_ANY | ArgsManager::DEBUG_ONLY, OptionsCategory::RPC);
     gArgs.AddArg("-server", "Accept command line and JSON-RPC commands", ArgsManager::ALLOW_ANY, OptionsCategory::RPC);
 
-    gArgs.AddArg("-nameencoding=<enc>", strprintf("Sets the default encoding used for names in the RPC interface (default: %s)", EncodingToString(DEFAULT_NAME_ENCODING)), false, OptionsCategory::RPC);
-    gArgs.AddArg("-valueencoding=<enc>", strprintf("Sets the default encoding used for values in the RPC interface (default: %s)", EncodingToString(DEFAULT_VALUE_ENCODING)), false, OptionsCategory::RPC);
+    gArgs.AddArg("-nameencoding=<enc>", strprintf("Sets the default encoding used for names in the RPC interface (default: %s)", EncodingToString(DEFAULT_NAME_ENCODING)), ArgsManager::ALLOW_ANY, OptionsCategory::RPC);
+    gArgs.AddArg("-valueencoding=<enc>", strprintf("Sets the default encoding used for values in the RPC interface (default: %s)", EncodingToString(DEFAULT_VALUE_ENCODING)), ArgsManager::ALLOW_ANY, OptionsCategory::RPC);
 
 #if HAVE_DECL_DAEMON
     gArgs.AddArg("-daemon", "Run in the background as a daemon and accept commands", ArgsManager::ALLOW_ANY, OptionsCategory::OPTIONS);
