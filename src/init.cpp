// Copyright (c) 2009-2010 Satoshi Nakamoto
// Copyright (c) 2009-2020 The Bitcoin Core developers
// Distributed under the MIT software license, see the accompanying
// file COPYING or http://www.opensource.org/licenses/mit-license.php.

#if defined(HAVE_CONFIG_H)
#include <config/bitcoin-config.h>
#endif

#include <init.h>

#include <addrman.h>
#include <amount.h>
#include <banman.h>
#include <blockfilter.h>
#include <chain.h>
#include <chainparams.h>
#include <compat/sanity.h>
#include <consensus/validation.h>
#include <fs.h>
#include <hash.h>
#include <httprpc.h>
#include <httpserver.h>
#include <index/blockfilterindex.h>
#include <index/namehash.h>
#include <index/txindex.h>
#include <interfaces/chain.h>
#include <interfaces/node.h>
#include <key.h>
#include <mapport.h>
#include <miner.h>
#include <names/encoding.h>
#include <names/mempool.h>
#include <net.h>
#include <net_permissions.h>
#include <net_processing.h>
#include <netbase.h>
#include <node/context.h>
#include <node/ui_interface.h>
#include <policy/feerate.h>
#include <policy/fees.h>
#include <policy/policy.h>
#include <policy/settings.h>
#include <protocol.h>
#include <rpc/blockchain.h>
#include <rpc/names.h>
#include <rpc/register.h>
#include <rpc/server.h>
#include <rpc/util.h>
#include <scheduler.h>
#include <script/sigcache.h>
#include <script/standard.h>
#include <shutdown.h>
#include <sync.h>
#include <timedata.h>
#include <torcontrol.h>
#include <txdb.h>
#include <txmempool.h>
#include <util/asmap.h>
#include <util/check.h>
#include <util/moneystr.h>
#include <util/string.h>
#include <util/system.h>
#include <util/threadnames.h>
#include <util/translation.h>
#include <validation.h>

#include <validationinterface.h>
#include <walletinitinterface.h>

#include <functional>
#include <set>
#include <stdint.h>
#include <stdio.h>
#include <thread>
#include <vector>

#ifndef WIN32
#include <attributes.h>
#include <cerrno>
#include <signal.h>
#include <sys/stat.h>
#endif

#include <boost/algorithm/string/replace.hpp>
#include <boost/signals2/signal.hpp>

#if ENABLE_ZMQ
#include <zmq/zmqabstractnotifier.h>
#include <zmq/zmqnotificationinterface.h>
#include <zmq/zmqrpc.h>
#endif

static const bool DEFAULT_PROXYRANDOMIZE = true;
static const bool DEFAULT_REST_ENABLE = false;
static const bool DEFAULT_STOPAFTERBLOCKIMPORT = false;

#ifdef WIN32
// Win32 LevelDB doesn't use filedescriptors, and the ones used for
// accessing block files don't count towards the fd_set size limit
// anyway.
#define MIN_CORE_FILEDESCRIPTORS 0
#else
#define MIN_CORE_FILEDESCRIPTORS 150
#endif

static const char* DEFAULT_ASMAP_FILENAME="ip_asn.map";

/**
 * The PID file facilities.
 */
static const char* BITCOIN_PID_FILENAME = "namecoind.pid";

static fs::path GetPidFile(const ArgsManager& args)
{
    return AbsPathForConfigVal(fs::path(args.GetArg("-pid", BITCOIN_PID_FILENAME)));
}

[[nodiscard]] static bool CreatePidFile(const ArgsManager& args)
{
    fsbridge::ofstream file{GetPidFile(args)};
    if (file) {
#ifdef WIN32
        tfm::format(file, "%d\n", GetCurrentProcessId());
#else
        tfm::format(file, "%d\n", getpid());
#endif
        return true;
    } else {
        return InitError(strprintf(_("Unable to create the PID file '%s': %s"), GetPidFile(args).string(), std::strerror(errno)));
    }
}

//////////////////////////////////////////////////////////////////////////////
//
// Shutdown
//

//
// Thread management and startup/shutdown:
//
// The network-processing threads are all part of a thread group
// created by AppInit() or the Qt main() function.
//
// A clean exit happens when StartShutdown() or the SIGTERM
// signal handler sets ShutdownRequested(), which makes main thread's
// WaitForShutdown() interrupts the thread group.
// And then, WaitForShutdown() makes all other on-going threads
// in the thread group join the main thread.
// Shutdown() is then called to clean up database connections, and stop other
// threads that should only be stopped after the main network-processing
// threads have exited.
//
// Shutdown for Qt is very similar, only it uses a QTimer to detect
// ShutdownRequested() getting set, and then does the normal Qt
// shutdown thing.
//

static std::unique_ptr<ECCVerifyHandle> globalVerifyHandle;

static std::thread g_load_block;

void Interrupt(NodeContext& node)
{
    InterruptHTTPServer();
    InterruptHTTPRPC();
    InterruptRPC();
    InterruptREST();
    InterruptTorControl();
    InterruptMapPort();
    if (node.connman)
        node.connman->Interrupt();
    if (g_txindex) {
        g_txindex->Interrupt();
    }
    if (g_name_hash_index) {
        g_name_hash_index->Interrupt();
    }
    ForEachBlockFilterIndex([](BlockFilterIndex& index) { index.Interrupt(); });
}

void Shutdown(NodeContext& node)
{
    static Mutex g_shutdown_mutex;
    TRY_LOCK(g_shutdown_mutex, lock_shutdown);
    if (!lock_shutdown) return;
    LogPrintf("%s: In progress...\n", __func__);
    Assert(node.args);

    /// Note: Shutdown() must be able to handle cases in which initialization failed part of the way,
    /// for example if the data directory was found to be locked.
    /// Be sure that anything that writes files or flushes caches only does this if the respective
    /// module was initialized.
    util::ThreadRename("shutoff");
    if (node.mempool) node.mempool->AddTransactionsUpdated(1);

    StopHTTPRPC();
    StopREST();
    StopRPC();
    StopHTTPServer();
    for (const auto& client : node.chain_clients) {
        client->flush();
    }
    StopMapPort();

    // Because these depend on each-other, we make sure that neither can be
    // using the other before destroying them.
    if (node.peerman) UnregisterValidationInterface(node.peerman.get());
    // Follow the lock order requirements:
    // * CheckForStaleTipAndEvictPeers locks cs_main before indirectly calling GetExtraFullOutboundCount
    //   which locks cs_vNodes.
    // * ProcessMessage locks cs_main and g_cs_orphans before indirectly calling ForEachNode which
    //   locks cs_vNodes.
    // * CConnman::Stop calls DeleteNode, which calls FinalizeNode, which locks cs_main and calls
    //   EraseOrphansFor, which locks g_cs_orphans.
    //
    // Thus the implicit locking order requirement is: (1) cs_main, (2) g_cs_orphans, (3) cs_vNodes.
    if (node.connman) {
        node.connman->StopThreads();
        LOCK2(::cs_main, ::g_cs_orphans);
        node.connman->StopNodes();
    }

    StopTorControl();

    // After everything has been shut down, but before things get flushed, stop the
    // CScheduler/checkqueue, scheduler and load block thread.
    if (node.scheduler) node.scheduler->stop();
    if (g_load_block.joinable()) g_load_block.join();
    StopScriptCheckWorkerThreads();

    // After the threads that potentially access these pointers have been stopped,
    // destruct and reset all to nullptr.
    node.peerman.reset();
    node.connman.reset();
    node.banman.reset();

    if (node.mempool && node.mempool->IsLoaded() && node.args->GetArg("-persistmempool", DEFAULT_PERSIST_MEMPOOL)) {
        DumpMempool(*node.mempool);
    }

    // Drop transactions we were still watching, and record fee estimations.
    if (node.fee_estimator) node.fee_estimator->Flush();

    // FlushStateToDisk generates a ChainStateFlushed callback, which we should avoid missing
    if (node.chainman) {
        LOCK(cs_main);
        for (CChainState* chainstate : node.chainman->GetAll()) {
            if (chainstate->CanFlushToDisk()) {
                chainstate->ForceFlushStateToDisk();
            }
        }
    }

    // After there are no more peers/RPC left to give us new data which may generate
    // CValidationInterface callbacks, flush them...
    GetMainSignals().FlushBackgroundCallbacks();

    // Stop and delete all indexes only after flushing background callbacks.
    if (g_txindex) {
        g_txindex->Stop();
        g_txindex.reset();
    }
    if (g_name_hash_index) {
        g_name_hash_index->Stop();
        g_name_hash_index.reset();
    }
    ForEachBlockFilterIndex([](BlockFilterIndex& index) { index.Stop(); });
    DestroyAllBlockFilterIndexes();

    // Any future callbacks will be dropped. This should absolutely be safe - if
    // missing a callback results in an unrecoverable situation, unclean shutdown
    // would too. The only reason to do the above flushes is to let the wallet catch
    // up with our current chain to avoid any strange pruning edge cases and make
    // next startup faster by avoiding rescan.

    if (node.chainman) {
        LOCK(cs_main);
        for (CChainState* chainstate : node.chainman->GetAll()) {
            if (chainstate->CanFlushToDisk()) {
                chainstate->ForceFlushStateToDisk();
                chainstate->ResetCoinsViews();
            }
        }
        pblocktree.reset();
    }
    for (const auto& client : node.chain_clients) {
        client->stop();
    }

#if ENABLE_ZMQ
    if (g_zmq_notification_interface) {
        UnregisterValidationInterface(g_zmq_notification_interface);
        delete g_zmq_notification_interface;
        g_zmq_notification_interface = nullptr;
    }
#endif

    node.chain_clients.clear();
    UnregisterAllValidationInterfaces();
    GetMainSignals().UnregisterBackgroundSignalScheduler();
    globalVerifyHandle.reset();
    ECC_Stop();
    node.mempool.reset();
    node.fee_estimator.reset();
    node.chainman = nullptr;
    node.scheduler.reset();

    try {
        if (!fs::remove(GetPidFile(*node.args))) {
            LogPrintf("%s: Unable to remove PID file: File does not exist\n", __func__);
        }
    } catch (const fs::filesystem_error& e) {
        LogPrintf("%s: Unable to remove PID file: %s\n", __func__, fsbridge::get_filesystem_error_message(e));
    }

    node.args = nullptr;
    LogPrintf("%s: done\n", __func__);
}

/**
 * Signal handlers are very limited in what they are allowed to do.
 * The execution context the handler is invoked in is not guaranteed,
 * so we restrict handler operations to just touching variables:
 */
#ifndef WIN32
static void HandleSIGTERM(int)
{
    StartShutdown();
}

static void HandleSIGHUP(int)
{
    LogInstance().m_reopen_file = true;
}
#else
static BOOL WINAPI consoleCtrlHandler(DWORD dwCtrlType)
{
    StartShutdown();
    Sleep(INFINITE);
    return true;
}
#endif

#ifndef WIN32
static void registerSignalHandler(int signal, void(*handler)(int))
{
    struct sigaction sa;
    sa.sa_handler = handler;
    sigemptyset(&sa.sa_mask);
    sa.sa_flags = 0;
    sigaction(signal, &sa, nullptr);
}
#endif

static boost::signals2::connection rpc_notify_block_change_connection;
static void OnRPCStarted()
{
    rpc_notify_block_change_connection = uiInterface.NotifyBlockTip_connect(std::bind(RPCNotifyBlockChange, std::placeholders::_2));
}

static void OnRPCStopped()
{
    rpc_notify_block_change_connection.disconnect();
    RPCNotifyBlockChange(nullptr);
    g_best_block_cv.notify_all();
    LogPrint(BCLog::RPC, "RPC stopped.\n");
}

void SetupServerArgs(NodeContext& node)
{
    assert(!node.args);
    node.args = &gArgs;
    ArgsManager& argsman = *node.args;

    SetupHelpOptions(argsman);
    argsman.AddArg("-help-debug", "Print help message with debugging options and exit", ArgsManager::ALLOW_ANY, OptionsCategory::DEBUG_TEST); // server-only for now

    const auto defaultBaseParams = CreateBaseChainParams(CBaseChainParams::MAIN);
    const auto testnetBaseParams = CreateBaseChainParams(CBaseChainParams::TESTNET);
    const auto signetBaseParams = CreateBaseChainParams(CBaseChainParams::SIGNET);
    const auto regtestBaseParams = CreateBaseChainParams(CBaseChainParams::REGTEST);
    const auto defaultChainParams = CreateChainParams(argsman, CBaseChainParams::MAIN);
    const auto testnetChainParams = CreateChainParams(argsman, CBaseChainParams::TESTNET);
    const auto signetChainParams = CreateChainParams(argsman, CBaseChainParams::SIGNET);
    const auto regtestChainParams = CreateChainParams(argsman, CBaseChainParams::REGTEST);

    // Hidden Options
    std::vector<std::string> hidden_args = {
        "-dbcrashratio", "-forcecompactdb",
        // GUI args. These will be overwritten by SetupUIArgs for the GUI
        "-choosedatadir", "-lang=<lang>", "-min", "-resetguisettings", "-splash", "-uiplatform"};

    argsman.AddArg("-version", "Print version and exit", ArgsManager::ALLOW_ANY, OptionsCategory::OPTIONS);
#if HAVE_SYSTEM
    argsman.AddArg("-alertnotify=<cmd>", "Execute command when a relevant alert is received or we see a really long fork (%s in cmd is replaced by message)", ArgsManager::ALLOW_ANY, OptionsCategory::OPTIONS);
#endif
    argsman.AddArg("-assumevalid=<hex>", strprintf("If this block is in the chain assume that it and its ancestors are valid and potentially skip their script verification (0 to verify all, default: %s, testnet: %s, signet: %s)", defaultChainParams->GetConsensus().defaultAssumeValid.GetHex(), testnetChainParams->GetConsensus().defaultAssumeValid.GetHex(), signetChainParams->GetConsensus().defaultAssumeValid.GetHex()), ArgsManager::ALLOW_ANY, OptionsCategory::OPTIONS);
    argsman.AddArg("-blocksdir=<dir>", "Specify directory to hold blocks subdirectory for *.dat files (default: <datadir>)", ArgsManager::ALLOW_ANY, OptionsCategory::OPTIONS);
    argsman.AddArg("-fastprune", "Use smaller block files and lower minimum prune height for testing purposes", ArgsManager::ALLOW_ANY | ArgsManager::DEBUG_ONLY, OptionsCategory::DEBUG_TEST);
#if HAVE_SYSTEM
    argsman.AddArg("-blocknotify=<cmd>", "Execute command when the best block changes (%s in cmd is replaced by block hash)", ArgsManager::ALLOW_ANY, OptionsCategory::OPTIONS);
#endif
    argsman.AddArg("-blockreconstructionextratxn=<n>", strprintf("Extra transactions to keep in memory for compact block reconstructions (default: %u)", DEFAULT_BLOCK_RECONSTRUCTION_EXTRA_TXN), ArgsManager::ALLOW_ANY, OptionsCategory::OPTIONS);
    argsman.AddArg("-blocksonly", strprintf("Whether to reject transactions from network peers. Automatic broadcast and rebroadcast of any transactions from inbound peers is disabled, unless the peer has the 'forcerelay' permission. RPC transactions are not affected. (default: %u)", DEFAULT_BLOCKSONLY), ArgsManager::ALLOW_ANY, OptionsCategory::OPTIONS);
    argsman.AddArg("-conf=<file>", strprintf("Specify path to read-only configuration file. Relative paths will be prefixed by datadir location. (default: %s)", BITCOIN_CONF_FILENAME), ArgsManager::ALLOW_ANY, OptionsCategory::OPTIONS);
    argsman.AddArg("-datadir=<dir>", "Specify data directory", ArgsManager::ALLOW_ANY, OptionsCategory::OPTIONS);
    argsman.AddArg("-dbbatchsize", strprintf("Maximum database write batch size in bytes (default: %u)", nDefaultDbBatchSize), ArgsManager::ALLOW_ANY | ArgsManager::DEBUG_ONLY, OptionsCategory::OPTIONS);
    argsman.AddArg("-dbcache=<n>", strprintf("Maximum database cache size <n> MiB (%d to %d, default: %d). In addition, unused mempool memory is shared for this cache (see -maxmempool).", nMinDbCache, nMaxDbCache, nDefaultDbCache), ArgsManager::ALLOW_ANY, OptionsCategory::OPTIONS);
    argsman.AddArg("-debuglogfile=<file>", strprintf("Specify location of debug log file. Relative paths will be prefixed by a net-specific datadir location. (-nodebuglogfile to disable; default: %s)", DEFAULT_DEBUGLOGFILE), ArgsManager::ALLOW_ANY, OptionsCategory::OPTIONS);
    argsman.AddArg("-feefilter", strprintf("Tell other nodes to filter invs to us by our mempool min fee (default: %u)", DEFAULT_FEEFILTER), ArgsManager::ALLOW_ANY | ArgsManager::DEBUG_ONLY, OptionsCategory::OPTIONS);
    argsman.AddArg("-includeconf=<file>", "Specify additional configuration file, relative to the -datadir path (only useable from configuration file, not command line)", ArgsManager::ALLOW_ANY, OptionsCategory::OPTIONS);
    argsman.AddArg("-loadblock=<file>", "Imports blocks from external file on startup", ArgsManager::ALLOW_ANY, OptionsCategory::OPTIONS);
    argsman.AddArg("-maxmempool=<n>", strprintf("Keep the transaction memory pool below <n> megabytes (default: %u)", DEFAULT_MAX_MEMPOOL_SIZE), ArgsManager::ALLOW_ANY, OptionsCategory::OPTIONS);
    argsman.AddArg("-maxorphantx=<n>", strprintf("Keep at most <n> unconnectable transactions in memory (default: %u)", DEFAULT_MAX_ORPHAN_TRANSACTIONS), ArgsManager::ALLOW_ANY, OptionsCategory::OPTIONS);
    argsman.AddArg("-mempoolexpiry=<n>", strprintf("Do not keep transactions in the mempool longer than <n> hours (default: %u)", DEFAULT_MEMPOOL_EXPIRY), ArgsManager::ALLOW_ANY, OptionsCategory::OPTIONS);
    argsman.AddArg("-minimumchainwork=<hex>", strprintf("Minimum work assumed to exist on a valid chain in hex (default: %s, testnet: %s, signet: %s)", defaultChainParams->GetConsensus().nMinimumChainWork.GetHex(), testnetChainParams->GetConsensus().nMinimumChainWork.GetHex(), signetChainParams->GetConsensus().nMinimumChainWork.GetHex()), ArgsManager::ALLOW_ANY | ArgsManager::DEBUG_ONLY, OptionsCategory::OPTIONS);
    argsman.AddArg("-par=<n>", strprintf("Set the number of script verification threads (%u to %d, 0 = auto, <0 = leave that many cores free, default: %d)",
        -GetNumCores(), MAX_SCRIPTCHECK_THREADS, DEFAULT_SCRIPTCHECK_THREADS), ArgsManager::ALLOW_ANY, OptionsCategory::OPTIONS);
    argsman.AddArg("-persistmempool", strprintf("Whether to save the mempool on shutdown and load on restart (default: %u)", DEFAULT_PERSIST_MEMPOOL), ArgsManager::ALLOW_ANY, OptionsCategory::OPTIONS);
    argsman.AddArg("-pid=<file>", strprintf("Specify pid file. Relative paths will be prefixed by a net-specific datadir location. (default: %s)", BITCOIN_PID_FILENAME), ArgsManager::ALLOW_ANY, OptionsCategory::OPTIONS);
    argsman.AddArg("-prune=<n>", strprintf("Reduce storage requirements by enabling pruning (deleting) of old blocks. This allows the pruneblockchain RPC to be called to delete specific blocks, and enables automatic pruning of old blocks if a target size in MiB is provided. This mode is incompatible with -txindex and -rescan. "
            "Warning: Reverting this setting requires re-downloading the entire blockchain. "
            "(default: 0 = disable pruning blocks, 1 = allow manual pruning via RPC, >=%u = automatically prune block files to stay under the specified target size in MiB)", MIN_DISK_SPACE_FOR_BLOCK_FILES / 1024 / 1024), ArgsManager::ALLOW_ANY, OptionsCategory::OPTIONS);
    argsman.AddArg("-reindex", "Rebuild chain state and block index from the blk*.dat files on disk", ArgsManager::ALLOW_ANY, OptionsCategory::OPTIONS);
    argsman.AddArg("-reindex-chainstate", "Rebuild chain state from the currently indexed blocks. When in pruning mode or if blocks on disk might be corrupted, use full -reindex instead.", ArgsManager::ALLOW_ANY, OptionsCategory::OPTIONS);
    argsman.AddArg("-settings=<file>", strprintf("Specify path to dynamic settings data file. Can be disabled with -nosettings. File is written at runtime and not meant to be edited by users (use %s instead for custom settings). Relative paths will be prefixed by datadir location. (default: %s)", BITCOIN_CONF_FILENAME, BITCOIN_SETTINGS_FILENAME), ArgsManager::ALLOW_ANY, OptionsCategory::OPTIONS);
#if HAVE_SYSTEM
    argsman.AddArg("-startupnotify=<cmd>", "Execute command on startup.", ArgsManager::ALLOW_ANY, OptionsCategory::OPTIONS);
#endif
#ifndef WIN32
    argsman.AddArg("-sysperms", "Create new files with system default permissions, instead of umask 077 (only effective with disabled wallet functionality)", ArgsManager::ALLOW_ANY, OptionsCategory::OPTIONS);
#else
    hidden_args.emplace_back("-sysperms");
#endif
    argsman.AddArg("-txindex", strprintf("Maintain a full transaction index, used by the getrawtransaction rpc call (default: %u)", DEFAULT_TXINDEX), ArgsManager::ALLOW_ANY, OptionsCategory::OPTIONS);
    argsman.AddArg("-blockfilterindex=<type>",
                 strprintf("Maintain an index of compact filters by block (default: %s, values: %s).", DEFAULT_BLOCKFILTERINDEX, ListBlockFilterTypes()) +
                 " If <type> is not supplied or if <type> = 1, indexes for all known types are enabled.",
                 ArgsManager::ALLOW_ANY, OptionsCategory::OPTIONS);
    gArgs.AddArg("-namehistory", strprintf("Keep track of the full name history (default: %u)", 0), ArgsManager::ALLOW_ANY, OptionsCategory::OPTIONS);
    gArgs.AddArg("-namehashindex", strprintf("Maintain an index of name hashes to preimages (default: %u)", DEFAULT_NAMEHASHINDEX), ArgsManager::ALLOW_ANY, OptionsCategory::OPTIONS);

    argsman.AddArg("-addnode=<ip>", "Add a node to connect to and attempt to keep the connection open (see the `addnode` RPC command help for more info). This option can be specified multiple times to add multiple nodes.", ArgsManager::ALLOW_ANY | ArgsManager::NETWORK_ONLY, OptionsCategory::CONNECTION);
    argsman.AddArg("-asmap=<file>", strprintf("Specify asn mapping used for bucketing of the peers (default: %s). Relative paths will be prefixed by the net-specific datadir location.", DEFAULT_ASMAP_FILENAME), ArgsManager::ALLOW_ANY, OptionsCategory::CONNECTION);
    argsman.AddArg("-bantime=<n>", strprintf("Default duration (in seconds) of manually configured bans (default: %u)", DEFAULT_MISBEHAVING_BANTIME), ArgsManager::ALLOW_ANY, OptionsCategory::CONNECTION);
    argsman.AddArg("-bind=<addr>[:<port>][=onion]", strprintf("Bind to given address and always listen on it (default: 0.0.0.0). Use [host]:port notation for IPv6. Append =onion to tag any incoming connections to that address and port as incoming Tor connections (default: 127.0.0.1:%u=onion, testnet: 127.0.0.1:%u=onion, signet: 127.0.0.1:%u=onion, regtest: 127.0.0.1:%u=onion)", defaultBaseParams->OnionServiceTargetPort(), testnetBaseParams->OnionServiceTargetPort(), signetBaseParams->OnionServiceTargetPort(), regtestBaseParams->OnionServiceTargetPort()), ArgsManager::ALLOW_ANY | ArgsManager::NETWORK_ONLY, OptionsCategory::CONNECTION);
    argsman.AddArg("-connect=<ip>", "Connect only to the specified node; -noconnect disables automatic connections (the rules for this peer are the same as for -addnode). This option can be specified multiple times to connect to multiple nodes.", ArgsManager::ALLOW_ANY | ArgsManager::NETWORK_ONLY, OptionsCategory::CONNECTION);
    argsman.AddArg("-discover", "Discover own IP addresses (default: 1 when listening and no -externalip or -proxy)", ArgsManager::ALLOW_ANY, OptionsCategory::CONNECTION);
    argsman.AddArg("-dns", strprintf("Allow DNS lookups for -addnode, -seednode and -connect (default: %u)", DEFAULT_NAME_LOOKUP), ArgsManager::ALLOW_ANY, OptionsCategory::CONNECTION);
    argsman.AddArg("-dnsseed", strprintf("Query for peer addresses via DNS lookup, if low on addresses (default: %u unless -connect used)", DEFAULT_DNSSEED), ArgsManager::ALLOW_BOOL, OptionsCategory::CONNECTION);
    argsman.AddArg("-externalip=<ip>", "Specify your own public address", ArgsManager::ALLOW_ANY, OptionsCategory::CONNECTION);
    argsman.AddArg("-fixedseeds", strprintf("Allow fixed seeds if DNS seeds don't provide peers (default: %u)", DEFAULT_FIXEDSEEDS), ArgsManager::ALLOW_BOOL, OptionsCategory::CONNECTION);
    argsman.AddArg("-forcednsseed", strprintf("Always query for peer addresses via DNS lookup (default: %u)", DEFAULT_FORCEDNSSEED), ArgsManager::ALLOW_ANY, OptionsCategory::CONNECTION);
    argsman.AddArg("-listen", "Accept connections from outside (default: 1 if no -proxy or -connect)", ArgsManager::ALLOW_ANY, OptionsCategory::CONNECTION);
    argsman.AddArg("-listenonion", strprintf("Automatically create Tor onion service (default: %d)", DEFAULT_LISTEN_ONION), ArgsManager::ALLOW_ANY, OptionsCategory::CONNECTION);
    argsman.AddArg("-maxconnections=<n>", strprintf("Maintain at most <n> connections to peers (default: %u)", DEFAULT_MAX_PEER_CONNECTIONS), ArgsManager::ALLOW_ANY, OptionsCategory::CONNECTION);
    argsman.AddArg("-maxreceivebuffer=<n>", strprintf("Maximum per-connection receive buffer, <n>*1000 bytes (default: %u)", DEFAULT_MAXRECEIVEBUFFER), ArgsManager::ALLOW_ANY, OptionsCategory::CONNECTION);
    argsman.AddArg("-maxsendbuffer=<n>", strprintf("Maximum per-connection send buffer, <n>*1000 bytes (default: %u)", DEFAULT_MAXSENDBUFFER), ArgsManager::ALLOW_ANY, OptionsCategory::CONNECTION);
    argsman.AddArg("-maxtimeadjustment", strprintf("Maximum allowed median peer time offset adjustment. Local perspective of time may be influenced by peers forward or backward by this amount. (default: %u seconds)", DEFAULT_MAX_TIME_ADJUSTMENT), ArgsManager::ALLOW_ANY, OptionsCategory::CONNECTION);
    argsman.AddArg("-maxuploadtarget=<n>", strprintf("Tries to keep outbound traffic under the given target (in MiB per 24h). Limit does not apply to peers with 'download' permission. 0 = no limit (default: %d)", DEFAULT_MAX_UPLOAD_TARGET), ArgsManager::ALLOW_ANY, OptionsCategory::CONNECTION);
    argsman.AddArg("-onion=<ip:port>", "Use separate SOCKS5 proxy to reach peers via Tor onion services, set -noonion to disable (default: -proxy)", ArgsManager::ALLOW_ANY, OptionsCategory::CONNECTION);
    argsman.AddArg("-onlynet=<net>", "Make outgoing connections only through network <net> (" + Join(GetNetworkNames(), ", ") + "). Incoming connections are not affected by this option. This option can be specified multiple times to allow multiple networks. Warning: if it is used with ipv4 or ipv6 but not onion and the -onion or -proxy option is set, then outbound onion connections will still be made; use -noonion or -onion=0 to disable outbound onion connections in this case.", ArgsManager::ALLOW_ANY, OptionsCategory::CONNECTION);
    argsman.AddArg("-peerbloomfilters", strprintf("Support filtering of blocks and transaction with bloom filters (default: %u)", DEFAULT_PEERBLOOMFILTERS), ArgsManager::ALLOW_ANY, OptionsCategory::CONNECTION);
    argsman.AddArg("-peerblockfilters", strprintf("Serve compact block filters to peers per BIP 157 (default: %u)", DEFAULT_PEERBLOCKFILTERS), ArgsManager::ALLOW_ANY, OptionsCategory::CONNECTION);
    argsman.AddArg("-permitbaremultisig", strprintf("Relay non-P2SH multisig (default: %u)", DEFAULT_PERMIT_BAREMULTISIG), ArgsManager::ALLOW_ANY, OptionsCategory::CONNECTION);
    argsman.AddArg("-port=<port>", strprintf("Listen for connections on <port>. Nodes not using the default ports (default: %u, testnet: %u, signet: %u, regtest: %u) are unlikely to get incoming connections.", defaultChainParams->GetDefaultPort(), testnetChainParams->GetDefaultPort(), signetChainParams->GetDefaultPort(), regtestChainParams->GetDefaultPort()), ArgsManager::ALLOW_ANY | ArgsManager::NETWORK_ONLY, OptionsCategory::CONNECTION);
    argsman.AddArg("-proxy=<ip:port>", "Connect through SOCKS5 proxy, set -noproxy to disable (default: disabled)", ArgsManager::ALLOW_ANY, OptionsCategory::CONNECTION);
    argsman.AddArg("-proxyrandomize", strprintf("Randomize credentials for every proxy connection. This enables Tor stream isolation (default: %u)", DEFAULT_PROXYRANDOMIZE), ArgsManager::ALLOW_ANY, OptionsCategory::CONNECTION);
    argsman.AddArg("-seednode=<ip>", "Connect to a node to retrieve peer addresses, and disconnect. This option can be specified multiple times to connect to multiple nodes.", ArgsManager::ALLOW_ANY, OptionsCategory::CONNECTION);
    argsman.AddArg("-networkactive", "Enable all P2P network activity (default: 1). Can be changed by the setnetworkactive RPC command", ArgsManager::ALLOW_BOOL, OptionsCategory::CONNECTION);
    argsman.AddArg("-timeout=<n>", strprintf("Specify socket connection timeout in milliseconds. If an initial attempt to connect is unsuccessful after this amount of time, drop it (minimum: 1, default: %d)", DEFAULT_CONNECT_TIMEOUT), ArgsManager::ALLOW_ANY, OptionsCategory::CONNECTION);
    argsman.AddArg("-peertimeout=<n>", strprintf("Specify a p2p connection timeout delay in seconds. After connecting to a peer, wait this amount of time before considering disconnection based on inactivity (minimum: 1, default: %d)", DEFAULT_PEER_CONNECT_TIMEOUT), ArgsManager::ALLOW_ANY | ArgsManager::DEBUG_ONLY, OptionsCategory::CONNECTION);
    argsman.AddArg("-torcontrol=<ip>:<port>", strprintf("Tor control port to use if onion listening enabled (default: %s)", DEFAULT_TOR_CONTROL), ArgsManager::ALLOW_ANY, OptionsCategory::CONNECTION);
    argsman.AddArg("-torpassword=<pass>", "Tor control port password (default: empty)", ArgsManager::ALLOW_ANY | ArgsManager::SENSITIVE, OptionsCategory::CONNECTION);
#ifdef USE_UPNP
#if USE_UPNP
    argsman.AddArg("-upnp", "Use UPnP to map the listening port (default: 1 when listening and no -proxy)", ArgsManager::ALLOW_ANY, OptionsCategory::CONNECTION);
#else
    argsman.AddArg("-upnp", strprintf("Use UPnP to map the listening port (default: %u)", 0), ArgsManager::ALLOW_ANY, OptionsCategory::CONNECTION);
#endif
#else
    hidden_args.emplace_back("-upnp");
#endif
#ifdef USE_NATPMP
    argsman.AddArg("-natpmp", strprintf("Use NAT-PMP to map the listening port (default: %s)", DEFAULT_NATPMP ? "1 when listening and no -proxy" : "0"), ArgsManager::ALLOW_BOOL, OptionsCategory::CONNECTION);
#else
    hidden_args.emplace_back("-natpmp");
#endif // USE_NATPMP
    argsman.AddArg("-whitebind=<[permissions@]addr>", "Bind to the given address and add permission flags to the peers connecting to it. "
        "Use [host]:port notation for IPv6. Allowed permissions: " + Join(NET_PERMISSIONS_DOC, ", ") + ". "
        "Specify multiple permissions separated by commas (default: download,noban,mempool,relay). Can be specified multiple times.", ArgsManager::ALLOW_ANY, OptionsCategory::CONNECTION);

    argsman.AddArg("-whitelist=<[permissions@]IP address or network>", "Add permission flags to the peers connecting from the given IP address (e.g. 1.2.3.4) or "
        "CIDR-notated network (e.g. 1.2.3.0/24). Uses the same permissions as "
        "-whitebind. Can be specified multiple times." , ArgsManager::ALLOW_ANY, OptionsCategory::CONNECTION);

    g_wallet_init_interface.AddWalletOptions(argsman);

#if ENABLE_ZMQ
    argsman.AddArg("-zmqpubhashblock=<address>", "Enable publish hash block in <address>", ArgsManager::ALLOW_ANY, OptionsCategory::ZMQ);
    argsman.AddArg("-zmqpubhashtx=<address>", "Enable publish hash transaction in <address>", ArgsManager::ALLOW_ANY, OptionsCategory::ZMQ);
    argsman.AddArg("-zmqpubrawblock=<address>", "Enable publish raw block in <address>", ArgsManager::ALLOW_ANY, OptionsCategory::ZMQ);
    argsman.AddArg("-zmqpubrawtx=<address>", "Enable publish raw transaction in <address>", ArgsManager::ALLOW_ANY, OptionsCategory::ZMQ);
    argsman.AddArg("-zmqpubsequence=<address>", "Enable publish hash block and tx sequence in <address>", ArgsManager::ALLOW_ANY, OptionsCategory::ZMQ);
    argsman.AddArg("-zmqpubhashblockhwm=<n>", strprintf("Set publish hash block outbound message high water mark (default: %d)", CZMQAbstractNotifier::DEFAULT_ZMQ_SNDHWM), ArgsManager::ALLOW_ANY, OptionsCategory::ZMQ);
    argsman.AddArg("-zmqpubhashtxhwm=<n>", strprintf("Set publish hash transaction outbound message high water mark (default: %d)", CZMQAbstractNotifier::DEFAULT_ZMQ_SNDHWM), ArgsManager::ALLOW_ANY, OptionsCategory::ZMQ);
    argsman.AddArg("-zmqpubrawblockhwm=<n>", strprintf("Set publish raw block outbound message high water mark (default: %d)", CZMQAbstractNotifier::DEFAULT_ZMQ_SNDHWM), ArgsManager::ALLOW_ANY, OptionsCategory::ZMQ);
    argsman.AddArg("-zmqpubrawtxhwm=<n>", strprintf("Set publish raw transaction outbound message high water mark (default: %d)", CZMQAbstractNotifier::DEFAULT_ZMQ_SNDHWM), ArgsManager::ALLOW_ANY, OptionsCategory::ZMQ);
    argsman.AddArg("-zmqpubsequencehwm=<n>", strprintf("Set publish hash sequence message high water mark (default: %d)", CZMQAbstractNotifier::DEFAULT_ZMQ_SNDHWM), ArgsManager::ALLOW_ANY, OptionsCategory::ZMQ);
#else
    hidden_args.emplace_back("-zmqpubhashblock=<address>");
    hidden_args.emplace_back("-zmqpubhashtx=<address>");
    hidden_args.emplace_back("-zmqpubrawblock=<address>");
    hidden_args.emplace_back("-zmqpubrawtx=<address>");
    hidden_args.emplace_back("-zmqpubsequence=<n>");
    hidden_args.emplace_back("-zmqpubhashblockhwm=<n>");
    hidden_args.emplace_back("-zmqpubhashtxhwm=<n>");
    hidden_args.emplace_back("-zmqpubrawblockhwm=<n>");
    hidden_args.emplace_back("-zmqpubrawtxhwm=<n>");
    hidden_args.emplace_back("-zmqpubsequencehwm=<n>");
#endif

    argsman.AddArg("-checkblocks=<n>", strprintf("How many blocks to check at startup (default: %u, 0 = all)", DEFAULT_CHECKBLOCKS), ArgsManager::ALLOW_ANY | ArgsManager::DEBUG_ONLY, OptionsCategory::DEBUG_TEST);
    argsman.AddArg("-checklevel=<n>", strprintf("How thorough the block verification of -checkblocks is: %s (0-4, default: %u)", Join(CHECKLEVEL_DOC, ", "), DEFAULT_CHECKLEVEL), ArgsManager::ALLOW_ANY | ArgsManager::DEBUG_ONLY, OptionsCategory::DEBUG_TEST);
    argsman.AddArg("-checkblockindex", strprintf("Do a consistency check for the block tree, chainstate, and other validation data structures occasionally. (default: %u, regtest: %u)", defaultChainParams->DefaultConsistencyChecks(), regtestChainParams->DefaultConsistencyChecks()), ArgsManager::ALLOW_ANY | ArgsManager::DEBUG_ONLY, OptionsCategory::DEBUG_TEST);
    argsman.AddArg("-checkmempool=<n>", strprintf("Run checks every <n> transactions (default: %u, regtest: %u)", defaultChainParams->DefaultConsistencyChecks(), regtestChainParams->DefaultConsistencyChecks()), ArgsManager::ALLOW_ANY | ArgsManager::DEBUG_ONLY, OptionsCategory::DEBUG_TEST);
    argsman.AddArg("-checkpoints", strprintf("Enable rejection of any forks from the known historical chain until block %s (default: %u)", defaultChainParams->Checkpoints().GetHeight(), DEFAULT_CHECKPOINTS_ENABLED), ArgsManager::ALLOW_ANY | ArgsManager::DEBUG_ONLY, OptionsCategory::DEBUG_TEST);
    argsman.AddArg("-deprecatedrpc=<method>", "Allows deprecated RPC method(s) to be used", ArgsManager::ALLOW_ANY | ArgsManager::DEBUG_ONLY, OptionsCategory::DEBUG_TEST);
    argsman.AddArg("-stopafterblockimport", strprintf("Stop running after importing blocks from disk (default: %u)", DEFAULT_STOPAFTERBLOCKIMPORT), ArgsManager::ALLOW_ANY | ArgsManager::DEBUG_ONLY, OptionsCategory::DEBUG_TEST);
    argsman.AddArg("-stopatheight", strprintf("Stop running after reaching the given height in the main chain (default: %u)", DEFAULT_STOPATHEIGHT), ArgsManager::ALLOW_ANY | ArgsManager::DEBUG_ONLY, OptionsCategory::DEBUG_TEST);
    argsman.AddArg("-limitancestorcount=<n>", strprintf("Do not accept transactions if number of in-mempool ancestors is <n> or more (default: %u)", DEFAULT_ANCESTOR_LIMIT), ArgsManager::ALLOW_ANY | ArgsManager::DEBUG_ONLY, OptionsCategory::DEBUG_TEST);
    argsman.AddArg("-limitancestorsize=<n>", strprintf("Do not accept transactions whose size with all in-mempool ancestors exceeds <n> kilobytes (default: %u)", DEFAULT_ANCESTOR_SIZE_LIMIT), ArgsManager::ALLOW_ANY | ArgsManager::DEBUG_ONLY, OptionsCategory::DEBUG_TEST);
    argsman.AddArg("-limitdescendantcount=<n>", strprintf("Do not accept transactions if any ancestor would have <n> or more in-mempool descendants (default: %u)", DEFAULT_DESCENDANT_LIMIT), ArgsManager::ALLOW_ANY | ArgsManager::DEBUG_ONLY, OptionsCategory::DEBUG_TEST);
    argsman.AddArg("-limitdescendantsize=<n>", strprintf("Do not accept transactions if any ancestor would have more than <n> kilobytes of in-mempool descendants (default: %u).", DEFAULT_DESCENDANT_SIZE_LIMIT), ArgsManager::ALLOW_ANY | ArgsManager::DEBUG_ONLY, OptionsCategory::DEBUG_TEST);
    argsman.AddArg("-addrmantest", "Allows to test address relay on localhost", ArgsManager::ALLOW_ANY | ArgsManager::DEBUG_ONLY, OptionsCategory::DEBUG_TEST);
    argsman.AddArg("-capturemessages", "Capture all P2P messages to disk", ArgsManager::ALLOW_BOOL | ArgsManager::DEBUG_ONLY, OptionsCategory::DEBUG_TEST);
    argsman.AddArg("-debug=<category>", "Output debugging information (default: -nodebug, supplying <category> is optional). "
        "If <category> is not supplied or if <category> = 1, output all debugging information. <category> can be: " + LogInstance().LogCategoriesString() + ". This option can be specified multiple times to output multiple categories.",
        ArgsManager::ALLOW_ANY, OptionsCategory::DEBUG_TEST);
    argsman.AddArg("-debugexclude=<category>", strprintf("Exclude debugging information for a category. Can be used in conjunction with -debug=1 to output debug logs for all categories except the specified category. This option can be specified multiple times to exclude multiple categories."), ArgsManager::ALLOW_ANY, OptionsCategory::DEBUG_TEST);
    argsman.AddArg("-logips", strprintf("Include IP addresses in debug output (default: %u)", DEFAULT_LOGIPS), ArgsManager::ALLOW_ANY, OptionsCategory::DEBUG_TEST);
    argsman.AddArg("-logtimestamps", strprintf("Prepend debug output with timestamp (default: %u)", DEFAULT_LOGTIMESTAMPS), ArgsManager::ALLOW_ANY, OptionsCategory::DEBUG_TEST);
#ifdef HAVE_THREAD_LOCAL
    argsman.AddArg("-logthreadnames", strprintf("Prepend debug output with name of the originating thread (only available on platforms supporting thread_local) (default: %u)", DEFAULT_LOGTHREADNAMES), ArgsManager::ALLOW_ANY, OptionsCategory::DEBUG_TEST);
#else
    hidden_args.emplace_back("-logthreadnames");
#endif
    argsman.AddArg("-logsourcelocations", strprintf("Prepend debug output with name of the originating source location (source file, line number and function name) (default: %u)", DEFAULT_LOGSOURCELOCATIONS), ArgsManager::ALLOW_ANY, OptionsCategory::DEBUG_TEST);
    argsman.AddArg("-logtimemicros", strprintf("Add microsecond precision to debug timestamps (default: %u)", DEFAULT_LOGTIMEMICROS), ArgsManager::ALLOW_ANY | ArgsManager::DEBUG_ONLY, OptionsCategory::DEBUG_TEST);
    argsman.AddArg("-mocktime=<n>", "Replace actual time with " + UNIX_EPOCH_TIME + " (default: 0)", ArgsManager::ALLOW_ANY | ArgsManager::DEBUG_ONLY, OptionsCategory::DEBUG_TEST);
    argsman.AddArg("-maxsigcachesize=<n>", strprintf("Limit sum of signature cache and script execution cache sizes to <n> MiB (default: %u)", DEFAULT_MAX_SIG_CACHE_SIZE), ArgsManager::ALLOW_ANY | ArgsManager::DEBUG_ONLY, OptionsCategory::DEBUG_TEST);
    argsman.AddArg("-maxtipage=<n>", strprintf("Maximum tip age in seconds to consider node in initial block download (default: %u)", DEFAULT_MAX_TIP_AGE), ArgsManager::ALLOW_ANY | ArgsManager::DEBUG_ONLY, OptionsCategory::DEBUG_TEST);
    argsman.AddArg("-printpriority", strprintf("Log transaction fee per kB when mining blocks (default: %u)", DEFAULT_PRINTPRIORITY), ArgsManager::ALLOW_ANY | ArgsManager::DEBUG_ONLY, OptionsCategory::DEBUG_TEST);
    argsman.AddArg("-printtoconsole", "Send trace/debug info to console (default: 1 when no -daemon. To disable logging to file, set -nodebuglogfile)", ArgsManager::ALLOW_ANY, OptionsCategory::DEBUG_TEST);
    argsman.AddArg("-shrinkdebugfile", "Shrink debug.log file on client startup (default: 1 when no -debug)", ArgsManager::ALLOW_ANY, OptionsCategory::DEBUG_TEST);
    argsman.AddArg("-uacomment=<cmt>", "Append comment to the user agent string", ArgsManager::ALLOW_ANY, OptionsCategory::DEBUG_TEST);

    SetupChainParamsBaseOptions(argsman);

    argsman.AddArg("-acceptnonstdtxn", strprintf("Relay and mine \"non-standard\" transactions (%sdefault: %u)", "testnet/regtest only; ", !testnetChainParams->RequireStandard()), ArgsManager::ALLOW_ANY | ArgsManager::DEBUG_ONLY, OptionsCategory::NODE_RELAY);
    argsman.AddArg("-incrementalrelayfee=<amt>", strprintf("Fee rate (in %s/kB) used to define cost of relay, used for mempool limiting and BIP 125 replacement. (default: %s)", CURRENCY_UNIT, FormatMoney(DEFAULT_INCREMENTAL_RELAY_FEE)), ArgsManager::ALLOW_ANY | ArgsManager::DEBUG_ONLY, OptionsCategory::NODE_RELAY);
    argsman.AddArg("-dustrelayfee=<amt>", strprintf("Fee rate (in %s/kB) used to define dust, the value of an output such that it will cost more than its value in fees at this fee rate to spend it. (default: %s)", CURRENCY_UNIT, FormatMoney(DUST_RELAY_TX_FEE)), ArgsManager::ALLOW_ANY | ArgsManager::DEBUG_ONLY, OptionsCategory::NODE_RELAY);
    argsman.AddArg("-bytespersigop", strprintf("Equivalent bytes per sigop in transactions for relay and mining (default: %u)", DEFAULT_BYTES_PER_SIGOP), ArgsManager::ALLOW_ANY, OptionsCategory::NODE_RELAY);
    argsman.AddArg("-datacarrier", strprintf("Relay and mine data carrier transactions (default: %u)", DEFAULT_ACCEPT_DATACARRIER), ArgsManager::ALLOW_ANY, OptionsCategory::NODE_RELAY);
    argsman.AddArg("-datacarriersize", strprintf("Maximum size of data in data carrier transactions we relay and mine (default: %u)", MAX_OP_RETURN_RELAY), ArgsManager::ALLOW_ANY, OptionsCategory::NODE_RELAY);
    argsman.AddArg("-minrelaytxfee=<amt>", strprintf("Fees (in %s/kB) smaller than this are considered zero fee for relaying, mining and transaction creation (default: %s)",
        CURRENCY_UNIT, FormatMoney(DEFAULT_MIN_RELAY_TX_FEE)), ArgsManager::ALLOW_ANY, OptionsCategory::NODE_RELAY);
    argsman.AddArg("-whitelistforcerelay", strprintf("Add 'forcerelay' permission to whitelisted inbound peers with default permissions. This will relay transactions even if the transactions were already in the mempool. (default: %d)", DEFAULT_WHITELISTFORCERELAY), ArgsManager::ALLOW_ANY, OptionsCategory::NODE_RELAY);
    argsman.AddArg("-whitelistrelay", strprintf("Add 'relay' permission to whitelisted inbound peers with default permissions. This will accept relayed transactions even when not relaying transactions (default: %d)", DEFAULT_WHITELISTRELAY), ArgsManager::ALLOW_ANY, OptionsCategory::NODE_RELAY);


    argsman.AddArg("-blockmaxweight=<n>", strprintf("Set maximum BIP141 block weight (default: %d)", DEFAULT_BLOCK_MAX_WEIGHT), ArgsManager::ALLOW_ANY, OptionsCategory::BLOCK_CREATION);
    argsman.AddArg("-blockmintxfee=<amt>", strprintf("Set lowest fee rate (in %s/kB) for transactions to be included in block creation. (default: %s)", CURRENCY_UNIT, FormatMoney(DEFAULT_BLOCK_MIN_TX_FEE)), ArgsManager::ALLOW_ANY, OptionsCategory::BLOCK_CREATION);
    argsman.AddArg("-blockversion=<n>", "Override block version to test forking scenarios", ArgsManager::ALLOW_ANY | ArgsManager::DEBUG_ONLY, OptionsCategory::BLOCK_CREATION);

    argsman.AddArg("-rest", strprintf("Accept public REST requests (default: %u)", DEFAULT_REST_ENABLE), ArgsManager::ALLOW_ANY, OptionsCategory::RPC);
    argsman.AddArg("-rpcallowip=<ip>", "Allow JSON-RPC connections from specified source. Valid for <ip> are a single IP (e.g. 1.2.3.4), a network/netmask (e.g. 1.2.3.4/255.255.255.0) or a network/CIDR (e.g. 1.2.3.4/24). This option can be specified multiple times", ArgsManager::ALLOW_ANY, OptionsCategory::RPC);
    argsman.AddArg("-rpcauth=<userpw>", "Username and HMAC-SHA-256 hashed password for JSON-RPC connections. The field <userpw> comes in the format: <USERNAME>:<SALT>$<HASH>. A canonical python script is included in share/rpcauth. The client then connects normally using the rpcuser=<USERNAME>/rpcpassword=<PASSWORD> pair of arguments. This option can be specified multiple times", ArgsManager::ALLOW_ANY | ArgsManager::SENSITIVE, OptionsCategory::RPC);
    argsman.AddArg("-rpcbind=<addr>[:port]", "Bind to given address to listen for JSON-RPC connections. Do not expose the RPC server to untrusted networks such as the public internet! This option is ignored unless -rpcallowip is also passed. Port is optional and overrides -rpcport. Use [host]:port notation for IPv6. This option can be specified multiple times (default: 127.0.0.1 and ::1 i.e., localhost)", ArgsManager::ALLOW_ANY | ArgsManager::NETWORK_ONLY | ArgsManager::SENSITIVE, OptionsCategory::RPC);
    argsman.AddArg("-rpccookiefile=<loc>", "Location of the auth cookie. Relative paths will be prefixed by a net-specific datadir location. (default: data dir)", ArgsManager::ALLOW_ANY, OptionsCategory::RPC);
    argsman.AddArg("-rpcpassword=<pw>", "Password for JSON-RPC connections", ArgsManager::ALLOW_ANY | ArgsManager::SENSITIVE, OptionsCategory::RPC);
    argsman.AddArg("-rpcport=<port>", strprintf("Listen for JSON-RPC connections on <port> (default: %u, testnet: %u, signet: %u, regtest: %u)", defaultBaseParams->RPCPort(), testnetBaseParams->RPCPort(), signetBaseParams->RPCPort(), regtestBaseParams->RPCPort()), ArgsManager::ALLOW_ANY | ArgsManager::NETWORK_ONLY, OptionsCategory::RPC);
    argsman.AddArg("-rpcserialversion", strprintf("Sets the serialization of raw transaction or block hex returned in non-verbose mode, non-segwit(0) or segwit(1) (default: %d)", DEFAULT_RPC_SERIALIZE_VERSION), ArgsManager::ALLOW_ANY, OptionsCategory::RPC);
    argsman.AddArg("-rpcservertimeout=<n>", strprintf("Timeout during HTTP requests (default: %d)", DEFAULT_HTTP_SERVER_TIMEOUT), ArgsManager::ALLOW_ANY | ArgsManager::DEBUG_ONLY, OptionsCategory::RPC);
    argsman.AddArg("-rpcthreads=<n>", strprintf("Set the number of threads to service RPC calls (default: %d)", DEFAULT_HTTP_THREADS), ArgsManager::ALLOW_ANY, OptionsCategory::RPC);
    argsman.AddArg("-rpcuser=<user>", "Username for JSON-RPC connections", ArgsManager::ALLOW_ANY | ArgsManager::SENSITIVE, OptionsCategory::RPC);
    argsman.AddArg("-rpcwhitelist=<whitelist>", "Set a whitelist to filter incoming RPC calls for a specific user. The field <whitelist> comes in the format: <USERNAME>:<rpc 1>,<rpc 2>,...,<rpc n>. If multiple whitelists are set for a given user, they are set-intersected. See -rpcwhitelistdefault documentation for information on default whitelist behavior.", ArgsManager::ALLOW_ANY, OptionsCategory::RPC);
    argsman.AddArg("-rpcwhitelistdefault", "Sets default behavior for rpc whitelisting. Unless rpcwhitelistdefault is set to 0, if any -rpcwhitelist is set, the rpc server acts as if all rpc users are subject to empty-unless-otherwise-specified whitelists. If rpcwhitelistdefault is set to 1 and no -rpcwhitelist is set, rpc server acts as if all rpc users are subject to empty whitelists.", ArgsManager::ALLOW_BOOL, OptionsCategory::RPC);
    argsman.AddArg("-rpcworkqueue=<n>", strprintf("Set the depth of the work queue to service RPC calls (default: %d)", DEFAULT_HTTP_WORKQUEUE), ArgsManager::ALLOW_ANY | ArgsManager::DEBUG_ONLY, OptionsCategory::RPC);
    argsman.AddArg("-server", "Accept command line and JSON-RPC commands", ArgsManager::ALLOW_ANY, OptionsCategory::RPC);

    gArgs.AddArg("-nameencoding=<enc>", strprintf("Sets the default encoding used for names in the RPC interface (default: %s)", EncodingToString(DEFAULT_NAME_ENCODING)), ArgsManager::ALLOW_ANY, OptionsCategory::RPC);
    gArgs.AddArg("-valueencoding=<enc>", strprintf("Sets the default encoding used for values in the RPC interface (default: %s)", EncodingToString(DEFAULT_VALUE_ENCODING)), ArgsManager::ALLOW_ANY, OptionsCategory::RPC);
    gArgs.AddArg("-limitnamechains=<n>", strprintf("Limit pending chains of name operations for name_update to <n> (default: %u)", DEFAULT_NAME_CHAIN_LIMIT), ArgsManager::ALLOW_ANY, OptionsCategory::RPC);
    gArgs.AddArg("-allowexpired", strprintf("Throw error on expired names (default: %u)", DEFAULT_ALLOWEXPIRED), ArgsManager::ALLOW_BOOL, OptionsCategory::RPC);

#if HAVE_DECL_DAEMON
    argsman.AddArg("-daemon", "Run in the background as a daemon and accept commands", ArgsManager::ALLOW_ANY, OptionsCategory::OPTIONS);
#else
    hidden_args.emplace_back("-daemon");
#endif

    // Add the hidden options
    argsman.AddHiddenArgs(hidden_args);
}

std::string LicenseInfo()
{
    const std::string URL_SOURCE_CODE = "<https://github.com/namecoin/namecoin-core>";

    return CopyrightHolders(strprintf(_("Copyright (C) %i-%i").translated, 2009, COPYRIGHT_YEAR) + " ") + "\n" +
           "\n" +
           strprintf(_("Please contribute if you find %s useful. "
                       "Visit %s for further information about the software.").translated,
               PACKAGE_NAME, "<" PACKAGE_URL ">") +
           "\n" +
           strprintf(_("The source code is available from %s.").translated,
               URL_SOURCE_CODE) +
           "\n" +
           "\n" +
           _("This is experimental software.").translated + "\n" +
           strprintf(_("Distributed under the MIT software license, see the accompanying file %s or %s").translated, "COPYING", "<https://opensource.org/licenses/MIT>") +
           "\n";
}

static bool fHaveGenesis = false;
static Mutex g_genesis_wait_mutex;
static std::condition_variable g_genesis_wait_cv;

static void BlockNotifyGenesisWait(const CBlockIndex* pBlockIndex)
{
    if (pBlockIndex != nullptr) {
        {
            LOCK(g_genesis_wait_mutex);
            fHaveGenesis = true;
        }
        g_genesis_wait_cv.notify_all();
    }
}

struct CImportingNow
{
    CImportingNow() {
        assert(fImporting == false);
        fImporting = true;
    }

    ~CImportingNow() {
        assert(fImporting == true);
        fImporting = false;
    }
};


// If we're using -prune with -reindex, then delete block files that will be ignored by the
// reindex.  Since reindexing works by starting at block file 0 and looping until a blockfile
// is missing, do the same here to delete any later block files after a gap.  Also delete all
// rev files since they'll be rewritten by the reindex anyway.  This ensures that vinfoBlockFile
// is in sync with what's actually on disk by the time we start downloading, so that pruning
// works correctly.
static void CleanupBlockRevFiles()
{
    std::map<std::string, fs::path> mapBlockFiles;

    // Glob all blk?????.dat and rev?????.dat files from the blocks directory.
    // Remove the rev files immediately and insert the blk file paths into an
    // ordered map keyed by block file index.
    LogPrintf("Removing unusable blk?????.dat and rev?????.dat files for -reindex with -prune\n");
    fs::path blocksdir = GetBlocksDir();
    for (fs::directory_iterator it(blocksdir); it != fs::directory_iterator(); it++) {
        if (fs::is_regular_file(*it) &&
            it->path().filename().string().length() == 12 &&
            it->path().filename().string().substr(8,4) == ".dat")
        {
            if (it->path().filename().string().substr(0,3) == "blk")
                mapBlockFiles[it->path().filename().string().substr(3,5)] = it->path();
            else if (it->path().filename().string().substr(0,3) == "rev")
                remove(it->path());
        }
    }

    // Remove all block files that aren't part of a contiguous set starting at
    // zero by walking the ordered map (keys are block file indices) by
    // keeping a separate counter.  Once we hit a gap (or if 0 doesn't exist)
    // start removing block files.
    int nContigCounter = 0;
    for (const std::pair<const std::string, fs::path>& item : mapBlockFiles) {
        if (atoi(item.first) == nContigCounter) {
            nContigCounter++;
            continue;
        }
        remove(item.second);
    }
}

#if HAVE_SYSTEM
static void StartupNotify(const ArgsManager& args)
{
    std::string cmd = args.GetArg("-startupnotify", "");
    if (!cmd.empty()) {
        std::thread t(runCommand, cmd);
        t.detach(); // thread runs free
    }
}
#endif

static void ThreadImport(ChainstateManager& chainman, std::vector<fs::path> vImportFiles, const ArgsManager& args)
{
    const CChainParams& chainparams = Params();
    ScheduleBatchPriority();

    {
    CImportingNow imp;

    // -reindex
    if (fReindex) {
        int nFile = 0;
        while (true) {
            FlatFilePos pos(nFile, 0);
            if (!fs::exists(GetBlockPosFilename(pos)))
                break; // No block files left to reindex
            FILE *file = OpenBlockFile(pos, true);
            if (!file)
                break; // This error is logged in OpenBlockFile
            LogPrintf("Reindexing block file blk%05u.dat...\n", (unsigned int)nFile);
            ::ChainstateActive().LoadExternalBlockFile(chainparams, file, &pos);
            if (ShutdownRequested()) {
                LogPrintf("Shutdown requested. Exit %s\n", __func__);
                return;
            }
            nFile++;
        }
        pblocktree->WriteReindexing(false);
        fReindex = false;
        LogPrintf("Reindexing finished\n");
        // To avoid ending up in a situation without genesis block, re-try initializing (no-op if reindexing worked):
        LoadGenesisBlock(chainparams);
    }

    // -loadblock=
    for (const fs::path& path : vImportFiles) {
        FILE *file = fsbridge::fopen(path, "rb");
        if (file) {
            LogPrintf("Importing blocks file %s...\n", path.string());
            ::ChainstateActive().LoadExternalBlockFile(chainparams, file);
            if (ShutdownRequested()) {
                LogPrintf("Shutdown requested. Exit %s\n", __func__);
                return;
            }
        } else {
            LogPrintf("Warning: Could not open blocks file %s\n", path.string());
        }
    }

    // scan for better chains in the block chain database, that are not yet connected in the active best chain

    // We can't hold cs_main during ActivateBestChain even though we're accessing
    // the chainman unique_ptrs since ABC requires us not to be holding cs_main, so retrieve
    // the relevant pointers before the ABC call.
    for (CChainState* chainstate : WITH_LOCK(::cs_main, return chainman.GetAll())) {
        BlockValidationState state;
        if (!chainstate->ActivateBestChain(state, chainparams, nullptr)) {
            LogPrintf("Failed to connect best block (%s)\n", state.ToString());
            StartShutdown();
            return;
        }
    }

    if (args.GetBoolArg("-stopafterblockimport", DEFAULT_STOPAFTERBLOCKIMPORT)) {
        LogPrintf("Stopping after block import\n");
        StartShutdown();
        return;
    }
    } // End scope of CImportingNow
    chainman.ActiveChainstate().LoadMempool(args);
}

/** Sanity checks
 *  Ensure that Bitcoin is running in a usable environment with all
 *  necessary library support.
 */
static bool InitSanityCheck()
{
    if (!ECC_InitSanityCheck()) {
        return InitError(Untranslated("Elliptic curve cryptography sanity check failure. Aborting."));
    }

    if (!glibc_sanity_test() || !glibcxx_sanity_test())
        return false;

    if (!Random_SanityCheck()) {
        return InitError(Untranslated("OS cryptographic RNG sanity check failure. Aborting."));
    }

    if (!ChronoSanityCheck()) {
        return InitError(Untranslated("Clock epoch mismatch. Aborting."));
    }

    return true;
}

static bool AppInitServers(const util::Ref& context, NodeContext& node)
{
    const ArgsManager& args = *Assert(node.args);
    RPCServer::OnStarted(&OnRPCStarted);
    RPCServer::OnStopped(&OnRPCStopped);
    if (!InitHTTPServer())
        return false;
    StartRPC();
    node.rpc_interruption_point = RpcInterruptionPoint;
    if (!StartHTTPRPC(context))
        return false;
    if (args.GetBoolArg("-rest", DEFAULT_REST_ENABLE)) StartREST(context);
    StartHTTPServer();
    return true;
}

// Parameter interaction based on rules
void InitParameterInteraction(ArgsManager& args)
{
    // when specifying an explicit binding address, you want to listen on it
    // even when -connect or -proxy is specified
    if (args.IsArgSet("-bind")) {
        if (args.SoftSetBoolArg("-listen", true))
            LogPrintf("%s: parameter interaction: -bind set -> setting -listen=1\n", __func__);
    }
    if (args.IsArgSet("-whitebind")) {
        if (args.SoftSetBoolArg("-listen", true))
            LogPrintf("%s: parameter interaction: -whitebind set -> setting -listen=1\n", __func__);
    }

    if (args.IsArgSet("-connect")) {
        // when only connecting to trusted nodes, do not seed via DNS, or listen by default
        if (args.SoftSetBoolArg("-dnsseed", false))
            LogPrintf("%s: parameter interaction: -connect set -> setting -dnsseed=0\n", __func__);
        if (args.SoftSetBoolArg("-listen", false))
            LogPrintf("%s: parameter interaction: -connect set -> setting -listen=0\n", __func__);
    }

    if (args.IsArgSet("-proxy")) {
        // to protect privacy, do not listen by default if a default proxy server is specified
        if (args.SoftSetBoolArg("-listen", false))
            LogPrintf("%s: parameter interaction: -proxy set -> setting -listen=0\n", __func__);
        // to protect privacy, do not map ports when a proxy is set. The user may still specify -listen=1
        // to listen locally, so don't rely on this happening through -listen below.
        if (args.SoftSetBoolArg("-upnp", false))
            LogPrintf("%s: parameter interaction: -proxy set -> setting -upnp=0\n", __func__);
        if (args.SoftSetBoolArg("-natpmp", false)) {
            LogPrintf("%s: parameter interaction: -proxy set -> setting -natpmp=0\n", __func__);
        }
        // to protect privacy, do not discover addresses by default
        if (args.SoftSetBoolArg("-discover", false))
            LogPrintf("%s: parameter interaction: -proxy set -> setting -discover=0\n", __func__);
    }

    if (!args.GetBoolArg("-listen", DEFAULT_LISTEN)) {
        // do not map ports or try to retrieve public IP when not listening (pointless)
        if (args.SoftSetBoolArg("-upnp", false))
            LogPrintf("%s: parameter interaction: -listen=0 -> setting -upnp=0\n", __func__);
        if (args.SoftSetBoolArg("-natpmp", false)) {
            LogPrintf("%s: parameter interaction: -listen=0 -> setting -natpmp=0\n", __func__);
        }
        if (args.SoftSetBoolArg("-discover", false))
            LogPrintf("%s: parameter interaction: -listen=0 -> setting -discover=0\n", __func__);
        if (args.SoftSetBoolArg("-listenonion", false))
            LogPrintf("%s: parameter interaction: -listen=0 -> setting -listenonion=0\n", __func__);
    }

    if (args.IsArgSet("-externalip")) {
        // if an explicit public IP is specified, do not try to find others
        if (args.SoftSetBoolArg("-discover", false))
            LogPrintf("%s: parameter interaction: -externalip set -> setting -discover=0\n", __func__);
    }

    // disable whitelistrelay in blocksonly mode
    if (args.GetBoolArg("-blocksonly", DEFAULT_BLOCKSONLY)) {
        if (args.SoftSetBoolArg("-whitelistrelay", false))
            LogPrintf("%s: parameter interaction: -blocksonly=1 -> setting -whitelistrelay=0\n", __func__);
    }

    // Forcing relay from whitelisted hosts implies we will accept relays from them in the first place.
    if (args.GetBoolArg("-whitelistforcerelay", DEFAULT_WHITELISTFORCERELAY)) {
        if (args.SoftSetBoolArg("-whitelistrelay", true))
            LogPrintf("%s: parameter interaction: -whitelistforcerelay=1 -> setting -whitelistrelay=1\n", __func__);
    }
}

/**
 * Initialize global loggers.
 *
 * Note that this is called very early in the process lifetime, so you should be
 * careful about what global state you rely on here.
 */
void InitLogging(const ArgsManager& args)
{
    LogInstance().m_print_to_file = !args.IsArgNegated("-debuglogfile");
    LogInstance().m_file_path = AbsPathForConfigVal(args.GetArg("-debuglogfile", DEFAULT_DEBUGLOGFILE));
    LogInstance().m_print_to_console = args.GetBoolArg("-printtoconsole", !args.GetBoolArg("-daemon", false));
    LogInstance().m_log_timestamps = args.GetBoolArg("-logtimestamps", DEFAULT_LOGTIMESTAMPS);
    LogInstance().m_log_time_micros = args.GetBoolArg("-logtimemicros", DEFAULT_LOGTIMEMICROS);
#ifdef HAVE_THREAD_LOCAL
    LogInstance().m_log_threadnames = args.GetBoolArg("-logthreadnames", DEFAULT_LOGTHREADNAMES);
#endif
    LogInstance().m_log_sourcelocations = args.GetBoolArg("-logsourcelocations", DEFAULT_LOGSOURCELOCATIONS);

    fLogIPs = args.GetBoolArg("-logips", DEFAULT_LOGIPS);

    std::string version_string = FormatFullVersion();
#ifdef DEBUG
    version_string += " (debug build)";
#else
    version_string += " (release build)";
#endif
    LogPrintf(PACKAGE_NAME " version %s\n", version_string);
}

namespace { // Variables internal to initialization process only

int nMaxConnections;
int nUserMaxConnections;
int nFD;
ServiceFlags nLocalServices = ServiceFlags(NODE_NETWORK | NODE_NETWORK_LIMITED);
int64_t peer_connect_timeout;
std::set<BlockFilterType> g_enabled_filter_types;

} // namespace

[[noreturn]] static void new_handler_terminate()
{
    // Rather than throwing std::bad-alloc if allocation fails, terminate
    // immediately to (try to) avoid chain corruption.
    // Since LogPrintf may itself allocate memory, set the handler directly
    // to terminate first.
    std::set_new_handler(std::terminate);
    LogPrintf("Error: Out of memory. Terminating.\n");

    // The log was successful, terminate now.
    std::terminate();
};

bool AppInitBasicSetup(const ArgsManager& args)
{
    // ********************************************************* Step 1: setup
#ifdef _MSC_VER
    // Turn off Microsoft heap dump noise
    _CrtSetReportMode(_CRT_WARN, _CRTDBG_MODE_FILE);
    _CrtSetReportFile(_CRT_WARN, CreateFileA("NUL", GENERIC_WRITE, 0, nullptr, OPEN_EXISTING, 0, 0));
    // Disable confusing "helpful" text message on abort, Ctrl-C
    _set_abort_behavior(0, _WRITE_ABORT_MSG | _CALL_REPORTFAULT);
#endif
#ifdef WIN32
    // Enable heap terminate-on-corruption
    HeapSetInformation(nullptr, HeapEnableTerminationOnCorruption, nullptr, 0);
#endif
    if (!InitShutdownState()) {
        return InitError(Untranslated("Initializing wait-for-shutdown state failed."));
    }

    if (!SetupNetworking()) {
        return InitError(Untranslated("Initializing networking failed."));
    }

#ifndef WIN32
    if (!args.GetBoolArg("-sysperms", false)) {
        umask(077);
    }

    // Clean shutdown on SIGTERM
    registerSignalHandler(SIGTERM, HandleSIGTERM);
    registerSignalHandler(SIGINT, HandleSIGTERM);

    // Reopen debug.log on SIGHUP
    registerSignalHandler(SIGHUP, HandleSIGHUP);

    // Ignore SIGPIPE, otherwise it will bring the daemon down if the client closes unexpectedly
    signal(SIGPIPE, SIG_IGN);
#else
    SetConsoleCtrlHandler(consoleCtrlHandler, true);
#endif

    std::set_new_handler(new_handler_terminate);

    return true;
}

bool AppInitParameterInteraction(const ArgsManager& args)
{
    const CChainParams& chainparams = Params();
    // ********************************************************* Step 2: parameter interactions

    // also see: InitParameterInteraction()

    // Error if network-specific options (-addnode, -connect, etc) are
    // specified in default section of config file, but not overridden
    // on the command line or in this network's section of the config file.
    std::string network = args.GetChainName();
    if (network == CBaseChainParams::SIGNET) {
        LogPrintf("Signet derived magic (message start): %s\n", HexStr(chainparams.MessageStart()));
    }
    bilingual_str errors;
    for (const auto& arg : args.GetUnsuitableSectionOnlyArgs()) {
        errors += strprintf(_("Config setting for %s only applied on %s network when in [%s] section.") + Untranslated("\n"), arg, network, network);
    }

    if (!errors.empty()) {
        return InitError(errors);
    }

    // Warn if unrecognized section name are present in the config file.
    bilingual_str warnings;
    for (const auto& section : args.GetUnrecognizedSections()) {
        warnings += strprintf(Untranslated("%s:%i ") + _("Section [%s] is not recognized.") + Untranslated("\n"), section.m_file, section.m_line, section.m_name);
    }

    if (!warnings.empty()) {
        InitWarning(warnings);
    }

    if (!fs::is_directory(GetBlocksDir())) {
        return InitError(strprintf(_("Specified blocks directory \"%s\" does not exist."), args.GetArg("-blocksdir", "")));
    }

    // parse and validate enabled filter types
    std::string blockfilterindex_value = args.GetArg("-blockfilterindex", DEFAULT_BLOCKFILTERINDEX);
    if (blockfilterindex_value == "" || blockfilterindex_value == "1") {
        g_enabled_filter_types = AllBlockFilterTypes();
    } else if (blockfilterindex_value != "0") {
        const std::vector<std::string> names = args.GetArgs("-blockfilterindex");
        for (const auto& name : names) {
            BlockFilterType filter_type;
            if (!BlockFilterTypeByName(name, filter_type)) {
                return InitError(strprintf(_("Unknown -blockfilterindex value %s."), name));
            }
            g_enabled_filter_types.insert(filter_type);
        }
    }

    // Signal NODE_COMPACT_FILTERS if peerblockfilters and basic filters index are both enabled.
    if (args.GetBoolArg("-peerblockfilters", DEFAULT_PEERBLOCKFILTERS)) {
        if (g_enabled_filter_types.count(BlockFilterType::BASIC) != 1) {
            return InitError(_("Cannot set -peerblockfilters without -blockfilterindex."));
        }

        nLocalServices = ServiceFlags(nLocalServices | NODE_COMPACT_FILTERS);
    }

    // if using block pruning, then disallow txindex
    if (args.GetArg("-prune", 0)) {
        if (args.GetBoolArg("-txindex", DEFAULT_TXINDEX))
            return InitError(_("Prune mode is incompatible with -txindex."));
<<<<<<< HEAD
        if (gArgs.GetBoolArg("-namehashindex", DEFAULT_NAMEHASHINDEX))
            return InitError(_("Prune mode is incompatible with -namehashindex."));
        if (!g_enabled_filter_types.empty()) {
            return InitError(_("Prune mode is incompatible with -blockfilterindex."));
        }
=======
>>>>>>> 19e26cf1
    }

    // -bind and -whitebind can't be set when not listening
    size_t nUserBind = args.GetArgs("-bind").size() + args.GetArgs("-whitebind").size();
    if (nUserBind != 0 && !args.GetBoolArg("-listen", DEFAULT_LISTEN)) {
        return InitError(Untranslated("Cannot set -bind or -whitebind together with -listen=0"));
    }

    // Make sure enough file descriptors are available
    int nBind = std::max(nUserBind, size_t(1));
    nUserMaxConnections = args.GetArg("-maxconnections", DEFAULT_MAX_PEER_CONNECTIONS);
    nMaxConnections = std::max(nUserMaxConnections, 0);

    // Trim requested connection counts, to fit into system limitations
    // <int> in std::min<int>(...) to work around FreeBSD compilation issue described in #2695
    nFD = RaiseFileDescriptorLimit(nMaxConnections + MIN_CORE_FILEDESCRIPTORS + MAX_ADDNODE_CONNECTIONS + nBind + NUM_FDS_MESSAGE_CAPTURE);

#ifdef USE_POLL
    int fd_max = nFD;
#else
    int fd_max = FD_SETSIZE;
#endif
    nMaxConnections = std::max(std::min<int>(nMaxConnections, fd_max - nBind - MIN_CORE_FILEDESCRIPTORS - MAX_ADDNODE_CONNECTIONS - NUM_FDS_MESSAGE_CAPTURE), 0);
    if (nFD < MIN_CORE_FILEDESCRIPTORS)
        return InitError(_("Not enough file descriptors available."));
    nMaxConnections = std::min(nFD - MIN_CORE_FILEDESCRIPTORS - MAX_ADDNODE_CONNECTIONS - NUM_FDS_MESSAGE_CAPTURE, nMaxConnections);

    if (nMaxConnections < nUserMaxConnections)
        InitWarning(strprintf(_("Reducing -maxconnections from %d to %d, because of system limitations."), nUserMaxConnections, nMaxConnections));

    // ********************************************************* Step 3: parameter-to-internal-flags
    if (args.IsArgSet("-debug")) {
        // Special-case: if -debug=0/-nodebug is set, turn off debugging messages
        const std::vector<std::string> categories = args.GetArgs("-debug");

        if (std::none_of(categories.begin(), categories.end(),
            [](std::string cat){return cat == "0" || cat == "none";})) {
            for (const auto& cat : categories) {
                if (!LogInstance().EnableCategory(cat)) {
                    InitWarning(strprintf(_("Unsupported logging category %s=%s."), "-debug", cat));
                }
            }
        }
    }

    // Now remove the logging categories which were explicitly excluded
    for (const std::string& cat : args.GetArgs("-debugexclude")) {
        if (!LogInstance().DisableCategory(cat)) {
            InitWarning(strprintf(_("Unsupported logging category %s=%s."), "-debugexclude", cat));
        }
    }

    fCheckBlockIndex = args.GetBoolArg("-checkblockindex", chainparams.DefaultConsistencyChecks());
    fCheckpointsEnabled = args.GetBoolArg("-checkpoints", DEFAULT_CHECKPOINTS_ENABLED);

    hashAssumeValid = uint256S(args.GetArg("-assumevalid", chainparams.GetConsensus().defaultAssumeValid.GetHex()));
    if (!hashAssumeValid.IsNull())
        LogPrintf("Assuming ancestors of block %s have valid signatures.\n", hashAssumeValid.GetHex());
    else
        LogPrintf("Validating signatures for all blocks.\n");

    if (args.IsArgSet("-minimumchainwork")) {
        const std::string minChainWorkStr = args.GetArg("-minimumchainwork", "");
        if (!IsHexNumber(minChainWorkStr)) {
            return InitError(strprintf(Untranslated("Invalid non-hex (%s) minimum chain work value specified"), minChainWorkStr));
        }
        nMinimumChainWork = UintToArith256(uint256S(minChainWorkStr));
    } else {
        nMinimumChainWork = UintToArith256(chainparams.GetConsensus().nMinimumChainWork);
    }
    LogPrintf("Setting nMinimumChainWork=%s\n", nMinimumChainWork.GetHex());
    if (nMinimumChainWork < UintToArith256(chainparams.GetConsensus().nMinimumChainWork)) {
        LogPrintf("Warning: nMinimumChainWork set below default value of %s\n", chainparams.GetConsensus().nMinimumChainWork.GetHex());
    }

    // mempool limits
    int64_t nMempoolSizeMax = args.GetArg("-maxmempool", DEFAULT_MAX_MEMPOOL_SIZE) * 1000000;
    int64_t nMempoolSizeMin = args.GetArg("-limitdescendantsize", DEFAULT_DESCENDANT_SIZE_LIMIT) * 1000 * 40;
    if (nMempoolSizeMax < 0 || nMempoolSizeMax < nMempoolSizeMin)
        return InitError(strprintf(_("-maxmempool must be at least %d MB"), std::ceil(nMempoolSizeMin / 1000000.0)));
    // incremental relay fee sets the minimum feerate increase necessary for BIP 125 replacement in the mempool
    // and the amount the mempool min fee increases above the feerate of txs evicted due to mempool limiting.
    if (args.IsArgSet("-incrementalrelayfee")) {
        CAmount n = 0;
        if (!ParseMoney(args.GetArg("-incrementalrelayfee", ""), n))
            return InitError(AmountErrMsg("incrementalrelayfee", args.GetArg("-incrementalrelayfee", "")));
        incrementalRelayFee = CFeeRate(n);
    }

    // block pruning; get the amount of disk space (in MiB) to allot for block & undo files
    int64_t nPruneArg = args.GetArg("-prune", 0);
    if (nPruneArg < 0) {
        return InitError(_("Prune cannot be configured with a negative value."));
    }
    nPruneTarget = (uint64_t) nPruneArg * 1024 * 1024;
    if (nPruneArg == 1) {  // manual pruning: -prune=1
        LogPrintf("Block pruning enabled.  Use RPC call pruneblockchain(height) to manually prune block and undo files.\n");
        nPruneTarget = std::numeric_limits<uint64_t>::max();
        fPruneMode = true;
    } else if (nPruneTarget) {
        if (nPruneTarget < MIN_DISK_SPACE_FOR_BLOCK_FILES) {
            return InitError(strprintf(_("Prune configured below the minimum of %d MiB.  Please use a higher number."), MIN_DISK_SPACE_FOR_BLOCK_FILES / 1024 / 1024));
        }
        LogPrintf("Prune configured to target %u MiB on disk for block and undo files.\n", nPruneTarget / 1024 / 1024);
        fPruneMode = true;
    }

    nConnectTimeout = args.GetArg("-timeout", DEFAULT_CONNECT_TIMEOUT);
    if (nConnectTimeout <= 0) {
        nConnectTimeout = DEFAULT_CONNECT_TIMEOUT;
    }

    peer_connect_timeout = args.GetArg("-peertimeout", DEFAULT_PEER_CONNECT_TIMEOUT);
    if (peer_connect_timeout <= 0) {
        return InitError(Untranslated("peertimeout cannot be configured with a negative value."));
    }

    if (args.IsArgSet("-minrelaytxfee")) {
        CAmount n = 0;
        if (!ParseMoney(args.GetArg("-minrelaytxfee", ""), n)) {
            return InitError(AmountErrMsg("minrelaytxfee", args.GetArg("-minrelaytxfee", "")));
        }
        // High fee check is done afterward in CWallet::Create()
        ::minRelayTxFee = CFeeRate(n);
    } else if (incrementalRelayFee > ::minRelayTxFee) {
        // Allow only setting incrementalRelayFee to control both
        ::minRelayTxFee = incrementalRelayFee;
        LogPrintf("Increasing minrelaytxfee to %s to match incrementalrelayfee\n",::minRelayTxFee.ToString());
    }

    // Sanity check argument for min fee for including tx in block
    // TODO: Harmonize which arguments need sanity checking and where that happens
    if (args.IsArgSet("-blockmintxfee")) {
        CAmount n = 0;
        if (!ParseMoney(args.GetArg("-blockmintxfee", ""), n))
            return InitError(AmountErrMsg("blockmintxfee", args.GetArg("-blockmintxfee", "")));
    }

    // Feerate used to define dust.  Shouldn't be changed lightly as old
    // implementations may inadvertently create non-standard transactions
    if (args.IsArgSet("-dustrelayfee")) {
        CAmount n = 0;
        if (!ParseMoney(args.GetArg("-dustrelayfee", ""), n))
            return InitError(AmountErrMsg("dustrelayfee", args.GetArg("-dustrelayfee", "")));
        dustRelayFee = CFeeRate(n);
    }

    fRequireStandard = !args.GetBoolArg("-acceptnonstdtxn", !chainparams.RequireStandard());
    if (!chainparams.IsTestChain() && !fRequireStandard) {
        return InitError(strprintf(Untranslated("acceptnonstdtxn is not currently supported for %s chain"), chainparams.NetworkIDString()));
    }
    nBytesPerSigOp = args.GetArg("-bytespersigop", nBytesPerSigOp);

    if (!g_wallet_init_interface.ParameterInteraction()) return false;

    fIsBareMultisigStd = args.GetBoolArg("-permitbaremultisig", DEFAULT_PERMIT_BAREMULTISIG);
    fAcceptDatacarrier = args.GetBoolArg("-datacarrier", DEFAULT_ACCEPT_DATACARRIER);
    nMaxDatacarrierBytes = args.GetArg("-datacarriersize", nMaxDatacarrierBytes);

    // Option to startup with mocktime set (used for regression testing):
    SetMockTime(args.GetArg("-mocktime", 0)); // SetMockTime(0) is a no-op

    if (args.GetBoolArg("-peerbloomfilters", DEFAULT_PEERBLOOMFILTERS))
        nLocalServices = ServiceFlags(nLocalServices | NODE_BLOOM);

    if (args.GetArg("-rpcserialversion", DEFAULT_RPC_SERIALIZE_VERSION) < 0)
        return InitError(Untranslated("rpcserialversion must be non-negative."));

    if (args.GetArg("-rpcserialversion", DEFAULT_RPC_SERIALIZE_VERSION) > 1)
        return InitError(Untranslated("Unknown rpcserialversion requested."));

    nMaxTipAge = args.GetArg("-maxtipage", DEFAULT_MAX_TIP_AGE);

    if (args.IsArgSet("-proxy") && args.GetArg("-proxy", "").empty()) {
        return InitError(_("No proxy server specified. Use -proxy=<ip> or -proxy=<ip:port>."));
    }

    return true;
}

static bool LockDataDirectory(bool probeOnly)
{
    // Make sure only a single Bitcoin process is using the data directory.
    fs::path datadir = GetDataDir();
    if (!DirIsWritable(datadir)) {
        return InitError(strprintf(_("Cannot write to data directory '%s'; check permissions."), datadir.string()));
    }
    if (!LockDirectory(datadir, ".lock", probeOnly)) {
        return InitError(strprintf(_("Cannot obtain a lock on data directory %s. %s is probably already running."), datadir.string(), PACKAGE_NAME));
    }
    return true;
}

bool AppInitSanityChecks()
{
    // ********************************************************* Step 4: sanity checks

    // Initialize elliptic curve code
    std::string sha256_algo = SHA256AutoDetect();
    LogPrintf("Using the '%s' SHA256 implementation\n", sha256_algo);
    RandomInit();
    ECC_Start();
    globalVerifyHandle.reset(new ECCVerifyHandle());

    // Sanity check
    if (!InitSanityCheck())
        return InitError(strprintf(_("Initialization sanity check failed. %s is shutting down."), PACKAGE_NAME));

    // Probe the data directory lock to give an early error message, if possible
    // We cannot hold the data directory lock here, as the forking for daemon() hasn't yet happened,
    // and a fork will cause weird behavior to it.
    return LockDataDirectory(true);
}

bool AppInitLockDataDirectory()
{
    // After daemonization get the data directory lock again and hold on to it until exit
    // This creates a slight window for a race condition to happen, however this condition is harmless: it
    // will at most make us exit without printing a message to console.
    if (!LockDataDirectory(false)) {
        // Detailed error printed inside LockDataDirectory
        return false;
    }
    return true;
}

bool AppInitInterfaces(NodeContext& node)
{
    node.chain = interfaces::MakeChain(node);
    // Create client interfaces for wallets that are supposed to be loaded
    // according to -wallet and -disablewallet options. This only constructs
    // the interfaces, it doesn't load wallet data. Wallets actually get loaded
    // when load() and start() interface methods are called below.
    g_wallet_init_interface.Construct(node);
    return true;
}

bool AppInitMain(const util::Ref& context, NodeContext& node, interfaces::BlockAndHeaderTipInfo* tip_info)
{
    const ArgsManager& args = *Assert(node.args);
    const CChainParams& chainparams = Params();
    // ********************************************************* Step 4a: application initialization
    if (!CreatePidFile(args)) {
        // Detailed error printed inside CreatePidFile().
        return false;
    }
    if (LogInstance().m_print_to_file) {
        if (args.GetBoolArg("-shrinkdebugfile", LogInstance().DefaultShrinkDebugFile())) {
            // Do this first since it both loads a bunch of debug.log into memory,
            // and because this needs to happen before any other debug.log printing
            LogInstance().ShrinkDebugFile();
        }
    }
    if (!LogInstance().StartLogging()) {
            return InitError(strprintf(Untranslated("Could not open debug log file %s"),
                LogInstance().m_file_path.string()));
    }

    if (!LogInstance().m_log_timestamps)
        LogPrintf("Startup time: %s\n", FormatISO8601DateTime(GetTime()));
    LogPrintf("Default data directory %s\n", GetDefaultDataDir().string());
    LogPrintf("Using data directory %s\n", GetDataDir().string());

    // Only log conf file usage message if conf file actually exists.
    fs::path config_file_path = GetConfigFile(args.GetArg("-conf", BITCOIN_CONF_FILENAME));
    if (fs::exists(config_file_path)) {
        LogPrintf("Config file: %s\n", config_file_path.string());
    } else if (args.IsArgSet("-conf")) {
        // Warn if no conf file exists at path provided by user
        InitWarning(strprintf(_("The specified config file %s does not exist\n"), config_file_path.string()));
    } else {
        // Not categorizing as "Warning" because it's the default behavior
        LogPrintf("Config file: %s (not found, skipping)\n", config_file_path.string());
    }

    // Log the config arguments to debug.log
    args.LogArgs();

    LogPrintf("Using at most %i automatic connections (%i file descriptors available)\n", nMaxConnections, nFD);

    // Warn about relative -datadir path.
    if (args.IsArgSet("-datadir") && !fs::path(args.GetArg("-datadir", "")).is_absolute()) {
        LogPrintf("Warning: relative datadir option '%s' specified, which will be interpreted relative to the " /* Continued */
                  "current working directory '%s'. This is fragile, because if namecoin is started in the future "
                  "from a different location, it will be unable to locate the current data files. There could "
                  "also be data loss if namecoin is started while in a temporary directory.\n",
                  args.GetArg("-datadir", ""), fs::current_path().string());
    }

    InitSignatureCache();
    InitScriptExecutionCache();

    int script_threads = args.GetArg("-par", DEFAULT_SCRIPTCHECK_THREADS);
    if (script_threads <= 0) {
        // -par=0 means autodetect (number of cores - 1 script threads)
        // -par=-n means "leave n cores free" (number of cores - n - 1 script threads)
        script_threads += GetNumCores();
    }

    // Subtract 1 because the main thread counts towards the par threads
    script_threads = std::max(script_threads - 1, 0);

    // Number of script-checking threads <= MAX_SCRIPTCHECK_THREADS
    script_threads = std::min(script_threads, MAX_SCRIPTCHECK_THREADS);

    LogPrintf("Script verification uses %d additional threads\n", script_threads);
    if (script_threads >= 1) {
        g_parallel_script_checks = true;
        StartScriptCheckWorkerThreads(script_threads);
    }

    assert(!node.scheduler);
    node.scheduler = MakeUnique<CScheduler>();

    // Start the lightweight task scheduler thread
    node.scheduler->m_service_thread = std::thread([&] { TraceThread("scheduler", [&] { node.scheduler->serviceQueue(); }); });

    // Gather some entropy once per minute.
    node.scheduler->scheduleEvery([]{
        RandAddPeriodic();
    }, std::chrono::minutes{1});

    GetMainSignals().RegisterBackgroundSignalScheduler(*node.scheduler);

    /* Register RPC commands regardless of -server setting so they will be
     * available in the GUI RPC console even if external calls are disabled.
     */
    RegisterAllCoreRPCCommands(tableRPC);
    for (const auto& client : node.chain_clients) {
        client->registerRpcs();
    }
#if ENABLE_ZMQ
    RegisterZMQRPCCommands(tableRPC);
#endif

    /* Start the RPC server already.  It will be started in "warmup" mode
     * and not really process calls already (but it will signify connections
     * that the server is there and will be ready later).  Warmup mode will
     * be disabled when initialisation is finished.
     */
    if (args.GetBoolArg("-server", false)) {
        uiInterface.InitMessage_connect(SetRPCWarmupStatus);
        if (!AppInitServers(context, node))
            return InitError(_("Unable to start HTTP server. See debug log for details."));
    }

    // ********************************************************* Step 5: verify wallet database integrity
    for (const auto& client : node.chain_clients) {
        if (!client->verify()) {
            return false;
        }
    }

    // ********************************************************* Step 6: network initialization
    // Note that we absolutely cannot open any actual connections
    // until the very end ("start node") as the UTXO/block state
    // is not yet setup and may end up being set up twice if we
    // need to reindex later.

    fListen = args.GetBoolArg("-listen", DEFAULT_LISTEN);
    fDiscover = args.GetBoolArg("-discover", true);
    const bool ignores_incoming_txs{args.GetBoolArg("-blocksonly", DEFAULT_BLOCKSONLY)};

    assert(!node.banman);
    node.banman = MakeUnique<BanMan>(GetDataDir() / "banlist.dat", &uiInterface, args.GetArg("-bantime", DEFAULT_MISBEHAVING_BANTIME));
    assert(!node.connman);
    node.connman = MakeUnique<CConnman>(GetRand(std::numeric_limits<uint64_t>::max()), GetRand(std::numeric_limits<uint64_t>::max()), args.GetBoolArg("-networkactive", true));

    assert(!node.fee_estimator);
    // Don't initialize fee estimation with old data if we don't relay transactions,
    // as they would never get updated.
    if (!ignores_incoming_txs) node.fee_estimator = std::make_unique<CBlockPolicyEstimator>();

    assert(!node.mempool);
    int check_ratio = std::min<int>(std::max<int>(args.GetArg("-checkmempool", chainparams.DefaultConsistencyChecks() ? 1 : 0), 0), 1000000);
    node.mempool = std::make_unique<CTxMemPool>(node.fee_estimator.get(), check_ratio);

    assert(!node.chainman);
    node.chainman = &g_chainman;
    ChainstateManager& chainman = *Assert(node.chainman);

    assert(!node.peerman);
    node.peerman = PeerManager::make(chainparams, *node.connman, node.banman.get(),
                                     *node.scheduler, chainman, *node.mempool, ignores_incoming_txs);
    RegisterValidationInterface(node.peerman.get());

    // sanitize comments per BIP-0014, format user agent and check total size
    std::vector<std::string> uacomments;
    for (const std::string& cmt : args.GetArgs("-uacomment")) {
        if (cmt != SanitizeString(cmt, SAFE_CHARS_UA_COMMENT))
            return InitError(strprintf(_("User Agent comment (%s) contains unsafe characters."), cmt));
        uacomments.push_back(cmt);
    }
    strSubVersion = FormatSubVersion(CLIENT_NAME, CLIENT_VERSION, uacomments);
    if (strSubVersion.size() > MAX_SUBVERSION_LENGTH) {
        return InitError(strprintf(_("Total length of network version string (%i) exceeds maximum length (%i). Reduce the number or size of uacomments."),
            strSubVersion.size(), MAX_SUBVERSION_LENGTH));
    }

    if (args.IsArgSet("-onlynet")) {
        std::set<enum Network> nets;
        for (const std::string& snet : args.GetArgs("-onlynet")) {
            enum Network net = ParseNetwork(snet);
            if (net == NET_UNROUTABLE)
                return InitError(strprintf(_("Unknown network specified in -onlynet: '%s'"), snet));
            nets.insert(net);
        }
        for (int n = 0; n < NET_MAX; n++) {
            enum Network net = (enum Network)n;
            if (!nets.count(net))
                SetReachable(net, false);
        }
    }

    // Check for host lookup allowed before parsing any network related parameters
    fNameLookup = args.GetBoolArg("-dns", DEFAULT_NAME_LOOKUP);

    bool proxyRandomize = args.GetBoolArg("-proxyrandomize", DEFAULT_PROXYRANDOMIZE);
    // -proxy sets a proxy for all outgoing network traffic
    // -noproxy (or -proxy=0) as well as the empty string can be used to not set a proxy, this is the default
    std::string proxyArg = args.GetArg("-proxy", "");
    SetReachable(NET_ONION, false);
    if (proxyArg != "" && proxyArg != "0") {
        CService proxyAddr;
        if (!Lookup(proxyArg, proxyAddr, 9050, fNameLookup)) {
            return InitError(strprintf(_("Invalid -proxy address or hostname: '%s'"), proxyArg));
        }

        proxyType addrProxy = proxyType(proxyAddr, proxyRandomize);
        if (!addrProxy.IsValid())
            return InitError(strprintf(_("Invalid -proxy address or hostname: '%s'"), proxyArg));

        SetProxy(NET_IPV4, addrProxy);
        SetProxy(NET_IPV6, addrProxy);
        SetProxy(NET_ONION, addrProxy);
        SetNameProxy(addrProxy);
        SetReachable(NET_ONION, true); // by default, -proxy sets onion as reachable, unless -noonion later
    }

    // -onion can be used to set only a proxy for .onion, or override normal proxy for .onion addresses
    // -noonion (or -onion=0) disables connecting to .onion entirely
    // An empty string is used to not override the onion proxy (in which case it defaults to -proxy set above, or none)
    std::string onionArg = args.GetArg("-onion", "");
    if (onionArg != "") {
        if (onionArg == "0") { // Handle -noonion/-onion=0
            SetReachable(NET_ONION, false);
        } else {
            CService onionProxy;
            if (!Lookup(onionArg, onionProxy, 9050, fNameLookup)) {
                return InitError(strprintf(_("Invalid -onion address or hostname: '%s'"), onionArg));
            }
            proxyType addrOnion = proxyType(onionProxy, proxyRandomize);
            if (!addrOnion.IsValid())
                return InitError(strprintf(_("Invalid -onion address or hostname: '%s'"), onionArg));
            SetProxy(NET_ONION, addrOnion);
            SetReachable(NET_ONION, true);
        }
    }

    for (const std::string& strAddr : args.GetArgs("-externalip")) {
        CService addrLocal;
        if (Lookup(strAddr, addrLocal, GetListenPort(), fNameLookup) && addrLocal.IsValid())
            AddLocal(addrLocal, LOCAL_MANUAL);
        else
            return InitError(ResolveErrMsg("externalip", strAddr));
    }

    // Read asmap file if configured
    if (args.IsArgSet("-asmap")) {
        fs::path asmap_path = fs::path(args.GetArg("-asmap", ""));
        if (asmap_path.empty()) {
            asmap_path = DEFAULT_ASMAP_FILENAME;
        }
        if (!asmap_path.is_absolute()) {
            asmap_path = GetDataDir() / asmap_path;
        }
        if (!fs::exists(asmap_path)) {
            InitError(strprintf(_("Could not find asmap file %s"), asmap_path));
            return false;
        }
        std::vector<bool> asmap = CAddrMan::DecodeAsmap(asmap_path);
        if (asmap.size() == 0) {
            InitError(strprintf(_("Could not parse asmap file %s"), asmap_path));
            return false;
        }
        const uint256 asmap_version = SerializeHash(asmap);
        node.connman->SetAsmap(std::move(asmap));
        LogPrintf("Using asmap version %s for IP bucketing\n", asmap_version.ToString());
    } else {
        LogPrintf("Using /16 prefix for IP bucketing\n");
    }

#if ENABLE_ZMQ
    g_zmq_notification_interface = CZMQNotificationInterface::Create();

    if (g_zmq_notification_interface) {
        RegisterValidationInterface(g_zmq_notification_interface);
    }
#endif

    // ********************************************************* Step 7: load block chain

    fReindex = args.GetBoolArg("-reindex", false);
    bool fReindexChainState = args.GetBoolArg("-reindex-chainstate", false);

    // cache size calculations
    int64_t nTotalCache = (args.GetArg("-dbcache", nDefaultDbCache) << 20);
    nTotalCache = std::max(nTotalCache, nMinDbCache << 20); // total cache cannot be less than nMinDbCache
    nTotalCache = std::min(nTotalCache, nMaxDbCache << 20); // total cache cannot be greater than nMaxDbcache
    int64_t nBlockTreeDBCache = std::min(nTotalCache / 8, nMaxBlockDBCache << 20);
    nTotalCache -= nBlockTreeDBCache;
    int64_t nTxIndexCache = std::min(nTotalCache / 8, args.GetBoolArg("-txindex", DEFAULT_TXINDEX) ? nMaxTxIndexCache << 20 : 0);
    nTotalCache -= nTxIndexCache;
    const int64_t nNameHashIndexCache = std::min(nTotalCache / 8, gArgs.GetBoolArg("-namehashindex", DEFAULT_NAMEHASHINDEX) ? MAX_NAMEHASH_CACHE << 20 : 0);
    nTotalCache -= nNameHashIndexCache;
    int64_t filter_index_cache = 0;
    if (!g_enabled_filter_types.empty()) {
        size_t n_indexes = g_enabled_filter_types.size();
        int64_t max_cache = std::min(nTotalCache / 8, max_filter_index_cache << 20);
        filter_index_cache = max_cache / n_indexes;
        nTotalCache -= filter_index_cache * n_indexes;
    }
    int64_t nCoinDBCache = std::min(nTotalCache / 2, (nTotalCache / 4) + (1 << 23)); // use 25%-50% of the remainder for disk cache
    nCoinDBCache = std::min(nCoinDBCache, nMaxCoinsDBCache << 20); // cap total coins db cache
    nTotalCache -= nCoinDBCache;
    int64_t nCoinCacheUsage = nTotalCache; // the rest goes to in-memory cache
    int64_t nMempoolSizeMax = args.GetArg("-maxmempool", DEFAULT_MAX_MEMPOOL_SIZE) * 1000000;
    LogPrintf("Cache configuration:\n");
    LogPrintf("* Using %.1f MiB for block index database\n", nBlockTreeDBCache * (1.0 / 1024 / 1024));
    if (args.GetBoolArg("-txindex", DEFAULT_TXINDEX)) {
        LogPrintf("* Using %.1f MiB for transaction index database\n", nTxIndexCache * (1.0 / 1024 / 1024));
    }
    if (gArgs.GetBoolArg("-namehashindex", DEFAULT_NAMEHASHINDEX)) {
        LogPrintf("* Using %.1f MiB for name hash database\n", nNameHashIndexCache * (1.0 / 1024 / 1024));
    }
    for (BlockFilterType filter_type : g_enabled_filter_types) {
        LogPrintf("* Using %.1f MiB for %s block filter index database\n",
                  filter_index_cache * (1.0 / 1024 / 1024), BlockFilterTypeName(filter_type));
    }
    LogPrintf("* Using %.1f MiB for chain state database\n", nCoinDBCache * (1.0 / 1024 / 1024));
    LogPrintf("* Using %.1f MiB for in-memory UTXO set (plus up to %.1f MiB of unused mempool space)\n", nCoinCacheUsage * (1.0 / 1024 / 1024), nMempoolSizeMax * (1.0 / 1024 / 1024));

    bool fLoaded = false;
    while (!fLoaded && !ShutdownRequested()) {
        bool fReset = fReindex;
        auto is_coinsview_empty = [&](CChainState* chainstate) EXCLUSIVE_LOCKS_REQUIRED(::cs_main) {
            return fReset || fReindexChainState || chainstate->CoinsTip().GetBestBlock().IsNull();
        };
        bilingual_str strLoadError;

        uiInterface.InitMessage(_("Loading block index...").translated);

        do {
            const int64_t load_block_index_start_time = GetTimeMillis();
            try {
                LOCK(cs_main);
                chainman.InitializeChainstate(*Assert(node.mempool));
                chainman.m_total_coinstip_cache = nCoinCacheUsage;
                chainman.m_total_coinsdb_cache = nCoinDBCache;

                UnloadBlockIndex(node.mempool.get(), chainman);

                // new CBlockTreeDB tries to delete the existing file, which
                // fails if it's still open from the previous loop. Close it first:
                pblocktree.reset();
                pblocktree.reset(new CBlockTreeDB(nBlockTreeDBCache, false, fReset));

                if (fReset) {
                    pblocktree->WriteReindexing(true);
                    //If we're reindexing in prune mode, wipe away unusable block files and all undo data files
                    if (fPruneMode)
                        CleanupBlockRevFiles();
                }

                if (ShutdownRequested()) break;

                // LoadBlockIndex will load fHavePruned if we've ever removed a
                // block file from disk.
                // Note that it also sets fReindex based on the disk flag!
                // From here on out fReindex and fReset mean something different!
                if (!chainman.LoadBlockIndex(chainparams)) {
                    if (ShutdownRequested()) break;
                    strLoadError = _("Error loading block database");
                    break;
                }

                // If the loaded chain has a wrong genesis, bail out immediately
                // (we're likely using a testnet datadir, or the other way around).
                if (!chainman.BlockIndex().empty() &&
                        !g_chainman.m_blockman.LookupBlockIndex(chainparams.GetConsensus().hashGenesisBlock)) {
                    return InitError(_("Incorrect or no genesis block found. Wrong datadir for network?"));
                }

                // Check for changed -namehistory state
                if (fNameHistory != gArgs.GetBoolArg("-namehistory", false)) {
                    strLoadError = _("You need to rebuild the database using -reindex to change -namehistory");
                    break;
                }

                // Check for changed -prune state.  What we are concerned about is a user who has pruned blocks
                // in the past, but is now trying to run unpruned.
                if (fHavePruned && !fPruneMode) {
                    strLoadError = _("You need to rebuild the database using -reindex to go back to unpruned mode.  This will redownload the entire blockchain");
                    break;
                }

                // At this point blocktree args are consistent with what's on disk.
                // If we're not mid-reindex (based on disk + args), add a genesis block on disk
                // (otherwise we use the one already on disk).
                // This is called again in ThreadImport after the reindex completes.
                if (!fReindex && !LoadGenesisBlock(chainparams)) {
                    strLoadError = _("Error initializing block database");
                    break;
                }

                // At this point we're either in reindex or we've loaded a useful
                // block tree into BlockIndex()!

                bool failed_chainstate_init = false;

                for (CChainState* chainstate : chainman.GetAll()) {
                    chainstate->InitCoinsDB(
                        /* cache_size_bytes */ nCoinDBCache,
                        /* in_memory */ false,
                        /* should_wipe */ fReset || fReindexChainState);

                    chainstate->CoinsErrorCatcher().AddReadErrCallback([]() {
                        uiInterface.ThreadSafeMessageBox(
                            _("Error reading from database, shutting down."),
                            "", CClientUIInterface::MSG_ERROR);
                    });

                    // If necessary, upgrade from older database format.
                    // This is a no-op if we cleared the coinsviewdb with -reindex or -reindex-chainstate
                    if (!chainstate->CoinsDB().Upgrade()) {
                        strLoadError = _("Error upgrading chainstate database");
                        failed_chainstate_init = true;
                        break;
                    }

                    // ReplayBlocks is a no-op if we cleared the coinsviewdb with -reindex or -reindex-chainstate
                    if (!chainstate->ReplayBlocks(chainparams)) {
                        strLoadError = _("Unable to replay blocks. You will need to rebuild the database using -reindex-chainstate.");
                        failed_chainstate_init = true;
                        break;
                    }

                    // The on-disk coinsdb is now in a good state, create the cache
                    chainstate->InitCoinsCache(nCoinCacheUsage);
                    assert(chainstate->CanFlushToDisk());

                    if (!is_coinsview_empty(chainstate)) {
                        // LoadChainTip initializes the chain based on CoinsTip()'s best block
                        if (!chainstate->LoadChainTip(chainparams)) {
                            strLoadError = _("Error initializing block database");
                            failed_chainstate_init = true;
                            break; // out of the per-chainstate loop
                        }
                        assert(chainstate->m_chain.Tip() != nullptr);
                    }
                }

                if (failed_chainstate_init) {
                    break; // out of the chainstate activation do-while
                }
            } catch (const std::exception& e) {
                LogPrintf("%s\n", e.what());
                strLoadError = _("Error opening block database");
                break;
            }

            bool failed_rewind{false};
            // Can't hold cs_main while calling RewindBlockIndex, so retrieve the relevant
            // chainstates beforehand.
            for (CChainState* chainstate : WITH_LOCK(::cs_main, return chainman.GetAll())) {
                if (!fReset) {
                    // Note that RewindBlockIndex MUST run even if we're about to -reindex-chainstate.
                    // It both disconnects blocks based on the chainstate, and drops block data in
                    // BlockIndex() based on lack of available witness data.
                    uiInterface.InitMessage(_("Rewinding blocks...").translated);
                    if (!chainstate->RewindBlockIndex(chainparams)) {
                        strLoadError = _(
                            "Unable to rewind the database to a pre-fork state. "
                            "You will need to redownload the blockchain");
                        failed_rewind = true;
                        break; // out of the per-chainstate loop
                    }
                }
            }

            if (failed_rewind) {
                break; // out of the chainstate activation do-while
            }

            bool failed_verification = false;

            try {
                LOCK(cs_main);

                for (CChainState* chainstate : chainman.GetAll()) {
                    if (!is_coinsview_empty(chainstate)) {
                        uiInterface.InitMessage(_("Verifying blocks...").translated);
                        if (fHavePruned && args.GetArg("-checkblocks", DEFAULT_CHECKBLOCKS) > MIN_BLOCKS_TO_KEEP) {
                            LogPrintf("Prune: pruned datadir may not have more than %d blocks; only checking available blocks\n",
                                MIN_BLOCKS_TO_KEEP);
                        }

                        const CBlockIndex* tip = chainstate->m_chain.Tip();
                        RPCNotifyBlockChange(tip);
                        if (tip && tip->nTime > GetAdjustedTime() + 2 * 60 * 60) {
                            strLoadError = _("The block database contains a block which appears to be from the future. "
                                    "This may be due to your computer's date and time being set incorrectly. "
                                    "Only rebuild the block database if you are sure that your computer's date and time are correct");
                            failed_verification = true;
                            break;
                        }

                        // Only verify the DB of the active chainstate. This is fixed in later
                        // work when we allow VerifyDB to be parameterized by chainstate.
                        if (&::ChainstateActive() == chainstate &&
                            !CVerifyDB().VerifyDB(
                                chainparams, &chainstate->CoinsDB(),
                                args.GetArg("-checklevel", DEFAULT_CHECKLEVEL),
                                args.GetArg("-checkblocks", DEFAULT_CHECKBLOCKS))) {
                            strLoadError = _("Corrupted block database detected");
                            failed_verification = true;
                            break;
                        }
                    }
                }
            } catch (const std::exception& e) {
                LogPrintf("%s\n", e.what());
                strLoadError = _("Error opening block database");
                failed_verification = true;
                break;
            }

            if (!failed_verification) {
                fLoaded = true;
                LogPrintf(" block index %15dms\n", GetTimeMillis() - load_block_index_start_time);
            }
        } while(false);

        if (!fLoaded && !ShutdownRequested()) {
            // first suggest a reindex
            if (!fReset) {
                bool fRet = uiInterface.ThreadSafeQuestion(
                    strLoadError + Untranslated(".\n\n") + _("Do you want to rebuild the block database now?"),
                    strLoadError.original + ".\nPlease restart with -reindex or -reindex-chainstate to recover.",
                    "", CClientUIInterface::MSG_ERROR | CClientUIInterface::BTN_ABORT);
                if (fRet) {
                    fReindex = true;
                    AbortShutdown();
                } else {
                    LogPrintf("Aborted block database rebuild. Exiting.\n");
                    return false;
                }
            } else {
                return InitError(strLoadError);
            }
        }
    }

    // As LoadBlockIndex can take several minutes, it's possible the user
    // requested to kill the GUI during the last operation. If so, exit.
    // As the program has not fully started yet, Shutdown() is possibly overkill.
    if (ShutdownRequested()) {
        LogPrintf("Shutdown requested. Exiting.\n");
        return false;
    }

    // ********************************************************* Step 8: start indexers
    if (args.GetBoolArg("-txindex", DEFAULT_TXINDEX)) {
        g_txindex = MakeUnique<TxIndex>(nTxIndexCache, false, fReindex);
        g_txindex->Start();
    }

    if (gArgs.GetBoolArg("-namehashindex", DEFAULT_NAMEHASHINDEX)) {
        g_name_hash_index = MakeUnique<NameHashIndex>(nNameHashIndexCache, false, fReindex);
        g_name_hash_index->Start();
    }

    for (const auto& filter_type : g_enabled_filter_types) {
        InitBlockFilterIndex(filter_type, filter_index_cache, false, fReindex);
        GetBlockFilterIndex(filter_type)->Start();
    }

    // ********************************************************* Step 9: load wallet
    for (const auto& client : node.chain_clients) {
        if (!client->load()) {
            return false;
        }
    }

    // ********************************************************* Step 10: data directory maintenance

    // if pruning, unset the service bit and perform the initial blockstore prune
    // after any wallet rescanning has taken place.
    if (fPruneMode) {
        LogPrintf("Unsetting NODE_NETWORK on prune mode\n");
        nLocalServices = ServiceFlags(nLocalServices & ~NODE_NETWORK);
        if (!fReindex) {
            LOCK(cs_main);
            for (CChainState* chainstate : chainman.GetAll()) {
                uiInterface.InitMessage(_("Pruning blockstore...").translated);
                chainstate->PruneAndFlush();
            }
        }
    }

    if (chainparams.GetConsensus().SegwitHeight != std::numeric_limits<int>::max()) {
        // Advertise witness capabilities.
        // The option to not set NODE_WITNESS is only used in the tests and should be removed.
        nLocalServices = ServiceFlags(nLocalServices | NODE_WITNESS);
    }

    // ********************************************************* Step 11: import blocks

    if (!CheckDiskSpace(GetDataDir())) {
        InitError(strprintf(_("Error: Disk space is low for %s"), GetDataDir()));
        return false;
    }
    if (!CheckDiskSpace(GetBlocksDir())) {
        InitError(strprintf(_("Error: Disk space is low for %s"), GetBlocksDir()));
        return false;
    }

    // Either install a handler to notify us when genesis activates, or set fHaveGenesis directly.
    // No locking, as this happens before any background thread is started.
    boost::signals2::connection block_notify_genesis_wait_connection;
    if (::ChainActive().Tip() == nullptr) {
        block_notify_genesis_wait_connection = uiInterface.NotifyBlockTip_connect(std::bind(BlockNotifyGenesisWait, std::placeholders::_2));
    } else {
        fHaveGenesis = true;
    }

#if HAVE_SYSTEM
    const std::string block_notify = args.GetArg("-blocknotify", "");
    if (!block_notify.empty()) {
        uiInterface.NotifyBlockTip_connect([block_notify](SynchronizationState sync_state, const CBlockIndex* pBlockIndex) {
            if (sync_state != SynchronizationState::POST_INIT || !pBlockIndex) return;
            std::string command = block_notify;
            boost::replace_all(command, "%s", pBlockIndex->GetBlockHash().GetHex());
            std::thread t(runCommand, command);
            t.detach(); // thread runs free
        });
    }
#endif

    std::vector<fs::path> vImportFiles;
    for (const std::string& strFile : args.GetArgs("-loadblock")) {
        vImportFiles.push_back(strFile);
    }

    g_load_block = std::thread(&TraceThread<std::function<void()>>, "loadblk", [=, &chainman, &args] {
        ThreadImport(chainman, vImportFiles, args);
    });

    // Wait for genesis block to be processed
    {
        WAIT_LOCK(g_genesis_wait_mutex, lock);
        // We previously could hang here if StartShutdown() is called prior to
        // ThreadImport getting started, so instead we just wait on a timer to
        // check ShutdownRequested() regularly.
        while (!fHaveGenesis && !ShutdownRequested()) {
            g_genesis_wait_cv.wait_for(lock, std::chrono::milliseconds(500));
        }
        block_notify_genesis_wait_connection.disconnect();
    }

    if (ShutdownRequested()) {
        return false;
    }

    // ********************************************************* Step 12: start node

    int chain_active_height;

    //// debug print
    {
        LOCK(cs_main);
        LogPrintf("block tree size = %u\n", chainman.BlockIndex().size());
        chain_active_height = chainman.ActiveChain().Height();
        if (tip_info) {
            tip_info->block_height = chain_active_height;
            tip_info->block_time = chainman.ActiveChain().Tip() ? chainman.ActiveChain().Tip()->GetBlockTime() : Params().GenesisBlock().GetBlockTime();
            tip_info->verification_progress = GuessVerificationProgress(Params().TxData(), chainman.ActiveChain().Tip());
        }
        if (tip_info && ::pindexBestHeader) {
            tip_info->header_height = ::pindexBestHeader->nHeight;
            tip_info->header_time = ::pindexBestHeader->GetBlockTime();
        }
    }
    LogPrintf("nBestHeight = %d\n", chain_active_height);
    if (node.peerman) node.peerman->SetBestHeight(chain_active_height);

    Discover();

    // Map ports with UPnP or NAT-PMP.
    StartMapPort(args.GetBoolArg("-upnp", DEFAULT_UPNP), gArgs.GetBoolArg("-natpmp", DEFAULT_NATPMP));

    CConnman::Options connOptions;
    connOptions.nLocalServices = nLocalServices;
    connOptions.nMaxConnections = nMaxConnections;
    connOptions.m_max_outbound_full_relay = std::min(MAX_OUTBOUND_FULL_RELAY_CONNECTIONS, connOptions.nMaxConnections);
    connOptions.m_max_outbound_block_relay = std::min(MAX_BLOCK_RELAY_ONLY_CONNECTIONS, connOptions.nMaxConnections-connOptions.m_max_outbound_full_relay);
    connOptions.nMaxAddnode = MAX_ADDNODE_CONNECTIONS;
    connOptions.nMaxFeeler = MAX_FEELER_CONNECTIONS;
    connOptions.uiInterface = &uiInterface;
    connOptions.m_banman = node.banman.get();
    connOptions.m_msgproc = node.peerman.get();
    connOptions.nSendBufferMaxSize = 1000 * args.GetArg("-maxsendbuffer", DEFAULT_MAXSENDBUFFER);
    connOptions.nReceiveFloodSize = 1000 * args.GetArg("-maxreceivebuffer", DEFAULT_MAXRECEIVEBUFFER);
    connOptions.m_added_nodes = args.GetArgs("-addnode");

    connOptions.nMaxOutboundLimit = 1024 * 1024 * args.GetArg("-maxuploadtarget", DEFAULT_MAX_UPLOAD_TARGET);
    connOptions.m_peer_connect_timeout = peer_connect_timeout;

    for (const std::string& bind_arg : args.GetArgs("-bind")) {
        CService bind_addr;
        const size_t index = bind_arg.rfind('=');
        if (index == std::string::npos) {
            if (Lookup(bind_arg, bind_addr, GetListenPort(), false)) {
                connOptions.vBinds.push_back(bind_addr);
                continue;
            }
        } else {
            const std::string network_type = bind_arg.substr(index + 1);
            if (network_type == "onion") {
                const std::string truncated_bind_arg = bind_arg.substr(0, index);
                if (Lookup(truncated_bind_arg, bind_addr, BaseParams().OnionServiceTargetPort(), false)) {
                    connOptions.onion_binds.push_back(bind_addr);
                    continue;
                }
            }
        }
        return InitError(ResolveErrMsg("bind", bind_arg));
    }

    if (connOptions.onion_binds.empty()) {
        connOptions.onion_binds.push_back(DefaultOnionServiceTarget());
    }

    if (args.GetBoolArg("-listenonion", DEFAULT_LISTEN_ONION)) {
        const auto bind_addr = connOptions.onion_binds.front();
        if (connOptions.onion_binds.size() > 1) {
            InitWarning(strprintf(_("More than one onion bind address is provided. Using %s for the automatically created Tor onion service."), bind_addr.ToStringIPPort()));
        }
        StartTorControl(bind_addr);
    }

    for (const std::string& strBind : args.GetArgs("-whitebind")) {
        NetWhitebindPermissions whitebind;
        bilingual_str error;
        if (!NetWhitebindPermissions::TryParse(strBind, whitebind, error)) return InitError(error);
        connOptions.vWhiteBinds.push_back(whitebind);
    }

    for (const auto& net : args.GetArgs("-whitelist")) {
        NetWhitelistPermissions subnet;
        bilingual_str error;
        if (!NetWhitelistPermissions::TryParse(net, subnet, error)) return InitError(error);
        connOptions.vWhitelistedRange.push_back(subnet);
    }

    connOptions.vSeedNodes = args.GetArgs("-seednode");

    // Initiate outbound connections unless connect=0
    connOptions.m_use_addrman_outgoing = !args.IsArgSet("-connect");
    if (!connOptions.m_use_addrman_outgoing) {
        const auto connect = args.GetArgs("-connect");
        if (connect.size() != 1 || connect[0] != "0") {
            connOptions.m_specified_outgoing = connect;
        }
    }
    if (!node.connman->Start(*node.scheduler, connOptions)) {
        return false;
    }

    // ********************************************************* Step 13: finished

    SetRPCWarmupFinished();
    uiInterface.InitMessage(_("Done loading").translated);

    for (const auto& client : node.chain_clients) {
        client->start(*node.scheduler);
    }

    BanMan* banman = node.banman.get();
    node.scheduler->scheduleEvery([banman]{
        banman->DumpBanlist();
    }, DUMP_BANS_INTERVAL);

#if HAVE_SYSTEM
    StartupNotify(args);
#endif

    return true;
}<|MERGE_RESOLUTION|>--- conflicted
+++ resolved
@@ -1049,14 +1049,8 @@
     if (args.GetArg("-prune", 0)) {
         if (args.GetBoolArg("-txindex", DEFAULT_TXINDEX))
             return InitError(_("Prune mode is incompatible with -txindex."));
-<<<<<<< HEAD
         if (gArgs.GetBoolArg("-namehashindex", DEFAULT_NAMEHASHINDEX))
             return InitError(_("Prune mode is incompatible with -namehashindex."));
-        if (!g_enabled_filter_types.empty()) {
-            return InitError(_("Prune mode is incompatible with -blockfilterindex."));
-        }
-=======
->>>>>>> 19e26cf1
     }
 
     // -bind and -whitebind can't be set when not listening
