// Copyright (c) 2010 Satoshi Nakamoto
// Copyright (c) 2009-2020 The Bitcoin Core developers
// Distributed under the MIT software license, see the accompanying
// file COPYING or http://www.opensource.org/licenses/mit-license.php.

#include <chainparams.h>

#include <chainparamsseeds.h>
#include <consensus/merkle.h>
#include <deploymentinfo.h>
#include <hash.h> // for signet block challenge hash
#include <util/system.h>

#include <assert.h>

#include <boost/algorithm/string/classification.hpp>
#include <boost/algorithm/string/split.hpp>

bool CChainParams::IsHistoricBug(const uint256& txid, unsigned nHeight, BugType& type) const
{
    const std::pair<unsigned, uint256> key(nHeight, txid);
    std::map<std::pair<unsigned, uint256>, BugType>::const_iterator mi;

    mi = mapHistoricBugs.find (key);
    if (mi != mapHistoricBugs.end ())
    {
        type = mi->second;
        return true;
    }

    return false;
}

static CBlock CreateGenesisBlock(const CScript& genesisInputScript, const CScript& genesisOutputScript, uint32_t nTime, uint32_t nNonce, uint32_t nBits, int32_t nVersion, const CAmount& genesisReward)
{
    CMutableTransaction txNew;
    txNew.nVersion = 1;
    txNew.vin.resize(1);
    txNew.vout.resize(1);
    txNew.vin[0].scriptSig = genesisInputScript;
    txNew.vout[0].nValue = genesisReward;
    txNew.vout[0].scriptPubKey = genesisOutputScript;

    CBlock genesis;
    genesis.nTime    = nTime;
    genesis.nBits    = nBits;
    genesis.nNonce   = nNonce;
    genesis.nVersion = nVersion;
    genesis.vtx.push_back(MakeTransactionRef(std::move(txNew)));
    genesis.hashPrevBlock.SetNull();
    genesis.hashMerkleRoot = BlockMerkleRoot(genesis);
    return genesis;
}

/**
 * Build the genesis block. Note that the output of its generation
 * transaction cannot be spent since it did not originally exist in the
 * database.
 */
static CBlock CreateGenesisBlock(uint32_t nTime, uint32_t nNonce, uint32_t nBits, int32_t nVersion, const CAmount& genesisReward)
{
    const char* pszTimestamp = "... choose what comes next.  Lives of your own, or a return to chains. -- V";
    const CScript genesisInputScript = CScript() << 0x1c007fff << CScriptNum(522) << std::vector<unsigned char>((const unsigned char*)pszTimestamp, (const unsigned char*)pszTimestamp + strlen(pszTimestamp));
    const CScript genesisOutputScript = CScript() << ParseHex("04b620369050cd899ffbbc4e8ee51e8c4534a855bb463439d63d235d4779685d8b6f4870a238cf365ac94fa13ef9a2a22cd99d0d5ee86dcabcafce36c7acf43ce5") << OP_CHECKSIG;
    return CreateGenesisBlock(genesisInputScript, genesisOutputScript, nTime, nNonce, nBits, nVersion, genesisReward);
}

/**
 * Build genesis block for testnet.  In Namecoin, it has a changed timestamp
 * and output script (it uses Bitcoin's).
 */
static CBlock CreateTestnetGenesisBlock(uint32_t nTime, uint32_t nNonce, uint32_t nBits, int32_t nVersion, const CAmount& genesisReward)
{
    const char* pszTimestamp = "The Times 03/Jan/2009 Chancellor on brink of second bailout for banks";
    const CScript genesisInputScript = CScript() << 0x1d00ffff << CScriptNum(4) << std::vector<unsigned char>((const unsigned char*)pszTimestamp, (const unsigned char*)pszTimestamp + strlen(pszTimestamp));
    const CScript genesisOutputScript = CScript() << ParseHex("04678afdb0fe5548271967f1a67130b7105cd6a828e03909a67962e0ea1f61deb649f6bc3f4cef38c4f35504e51ec112de5c384df7ba0b8d578a4c702b6bf11d5f") << OP_CHECKSIG;
    return CreateGenesisBlock(genesisInputScript, genesisOutputScript, nTime, nNonce, nBits, nVersion, genesisReward);
}

/**
 * Main network on which people trade goods and services.
 */
class CMainParams : public CChainParams {
public:
    CMainParams() {
        strNetworkID = CBaseChainParams::MAIN;
        consensus.signet_blocks = false;
        consensus.signet_challenge.clear();
        consensus.nSubsidyHalvingInterval = 210000;
        consensus.BIP16Height = 475000;
        /* Note that these are not the actual activation heights, but blocks
           after them.  They are too deep in the chain to be ever reorged,
           and thus this is also fine.  */
        consensus.BIP34Height = 250000;
        consensus.BIP65Height = 335000;
        consensus.BIP66Height = 250000;
        /* Namecoin activates CSV/Segwit with BIP16.  */
        consensus.CSVHeight = 475000;
        consensus.SegwitHeight = 475000;
        consensus.MinBIP9WarningHeight = 477016; // segwit activation height + miner confirmation window
        consensus.powLimit = uint256S("00000000ffffffffffffffffffffffffffffffffffffffffffffffffffffffff");
        consensus.nPowTargetTimespan = 14 * 24 * 60 * 60; // two weeks
        consensus.nPowTargetSpacing = 10 * 60;
        consensus.fPowAllowMinDifficultyBlocks = false;
        consensus.fPowNoRetargeting = false;
        consensus.nRuleChangeActivationThreshold = 1815; // 90% of 2016
        consensus.nMinerConfirmationWindow = 2016; // nPowTargetTimespan / nPowTargetSpacing
        consensus.vDeployments[Consensus::DEPLOYMENT_TESTDUMMY].bit = 28;
        consensus.vDeployments[Consensus::DEPLOYMENT_TESTDUMMY].nStartTime = Consensus::BIP9Deployment::NEVER_ACTIVE;
        consensus.vDeployments[Consensus::DEPLOYMENT_TESTDUMMY].nTimeout = Consensus::BIP9Deployment::NO_TIMEOUT;
        consensus.vDeployments[Consensus::DEPLOYMENT_TESTDUMMY].min_activation_height = 0; // No activation delay

        // Deployment of Taproot (BIPs 340-342)
        consensus.vDeployments[Consensus::DEPLOYMENT_TAPROOT].bit = 2;
        consensus.vDeployments[Consensus::DEPLOYMENT_TAPROOT].nStartTime = Consensus::BIP9Deployment::NEVER_ACTIVE;
        consensus.vDeployments[Consensus::DEPLOYMENT_TAPROOT].nTimeout = Consensus::BIP9Deployment::NO_TIMEOUT;
        consensus.vDeployments[Consensus::DEPLOYMENT_TAPROOT].min_activation_height = 0; // No activation delay

        // The best chain should have at least this much work.
        // The value is the chain work of the Namecoin mainnet chain at height
        // 565'000, with best block hash:
        // c01bef3777cd3198da32d646a46b772f65f1f891f9c763213f6b2215ed102e3e
        consensus.nMinimumChainWork = uint256S("0x000000000000000000000000000000000000000017d9893c1637fb054df5d60b");
        consensus.defaultAssumeValid = uint256S("0xc01bef3777cd3198da32d646a46b772f65f1f891f9c763213f6b2215ed102e3e"); // 565'000

        consensus.nAuxpowChainId = 0x0001;
        consensus.nAuxpowStartHeight = 19200;
        consensus.fStrictChainId = true;
        consensus.nLegacyBlocksBefore = 19200;

        consensus.rules.reset(new Consensus::MainNetConsensus());

        /**
         * The message start string is designed to be unlikely to occur in normal data.
         * The characters are rarely used upper ASCII, not valid as UTF-8, and produce
         * a large 32-bit integer with any alignment.
         */
        pchMessageStart[0] = 0xf9;
        pchMessageStart[1] = 0xbe;
        pchMessageStart[2] = 0xb4;
        pchMessageStart[3] = 0xfe;
        nDefaultPort = 8334;
        nPruneAfterHeight = 100000;
        m_assumed_blockchain_size = 7;
        m_assumed_chain_state_size = 1;

        genesis = CreateGenesisBlock(1303000001, 0xa21ea192u, 0x1c007fff, 1, 50 * COIN);
        consensus.hashGenesisBlock = genesis.GetHash();
        assert(consensus.hashGenesisBlock == uint256S("0x000000000062b72c5e2ceb45fbc8587e807c155b0da735e6483dfba2f0a9c770"));
        assert(genesis.hashMerkleRoot == uint256S("0x41c62dbd9068c89a449525e3cd5ac61b20ece28c3c38b3f35b2161f0e6d3cb0d"));

        // Note that of those which support the service bits prefix, most only support a subset of
        // possible options.
        // This is fine at runtime as we'll fall back to using them as an addrfetch if they don't support the
        // service bits we want, but we should get them updated to support all service bits wanted by any
        // release ASAP to avoid it where possible.
        vSeeds.emplace_back("seed.namecoin.libreisp.se"); // Jonas Ostman
        vSeeds.emplace_back("nmc.seed.quisquis.de"); // Peter Conrad
        vSeeds.emplace_back("seed.nmc.markasoftware.com"); // Mark Polyakov

        base58Prefixes[PUBKEY_ADDRESS] = std::vector<unsigned char>(1,52);
        base58Prefixes[SCRIPT_ADDRESS] = std::vector<unsigned char>(1,13);
        base58Prefixes[SECRET_KEY] =     std::vector<unsigned char>(1,180);
        /* FIXME: Update these below.  */
        base58Prefixes[EXT_PUBLIC_KEY] = {0x04, 0x88, 0xB2, 0x1E};
        base58Prefixes[EXT_SECRET_KEY] = {0x04, 0x88, 0xAD, 0xE4};

        bech32_hrp = "nc";

        vFixedSeeds = std::vector<uint8_t>(std::begin(chainparams_seed_main), std::end(chainparams_seed_main));

        fDefaultConsistencyChecks = false;
        fRequireStandard = true;
        m_is_test_chain = false;
        m_is_mockable_chain = false;

        checkpointData = {
            {
                {  2016, uint256S("0000000000660bad0d9fbde55ba7ee14ddf766ed5f527e3fbca523ac11460b92")},
                {  4032, uint256S("0000000000493b5696ad482deb79da835fe2385304b841beef1938655ddbc411")},
                {  6048, uint256S("000000000027939a2e1d8bb63f36c47da858e56d570f143e67e85068943470c9")},
                {  8064, uint256S("000000000003a01f708da7396e54d081701ea406ed163e519589717d8b7c95a5")},
                { 10080, uint256S("00000000000fed3899f818b2228b4f01b9a0a7eeee907abd172852df71c64b06")},
                { 12096, uint256S("0000000000006c06988ff361f124314f9f4bb45b6997d90a7ee4cedf434c670f")},
                { 14112, uint256S("00000000000045d95e0588c47c17d593c7b5cb4fb1e56213d1b3843c1773df2b")},
                { 16128, uint256S("000000000001d9964f9483f9096cf9d6c6c2886ed1e5dec95ad2aeec3ce72fa9")},
                { 18940, uint256S("00000000000087f7fc0c8085217503ba86f796fa4984f7e5a08b6c4c12906c05")},
                { 30240, uint256S("e1c8c862ff342358384d4c22fa6ea5f669f3e1cdcf34111f8017371c3c0be1da")},
                { 57000, uint256S("aa3ec60168a0200799e362e2b572ee01f3c3852030d07d036e0aa884ec61f203")},
                {112896, uint256S("73f880e78a04dd6a31efc8abf7ca5db4e262c4ae130d559730d6ccb8808095bf")},
                {182000, uint256S("d47b4a8fd282f635d66ce34ebbeb26ffd64c35b41f286646598abfd813cba6d9")},
                {193000, uint256S("3b85e70ba7f5433049cfbcf0ae35ed869496dbedcd1c0fafadb0284ec81d7b58")},
                {250000, uint256S("514ec75480df318ffa7eb4eff82e1c583c961aa64cce71b5922662f01ed1686a")},
                {400000, uint256S("9d90cb7a56827c70b13192f1b2c6d6b2e6188abc13c5112d47cfd2f8efba8cce")},
                {474000, uint256S("83a3251ce38bf08481c3b6ab9128e5d0cbeedd0907dae64029d8669f35a64ad2")},
            }
        };

        m_assumeutxo_data = MapAssumeutxo{
         // TODO to be specified in a future patch.
        };

        chainTxData = ChainTxData{
            // Data from RPC: getchaintxstats 4096 c01bef3777cd3198da32d646a46b772f65f1f891f9c763213f6b2215ed102e3e
            /* nTime    */ 1624836702,
            /* nTxCount */ 5629591,
            /* dTxRate  */ 0.006507489988980306,
        };

        /* See also doc/NamecoinBugs.txt for more explanation on the
           historical bugs added below.  */

        /* These transactions have name outputs but a non-Namecoin tx version.
           They contain NAME_NEWs, which are fine, and also NAME_FIRSTUPDATE.
           The latter are not interpreted by namecoind, thus also ignore
           them for us here.  */
        addBug(98423, "bff3ed6873e5698b97bf0c28c29302b59588590b747787c7d1ef32decdabe0d1", BUG_FULLY_IGNORE);
        addBug(98424, "e9b211007e5cac471769212ca0f47bb066b81966a8e541d44acf0f8a1bd24976", BUG_FULLY_IGNORE);
        addBug(98425, "8aa2b0fc7d1033de28e0192526765a72e9df0c635f7305bdc57cb451ed01a4ca", BUG_FULLY_IGNORE);

        /* These are non-Namecoin tx that contain just NAME_NEWs.  Those were
           handled with a special rule previously, but now they are fully
           disallowed and we handle the few exceptions here.  It is fine to
           "ignore" them, as their outputs need no special Namecoin handling
           before they are reused in a NAME_FIRSTUPDATE.  */
        addBug(98318, "0ae5e958ff05ad8e273222656d98d076097def6d36f781a627c584b859f4727b", BUG_FULLY_IGNORE);
        addBug(98321, "aca8ce46da1bbb9bb8e563880efcd9d6dd18342c446d6f0e3d4b964a990d1c27", BUG_FULLY_IGNORE);
        addBug(98424, "c29b0d9d478411462a8ac29946bf6fdeca358a77b4be15cd921567eb66852180", BUG_FULLY_IGNORE);
        addBug(98425, "221719b360f0c83fa5b1c26fb6b67c5e74e4e7c6aa3dce55025da6759f5f7060", BUG_FULLY_IGNORE);
        addBug(193518, "597370b632efb35d5ed554c634c7af44affa6066f2a87a88046532d4057b46f8", BUG_FULLY_IGNORE);
        addBug(195605, "0bb8c7807a9756aefe62c271770b313b31dee73151f515b1ac2066c50eaeeb91", BUG_FULLY_IGNORE);
        addBug(195639, "3181930765b970fc43cd31d53fc6fc1da9439a28257d9067c3b5912d23eab01c", BUG_FULLY_IGNORE);
        addBug(195639, "e815e7d774937d96a4b265ed4866b7e3dc8d9f2acb8563402e216aba6edd1e9e", BUG_FULLY_IGNORE);
        addBug(195639, "cdfe6eda068e09fe760a70bec201feb041b8c660d0e98cbc05c8aa4106eae6ab", BUG_FULLY_IGNORE);
        addBug(195641, "1e29e937b2a9e1f18af500371b8714157cf5ac7c95461913e08ce402de64ae75", BUG_FULLY_IGNORE);
        addBug(195648, "d44ed6c0fac251931465f9123ada8459ec954cc6c7b648a56c9326ff7b13f552", BUG_FULLY_IGNORE);
        addBug(197711, "dd77aea50a189935d0ef36a04856805cd74600a53193c539eb90c1e1c0f9ecac", BUG_FULLY_IGNORE);
        addBug(204151, "f31875dfaf94bd3a93cfbed0e22d405d1f2e49b4d0750cb13812adc5e57f1e47", BUG_FULLY_IGNORE);

        /* This transaction has both a NAME_NEW and a NAME_FIRSTUPDATE as
           inputs.  This was accepted due to the "argument concatenation" bug.
           It is fine to accept it as valid and just process the NAME_UPDATE
           output that builds on the NAME_FIRSTUPDATE input.  (NAME_NEW has no
           special side-effect in applying anyway.)  */
        addBug(99381, "774d4c446cecfc40b1c02fdc5a13be6d2007233f9d91daefab6b3c2e70042f05", BUG_FULLY_APPLY);

        /* These were libcoin's name stealing bugs.  */
        addBug(139872, "2f034f2499c136a2c5a922ca4be65c1292815c753bbb100a2a26d5ad532c3919", BUG_IN_UTXO);
        addBug(139936, "c3e76d5384139228221cce60250397d1b87adf7366086bc8d6b5e6eee03c55c7", BUG_FULLY_IGNORE);
    }

    int DefaultCheckNameDB () const override
    {
        return -1;
    }
};

/**
 * Testnet (v3): public test network which is reset from time to time.
 */
class CTestNetParams : public CChainParams {
public:
    CTestNetParams() {
        strNetworkID = CBaseChainParams::TESTNET;
        consensus.signet_blocks = false;
        consensus.signet_challenge.clear();
        consensus.nSubsidyHalvingInterval = 210000;
        consensus.BIP16Height = 232000;
        /* As before, these are not the actual activation heights but some
           blocks after them.  */
        consensus.BIP34Height = 130000;
        consensus.BIP65Height = 130000;
        consensus.BIP66Height = 130000;
        /* Namecoin activates CSV/Segwit with BIP16.  */
        consensus.CSVHeight = 232000;
        consensus.SegwitHeight = 232000;
        consensus.MinBIP9WarningHeight = 234016; // segwit activation height + miner confirmation window
        consensus.powLimit = uint256S("0000000fffffffffffffffffffffffffffffffffffffffffffffffffffffffff");
        consensus.nPowTargetTimespan = 14 * 24 * 60 * 60; // two weeks
        consensus.nPowTargetSpacing = 10 * 60;
        consensus.fPowAllowMinDifficultyBlocks = true;
        consensus.nMinDifficultySince = 1394838000; // 15 Mar 2014
        consensus.fPowNoRetargeting = false;
        consensus.nRuleChangeActivationThreshold = 1512; // 75% for testchains
        consensus.nMinerConfirmationWindow = 2016; // nPowTargetTimespan / nPowTargetSpacing
        consensus.vDeployments[Consensus::DEPLOYMENT_TESTDUMMY].bit = 28;
        consensus.vDeployments[Consensus::DEPLOYMENT_TESTDUMMY].nStartTime = Consensus::BIP9Deployment::NEVER_ACTIVE;
        consensus.vDeployments[Consensus::DEPLOYMENT_TESTDUMMY].nTimeout = Consensus::BIP9Deployment::NO_TIMEOUT;
        consensus.vDeployments[Consensus::DEPLOYMENT_TESTDUMMY].min_activation_height = 0; // No activation delay

        // Deployment of Taproot (BIPs 340-342)
        consensus.vDeployments[Consensus::DEPLOYMENT_TAPROOT].bit = 2;
        consensus.vDeployments[Consensus::DEPLOYMENT_TAPROOT].nStartTime = Consensus::BIP9Deployment::NEVER_ACTIVE;
        consensus.vDeployments[Consensus::DEPLOYMENT_TAPROOT].nTimeout = Consensus::BIP9Deployment::NO_TIMEOUT;
        consensus.vDeployments[Consensus::DEPLOYMENT_TAPROOT].min_activation_height = 0; // No activation delay

        // The best chain should have at least this much work.
        // The value is the chain work of the Namecoin testnet chain at height
        // 233,000, with best block hash:
        // bc66fc22b8a2988bdc519c4c6aa431bb57201e5102ad8b8272fcde2937b4d2f7
        consensus.nMinimumChainWork = uint256S("0x000000000000000000000000000000000000000000000000ed17e3004a583c4f");
        consensus.defaultAssumeValid = uint256S("0xbc66fc22b8a2988bdc519c4c6aa431bb57201e5102ad8b8272fcde2937b4d2f7"); // 233,100

        consensus.nAuxpowStartHeight = 0;
        consensus.nAuxpowChainId = 0x0001;
        consensus.fStrictChainId = false;
        consensus.nLegacyBlocksBefore = -1;

        consensus.rules.reset(new Consensus::TestNetConsensus());

        pchMessageStart[0] = 0xfa;
        pchMessageStart[1] = 0xbf;
        pchMessageStart[2] = 0xb5;
        pchMessageStart[3] = 0xfe;
        nDefaultPort = 18334;
        nPruneAfterHeight = 1000;
        m_assumed_blockchain_size = 1;
        m_assumed_chain_state_size = 1;

        genesis = CreateTestnetGenesisBlock(1296688602, 0x16ec0bff, 0x1d07fff8, 1, 50 * COIN);
        consensus.hashGenesisBlock = genesis.GetHash();
        assert(consensus.hashGenesisBlock == uint256S("00000007199508e34a9ff81e6ec0c477a4cccff2a4767a8eee39c11db367b008"));
        assert(genesis.hashMerkleRoot == uint256S("4a5e1e4baab89f3a32518a88c31bc87f618f76673e2cc77ab2127b7afdeda33b"));

        vFixedSeeds.clear();
        vSeeds.clear();
        // nodes with support for servicebits filtering should be at the top
        vSeeds.emplace_back("dnsseed.test.namecoin.webbtc.com"); // Marius Hanne
        vSeeds.emplace_back("ncts.roanapur.info"); // Yanmaani

        base58Prefixes[PUBKEY_ADDRESS] = std::vector<unsigned char>(1,111);
        base58Prefixes[SCRIPT_ADDRESS] = std::vector<unsigned char>(1,196);
        base58Prefixes[SECRET_KEY] =     std::vector<unsigned char>(1,239);
        /* FIXME: Update these below.  */
        base58Prefixes[EXT_PUBLIC_KEY] = {0x04, 0x35, 0x87, 0xCF};
        base58Prefixes[EXT_SECRET_KEY] = {0x04, 0x35, 0x83, 0x94};

        bech32_hrp = "tn";

        // FIXME: Namecoin has no fixed seeds for testnet, so that the line
        // below errors out.  Use it once we have testnet seeds.
        //vFixedSeeds = std::vector<uint8_t>(std::begin(chainparams_seed_test), std::end(chainparams_seed_test));
        vFixedSeeds.clear();

        fDefaultConsistencyChecks = false;
        fRequireStandard = false;
        m_is_test_chain = true;
        m_is_mockable_chain = false;

        checkpointData = {
            {
                {  2016, uint256S("00000000b9e4132e1a803114bc88df3e49184a3c794c01a6eac334f12f4ccadb")},
                {  4032, uint256S("00000003fbc13a48b8de5c8742044c84b800edeabff8b39f7f23ac572c6d80ce")},
                {  8064, uint256S("f594a75db40244bc7baa808a695f796ba81cae5bb48fa920e367cdd31dbfb0e3")},
                { 10080, uint256S("398d44a1a6e58dce3f7463217f677c2532e42a83696dcc5d4d97329c00a10891")},
                { 12096, uint256S("22c9278493cda563565fc2a4250eff48bd68ed40cb5fb30029ca08ea6120ddab")},
                { 14112, uint256S("83bade3e3d88845eb52de90311a8017b1cdf725b15d19bc89c47a568f7b4e08c")},
                { 16128, uint256S("f456354835623f733bb928ed77d97ae06b96ad6c40aba63f51f94f06e905effc")},
                { 18144, uint256S("c0ec570117822ca3c76abd1d10449b283d8ad39c64290d6abafe2bed23917886")},
                { 34715, uint256S("0000000580cf4342f869e278d94d7e67d2ac8cae4a411082e0fd518a8091ebf2")},
                { 48384, uint256S("00000001d528af69dce584f882e3bdb36127104988607b726591cc5e62287922")},
                { 60480, uint256S("d3af823c32e890ca589dd4277aa4d27b8cd290396b7e0eeeee5121481fd43ca5")},
                {130000, uint256S("e0a05455d89a54bb7c1b5bb785d6b1b7c5bda42ed4ce8dc19d68652ba8835954")},
                {231000, uint256S("4964042a9c9ca5f1e104246f4d70ecb4f7217e02a2656379560e4ee4590f9870")},
            }
        };

        m_assumeutxo_data = MapAssumeutxo{
            // TODO to be specified in a future patch.
        };

        chainTxData = ChainTxData{
            // Data from RPC: getchaintxstats 4096 bc66fc22b8a2988bdc519c4c6aa431bb57201e5102ad8b8272fcde2937b4d2f7
            /* nTime    */ 1573859059,
            /* nTxCount */ 276907,
            /* dTxRate  */ 0.0002269357829851853,
        };

        assert(mapHistoricBugs.empty());
    }

    int DefaultCheckNameDB () const override
    {
        return -1;
    }
};

/**
 * Signet: test network with an additional consensus parameter (see BIP325).
 */
class SigNetParams : public CChainParams {
public:
    explicit SigNetParams(const ArgsManager& args) {
        std::vector<uint8_t> bin;
        vSeeds.clear();

        if (!args.IsArgSet("-signetchallenge")) {
            /* FIXME: Adjust the default signet challenge to something else if
               we want to use signet for Namecoin.  */
            bin = ParseHex("512103ad5e0edad18cb1f0fc0d28a3d4f1f3e445640337489abb10404f2d1e086be430210359ef5021964fe22d6f8e05b2463c9540ce96883fe3b278760f048f5189f2e6c452ae");
            //vSeeds.emplace_back("178.128.221.177");

            consensus.nMinimumChainWork = uint256S("0x0000000000000000000000000000000000000000000000000000008546553c03");
            consensus.defaultAssumeValid = uint256S("0x000000187d4440e5bff91488b700a140441e089a8aaea707414982460edbfe54"); // 47200
            m_assumed_blockchain_size = 1;
            m_assumed_chain_state_size = 0;
            chainTxData = ChainTxData{
                // Data from RPC: getchaintxstats 4096 000000187d4440e5bff91488b700a140441e089a8aaea707414982460edbfe54
                /* nTime    */ 1626696658,
                /* nTxCount */ 387761,
                /* dTxRate  */ 0.04035946932424404,
            };
        } else {
            const auto signet_challenge = args.GetArgs("-signetchallenge");
            if (signet_challenge.size() != 1) {
                throw std::runtime_error(strprintf("%s: -signetchallenge cannot be multiple values.", __func__));
            }
            bin = ParseHex(signet_challenge[0]);

            consensus.nMinimumChainWork = uint256{};
            consensus.defaultAssumeValid = uint256{};
            m_assumed_blockchain_size = 0;
            m_assumed_chain_state_size = 0;
            chainTxData = ChainTxData{
                0,
                0,
                0,
            };
            LogPrintf("Signet with challenge %s\n", signet_challenge[0]);
        }

        if (args.IsArgSet("-signetseednode")) {
            vSeeds = args.GetArgs("-signetseednode");
        }

        strNetworkID = CBaseChainParams::SIGNET;
        consensus.signet_blocks = true;
        consensus.signet_challenge.assign(bin.begin(), bin.end());
        consensus.nSubsidyHalvingInterval = 210000;
        consensus.BIP16Height = 1;
        consensus.BIP34Height = 1;
        consensus.BIP34Hash = uint256{};
        consensus.BIP65Height = 1;
        consensus.BIP66Height = 1;
        consensus.CSVHeight = 1;
        consensus.SegwitHeight = 1;
        consensus.nPowTargetTimespan = 14 * 24 * 60 * 60; // two weeks
        consensus.nPowTargetSpacing = 10 * 60;
        consensus.fPowAllowMinDifficultyBlocks = false;
        consensus.fPowNoRetargeting = false;
        consensus.nRuleChangeActivationThreshold = 1815; // 90% of 2016
        consensus.nMinerConfirmationWindow = 2016; // nPowTargetTimespan / nPowTargetSpacing
        consensus.MinBIP9WarningHeight = 0;
        consensus.powLimit = uint256S("00000377ae000000000000000000000000000000000000000000000000000000");
        consensus.vDeployments[Consensus::DEPLOYMENT_TESTDUMMY].bit = 28;
        consensus.vDeployments[Consensus::DEPLOYMENT_TESTDUMMY].nStartTime = Consensus::BIP9Deployment::NEVER_ACTIVE;
        consensus.vDeployments[Consensus::DEPLOYMENT_TESTDUMMY].nTimeout = Consensus::BIP9Deployment::NO_TIMEOUT;
        consensus.vDeployments[Consensus::DEPLOYMENT_TESTDUMMY].min_activation_height = 0; // No activation delay

        // Activation of Taproot (BIPs 340-342)
        consensus.vDeployments[Consensus::DEPLOYMENT_TAPROOT].bit = 2;
        consensus.vDeployments[Consensus::DEPLOYMENT_TAPROOT].nStartTime = Consensus::BIP9Deployment::ALWAYS_ACTIVE;
        consensus.vDeployments[Consensus::DEPLOYMENT_TAPROOT].nTimeout = Consensus::BIP9Deployment::NO_TIMEOUT;
        consensus.vDeployments[Consensus::DEPLOYMENT_TAPROOT].min_activation_height = 0; // No activation delay

        consensus.nAuxpowStartHeight = 0;
        consensus.nAuxpowChainId = 0x0001;
        consensus.fStrictChainId = true;
        consensus.nLegacyBlocksBefore = 0;

        consensus.rules.reset(new Consensus::TestNetConsensus());

        // message start is defined as the first 4 bytes of the sha256d of the block script
        CHashWriter h(SER_DISK, 0);
        h << consensus.signet_challenge;
        uint256 hash = h.GetHash();
        memcpy(pchMessageStart, hash.begin(), 4);

        nDefaultPort = 38334;
        nPruneAfterHeight = 1000;

        genesis = CreateTestnetGenesisBlock(1598918400, 52613770, 0x1e0377ae, 1, 50 * COIN);
        consensus.hashGenesisBlock = genesis.GetHash();
        assert(consensus.hashGenesisBlock == uint256S("0x00000008819873e925422c1ff0f99f7cc9bbb232af63a077a480a3633bee1ef6"));
        assert(genesis.hashMerkleRoot == uint256S("0x4a5e1e4baab89f3a32518a88c31bc87f618f76673e2cc77ab2127b7afdeda33b"));

        vFixedSeeds.clear();

        base58Prefixes[PUBKEY_ADDRESS] = std::vector<unsigned char>(1,111);
        base58Prefixes[SCRIPT_ADDRESS] = std::vector<unsigned char>(1,196);
        base58Prefixes[SECRET_KEY] =     std::vector<unsigned char>(1,239);
        base58Prefixes[EXT_PUBLIC_KEY] = {0x04, 0x35, 0x87, 0xCF};
        base58Prefixes[EXT_SECRET_KEY] = {0x04, 0x35, 0x83, 0x94};

        bech32_hrp = "tb";

        fDefaultConsistencyChecks = false;
        fRequireStandard = true;
        m_is_test_chain = true;
        m_is_mockable_chain = false;
    }

    int DefaultCheckNameDB () const override
    {
        return -1;
    }
};

/**
 * Regression test: intended for private networks only. Has minimal difficulty to ensure that
 * blocks can be found instantly.
 */
class CRegTestParams : public CChainParams {
public:
    explicit CRegTestParams(const ArgsManager& args) {
        strNetworkID =  CBaseChainParams::REGTEST;
        consensus.signet_blocks = false;
        consensus.signet_challenge.clear();
        consensus.nSubsidyHalvingInterval = 150;
        consensus.BIP16Height = 0;
        consensus.BIP34Height = 1; // Always active unless overridden
        consensus.BIP65Height = 1;  // Always active unless overridden
        consensus.BIP66Height = 1;  // Always active unless overridden
        consensus.CSVHeight = 1;    // Always active unless overridden
        consensus.SegwitHeight = 1; // Always active unless overridden
        consensus.MinBIP9WarningHeight = 0;
        consensus.powLimit = uint256S("7fffffffffffffffffffffffffffffffffffffffffffffffffffffffffffffff");
        consensus.nPowTargetTimespan = 14 * 24 * 60 * 60; // two weeks
        consensus.nPowTargetSpacing = 10 * 60;
        consensus.fPowAllowMinDifficultyBlocks = true;
        consensus.nMinDifficultySince = 0;
        consensus.fPowNoRetargeting = true;
        consensus.nRuleChangeActivationThreshold = 108; // 75% for testchains
        consensus.nMinerConfirmationWindow = 144; // Faster than normal for regtest (144 instead of 2016)

        consensus.vDeployments[Consensus::DEPLOYMENT_TESTDUMMY].bit = 28;
        consensus.vDeployments[Consensus::DEPLOYMENT_TESTDUMMY].nStartTime = 0;
        consensus.vDeployments[Consensus::DEPLOYMENT_TESTDUMMY].nTimeout = Consensus::BIP9Deployment::NO_TIMEOUT;
        consensus.vDeployments[Consensus::DEPLOYMENT_TESTDUMMY].min_activation_height = 0; // No activation delay

        consensus.vDeployments[Consensus::DEPLOYMENT_TAPROOT].bit = 2;
        consensus.vDeployments[Consensus::DEPLOYMENT_TAPROOT].nStartTime = Consensus::BIP9Deployment::ALWAYS_ACTIVE;
        consensus.vDeployments[Consensus::DEPLOYMENT_TAPROOT].nTimeout = Consensus::BIP9Deployment::NO_TIMEOUT;
        consensus.vDeployments[Consensus::DEPLOYMENT_TAPROOT].min_activation_height = 0; // No activation delay

        consensus.nMinimumChainWork = uint256{};
        consensus.defaultAssumeValid = uint256{};

        consensus.nAuxpowStartHeight = 0;
        consensus.nAuxpowChainId = 0x0001;
        consensus.fStrictChainId = true;
        consensus.nLegacyBlocksBefore = 0;

        consensus.rules.reset(new Consensus::RegTestConsensus());

        pchMessageStart[0] = 0xfa;
        pchMessageStart[1] = 0xbf;
        pchMessageStart[2] = 0xb5;
        pchMessageStart[3] = 0xda;
        nDefaultPort = 18445;
        nPruneAfterHeight = args.GetBoolArg("-fastprune", false) ? 100 : 1000;
        m_assumed_blockchain_size = 0;
        m_assumed_chain_state_size = 0;

        UpdateActivationParametersFromArgs(args);

        genesis = CreateTestnetGenesisBlock(1296688602, 2, 0x207fffff, 1, 50 * COIN);
        consensus.hashGenesisBlock = genesis.GetHash();
        assert(consensus.hashGenesisBlock == uint256S("0x0f9188f13cb7b2c71f2a335e3a4fc328bf5beb436012afca590b1a11466e2206"));
        assert(genesis.hashMerkleRoot == uint256S("0x4a5e1e4baab89f3a32518a88c31bc87f618f76673e2cc77ab2127b7afdeda33b"));

        vFixedSeeds.clear(); //!< Regtest mode doesn't have any fixed seeds.
        vSeeds.clear();
        vSeeds.emplace_back("dummySeed.invalid.");

        fDefaultConsistencyChecks = true;
        fRequireStandard = true;
        m_is_test_chain = true;
        m_is_mockable_chain = true;

        checkpointData = {
            {
                {0, uint256S("5287b3809b71433729402429b7d909a853cfac5ed40f09117b242c275e6b2d63")},
            }
        };

        m_assumeutxo_data = MapAssumeutxo{
            {
                110,
                {AssumeutxoHash{uint256S("0xa6692e681f4819b0e21ca3b28d01fdc16045769359d14a9c4f558ca1b30736b7")}, 110},
            },
            {
                200,
                {AssumeutxoHash{uint256S("0x51c8d11d8b5c1de51543c579736e786aa2736206d1e11e627568029ce092cf62")}, 200},
            },
        };

        chainTxData = ChainTxData{
            0,
            0,
            0
        };

        base58Prefixes[PUBKEY_ADDRESS] = std::vector<unsigned char>(1,111);
        base58Prefixes[SCRIPT_ADDRESS] = std::vector<unsigned char>(1,196);
        base58Prefixes[SECRET_KEY] =     std::vector<unsigned char>(1,239);
        base58Prefixes[EXT_PUBLIC_KEY] = {0x04, 0x35, 0x87, 0xCF};
        base58Prefixes[EXT_SECRET_KEY] = {0x04, 0x35, 0x83, 0x94};

        bech32_hrp = "ncrt";

        assert(mapHistoricBugs.empty());
    }

    int DefaultCheckNameDB () const override
    {
        return 0;
    }

    /**
     * Allows modifying the Version Bits regtest parameters.
     */
    void UpdateVersionBitsParameters(Consensus::DeploymentPos d, int64_t nStartTime, int64_t nTimeout, int min_activation_height)
    {
        consensus.vDeployments[d].nStartTime = nStartTime;
        consensus.vDeployments[d].nTimeout = nTimeout;
        consensus.vDeployments[d].min_activation_height = min_activation_height;
    }
    void UpdateActivationParametersFromArgs(const ArgsManager& args);
};

static void MaybeUpdateHeights(const ArgsManager& args, Consensus::Params& consensus)
{
<<<<<<< HEAD
    if (args.IsArgSet("-bip16height")) {
        int64_t height = args.GetArg("-bip16height", consensus.BIP16Height);
        if (height < 0 || height >= std::numeric_limits<int>::max()) {
            throw std::runtime_error(strprintf("Activation height %ld for BIP16 is out of valid range.", height));
        }
        consensus.BIP16Height = static_cast<int>(height);
    }
    if (args.IsArgSet("-segwitheight")) {
        int64_t height = args.GetArg("-segwitheight", consensus.SegwitHeight);
        if (height < 0 || height >= std::numeric_limits<int>::max()) {
            throw std::runtime_error(strprintf("Activation height %ld for segwit is out of valid range.", height));
=======
    for (const std::string& arg : args.GetArgs("-testactivationheight")) {
        const auto found{arg.find('@')};
        if (found == std::string::npos) {
            throw std::runtime_error(strprintf("Invalid format (%s) for -testactivationheight=name@height.", arg));
        }
        const auto name{arg.substr(0, found)};
        const auto value{arg.substr(found + 1)};
        int32_t height;
        if (!ParseInt32(value, &height) || height < 0 || height >= std::numeric_limits<int>::max()) {
            throw std::runtime_error(strprintf("Invalid height value (%s) for -testactivationheight=name@height.", arg));
        }
        if (name == "segwit") {
            consensus.SegwitHeight = int{height};
        } else if (name == "bip34") {
            consensus.BIP34Height = int{height};
        } else if (name == "dersig") {
            consensus.BIP66Height = int{height};
        } else if (name == "cltv") {
            consensus.BIP65Height = int{height};
        } else if (name == "csv") {
            consensus.CSVHeight = int{height};
        } else {
            throw std::runtime_error(strprintf("Invalid name (%s) for -testactivationheight=name@height.", arg));
>>>>>>> b376182a
        }
    }
}

void CRegTestParams::UpdateActivationParametersFromArgs(const ArgsManager& args)
{
    MaybeUpdateHeights(args, consensus);

    if (!args.IsArgSet("-vbparams")) return;

    for (const std::string& strDeployment : args.GetArgs("-vbparams")) {
        std::vector<std::string> vDeploymentParams;
        boost::split(vDeploymentParams, strDeployment, boost::is_any_of(":"));
        if (vDeploymentParams.size() < 3 || 4 < vDeploymentParams.size()) {
            throw std::runtime_error("Version bits parameters malformed, expecting deployment:start:end[:min_activation_height]");
        }
        int64_t nStartTime, nTimeout;
        int min_activation_height = 0;
        if (!ParseInt64(vDeploymentParams[1], &nStartTime)) {
            throw std::runtime_error(strprintf("Invalid nStartTime (%s)", vDeploymentParams[1]));
        }
        if (!ParseInt64(vDeploymentParams[2], &nTimeout)) {
            throw std::runtime_error(strprintf("Invalid nTimeout (%s)", vDeploymentParams[2]));
        }
        if (vDeploymentParams.size() >= 4 && !ParseInt32(vDeploymentParams[3], &min_activation_height)) {
            throw std::runtime_error(strprintf("Invalid min_activation_height (%s)", vDeploymentParams[3]));
        }
        bool found = false;
        for (int j=0; j < (int)Consensus::MAX_VERSION_BITS_DEPLOYMENTS; ++j) {
            if (vDeploymentParams[0] == VersionBitsDeploymentInfo[j].name) {
                UpdateVersionBitsParameters(Consensus::DeploymentPos(j), nStartTime, nTimeout, min_activation_height);
                found = true;
                LogPrintf("Setting version bits activation parameters for %s to start=%ld, timeout=%ld, min_activation_height=%d\n", vDeploymentParams[0], nStartTime, nTimeout, min_activation_height);
                break;
            }
        }
        if (!found) {
            throw std::runtime_error(strprintf("Invalid deployment (%s)", vDeploymentParams[0]));
        }
    }
}

static std::unique_ptr<const CChainParams> globalChainParams;

const CChainParams &Params() {
    assert(globalChainParams);
    return *globalChainParams;
}

std::unique_ptr<const CChainParams> CreateChainParams(const ArgsManager& args, const std::string& chain)
{
    if (chain == CBaseChainParams::MAIN) {
        return std::unique_ptr<CChainParams>(new CMainParams());
    } else if (chain == CBaseChainParams::TESTNET) {
        return std::unique_ptr<CChainParams>(new CTestNetParams());
    } else if (chain == CBaseChainParams::SIGNET) {
        return std::unique_ptr<CChainParams>(new SigNetParams(args));
    } else if (chain == CBaseChainParams::REGTEST) {
        return std::unique_ptr<CChainParams>(new CRegTestParams(args));
    }
    throw std::runtime_error(strprintf("%s: Unknown chain %s.", __func__, chain));
}

void SelectParams(const std::string& network)
{
    SelectBaseParams(network);
    globalChainParams = CreateChainParams(gArgs, network);
}<|MERGE_RESOLUTION|>--- conflicted
+++ resolved
@@ -631,19 +631,6 @@
 
 static void MaybeUpdateHeights(const ArgsManager& args, Consensus::Params& consensus)
 {
-<<<<<<< HEAD
-    if (args.IsArgSet("-bip16height")) {
-        int64_t height = args.GetArg("-bip16height", consensus.BIP16Height);
-        if (height < 0 || height >= std::numeric_limits<int>::max()) {
-            throw std::runtime_error(strprintf("Activation height %ld for BIP16 is out of valid range.", height));
-        }
-        consensus.BIP16Height = static_cast<int>(height);
-    }
-    if (args.IsArgSet("-segwitheight")) {
-        int64_t height = args.GetArg("-segwitheight", consensus.SegwitHeight);
-        if (height < 0 || height >= std::numeric_limits<int>::max()) {
-            throw std::runtime_error(strprintf("Activation height %ld for segwit is out of valid range.", height));
-=======
     for (const std::string& arg : args.GetArgs("-testactivationheight")) {
         const auto found{arg.find('@')};
         if (found == std::string::npos) {
@@ -655,7 +642,9 @@
         if (!ParseInt32(value, &height) || height < 0 || height >= std::numeric_limits<int>::max()) {
             throw std::runtime_error(strprintf("Invalid height value (%s) for -testactivationheight=name@height.", arg));
         }
-        if (name == "segwit") {
+        if (name == "bip16") {
+            consensus.BIP16Height = int{height};
+        } else if (name == "segwit") {
             consensus.SegwitHeight = int{height};
         } else if (name == "bip34") {
             consensus.BIP34Height = int{height};
@@ -667,7 +656,6 @@
             consensus.CSVHeight = int{height};
         } else {
             throw std::runtime_error(strprintf("Invalid name (%s) for -testactivationheight=name@height.", arg));
->>>>>>> b376182a
         }
     }
 }
