// Copyright (c) 2010 Satoshi Nakamoto
// Copyright (c) 2009-2015 The Bitcoin Core developers
// Distributed under the MIT software license, see the accompanying
// file COPYING or http://www.opensource.org/licenses/mit-license.php.

#include "chainparams.h"
#include "consensus/merkle.h"

#include "tinyformat.h"
#include "util.h"
#include "utilstrencodings.h"

#include <assert.h>

#include <boost/assign/list_of.hpp>

#include "chainparamsseeds.h"

bool CChainParams::IsHistoricBug(const uint256& txid, unsigned nHeight, BugType& type) const
{
    const std::pair<unsigned, uint256> key(nHeight, txid);
    std::map<std::pair<unsigned, uint256>, BugType>::const_iterator mi;

    mi = mapHistoricBugs.find (key);
    if (mi != mapHistoricBugs.end ())
    {
        type = mi->second;
        return true;
    }

    return false;
}

static CBlock CreateGenesisBlock(const CScript& genesisInputScript, const CScript& genesisOutputScript, uint32_t nTime, uint32_t nNonce, uint32_t nBits, int32_t nVersion, const CAmount& genesisReward)
{
    CMutableTransaction txNew;
    txNew.nVersion = 1;
    txNew.vin.resize(1);
    txNew.vout.resize(1);
    txNew.vin[0].scriptSig = genesisInputScript;
    txNew.vout[0].nValue = genesisReward;
    txNew.vout[0].scriptPubKey = genesisOutputScript;

    CBlock genesis;
    genesis.nTime    = nTime;
    genesis.nBits    = nBits;
    genesis.nNonce   = nNonce;
    genesis.nVersion = nVersion;
    genesis.vtx.push_back(txNew);
    genesis.hashPrevBlock.SetNull();
    genesis.hashMerkleRoot = BlockMerkleRoot(genesis);
    return genesis;
}

/**
 * Build the genesis block. Note that the output of its generation
 * transaction cannot be spent since it did not originally exist in the
 * database.
 */
static CBlock CreateGenesisBlock(uint32_t nTime, uint32_t nNonce, uint32_t nBits, int32_t nVersion, const CAmount& genesisReward)
{
    const char* pszTimestamp = "... choose what comes next.  Lives of your own, or a return to chains. -- V";
    const CScript genesisInputScript = CScript() << 0x1c007fff << CScriptNum(522) << std::vector<unsigned char>((const unsigned char*)pszTimestamp, (const unsigned char*)pszTimestamp + strlen(pszTimestamp));
    const CScript genesisOutputScript = CScript() << ParseHex("04b620369050cd899ffbbc4e8ee51e8c4534a855bb463439d63d235d4779685d8b6f4870a238cf365ac94fa13ef9a2a22cd99d0d5ee86dcabcafce36c7acf43ce5") << OP_CHECKSIG;
    return CreateGenesisBlock(genesisInputScript, genesisOutputScript, nTime, nNonce, nBits, nVersion, genesisReward);
}

/**
 * Build genesis block for testnet.  In Namecoin, it has a changed timestamp
 * and output script (it uses Bitcoin's).
 */
static CBlock CreateTestnetGenesisBlock(uint32_t nTime, uint32_t nNonce, uint32_t nBits, int32_t nVersion, const CAmount& genesisReward)
{
    const char* pszTimestamp = "The Times 03/Jan/2009 Chancellor on brink of second bailout for banks";
    const CScript genesisInputScript = CScript() << 0x1d00ffff << CScriptNum(4) << std::vector<unsigned char>((const unsigned char*)pszTimestamp, (const unsigned char*)pszTimestamp + strlen(pszTimestamp));
    const CScript genesisOutputScript = CScript() << ParseHex("04678afdb0fe5548271967f1a67130b7105cd6a828e03909a67962e0ea1f61deb649f6bc3f4cef38c4f35504e51ec112de5c384df7ba0b8d578a4c702b6bf11d5f") << OP_CHECKSIG;
    return CreateGenesisBlock(genesisInputScript, genesisOutputScript, nTime, nNonce, nBits, nVersion, genesisReward);
}

/**
 * Main network
 */
/**
 * What makes a good checkpoint block?
 * + Is surrounded by blocks with reasonable timestamps
 *   (no blocks before with a timestamp after, none after with
 *    timestamp before)
 * + Contains no strange transactions
 */

class CMainParams : public CChainParams {
public:
    CMainParams() {
        strNetworkID = "main";
        consensus.nSubsidyHalvingInterval = 210000;
        consensus.nMajorityEnforceBlockUpgrade = 750;
        consensus.nMajorityRejectBlockOutdated = 950;
        consensus.nMajorityWindow = 1000;
        /* FIXME: Set once we need the value in main.cpp.  */
        consensus.BIP34Height = -1;
        consensus.BIP34Hash = uint256();
        consensus.powLimit = uint256S("00000000ffffffffffffffffffffffffffffffffffffffffffffffffffffffff");
        consensus.nPowTargetTimespan = 14 * 24 * 60 * 60; // two weeks
        consensus.nPowTargetSpacing = 10 * 60;
        consensus.fPowAllowMinDifficultyBlocks = false;
        consensus.fPowNoRetargeting = false;
        consensus.nRuleChangeActivationThreshold = 1916; // 95% of 2016
        consensus.nMinerConfirmationWindow = 2016; // nPowTargetTimespan / nPowTargetSpacing
        consensus.vDeployments[Consensus::DEPLOYMENT_TESTDUMMY].bit = 28;
        consensus.vDeployments[Consensus::DEPLOYMENT_TESTDUMMY].nStartTime = 1199145601; // January 1, 2008
        consensus.vDeployments[Consensus::DEPLOYMENT_TESTDUMMY].nTimeout = 1230767999; // December 31, 2008

        // Deployment of BIP68, BIP112, and BIP113.
        consensus.vDeployments[Consensus::DEPLOYMENT_CSV].bit = 0;
        consensus.vDeployments[Consensus::DEPLOYMENT_CSV].nStartTime = 0;
        consensus.vDeployments[Consensus::DEPLOYMENT_CSV].nTimeout = 0; // Not yet enabled

        // Deployment of SegWit (BIP141, BIP143, and BIP147)
        consensus.vDeployments[Consensus::DEPLOYMENT_SEGWIT].bit = 1;
        consensus.vDeployments[Consensus::DEPLOYMENT_SEGWIT].nStartTime = 0;
        consensus.vDeployments[Consensus::DEPLOYMENT_SEGWIT].nTimeout = 0; // Not yet enabled

        // The best chain should have at least this much work.
        consensus.nMinimumChainWork = uint256S("0x0000000000000000000000000000000000000000002cb971dd56d1c583c20f90");

        consensus.nAuxpowChainId = 0x0001;
        consensus.nAuxpowStartHeight = 19200;
        consensus.fStrictChainId = true;
        consensus.nLegacyBlocksBefore = 19200;

        consensus.rules.reset(new Consensus::MainNetConsensus());

        /**
         * The message start string is designed to be unlikely to occur in normal data.
         * The characters are rarely used upper ASCII, not valid as UTF-8, and produce
         * a large 32-bit integer with any alignment.
         */
        pchMessageStart[0] = 0xf9;
        pchMessageStart[1] = 0xbe;
        pchMessageStart[2] = 0xb4;
        pchMessageStart[3] = 0xfe;
        nDefaultPort = 8334;
        nPruneAfterHeight = 100000;

        genesis = CreateGenesisBlock(1303000001, 0xa21ea192u, 0x1c007fff, 1, 50 * COIN);
        consensus.hashGenesisBlock = genesis.GetHash();
        assert(consensus.hashGenesisBlock == uint256S("0x000000000062b72c5e2ceb45fbc8587e807c155b0da735e6483dfba2f0a9c770"));
        assert(genesis.hashMerkleRoot == uint256S("0x41c62dbd9068c89a449525e3cd5ac61b20ece28c3c38b3f35b2161f0e6d3cb0d"));

        // Note that of those with the service bits flag, most only support a subset of possible options
        vSeeds.push_back(CDNSSeedData("digi-masters.com", "namecoindnsseed.digi-masters.com"));
        vSeeds.push_back(CDNSSeedData("digi-masters.uk", "namecoindnsseed.digi-masters.uk"));
        vSeeds.push_back(CDNSSeedData("domob.eu", "seed.namecoin.domob.eu"));
        vSeeds.push_back(CDNSSeedData("quisquis.de", "nmc.seed.quisquis.de"));
        vSeeds.push_back(CDNSSeedData("webbtc.com", "dnsseed.namecoin.webbtc.com"));

        base58Prefixes[PUBKEY_ADDRESS] = std::vector<unsigned char>(1,52);
        base58Prefixes[SCRIPT_ADDRESS] = std::vector<unsigned char>(1,13);
        base58Prefixes[SECRET_KEY] =     std::vector<unsigned char>(1,180);
        /* FIXME: Update these below.  */
        base58Prefixes[EXT_PUBLIC_KEY] = boost::assign::list_of(0x04)(0x88)(0xB2)(0x1E).convert_to_container<std::vector<unsigned char> >();
        base58Prefixes[EXT_SECRET_KEY] = boost::assign::list_of(0x04)(0x88)(0xAD)(0xE4).convert_to_container<std::vector<unsigned char> >();

        vFixedSeeds = std::vector<SeedSpec6>(pnSeed6_main, pnSeed6_main + ARRAYLEN(pnSeed6_main));

        fMiningRequiresPeers = true;
        fDefaultConsistencyChecks = false;
        fRequireStandard = true;
        fMineBlocksOnDemand = false;
        fTestnetToBeDeprecatedFieldRPC = false;

        checkpointData = (CCheckpointData) {
            boost::assign::map_list_of
            (  2016, uint256S("0000000000660bad0d9fbde55ba7ee14ddf766ed5f527e3fbca523ac11460b92"))
            (  4032, uint256S("0000000000493b5696ad482deb79da835fe2385304b841beef1938655ddbc411"))
            (  6048, uint256S("000000000027939a2e1d8bb63f36c47da858e56d570f143e67e85068943470c9"))
            (  8064, uint256S("000000000003a01f708da7396e54d081701ea406ed163e519589717d8b7c95a5"))
            ( 10080, uint256S("00000000000fed3899f818b2228b4f01b9a0a7eeee907abd172852df71c64b06"))
            ( 12096, uint256S("0000000000006c06988ff361f124314f9f4bb45b6997d90a7ee4cedf434c670f"))
            ( 14112, uint256S("00000000000045d95e0588c47c17d593c7b5cb4fb1e56213d1b3843c1773df2b"))
            ( 16128, uint256S("000000000001d9964f9483f9096cf9d6c6c2886ed1e5dec95ad2aeec3ce72fa9"))
            ( 18940, uint256S("00000000000087f7fc0c8085217503ba86f796fa4984f7e5a08b6c4c12906c05"))
            ( 30240, uint256S("e1c8c862ff342358384d4c22fa6ea5f669f3e1cdcf34111f8017371c3c0be1da"))
            ( 57000, uint256S("aa3ec60168a0200799e362e2b572ee01f3c3852030d07d036e0aa884ec61f203"))
            (112896, uint256S("73f880e78a04dd6a31efc8abf7ca5db4e262c4ae130d559730d6ccb8808095bf"))
            (182000, uint256S("d47b4a8fd282f635d66ce34ebbeb26ffd64c35b41f286646598abfd813cba6d9"))
            (193000, uint256S("3b85e70ba7f5433049cfbcf0ae35ed869496dbedcd1c0fafadb0284ec81d7b58")),
            1409050213, // * UNIX timestamp of last checkpoint block
            1441814,    // * total number of transactions between genesis and last checkpoint
                        //   (the tx=... number in the SetBestChain debug.log lines)
            1635.0      // * estimated number of transactions per day after checkpoint
        };

        /* See also doc/NamecoinBugs.txt for more explanation on the
           historical bugs added below.  */

        /* These transactions have name outputs but a non-Namecoin tx version.
           They contain NAME_NEWs, which are fine, and also NAME_FIRSTUPDATE.
           The latter are not interpreted by namecoind, thus also ignore
           them for us here.  */
        addBug(98423, "bff3ed6873e5698b97bf0c28c29302b59588590b747787c7d1ef32decdabe0d1", BUG_FULLY_IGNORE);
        addBug(98424, "e9b211007e5cac471769212ca0f47bb066b81966a8e541d44acf0f8a1bd24976", BUG_FULLY_IGNORE);
        addBug(98425, "8aa2b0fc7d1033de28e0192526765a72e9df0c635f7305bdc57cb451ed01a4ca", BUG_FULLY_IGNORE);

        /* These are non-Namecoin tx that contain just NAME_NEWs.  Those were
           handled with a special rule previously, but now they are fully
           disallowed and we handle the few exceptions here.  It is fine to
           "ignore" them, as their outputs need no special Namecoin handling
           before they are reused in a NAME_FIRSTUPDATE.  */
        addBug(98318, "0ae5e958ff05ad8e273222656d98d076097def6d36f781a627c584b859f4727b", BUG_FULLY_IGNORE);
        addBug(98321, "aca8ce46da1bbb9bb8e563880efcd9d6dd18342c446d6f0e3d4b964a990d1c27", BUG_FULLY_IGNORE);
        addBug(98424, "c29b0d9d478411462a8ac29946bf6fdeca358a77b4be15cd921567eb66852180", BUG_FULLY_IGNORE);
        addBug(98425, "221719b360f0c83fa5b1c26fb6b67c5e74e4e7c6aa3dce55025da6759f5f7060", BUG_FULLY_IGNORE);
        addBug(193518, "597370b632efb35d5ed554c634c7af44affa6066f2a87a88046532d4057b46f8", BUG_FULLY_IGNORE);
        addBug(195605, "0bb8c7807a9756aefe62c271770b313b31dee73151f515b1ac2066c50eaeeb91", BUG_FULLY_IGNORE);
        addBug(195639, "3181930765b970fc43cd31d53fc6fc1da9439a28257d9067c3b5912d23eab01c", BUG_FULLY_IGNORE);
        addBug(195639, "e815e7d774937d96a4b265ed4866b7e3dc8d9f2acb8563402e216aba6edd1e9e", BUG_FULLY_IGNORE);
        addBug(195639, "cdfe6eda068e09fe760a70bec201feb041b8c660d0e98cbc05c8aa4106eae6ab", BUG_FULLY_IGNORE);
        addBug(195641, "1e29e937b2a9e1f18af500371b8714157cf5ac7c95461913e08ce402de64ae75", BUG_FULLY_IGNORE);
        addBug(195648, "d44ed6c0fac251931465f9123ada8459ec954cc6c7b648a56c9326ff7b13f552", BUG_FULLY_IGNORE);
        addBug(197711, "dd77aea50a189935d0ef36a04856805cd74600a53193c539eb90c1e1c0f9ecac", BUG_FULLY_IGNORE);
        addBug(204151, "f31875dfaf94bd3a93cfbed0e22d405d1f2e49b4d0750cb13812adc5e57f1e47", BUG_FULLY_IGNORE);

        /* This transaction has both a NAME_NEW and a NAME_FIRSTUPDATE as
           inputs.  This was accepted due to the "argument concatenation" bug.
           It is fine to accept it as valid and just process the NAME_UPDATE
           output that builds on the NAME_FIRSTUPDATE input.  (NAME_NEW has no
           special side-effect in applying anyway.)  */
        addBug(99381, "774d4c446cecfc40b1c02fdc5a13be6d2007233f9d91daefab6b3c2e70042f05", BUG_FULLY_APPLY);

        /* These were libcoin's name stealing bugs.  */
        addBug(139872, "2f034f2499c136a2c5a922ca4be65c1292815c753bbb100a2a26d5ad532c3919", BUG_IN_UTXO);
        addBug(139936, "c3e76d5384139228221cce60250397d1b87adf7366086bc8d6b5e6eee03c55c7", BUG_FULLY_IGNORE);
    }

    int DefaultCheckNameDB () const
    {
        return -1;
    }
};
static CMainParams mainParams;

/**
 * Testnet (v3)
 */
class CTestNetParams : public CChainParams {
public:
    CTestNetParams() {
        strNetworkID = "test";
        consensus.nSubsidyHalvingInterval = 210000;
        consensus.nMajorityEnforceBlockUpgrade = 51;
        consensus.nMajorityRejectBlockOutdated = 75;
        consensus.nMajorityWindow = 100;
        /* FIXME: Set once we need the value in main.cpp.  */
        consensus.BIP34Height = -1;
        consensus.BIP34Hash = uint256();
        consensus.powLimit = uint256S("0000000fffffffffffffffffffffffffffffffffffffffffffffffffffffffff");
        consensus.nPowTargetTimespan = 14 * 24 * 60 * 60; // two weeks
        consensus.nPowTargetSpacing = 10 * 60;
        consensus.fPowAllowMinDifficultyBlocks = true;
        consensus.nMinDifficultySince = 1394838000; // 15 Mar 2014
        consensus.fPowNoRetargeting = false;
        consensus.nRuleChangeActivationThreshold = 1512; // 75% for testchains
        consensus.nMinerConfirmationWindow = 2016; // nPowTargetTimespan / nPowTargetSpacing
        consensus.vDeployments[Consensus::DEPLOYMENT_TESTDUMMY].bit = 28;
        consensus.vDeployments[Consensus::DEPLOYMENT_TESTDUMMY].nStartTime = 1199145601; // January 1, 2008
        consensus.vDeployments[Consensus::DEPLOYMENT_TESTDUMMY].nTimeout = 1230767999; // December 31, 2008

        // Deployment of BIP68, BIP112, and BIP113.
        consensus.vDeployments[Consensus::DEPLOYMENT_CSV].bit = 0;
        consensus.vDeployments[Consensus::DEPLOYMENT_CSV].nStartTime = 0;
        consensus.vDeployments[Consensus::DEPLOYMENT_CSV].nTimeout = 0; // Not yet enabled

        // Deployment of SegWit (BIP141, BIP143, and BIP147)
        consensus.vDeployments[Consensus::DEPLOYMENT_SEGWIT].bit = 1;
        consensus.vDeployments[Consensus::DEPLOYMENT_SEGWIT].nStartTime = 0;
        consensus.vDeployments[Consensus::DEPLOYMENT_SEGWIT].nTimeout = 0; // Not yet enabled

        consensus.nAuxpowStartHeight = 0;
        consensus.nAuxpowChainId = 0x0001;
        consensus.fStrictChainId = false;
        consensus.nLegacyBlocksBefore = -1;

<<<<<<< HEAD
        consensus.rules.reset(new Consensus::TestNetConsensus());

        pchMessageStart[0] = 0xfa;
        pchMessageStart[1] = 0xbf;
        pchMessageStart[2] = 0xb5;
        pchMessageStart[3] = 0xfe;
        nDefaultPort = 18334;
=======
        // The best chain should have at least this much work.
        consensus.nMinimumChainWork = uint256S("0x0000000000000000000000000000000000000000000000198b4def2baa9338d6");

        pchMessageStart[0] = 0x0b;
        pchMessageStart[1] = 0x11;
        pchMessageStart[2] = 0x09;
        pchMessageStart[3] = 0x07;
        nDefaultPort = 18333;
>>>>>>> 424e5016
        nPruneAfterHeight = 1000;

        genesis = CreateTestnetGenesisBlock(1296688602, 0x16ec0bff, 0x1d07fff8, 1, 50 * COIN);
        consensus.hashGenesisBlock = genesis.GetHash();
        assert(consensus.hashGenesisBlock == uint256S("00000007199508e34a9ff81e6ec0c477a4cccff2a4767a8eee39c11db367b008"));
        assert(genesis.hashMerkleRoot == uint256S("4a5e1e4baab89f3a32518a88c31bc87f618f76673e2cc77ab2127b7afdeda33b"));

        vFixedSeeds.clear();
        vSeeds.clear();
        vSeeds.push_back(CDNSSeedData("webbtc.com", "dnsseed.test.namecoin.webbtc.com"));

        base58Prefixes[PUBKEY_ADDRESS] = std::vector<unsigned char>(1,111);
        base58Prefixes[SCRIPT_ADDRESS] = std::vector<unsigned char>(1,196);
        base58Prefixes[SECRET_KEY] =     std::vector<unsigned char>(1,239);
        /* FIXME: Update these below.  */
        base58Prefixes[EXT_PUBLIC_KEY] = boost::assign::list_of(0x04)(0x35)(0x87)(0xCF).convert_to_container<std::vector<unsigned char> >();
        base58Prefixes[EXT_SECRET_KEY] = boost::assign::list_of(0x04)(0x35)(0x83)(0x94).convert_to_container<std::vector<unsigned char> >();

        vFixedSeeds = std::vector<SeedSpec6>(pnSeed6_test, pnSeed6_test + ARRAYLEN(pnSeed6_test));

        fMiningRequiresPeers = true;
        fDefaultConsistencyChecks = false;
        fRequireStandard = false;
        fMineBlocksOnDemand = false;
        fTestnetToBeDeprecatedFieldRPC = true;


        checkpointData = (CCheckpointData) {
            boost::assign::map_list_of
            (  2016, uint256S("00000000b9e4132e1a803114bc88df3e49184a3c794c01a6eac334f12f4ccadb"))
            (  4032, uint256S("00000003fbc13a48b8de5c8742044c84b800edeabff8b39f7f23ac572c6d80ce"))
            (  8064, uint256S("f594a75db40244bc7baa808a695f796ba81cae5bb48fa920e367cdd31dbfb0e3"))
            ( 10080, uint256S("398d44a1a6e58dce3f7463217f677c2532e42a83696dcc5d4d97329c00a10891"))
            ( 12096, uint256S("22c9278493cda563565fc2a4250eff48bd68ed40cb5fb30029ca08ea6120ddab"))
            ( 14112, uint256S("83bade3e3d88845eb52de90311a8017b1cdf725b15d19bc89c47a568f7b4e08c"))
            ( 16128, uint256S("f456354835623f733bb928ed77d97ae06b96ad6c40aba63f51f94f06e905effc"))
            ( 18144, uint256S("c0ec570117822ca3c76abd1d10449b283d8ad39c64290d6abafe2bed23917886"))
            ( 34715, uint256S("0000000580cf4342f869e278d94d7e67d2ac8cae4a411082e0fd518a8091ebf2"))
            ( 48384, uint256S("00000001d528af69dce584f882e3bdb36127104988607b726591cc5e62287922"))
            ( 60480, uint256S("d3af823c32e890ca589dd4277aa4d27b8cd290396b7e0eeeee5121481fd43ca5")),
            1407617760,
            93107,
            230
        };

        assert(mapHistoricBugs.empty());
    }

    int DefaultCheckNameDB () const
    {
        return -1;
    }
};
static CTestNetParams testNetParams;

/**
 * Regression test
 */
class CRegTestParams : public CChainParams {
public:
    CRegTestParams() {
        strNetworkID = "regtest";
        consensus.nSubsidyHalvingInterval = 150;
        consensus.nMajorityEnforceBlockUpgrade = 750;
        consensus.nMajorityRejectBlockOutdated = 950;
        consensus.nMajorityWindow = 1000;
        consensus.BIP34Height = -1; // BIP34 has not necessarily activated on regtest
        consensus.BIP34Hash = uint256();
        consensus.powLimit = uint256S("7fffffffffffffffffffffffffffffffffffffffffffffffffffffffffffffff");
        consensus.nPowTargetTimespan = 14 * 24 * 60 * 60; // two weeks
        consensus.nPowTargetSpacing = 10 * 60;
        consensus.fPowAllowMinDifficultyBlocks = true;
        consensus.nMinDifficultySince = 0;
        consensus.fPowNoRetargeting = true;
        consensus.nRuleChangeActivationThreshold = 108; // 75% for testchains
        consensus.nMinerConfirmationWindow = 144; // Faster than normal for regtest (144 instead of 2016)
        consensus.vDeployments[Consensus::DEPLOYMENT_TESTDUMMY].bit = 28;
        consensus.vDeployments[Consensus::DEPLOYMENT_TESTDUMMY].nStartTime = 0;
        consensus.vDeployments[Consensus::DEPLOYMENT_TESTDUMMY].nTimeout = 999999999999ULL;
        consensus.vDeployments[Consensus::DEPLOYMENT_CSV].bit = 0;
        consensus.vDeployments[Consensus::DEPLOYMENT_CSV].nStartTime = 0;
        consensus.vDeployments[Consensus::DEPLOYMENT_CSV].nTimeout = 999999999999ULL;
        consensus.vDeployments[Consensus::DEPLOYMENT_SEGWIT].bit = 1;
        consensus.vDeployments[Consensus::DEPLOYMENT_SEGWIT].nStartTime = 0;
        consensus.vDeployments[Consensus::DEPLOYMENT_SEGWIT].nTimeout = 999999999999ULL;

        // The best chain should have at least this much work.
        consensus.nMinimumChainWork = uint256S("0x00");

        consensus.nAuxpowStartHeight = 0;
        consensus.nAuxpowChainId = 0x0001;
        consensus.fStrictChainId = true;
        consensus.nLegacyBlocksBefore = 0;

        consensus.rules.reset(new Consensus::RegTestConsensus());

        pchMessageStart[0] = 0xfa;
        pchMessageStart[1] = 0xbf;
        pchMessageStart[2] = 0xb5;
        pchMessageStart[3] = 0xda;
        nDefaultPort = 18445;
        nPruneAfterHeight = 1000;

        genesis = CreateTestnetGenesisBlock(1296688602, 2, 0x207fffff, 1, 50 * COIN);
        consensus.hashGenesisBlock = genesis.GetHash();
        assert(consensus.hashGenesisBlock == uint256S("0x0f9188f13cb7b2c71f2a335e3a4fc328bf5beb436012afca590b1a11466e2206"));
        assert(genesis.hashMerkleRoot == uint256S("0x4a5e1e4baab89f3a32518a88c31bc87f618f76673e2cc77ab2127b7afdeda33b"));

        vFixedSeeds.clear(); //!< Regtest mode doesn't have any fixed seeds.
        vSeeds.clear();      //!< Regtest mode doesn't have any DNS seeds.

        fMiningRequiresPeers = false;
        fDefaultConsistencyChecks = true;
        fRequireStandard = false;
        fMineBlocksOnDemand = true;
        fTestnetToBeDeprecatedFieldRPC = false;

        checkpointData = (CCheckpointData){
            boost::assign::map_list_of
            ( 0, uint256S("5287b3809b71433729402429b7d909a853cfac5ed40f09117b242c275e6b2d63")),
            0,
            0,
            0
        };
        base58Prefixes[PUBKEY_ADDRESS] = std::vector<unsigned char>(1,111);
        base58Prefixes[SCRIPT_ADDRESS] = std::vector<unsigned char>(1,196);
        base58Prefixes[SECRET_KEY] =     std::vector<unsigned char>(1,239);
        base58Prefixes[EXT_PUBLIC_KEY] = boost::assign::list_of(0x04)(0x35)(0x87)(0xCF).convert_to_container<std::vector<unsigned char> >();
        base58Prefixes[EXT_SECRET_KEY] = boost::assign::list_of(0x04)(0x35)(0x83)(0x94).convert_to_container<std::vector<unsigned char> >();

        assert(mapHistoricBugs.empty());
    }

    int DefaultCheckNameDB () const
    {
        return 0;
    }

    void UpdateBIP9Parameters(Consensus::DeploymentPos d, int64_t nStartTime, int64_t nTimeout)
    {
        consensus.vDeployments[d].nStartTime = nStartTime;
        consensus.vDeployments[d].nTimeout = nTimeout;
    }
};
static CRegTestParams regTestParams;

static CChainParams *pCurrentParams = 0;

const CChainParams &Params() {
    assert(pCurrentParams);
    return *pCurrentParams;
}

CChainParams& Params(const std::string& chain)
{
    if (chain == CBaseChainParams::MAIN)
            return mainParams;
    else if (chain == CBaseChainParams::TESTNET)
            return testNetParams;
    else if (chain == CBaseChainParams::REGTEST)
            return regTestParams;
    else
        throw std::runtime_error(strprintf("%s: Unknown chain %s.", __func__, chain));
}

void SelectParams(const std::string& network)
{
    SelectBaseParams(network);
    pCurrentParams = &Params(network);
}

void UpdateRegtestBIP9Parameters(Consensus::DeploymentPos d, int64_t nStartTime, int64_t nTimeout)
{
    regTestParams.UpdateBIP9Parameters(d, nStartTime, nTimeout);
}
<|MERGE_RESOLUTION|>--- conflicted
+++ resolved
@@ -121,7 +121,10 @@
         consensus.vDeployments[Consensus::DEPLOYMENT_SEGWIT].nTimeout = 0; // Not yet enabled
 
         // The best chain should have at least this much work.
-        consensus.nMinimumChainWork = uint256S("0x0000000000000000000000000000000000000000002cb971dd56d1c583c20f90");
+        // The value is the chain work of the Namecoin mainnet chain at height
+        // 312,290, with best block hash:
+        // c98df864dce972b1948314e98e96c8a86d2c0aaa80b421fe651e203f6bab9010
+        consensus.nMinimumChainWork = uint256S("0x00000000000000000000000000000000000000000010d441df8a789cb99792b2");
 
         consensus.nAuxpowChainId = 0x0001;
         consensus.nAuxpowStartHeight = 19200;
@@ -276,12 +279,17 @@
         consensus.vDeployments[Consensus::DEPLOYMENT_SEGWIT].nStartTime = 0;
         consensus.vDeployments[Consensus::DEPLOYMENT_SEGWIT].nTimeout = 0; // Not yet enabled
 
+        // The best chain should have at least this much work.
+        // The value is the chain work of the Namecoin testnet chain at height
+        // 158,460, with best block hash:
+        // cebebb916288ed48cd8a359576d900c550203883bf69fc8d5ed92c5d778a1e32
+        consensus.nMinimumChainWork = uint256S("0x0000000000000000000000000000000000000000000000005cfea5e7ee2dd9d9");
+
         consensus.nAuxpowStartHeight = 0;
         consensus.nAuxpowChainId = 0x0001;
         consensus.fStrictChainId = false;
         consensus.nLegacyBlocksBefore = -1;
 
-<<<<<<< HEAD
         consensus.rules.reset(new Consensus::TestNetConsensus());
 
         pchMessageStart[0] = 0xfa;
@@ -289,16 +297,6 @@
         pchMessageStart[2] = 0xb5;
         pchMessageStart[3] = 0xfe;
         nDefaultPort = 18334;
-=======
-        // The best chain should have at least this much work.
-        consensus.nMinimumChainWork = uint256S("0x0000000000000000000000000000000000000000000000198b4def2baa9338d6");
-
-        pchMessageStart[0] = 0x0b;
-        pchMessageStart[1] = 0x11;
-        pchMessageStart[2] = 0x09;
-        pchMessageStart[3] = 0x07;
-        nDefaultPort = 18333;
->>>>>>> 424e5016
         nPruneAfterHeight = 1000;
 
         genesis = CreateTestnetGenesisBlock(1296688602, 0x16ec0bff, 0x1d07fff8, 1, 50 * COIN);
