// Copyright (c) 2010 Satoshi Nakamoto
// Copyright (c) 2009-2014 The Bitcoin Core developers
// Distributed under the MIT software license, see the accompanying
// file COPYING or http://www.opensource.org/licenses/mit-license.php.

#include "chainparams.h"

#include "util.h"
#include "utilstrencodings.h"

#include <assert.h>

#include <boost/assign/list_of.hpp>

#include "chainparamsseeds.h"

static CBlock CreateGenesisBlock(const char* pszTimestamp, const CScript& genesisOutputScript, uint32_t nTime, uint32_t nNonce, uint32_t nBits, int32_t nVersion, const CAmount& genesisReward)
{
    CMutableTransaction txNew;
    txNew.nVersion = 1;
    txNew.vin.resize(1);
    txNew.vout.resize(1);
    txNew.vin[0].scriptSig = CScript() << 486604799 << CScriptNum(4) << std::vector<unsigned char>((const unsigned char*)pszTimestamp, (const unsigned char*)pszTimestamp + strlen(pszTimestamp));
    txNew.vout[0].nValue = genesisReward;
    txNew.vout[0].scriptPubKey = genesisOutputScript;

    CBlock genesis;
    genesis.nTime    = nTime;
    genesis.nBits    = nBits;
    genesis.nNonce   = nNonce;
    genesis.nVersion.SetGenesisVersion(nVersion);
    genesis.vtx.push_back(txNew);
    genesis.hashPrevBlock.SetNull();
    genesis.hashMerkleRoot = genesis.ComputeMerkleRoot();
    return genesis;
}

/**
 * Build the genesis block. Note that the output of its generation
 * transaction cannot be spent since it did not originally exist in the
 * database.
 *
 * CBlock(hash=000000000019d6, ver=1, hashPrevBlock=00000000000000, hashMerkleRoot=4a5e1e, nTime=1231006505, nBits=1d00ffff, nNonce=2083236893, vtx=1)
 *   CTransaction(hash=4a5e1e, ver=1, vin.size=1, vout.size=1, nLockTime=0)
 *     CTxIn(COutPoint(000000, -1), coinbase 04ffff001d0104455468652054696d65732030332f4a616e2f32303039204368616e63656c6c6f72206f6e206272696e6b206f66207365636f6e64206261696c6f757420666f722062616e6b73)
 *     CTxOut(nValue=50.00000000, scriptPubKey=0x5F1DF16B2B704C8A578D0B)
 *   vMerkleTree: 4a5e1e
 */
static CBlock CreateGenesisBlock(uint32_t nTime, uint32_t nNonce, uint32_t nBits, int32_t nVersion, const CAmount& genesisReward)
{
    const char* pszTimestamp = "The Times 03/Jan/2009 Chancellor on brink of second bailout for banks";
    const CScript genesisOutputScript = CScript() << ParseHex("04678afdb0fe5548271967f1a67130b7105cd6a828e03909a67962e0ea1f61deb649f6bc3f4cef38c4f35504e51ec112de5c384df7ba0b8d578a4c702b6bf11d5f") << OP_CHECKSIG;
    return CreateGenesisBlock(pszTimestamp, genesisOutputScript, nTime, nNonce, nBits, nVersion, genesisReward);
}

/**
 * Main network
 */
/**
 * What makes a good checkpoint block?
 * + Is surrounded by blocks with reasonable timestamps
 *   (no blocks before with a timestamp after, none after with
 *    timestamp before)
 * + Contains no strange transactions
 */

class CMainParams : public CChainParams {
public:
    CMainParams() {
        strNetworkID = "main";
        consensus.nSubsidyHalvingInterval = 210000;
        consensus.nMajorityEnforceBlockUpgrade = 750;
        consensus.nMajorityRejectBlockOutdated = 950;
        consensus.nMajorityWindow = 1000;
        consensus.powLimit = uint256S("00000000ffffffffffffffffffffffffffffffffffffffffffffffffffffffff");
        consensus.nPowTargetTimespan = 14 * 24 * 60 * 60; // two weeks
        consensus.nPowTargetSpacing = 10 * 60;
        consensus.fPowAllowMinDifficultyBlocks = false;
<<<<<<< HEAD

        consensus.nAuxpowChainId = 0x0001;
        consensus.nAuxpowStartHeight = 19200;
        consensus.fStrictChainId = true;
        consensus.nLegacyBlocksBefore = 19200;

=======
        consensus.fPowNoRetargeting = false;
>>>>>>> 020c4073
        /** 
         * The message start string is designed to be unlikely to occur in normal data.
         * The characters are rarely used upper ASCII, not valid as UTF-8, and produce
         * a large 32-bit integer with any alignment.
         */
        pchMessageStart[0] = 0xf9;
        pchMessageStart[1] = 0xbe;
        pchMessageStart[2] = 0xb4;
        pchMessageStart[3] = 0xd9;
        vAlertPubKey = ParseHex("04fc9702847840aaf195de8442ebecedf5b095cdbb9bc716bda9110971b28a49e0ead8564ff0db22209e0374782c093bb899692d524e9d6a6956e7c5ecbcd68284");
        nDefaultPort = 8333;
        nMaxTipAge = 24 * 60 * 60;
        nPruneAfterHeight = 100000;

        genesis = CreateGenesisBlock(1231006505, 2083236893, 0x1d00ffff, 1, 50 * COIN);
        consensus.hashGenesisBlock = genesis.GetHash();
        assert(consensus.hashGenesisBlock == uint256S("0x000000000019d6689c085ae165831e934ff763ae46a2a6c172b3f1b60a8ce26f"));
        assert(genesis.hashMerkleRoot == uint256S("0x4a5e1e4baab89f3a32518a88c31bc87f618f76673e2cc77ab2127b7afdeda33b"));

        vSeeds.push_back(CDNSSeedData("bitcoin.sipa.be", "seed.bitcoin.sipa.be")); // Pieter Wuille
        vSeeds.push_back(CDNSSeedData("bluematt.me", "dnsseed.bluematt.me")); // Matt Corallo
        vSeeds.push_back(CDNSSeedData("dashjr.org", "dnsseed.bitcoin.dashjr.org")); // Luke Dashjr
        vSeeds.push_back(CDNSSeedData("bitcoinstats.com", "seed.bitcoinstats.com")); // Christian Decker
        vSeeds.push_back(CDNSSeedData("xf2.org", "bitseed.xf2.org")); // Jeff Garzik
        vSeeds.push_back(CDNSSeedData("bitcoin.jonasschnelli.ch", "seed.bitcoin.jonasschnelli.ch")); // Jonas Schnelli

        base58Prefixes[PUBKEY_ADDRESS] = std::vector<unsigned char>(1,0);
        base58Prefixes[SCRIPT_ADDRESS] = std::vector<unsigned char>(1,5);
        base58Prefixes[SECRET_KEY] =     std::vector<unsigned char>(1,128);
        base58Prefixes[EXT_PUBLIC_KEY] = boost::assign::list_of(0x04)(0x88)(0xB2)(0x1E).convert_to_container<std::vector<unsigned char> >();
        base58Prefixes[EXT_SECRET_KEY] = boost::assign::list_of(0x04)(0x88)(0xAD)(0xE4).convert_to_container<std::vector<unsigned char> >();

        vFixedSeeds = std::vector<SeedSpec6>(pnSeed6_main, pnSeed6_main + ARRAYLEN(pnSeed6_main));

        fMiningRequiresPeers = true;
        fDefaultConsistencyChecks = false;
        fRequireStandard = true;
        fMineBlocksOnDemand = false;
        fTestnetToBeDeprecatedFieldRPC = false;

        checkpointData = (CCheckpointData) {
            boost::assign::map_list_of
            ( 11111, uint256S("0x0000000069e244f73d78e8fd29ba2fd2ed618bd6fa2ee92559f542fdb26e7c1d"))
            ( 33333, uint256S("0x000000002dd5588a74784eaa7ab0507a18ad16a236e7b1ce69f00d7ddfb5d0a6"))
            ( 74000, uint256S("0x0000000000573993a3c9e41ce34471c079dcf5f52a0e824a81e7f953b8661a20"))
            (105000, uint256S("0x00000000000291ce28027faea320c8d2b054b2e0fe44a773f3eefb151d6bdc97"))
            (134444, uint256S("0x00000000000005b12ffd4cd315cd34ffd4a594f430ac814c91184a0d42d2b0fe"))
            (168000, uint256S("0x000000000000099e61ea72015e79632f216fe6cb33d7899acb35b75c8303b763"))
            (193000, uint256S("0x000000000000059f452a5f7340de6682a977387c17010ff6e6c3bd83ca8b1317"))
            (210000, uint256S("0x000000000000048b95347e83192f69cf0366076336c639f9b7228e9ba171342e"))
            (216116, uint256S("0x00000000000001b4f4b433e81ee46494af945cf96014816a4e2370f11b23df4e"))
            (225430, uint256S("0x00000000000001c108384350f74090433e7fcf79a606b8e797f065b130575932"))
            (250000, uint256S("0x000000000000003887df1f29024b06fc2200b55f8af8f35453d7be294df2d214"))
            (279000, uint256S("0x0000000000000001ae8c72a0b0c301f67e3afca10e819efa9041e458e9bd7e40"))
            (295000, uint256S("0x00000000000000004d9b4ef50f0f9d686fd69db2e03af35a100370c64632a983")),
            1397080064, // * UNIX timestamp of last checkpoint block
            36544669,   // * total number of transactions between genesis and last checkpoint
                        //   (the tx=... number in the SetBestChain debug.log lines)
            60000.0     // * estimated number of transactions per day after checkpoint
        };
    }
};
static CMainParams mainParams;

/**
 * Testnet (v3)
 */
class CTestNetParams : public CChainParams {
public:
    CTestNetParams() {
        strNetworkID = "test";
        consensus.nSubsidyHalvingInterval = 210000;
        consensus.nMajorityEnforceBlockUpgrade = 51;
        consensus.nMajorityRejectBlockOutdated = 75;
        consensus.nMajorityWindow = 100;
        consensus.powLimit = uint256S("00000000ffffffffffffffffffffffffffffffffffffffffffffffffffffffff");
        consensus.nPowTargetTimespan = 14 * 24 * 60 * 60; // two weeks
        consensus.nPowTargetSpacing = 10 * 60;
        consensus.fPowAllowMinDifficultyBlocks = true;
<<<<<<< HEAD

        consensus.nAuxpowStartHeight = 0;
        consensus.nAuxpowChainId = 0x0001;
        consensus.fStrictChainId = false;
        consensus.nLegacyBlocksBefore = -1;

=======
        consensus.fPowNoRetargeting = false;
>>>>>>> 020c4073
        pchMessageStart[0] = 0x0b;
        pchMessageStart[1] = 0x11;
        pchMessageStart[2] = 0x09;
        pchMessageStart[3] = 0x07;
        vAlertPubKey = ParseHex("04302390343f91cc401d56d68b123028bf52e5fca1939df127f63c6467cdf9c8e2c14b61104cf817d0b780da337893ecc4aaff1309e536162dabbdb45200ca2b0a");
        nDefaultPort = 18333;
        nMaxTipAge = 0x7fffffff;
        nPruneAfterHeight = 1000;

        genesis = CreateGenesisBlock(1296688602, 414098458, 0x1d00ffff, 1, 50 * COIN);
        consensus.hashGenesisBlock = genesis.GetHash();
        assert(consensus.hashGenesisBlock == uint256S("0x000000000933ea01ad0ee984209779baaec3ced90fa3f408719526f8d77f4943"));
        assert(genesis.hashMerkleRoot == uint256S("0x4a5e1e4baab89f3a32518a88c31bc87f618f76673e2cc77ab2127b7afdeda33b"));

        vFixedSeeds.clear();
        vSeeds.clear();
        vSeeds.push_back(CDNSSeedData("alexykot.me", "testnet-seed.alexykot.me"));
        vSeeds.push_back(CDNSSeedData("bitcoin.petertodd.org", "testnet-seed.bitcoin.petertodd.org"));
        vSeeds.push_back(CDNSSeedData("bluematt.me", "testnet-seed.bluematt.me"));
        vSeeds.push_back(CDNSSeedData("bitcoin.schildbach.de", "testnet-seed.bitcoin.schildbach.de"));

        base58Prefixes[PUBKEY_ADDRESS] = std::vector<unsigned char>(1,111);
        base58Prefixes[SCRIPT_ADDRESS] = std::vector<unsigned char>(1,196);
        base58Prefixes[SECRET_KEY] =     std::vector<unsigned char>(1,239);
        base58Prefixes[EXT_PUBLIC_KEY] = boost::assign::list_of(0x04)(0x35)(0x87)(0xCF).convert_to_container<std::vector<unsigned char> >();
        base58Prefixes[EXT_SECRET_KEY] = boost::assign::list_of(0x04)(0x35)(0x83)(0x94).convert_to_container<std::vector<unsigned char> >();

        vFixedSeeds = std::vector<SeedSpec6>(pnSeed6_test, pnSeed6_test + ARRAYLEN(pnSeed6_test));

        fMiningRequiresPeers = true;
        fDefaultConsistencyChecks = false;
        fRequireStandard = false;
        fMineBlocksOnDemand = false;
        fTestnetToBeDeprecatedFieldRPC = true;

        checkpointData = (CCheckpointData) {
            boost::assign::map_list_of
            ( 546, uint256S("000000002a936ca763904c3c35fce2f3556c559c0214345d31b1bcebf76acb70")),
            1337966069,
            1488,
            300
        };

    }
};
static CTestNetParams testNetParams;

/**
 * Regression test
 */
class CRegTestParams : public CChainParams {
public:
    CRegTestParams() {
        strNetworkID = "regtest";
        consensus.nSubsidyHalvingInterval = 150;
        consensus.nMajorityEnforceBlockUpgrade = 750;
        consensus.nMajorityRejectBlockOutdated = 950;
        consensus.nMajorityWindow = 1000;
        consensus.powLimit = uint256S("7fffffffffffffffffffffffffffffffffffffffffffffffffffffffffffffff");
        consensus.nPowTargetTimespan = 14 * 24 * 60 * 60; // two weeks
        consensus.nPowTargetSpacing = 10 * 60;
        consensus.fPowAllowMinDifficultyBlocks = true;
        consensus.fPowNoRetargeting = true;

        consensus.nAuxpowStartHeight = 0;
        consensus.nAuxpowChainId = 0x0001;
        consensus.fStrictChainId = true;
        consensus.nLegacyBlocksBefore = 0;

        pchMessageStart[0] = 0xfa;
        pchMessageStart[1] = 0xbf;
        pchMessageStart[2] = 0xb5;
        pchMessageStart[3] = 0xda;
        nMaxTipAge = 24 * 60 * 60;
        nDefaultPort = 18444;
        nPruneAfterHeight = 1000;

        genesis = CreateGenesisBlock(1296688602, 2, 0x207fffff, 1, 50 * COIN);
        consensus.hashGenesisBlock = genesis.GetHash();
        assert(consensus.hashGenesisBlock == uint256S("0x0f9188f13cb7b2c71f2a335e3a4fc328bf5beb436012afca590b1a11466e2206"));
        assert(genesis.hashMerkleRoot == uint256S("0x4a5e1e4baab89f3a32518a88c31bc87f618f76673e2cc77ab2127b7afdeda33b"));

        vFixedSeeds.clear(); //! Regtest mode doesn't have any fixed seeds.
        vSeeds.clear();  //! Regtest mode doesn't have any DNS seeds.

        fMiningRequiresPeers = false;
        fDefaultConsistencyChecks = true;
        fRequireStandard = false;
        fMineBlocksOnDemand = true;
        fTestnetToBeDeprecatedFieldRPC = false;

        checkpointData = (CCheckpointData){
            boost::assign::map_list_of
            ( 0, uint256S("0f9188f13cb7b2c71f2a335e3a4fc328bf5beb436012afca590b1a11466e2206")),
            0,
            0,
            0
        };
        base58Prefixes[PUBKEY_ADDRESS] = std::vector<unsigned char>(1,111);
        base58Prefixes[SCRIPT_ADDRESS] = std::vector<unsigned char>(1,196);
        base58Prefixes[SECRET_KEY] =     std::vector<unsigned char>(1,239);
        base58Prefixes[EXT_PUBLIC_KEY] = boost::assign::list_of(0x04)(0x35)(0x87)(0xCF).convert_to_container<std::vector<unsigned char> >();
        base58Prefixes[EXT_SECRET_KEY] = boost::assign::list_of(0x04)(0x35)(0x83)(0x94).convert_to_container<std::vector<unsigned char> >();
    }
};
static CRegTestParams regTestParams;

static CChainParams *pCurrentParams = 0;

const CChainParams &Params() {
    assert(pCurrentParams);
    return *pCurrentParams;
}

CChainParams &Params(CBaseChainParams::Network network) {
    switch (network) {
        case CBaseChainParams::MAIN:
            return mainParams;
        case CBaseChainParams::TESTNET:
            return testNetParams;
        case CBaseChainParams::REGTEST:
            return regTestParams;
        default:
            assert(false && "Unimplemented network");
            return mainParams;
    }
}

void SelectParams(CBaseChainParams::Network network) {
    SelectBaseParams(network);
    pCurrentParams = &Params(network);
}

bool SelectParamsFromCommandLine()
{
    CBaseChainParams::Network network = NetworkIdFromCommandLine();
    if (network == CBaseChainParams::MAX_NETWORK_TYPES)
        return false;

    SelectParams(network);
    return true;
}<|MERGE_RESOLUTION|>--- conflicted
+++ resolved
@@ -76,16 +76,13 @@
         consensus.nPowTargetTimespan = 14 * 24 * 60 * 60; // two weeks
         consensus.nPowTargetSpacing = 10 * 60;
         consensus.fPowAllowMinDifficultyBlocks = false;
-<<<<<<< HEAD
+        consensus.fPowNoRetargeting = false;
 
         consensus.nAuxpowChainId = 0x0001;
         consensus.nAuxpowStartHeight = 19200;
         consensus.fStrictChainId = true;
         consensus.nLegacyBlocksBefore = 19200;
 
-=======
-        consensus.fPowNoRetargeting = false;
->>>>>>> 020c4073
         /** 
          * The message start string is designed to be unlikely to occur in normal data.
          * The characters are rarely used upper ASCII, not valid as UTF-8, and produce
@@ -165,16 +162,13 @@
         consensus.nPowTargetTimespan = 14 * 24 * 60 * 60; // two weeks
         consensus.nPowTargetSpacing = 10 * 60;
         consensus.fPowAllowMinDifficultyBlocks = true;
-<<<<<<< HEAD
+        consensus.fPowNoRetargeting = false;
 
         consensus.nAuxpowStartHeight = 0;
         consensus.nAuxpowChainId = 0x0001;
         consensus.fStrictChainId = false;
         consensus.nLegacyBlocksBefore = -1;
 
-=======
-        consensus.fPowNoRetargeting = false;
->>>>>>> 020c4073
         pchMessageStart[0] = 0x0b;
         pchMessageStart[1] = 0x11;
         pchMessageStart[2] = 0x09;
