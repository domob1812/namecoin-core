--- conflicted
+++ resolved
@@ -10,23 +10,11 @@
 #include <util/time.h>
 #include <util/vector.h>
 
-<<<<<<< HEAD
-// The two constants below are computed using the simulation script in
-// contrib/devtools/headerssync-params.py.
-//
-// They are likely not ideal for auxpow, but we've kept them for now.
-
-//! Store one header commitment per HEADER_COMMITMENT_PERIOD blocks.
-constexpr size_t HEADER_COMMITMENT_PERIOD{632};
-
-//! Only feed headers to validation once this many headers on top have been
-//! received and validated against commitments.
-constexpr size_t REDOWNLOAD_BUFFER_SIZE{15009}; // 15009/632 = ~23.7 commitments
-=======
 // Our memory analysis in headerssync-params.py assumes this many bytes for a
 // CompressedHeader (we should re-calculate parameters if we compress further).
-static_assert(sizeof(CompressedHeader) == 48);
->>>>>>> f54ffb4b
+//
+// This is not correct for auxpow (with the extra auxpow field).
+//static_assert(sizeof(CompressedHeader) == 48);
 
 HeadersSyncState::HeadersSyncState(NodeId id, const Consensus::Params& consensus_params,
         const HeadersSyncParams& params, const CBlockIndex* chain_start,
