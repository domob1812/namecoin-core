--- conflicted
+++ resolved
@@ -326,13 +326,7 @@
     const uint256& GetWitnessHash() const { return m_witness_hash; };
 
     // Return sum of txouts.
-<<<<<<< HEAD
     CAmount GetValueOut(bool fExclueNames = false) const;
-    // GetValueIn() is a method on CCoinsViewCache, because
-    // inputs must be known to compute value in.
-=======
-    CAmount GetValueOut() const;
->>>>>>> 64afad52
 
     /**
      * Get the total transaction size in bytes, including witness data.
