// Copyright (c) 2009-2010 Satoshi Nakamoto
// Copyright (c) 2009-2022 The Bitcoin Core developers
// Distributed under the MIT software license, see the accompanying
// file COPYING or http://www.opensource.org/licenses/mit-license.php.

#include <primitives/transaction.h>

#include <consensus/amount.h>
#include <hash.h>
#include <script/names.h>
#include <script/script.h>
#include <serialize.h>
#include <tinyformat.h>
#include <uint256.h>
#include <util/strencodings.h>
#include <util/transaction_identifier.h>
#include <version.h>

#include <cassert>
#include <stdexcept>

std::string COutPoint::ToString() const
{
    return strprintf("COutPoint(%s, %u)", hash.ToString().substr(0,10), n);
}

CTxIn::CTxIn(COutPoint prevoutIn, CScript scriptSigIn, uint32_t nSequenceIn)
{
    prevout = prevoutIn;
    scriptSig = scriptSigIn;
    nSequence = nSequenceIn;
}

CTxIn::CTxIn(uint256 hashPrevTx, uint32_t nOut, CScript scriptSigIn, uint32_t nSequenceIn)
{
    prevout = COutPoint(hashPrevTx, nOut);
    scriptSig = scriptSigIn;
    nSequence = nSequenceIn;
}

std::string CTxIn::ToString() const
{
    std::string str;
    str += "CTxIn(";
    str += prevout.ToString();
    if (prevout.IsNull())
        str += strprintf(", coinbase %s", HexStr(scriptSig));
    else
        str += strprintf(", scriptSig=%s", HexStr(scriptSig).substr(0, 24));
    if (nSequence != SEQUENCE_FINAL)
        str += strprintf(", nSequence=%u", nSequence);
    str += ")";
    return str;
}

CTxOut::CTxOut(const CAmount& nValueIn, CScript scriptPubKeyIn)
{
    nValue = nValueIn;
    scriptPubKey = scriptPubKeyIn;
}

std::string CTxOut::ToString() const
{
    return strprintf("CTxOut(nValue=%d.%08d, scriptPubKey=%s)", nValue / COIN, nValue % COIN, HexStr(scriptPubKey).substr(0, 30));
}

CMutableTransaction::CMutableTransaction() : nVersion(CTransaction::CURRENT_VERSION), nLockTime(0) {}
CMutableTransaction::CMutableTransaction(const CTransaction& tx) : vin(tx.vin), vout(tx.vout), nVersion(tx.nVersion), nLockTime(tx.nLockTime) {}

Txid CMutableTransaction::GetHash() const
{
    return Txid::FromUint256((CHashWriter{SERIALIZE_TRANSACTION_NO_WITNESS} << *this).GetHash());
}

<<<<<<< HEAD
void CMutableTransaction::SetNamecoin()
{
    assert (nVersion == CTransaction::CURRENT_VERSION);
    nVersion = CTransaction::NAMECOIN_VERSION;
}

uint256 CTransaction::ComputeHash() const
=======
Txid CTransaction::ComputeHash() const
>>>>>>> d89e83b5
{
    return Txid::FromUint256((CHashWriter{SERIALIZE_TRANSACTION_NO_WITNESS} << *this).GetHash());
}

Wtxid CTransaction::ComputeWitnessHash() const
{
    if (!HasWitness()) {
        return Wtxid::FromUint256(hash.ToUint256());
    }

    return Wtxid::FromUint256((CHashWriter{0} << *this).GetHash());
}

CTransaction::CTransaction(const CMutableTransaction& tx) : vin(tx.vin), vout(tx.vout), nVersion(tx.nVersion), nLockTime(tx.nLockTime), hash{ComputeHash()}, m_witness_hash{ComputeWitnessHash()} {}
CTransaction::CTransaction(CMutableTransaction&& tx) : vin(std::move(tx.vin)), vout(std::move(tx.vout)), nVersion(tx.nVersion), nLockTime(tx.nLockTime), hash{ComputeHash()}, m_witness_hash{ComputeWitnessHash()} {}

CAmount CTransaction::GetValueOut(bool fExcludeNames) const
{
    CAmount nValueOut = 0;
    for (const auto& tx_out : vout) {
        if (!MoneyRange(tx_out.nValue) || !MoneyRange(nValueOut + tx_out.nValue))
            throw std::runtime_error(std::string(__func__) + ": value out of range");
        if (!fExcludeNames || !CNameScript::isNameScript(tx_out.scriptPubKey))
            nValueOut += tx_out.nValue;
    }
    assert(MoneyRange(nValueOut));
    return nValueOut;
}

unsigned int CTransaction::GetTotalSize() const
{
    return ::GetSerializeSize(*this, PROTOCOL_VERSION);
}

std::string CTransaction::ToString() const
{
    std::string str;
    str += strprintf("CTransaction(hash=%s, ver=%d, vin.size=%u, vout.size=%u, nLockTime=%u)\n",
        GetHash().ToString().substr(0,10),
        nVersion,
        vin.size(),
        vout.size(),
        nLockTime);
    for (const auto& tx_in : vin)
        str += "    " + tx_in.ToString() + "\n";
    for (const auto& tx_in : vin)
        str += "    " + tx_in.scriptWitness.ToString() + "\n";
    for (const auto& tx_out : vout)
        str += "    " + tx_out.ToString() + "\n";
    return str;
}<|MERGE_RESOLUTION|>--- conflicted
+++ resolved
@@ -72,17 +72,13 @@
     return Txid::FromUint256((CHashWriter{SERIALIZE_TRANSACTION_NO_WITNESS} << *this).GetHash());
 }
 
-<<<<<<< HEAD
 void CMutableTransaction::SetNamecoin()
 {
     assert (nVersion == CTransaction::CURRENT_VERSION);
     nVersion = CTransaction::NAMECOIN_VERSION;
 }
 
-uint256 CTransaction::ComputeHash() const
-=======
 Txid CTransaction::ComputeHash() const
->>>>>>> d89e83b5
 {
     return Txid::FromUint256((CHashWriter{SERIALIZE_TRANSACTION_NO_WITNESS} << *this).GetHash());
 }
