// Copyright (c) 2012-2022 The Bitcoin Core developers
// Distributed under the MIT software license, see the accompanying
// file COPYING or http://www.opensource.org/licenses/mit-license.php.

#include <coins.h>

#include <consensus/consensus.h>
#include <logging.h>
#include <random.h>
#include <util/trace.h>

TRACEPOINT_SEMAPHORE(utxocache, add);
TRACEPOINT_SEMAPHORE(utxocache, spent);
TRACEPOINT_SEMAPHORE(utxocache, uncache);

std::optional<Coin> CCoinsView::GetCoin(const COutPoint& outpoint) const { return std::nullopt; }
uint256 CCoinsView::GetBestBlock() const { return uint256(); }
std::vector<uint256> CCoinsView::GetHeadBlocks() const { return std::vector<uint256>(); }
bool CCoinsView::GetName(const valtype &name, CNameData &data) const { return false; }
bool CCoinsView::GetNameHistory(const valtype &name, CNameHistory &data) const { return false; }
bool CCoinsView::GetNamesForHeight(unsigned nHeight, std::set<valtype>& names) const { return false; }
CNameIterator* CCoinsView::IterateNames() const { assert (false); }
bool CCoinsView::BatchWrite(CoinsViewCacheCursor& cursor, const uint256 &hashBlock, const CNameCache& names) { return false; }
std::unique_ptr<CCoinsViewCursor> CCoinsView::Cursor() const { return nullptr; }
bool CCoinsView::ValidateNameDB(const Chainstate& chainState, const std::function<void()>& interruption_point) const { return false; }

bool CCoinsView::HaveCoin(const COutPoint &outpoint) const
{
    return GetCoin(outpoint).has_value();
}

CCoinsViewBacked::CCoinsViewBacked(CCoinsView *viewIn) : base(viewIn) { }
std::optional<Coin> CCoinsViewBacked::GetCoin(const COutPoint& outpoint) const { return base->GetCoin(outpoint); }
bool CCoinsViewBacked::HaveCoin(const COutPoint &outpoint) const { return base->HaveCoin(outpoint); }
uint256 CCoinsViewBacked::GetBestBlock() const { return base->GetBestBlock(); }
std::vector<uint256> CCoinsViewBacked::GetHeadBlocks() const { return base->GetHeadBlocks(); }
bool CCoinsViewBacked::GetName(const valtype &name, CNameData &data) const { return base->GetName(name, data); }
bool CCoinsViewBacked::GetNameHistory(const valtype &name, CNameHistory &data) const { return base->GetNameHistory(name, data); }
bool CCoinsViewBacked::GetNamesForHeight(unsigned nHeight, std::set<valtype>& names) const { return base->GetNamesForHeight(nHeight, names); }
CNameIterator* CCoinsViewBacked::IterateNames() const { return base->IterateNames(); }
void CCoinsViewBacked::SetBackend(CCoinsView &viewIn) { base = &viewIn; }
bool CCoinsViewBacked::BatchWrite(CoinsViewCacheCursor& cursor, const uint256 &hashBlock, const CNameCache& names) { return base->BatchWrite(cursor, hashBlock, names); }
std::unique_ptr<CCoinsViewCursor> CCoinsViewBacked::Cursor() const { return base->Cursor(); }
size_t CCoinsViewBacked::EstimateSize() const { return base->EstimateSize(); }
bool CCoinsViewBacked::ValidateNameDB(const Chainstate& chainState, const std::function<void()>& interruption_point) const { return base->ValidateNameDB(chainState, interruption_point); }

CCoinsViewCache::CCoinsViewCache(CCoinsView* baseIn, bool deterministic) :
    CCoinsViewBacked(baseIn), m_deterministic(deterministic),
    cacheCoins(0, SaltedOutpointHasher(/*deterministic=*/deterministic), CCoinsMap::key_equal{}, &m_cache_coins_memory_resource)
{
    m_sentinel.second.SelfRef(m_sentinel);
}

size_t CCoinsViewCache::DynamicMemoryUsage() const {
    return memusage::DynamicUsage(cacheCoins) + cachedCoinsUsage;
}

CCoinsMap::iterator CCoinsViewCache::FetchCoin(const COutPoint &outpoint) const {
    const auto [ret, inserted] = cacheCoins.try_emplace(outpoint);
    if (inserted) {
        if (auto coin{base->GetCoin(outpoint)}) {
            ret->second.coin = std::move(*coin);
            cachedCoinsUsage += ret->second.coin.DynamicMemoryUsage();
            if (ret->second.coin.IsSpent()) { // TODO GetCoin cannot return spent coins
                // The parent only has an empty entry for this outpoint; we can consider our version as fresh.
                CCoinsCacheEntry::SetFresh(*ret, m_sentinel);
            }
        } else {
            cacheCoins.erase(ret);
            return cacheCoins.end();
        }
    }
    return ret;
}

std::optional<Coin> CCoinsViewCache::GetCoin(const COutPoint& outpoint) const
{
    if (auto it{FetchCoin(outpoint)}; it != cacheCoins.end() && !it->second.coin.IsSpent()) return it->second.coin;
    return std::nullopt;
}

void CCoinsViewCache::AddCoin(const COutPoint &outpoint, Coin&& coin, bool possible_overwrite) {
    assert(!coin.IsSpent());
    if (coin.out.scriptPubKey.IsUnspendable()) return;
    CCoinsMap::iterator it;
    bool inserted;
    std::tie(it, inserted) = cacheCoins.emplace(std::piecewise_construct, std::forward_as_tuple(outpoint), std::tuple<>());
    bool fresh = false;
    if (!possible_overwrite) {
        if (!it->second.coin.IsSpent()) {
            throw std::logic_error("Attempted to overwrite an unspent coin (when possible_overwrite is false)");
        }
        // If the coin exists in this cache as a spent coin and is DIRTY, then
        // its spentness hasn't been flushed to the parent cache. We're
        // re-adding the coin to this cache now but we can't mark it as FRESH.
        // If we mark it FRESH and then spend it before the cache is flushed
        // we would remove it from this cache and would never flush spentness
        // to the parent cache.
        //
        // Re-adding a spent coin can happen in the case of a re-org (the coin
        // is 'spent' when the block adding it is disconnected and then
        // re-added when it is also added in a newly connected block).
        //
        // If the coin doesn't exist in the current cache, or is spent but not
        // DIRTY, then it can be marked FRESH.
        fresh = !it->second.IsDirty();
    }
    if (!inserted) {
        cachedCoinsUsage -= it->second.coin.DynamicMemoryUsage();
    }
    it->second.coin = std::move(coin);
    CCoinsCacheEntry::SetDirty(*it, m_sentinel);
    if (fresh) CCoinsCacheEntry::SetFresh(*it, m_sentinel);
    cachedCoinsUsage += it->second.coin.DynamicMemoryUsage();
    TRACEPOINT(utxocache, add,
           outpoint.hash.data(),
           (uint32_t)outpoint.n,
           (uint32_t)it->second.coin.nHeight,
           (int64_t)it->second.coin.out.nValue,
           (bool)it->second.coin.IsCoinBase());
}

void CCoinsViewCache::EmplaceCoinInternalDANGER(COutPoint&& outpoint, Coin&& coin) {
    const auto mem_usage{coin.DynamicMemoryUsage()};
    auto [it, inserted] = cacheCoins.try_emplace(std::move(outpoint), std::move(coin));
    if (inserted) {
        CCoinsCacheEntry::SetDirty(*it, m_sentinel);
        cachedCoinsUsage += mem_usage;
    }
}

void AddCoins(CCoinsViewCache& cache, const CTransaction &tx, int nHeight, bool check_for_overwrite) {
    bool fCoinbase = tx.IsCoinBase();
    const Txid& txid = tx.GetHash();
    for (size_t i = 0; i < tx.vout.size(); ++i) {
        bool overwrite = check_for_overwrite ? cache.HaveCoin(COutPoint(txid, i)) : fCoinbase;
        // Coinbase transactions can always be overwritten, in order to correctly
        // deal with the pre-BIP30 occurrences of duplicate coinbase transactions.
        cache.AddCoin(COutPoint(txid, i), Coin(tx.vout[i], nHeight, fCoinbase), overwrite);
    }
}

bool CCoinsViewCache::SpendCoin(const COutPoint &outpoint, Coin* moveout) {
    CCoinsMap::iterator it = FetchCoin(outpoint);
    if (it == cacheCoins.end()) return false;
    cachedCoinsUsage -= it->second.coin.DynamicMemoryUsage();
    TRACEPOINT(utxocache, spent,
           outpoint.hash.data(),
           (uint32_t)outpoint.n,
           (uint32_t)it->second.coin.nHeight,
           (int64_t)it->second.coin.out.nValue,
           (bool)it->second.coin.IsCoinBase());
    if (moveout) {
        *moveout = std::move(it->second.coin);
    }
    if (it->second.IsFresh()) {
        cacheCoins.erase(it);
    } else {
        CCoinsCacheEntry::SetDirty(*it, m_sentinel);
        it->second.coin.Clear();
    }
    return true;
}

static const Coin coinEmpty;

const Coin& CCoinsViewCache::AccessCoin(const COutPoint &outpoint) const {
    CCoinsMap::const_iterator it = FetchCoin(outpoint);
    if (it == cacheCoins.end()) {
        return coinEmpty;
    } else {
        return it->second.coin;
    }
}

bool CCoinsViewCache::HaveCoin(const COutPoint &outpoint) const {
    CCoinsMap::const_iterator it = FetchCoin(outpoint);
    return (it != cacheCoins.end() && !it->second.coin.IsSpent());
}

bool CCoinsViewCache::HaveCoinInCache(const COutPoint &outpoint) const {
    CCoinsMap::const_iterator it = cacheCoins.find(outpoint);
    return (it != cacheCoins.end() && !it->second.coin.IsSpent());
}

uint256 CCoinsViewCache::GetBestBlock() const {
    if (hashBlock.IsNull())
        hashBlock = base->GetBestBlock();
    return hashBlock;
}

void CCoinsViewCache::SetBestBlock(const uint256 &hashBlockIn) {
    hashBlock = hashBlockIn;
}

bool CCoinsViewCache::GetName(const valtype &name, CNameData& data) const {
    if (cacheNames.isDeleted(name))
        return false;
    if (cacheNames.get(name, data))
        return true;

    /* Note: This does not attempt to cache name queries.  The cache
       only keeps track of changes!  */

    return base->GetName(name, data);
}

bool CCoinsViewCache::GetNameHistory(const valtype &name, CNameHistory& data) const {
    if (cacheNames.getHistory(name, data))
        return true;

    /* Note: This does not attempt to cache backend queries.  The cache
       only keeps track of changes!  */

    return base->GetNameHistory(name, data);
}

bool CCoinsViewCache::GetNamesForHeight(unsigned nHeight, std::set<valtype>& names) const {
    /* Query the base view first, and then apply the cached changes (if
       there are any).  */

    if (!base->GetNamesForHeight(nHeight, names))
        return false;

    cacheNames.updateNamesForHeight(nHeight, names);
    return true;
}

CNameIterator* CCoinsViewCache::IterateNames() const {
    return cacheNames.iterateNames(base->IterateNames());
}

/* undo is set if the change is due to disconnecting blocks / going back in
   time.  The ordinary case (!undo) means that we update the name normally,
   going forward in time.  This is important for keeping track of the
   name history.  */
void CCoinsViewCache::SetName(const valtype &name, const CNameData& data, bool undo) {
    CNameData oldData;
    if (GetName(name, oldData))
    {
        cacheNames.removeExpireIndex(name, oldData.getHeight());

        /* Update the name history.  If we are undoing, we expect that
           the top history item matches the data being set now.  If we
           are not undoing, push the overwritten data onto the history stack.
           Note that we only have to do this if the name already existed
           in the database.  Otherwise, no special action is required
           for the name history.  */
        if (fNameHistory)
        {
            CNameHistory history;
            if (!GetNameHistory(name, history))
            {
                /* Ensure that the history stack is indeed (still) empty
                   and was not modified by the failing GetNameHistory call.  */
                assert(history.empty());
            }

            if (undo)
                history.pop(data);
            else
                history.push(oldData);

            cacheNames.setHistory(name, history);
        }
    } else
        assert (!undo);

    cacheNames.set(name, data);
    cacheNames.addExpireIndex(name, data.getHeight());
}

void CCoinsViewCache::DeleteName(const valtype &name) {
    CNameData oldData;
    if (GetName(name, oldData))
        cacheNames.removeExpireIndex(name, oldData.getHeight());
    else
        assert(false);

    if (fNameHistory)
    {
        /* When deleting a name, the history should already be clean.  */
        CNameHistory history;
        assert (!GetNameHistory(name, history) || history.empty());
    }

    cacheNames.remove(name);
}

bool CCoinsViewCache::BatchWrite(CoinsViewCacheCursor& cursor, const uint256 &hashBlockIn, const CNameCache& names) {
    for (auto it{cursor.Begin()}; it != cursor.End(); it = cursor.NextAndMaybeErase(*it)) {
        // Ignore non-dirty entries (optimization).
        if (!it->second.IsDirty()) {
            continue;
        }
        CCoinsMap::iterator itUs = cacheCoins.find(it->first);
        if (itUs == cacheCoins.end()) {
            // The parent cache does not have an entry, while the child cache does.
            // We can ignore it if it's both spent and FRESH in the child
            if (!(it->second.IsFresh() && it->second.coin.IsSpent())) {
                // Create the coin in the parent cache, move the data up
                // and mark it as dirty.
                itUs = cacheCoins.try_emplace(it->first).first;
                CCoinsCacheEntry& entry{itUs->second};
                assert(entry.coin.DynamicMemoryUsage() == 0);
                if (cursor.WillErase(*it)) {
                    // Since this entry will be erased,
                    // we can move the coin into us instead of copying it
                    entry.coin = std::move(it->second.coin);
                } else {
                    entry.coin = it->second.coin;
                }
                cachedCoinsUsage += entry.coin.DynamicMemoryUsage();
                CCoinsCacheEntry::SetDirty(*itUs, m_sentinel);
                // We can mark it FRESH in the parent if it was FRESH in the child
                // Otherwise it might have just been flushed from the parent's cache
                // and already exist in the grandparent
                if (it->second.IsFresh()) CCoinsCacheEntry::SetFresh(*itUs, m_sentinel);
            }
        } else {
            // Found the entry in the parent cache
            if (it->second.IsFresh() && !itUs->second.coin.IsSpent()) {
                // The coin was marked FRESH in the child cache, but the coin
                // exists in the parent cache. If this ever happens, it means
                // the FRESH flag was misapplied and there is a logic error in
                // the calling code.
                throw std::logic_error("FRESH flag misapplied to coin that exists in parent cache");
            }

            if (itUs->second.IsFresh() && it->second.coin.IsSpent()) {
                // The grandparent cache does not have an entry, and the coin
                // has been spent. We can just delete it from the parent cache.
                cachedCoinsUsage -= itUs->second.coin.DynamicMemoryUsage();
                cacheCoins.erase(itUs);
            } else {
                // A normal modification.
                cachedCoinsUsage -= itUs->second.coin.DynamicMemoryUsage();
                if (cursor.WillErase(*it)) {
                    // Since this entry will be erased,
                    // we can move the coin into us instead of copying it
                    itUs->second.coin = std::move(it->second.coin);
                } else {
                    itUs->second.coin = it->second.coin;
                }
                cachedCoinsUsage += itUs->second.coin.DynamicMemoryUsage();
                CCoinsCacheEntry::SetDirty(*itUs, m_sentinel);
                // NOTE: It isn't safe to mark the coin as FRESH in the parent
                // cache. If it already existed and was spent in the parent
                // cache then marking it FRESH would prevent that spentness
                // from being flushed to the grandparent.
            }
        }
    }
    hashBlock = hashBlockIn;
    cacheNames.apply(names);
    return true;
}

bool CCoinsViewCache::Flush() {
<<<<<<< HEAD
    /* This function is called when validating the name mempool, and BatchWrite
       actually fails if hashBlock is not set.  Thus we have to make sure here
       that it is a valid no-op when nothing is cached.  */
    if (hashBlock.IsNull() && cacheCoins.empty() && cacheNames.empty())
        return true;

    auto cursor{CoinsViewCacheCursor(cachedCoinsUsage, m_sentinel, cacheCoins, /*will_erase=*/true)};
    bool fOk = base->BatchWrite(cursor, hashBlock, cacheNames);
=======
    auto cursor{CoinsViewCacheCursor(m_sentinel, cacheCoins, /*will_erase=*/true)};
    bool fOk = base->BatchWrite(cursor, hashBlock);
>>>>>>> ba77b836
    if (fOk) {
        cacheCoins.clear();
        ReallocateCache();
        cachedCoinsUsage = 0;
    }
<<<<<<< HEAD
    cachedCoinsUsage = 0;
    cacheNames.clear();
=======
>>>>>>> ba77b836
    return fOk;
}

bool CCoinsViewCache::Sync()
{
<<<<<<< HEAD
    auto cursor{CoinsViewCacheCursor(cachedCoinsUsage, m_sentinel, cacheCoins, /*will_erase=*/false)};
    bool fOk = base->BatchWrite(cursor, hashBlock, cacheNames);
=======
    auto cursor{CoinsViewCacheCursor(m_sentinel, cacheCoins, /*will_erase=*/false)};
    bool fOk = base->BatchWrite(cursor, hashBlock);
>>>>>>> ba77b836
    if (fOk) {
        if (m_sentinel.second.Next() != &m_sentinel) {
            /* BatchWrite must clear flags of all entries */
            throw std::logic_error("Not all unspent flagged entries were cleared");
        }
    }
    return fOk;
}

void CCoinsViewCache::Uncache(const COutPoint& hash)
{
    CCoinsMap::iterator it = cacheCoins.find(hash);
    if (it != cacheCoins.end() && !it->second.IsDirty() && !it->second.IsFresh()) {
        cachedCoinsUsage -= it->second.coin.DynamicMemoryUsage();
        TRACEPOINT(utxocache, uncache,
               hash.hash.data(),
               (uint32_t)hash.n,
               (uint32_t)it->second.coin.nHeight,
               (int64_t)it->second.coin.out.nValue,
               (bool)it->second.coin.IsCoinBase());
        cacheCoins.erase(it);
    }
}

unsigned int CCoinsViewCache::GetCacheSize() const {
    // Do not take name operations into account here.
    return cacheCoins.size();
}

bool CCoinsViewCache::HaveInputs(const CTransaction& tx) const
{
    if (!tx.IsCoinBase()) {
        for (unsigned int i = 0; i < tx.vin.size(); i++) {
            if (!HaveCoin(tx.vin[i].prevout)) {
                return false;
            }
        }
    }
    return true;
}

void CCoinsViewCache::ReallocateCache()
{
    // Cache should be empty when we're calling this.
    assert(cacheCoins.size() == 0);
    cacheCoins.~CCoinsMap();
    m_cache_coins_memory_resource.~CCoinsMapMemoryResource();
    ::new (&m_cache_coins_memory_resource) CCoinsMapMemoryResource{};
    ::new (&cacheCoins) CCoinsMap{0, SaltedOutpointHasher{/*deterministic=*/m_deterministic}, CCoinsMap::key_equal{}, &m_cache_coins_memory_resource};
}

void CCoinsViewCache::SanityCheck() const
{
    size_t recomputed_usage = 0;
    size_t count_flagged = 0;
    for (const auto& [_, entry] : cacheCoins) {
        unsigned attr = 0;
        if (entry.IsDirty()) attr |= 1;
        if (entry.IsFresh()) attr |= 2;
        if (entry.coin.IsSpent()) attr |= 4;
        // Only 5 combinations are possible.
        assert(attr != 2 && attr != 4 && attr != 7);

        // Recompute cachedCoinsUsage.
        recomputed_usage += entry.coin.DynamicMemoryUsage();

        // Count the number of entries we expect in the linked list.
        if (entry.IsDirty() || entry.IsFresh()) ++count_flagged;
    }
    // Iterate over the linked list of flagged entries.
    size_t count_linked = 0;
    for (auto it = m_sentinel.second.Next(); it != &m_sentinel; it = it->second.Next()) {
        // Verify linked list integrity.
        assert(it->second.Next()->second.Prev() == it);
        assert(it->second.Prev()->second.Next() == it);
        // Verify they are actually flagged.
        assert(it->second.IsDirty() || it->second.IsFresh());
        // Count the number of entries actually in the list.
        ++count_linked;
    }
    assert(count_linked == count_flagged);
    assert(recomputed_usage == cachedCoinsUsage);
}

static const size_t MIN_TRANSACTION_OUTPUT_WEIGHT = WITNESS_SCALE_FACTOR * ::GetSerializeSize(CTxOut());
static const size_t MAX_OUTPUTS_PER_BLOCK = MAX_BLOCK_WEIGHT / MIN_TRANSACTION_OUTPUT_WEIGHT;

const Coin& AccessByTxid(const CCoinsViewCache& view, const Txid& txid)
{
    COutPoint iter(txid, 0);
    while (iter.n < MAX_OUTPUTS_PER_BLOCK) {
        const Coin& alternate = view.AccessCoin(iter);
        if (!alternate.IsSpent()) return alternate;
        ++iter.n;
    }
    return coinEmpty;
}

template <typename ReturnType, typename Func>
static ReturnType ExecuteBackedWrapper(Func func, const std::vector<std::function<void()>>& err_callbacks)
{
    try {
        return func();
    } catch(const std::runtime_error& e) {
        for (const auto& f : err_callbacks) {
            f();
        }
        LogError("Error reading from database: %s\n", e.what());
        // Starting the shutdown sequence and returning false to the caller would be
        // interpreted as 'entry not found' (as opposed to unable to read data), and
        // could lead to invalid interpretation. Just exit immediately, as we can't
        // continue anyway, and all writes should be atomic.
        std::abort();
    }
}

std::optional<Coin> CCoinsViewErrorCatcher::GetCoin(const COutPoint& outpoint) const
{
    return ExecuteBackedWrapper<std::optional<Coin>>([&]() { return CCoinsViewBacked::GetCoin(outpoint); }, m_err_callbacks);
}

bool CCoinsViewErrorCatcher::HaveCoin(const COutPoint& outpoint) const
{
    return ExecuteBackedWrapper<bool>([&]() { return CCoinsViewBacked::HaveCoin(outpoint); }, m_err_callbacks);
}<|MERGE_RESOLUTION|>--- conflicted
+++ resolved
@@ -357,41 +357,27 @@
 }
 
 bool CCoinsViewCache::Flush() {
-<<<<<<< HEAD
     /* This function is called when validating the name mempool, and BatchWrite
        actually fails if hashBlock is not set.  Thus we have to make sure here
        that it is a valid no-op when nothing is cached.  */
     if (hashBlock.IsNull() && cacheCoins.empty() && cacheNames.empty())
         return true;
 
-    auto cursor{CoinsViewCacheCursor(cachedCoinsUsage, m_sentinel, cacheCoins, /*will_erase=*/true)};
+    auto cursor{CoinsViewCacheCursor(m_sentinel, cacheCoins, /*will_erase=*/true)};
     bool fOk = base->BatchWrite(cursor, hashBlock, cacheNames);
-=======
-    auto cursor{CoinsViewCacheCursor(m_sentinel, cacheCoins, /*will_erase=*/true)};
-    bool fOk = base->BatchWrite(cursor, hashBlock);
->>>>>>> ba77b836
     if (fOk) {
         cacheCoins.clear();
         ReallocateCache();
         cachedCoinsUsage = 0;
-    }
-<<<<<<< HEAD
-    cachedCoinsUsage = 0;
-    cacheNames.clear();
-=======
->>>>>>> ba77b836
+        cacheNames.clear();
+    }
     return fOk;
 }
 
 bool CCoinsViewCache::Sync()
 {
-<<<<<<< HEAD
-    auto cursor{CoinsViewCacheCursor(cachedCoinsUsage, m_sentinel, cacheCoins, /*will_erase=*/false)};
+    auto cursor{CoinsViewCacheCursor(m_sentinel, cacheCoins, /*will_erase=*/false)};
     bool fOk = base->BatchWrite(cursor, hashBlock, cacheNames);
-=======
-    auto cursor{CoinsViewCacheCursor(m_sentinel, cacheCoins, /*will_erase=*/false)};
-    bool fOk = base->BatchWrite(cursor, hashBlock);
->>>>>>> ba77b836
     if (fOk) {
         if (m_sentinel.second.Next() != &m_sentinel) {
             /* BatchWrite must clear flags of all entries */
