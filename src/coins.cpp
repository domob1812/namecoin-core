// Copyright (c) 2012-2022 The Bitcoin Core developers
// Distributed under the MIT software license, see the accompanying
// file COPYING or http://www.opensource.org/licenses/mit-license.php.

#include <coins.h>

#include <consensus/consensus.h>
#include <logging.h>
#include <random.h>
#include <util/trace.h>

TRACEPOINT_SEMAPHORE(utxocache, add);
TRACEPOINT_SEMAPHORE(utxocache, spent);
TRACEPOINT_SEMAPHORE(utxocache, uncache);

std::optional<Coin> CCoinsView::GetCoin(const COutPoint& outpoint) const { return std::nullopt; }
uint256 CCoinsView::GetBestBlock() const { return uint256(); }
std::vector<uint256> CCoinsView::GetHeadBlocks() const { return std::vector<uint256>(); }
bool CCoinsView::GetName(const valtype &name, CNameData &data) const { return false; }
bool CCoinsView::GetNameHistory(const valtype &name, CNameHistory &data) const { return false; }
bool CCoinsView::GetNamesForHeight(unsigned nHeight, std::set<valtype>& names) const { return false; }
CNameIterator* CCoinsView::IterateNames() const { assert (false); }
bool CCoinsView::BatchWrite(CoinsViewCacheCursor& cursor, const uint256 &hashBlock, const CNameCache& names) { return false; }
std::unique_ptr<CCoinsViewCursor> CCoinsView::Cursor() const { return nullptr; }
bool CCoinsView::ValidateNameDB(const Chainstate& chainState, const std::function<void()>& interruption_point) const { return false; }

bool CCoinsView::HaveCoin(const COutPoint &outpoint) const
{
    return GetCoin(outpoint).has_value();
}

CCoinsViewBacked::CCoinsViewBacked(CCoinsView *viewIn) : base(viewIn) { }
std::optional<Coin> CCoinsViewBacked::GetCoin(const COutPoint& outpoint) const { return base->GetCoin(outpoint); }
bool CCoinsViewBacked::HaveCoin(const COutPoint &outpoint) const { return base->HaveCoin(outpoint); }
uint256 CCoinsViewBacked::GetBestBlock() const { return base->GetBestBlock(); }
std::vector<uint256> CCoinsViewBacked::GetHeadBlocks() const { return base->GetHeadBlocks(); }
bool CCoinsViewBacked::GetName(const valtype &name, CNameData &data) const { return base->GetName(name, data); }
bool CCoinsViewBacked::GetNameHistory(const valtype &name, CNameHistory &data) const { return base->GetNameHistory(name, data); }
bool CCoinsViewBacked::GetNamesForHeight(unsigned nHeight, std::set<valtype>& names) const { return base->GetNamesForHeight(nHeight, names); }
CNameIterator* CCoinsViewBacked::IterateNames() const { return base->IterateNames(); }
void CCoinsViewBacked::SetBackend(CCoinsView &viewIn) { base = &viewIn; }
bool CCoinsViewBacked::BatchWrite(CoinsViewCacheCursor& cursor, const uint256 &hashBlock, const CNameCache& names) { return base->BatchWrite(cursor, hashBlock, names); }
std::unique_ptr<CCoinsViewCursor> CCoinsViewBacked::Cursor() const { return base->Cursor(); }
size_t CCoinsViewBacked::EstimateSize() const { return base->EstimateSize(); }
bool CCoinsViewBacked::ValidateNameDB(const Chainstate& chainState, const std::function<void()>& interruption_point) const { return base->ValidateNameDB(chainState, interruption_point); }

CCoinsViewCache::CCoinsViewCache(CCoinsView* baseIn, bool deterministic) :
    CCoinsViewBacked(baseIn), m_deterministic(deterministic),
    cacheCoins(0, SaltedOutpointHasher(/*deterministic=*/deterministic), CCoinsMap::key_equal{}, &m_cache_coins_memory_resource)
{
    m_sentinel.second.SelfRef(m_sentinel);
}

size_t CCoinsViewCache::DynamicMemoryUsage() const {
    return memusage::DynamicUsage(cacheCoins) + cachedCoinsUsage;
}

CCoinsMap::iterator CCoinsViewCache::FetchCoin(const COutPoint &outpoint) const {
    const auto [ret, inserted] = cacheCoins.try_emplace(outpoint);
    if (inserted) {
        if (auto coin{base->GetCoin(outpoint)}) {
            ret->second.coin = std::move(*coin);
            cachedCoinsUsage += ret->second.coin.DynamicMemoryUsage();
            if (ret->second.coin.IsSpent()) { // TODO GetCoin cannot return spent coins
                // The parent only has an empty entry for this outpoint; we can consider our version as fresh.
                CCoinsCacheEntry::SetFresh(*ret, m_sentinel);
            }
        } else {
            cacheCoins.erase(ret);
            return cacheCoins.end();
        }
    }
    return ret;
}

std::optional<Coin> CCoinsViewCache::GetCoin(const COutPoint& outpoint) const
{
    if (auto it{FetchCoin(outpoint)}; it != cacheCoins.end() && !it->second.coin.IsSpent()) return it->second.coin;
    return std::nullopt;
}

void CCoinsViewCache::AddCoin(const COutPoint &outpoint, Coin&& coin, bool possible_overwrite) {
    assert(!coin.IsSpent());
    if (coin.out.scriptPubKey.IsUnspendable()) return;
    CCoinsMap::iterator it;
    bool inserted;
    std::tie(it, inserted) = cacheCoins.emplace(std::piecewise_construct, std::forward_as_tuple(outpoint), std::tuple<>());
    bool fresh = false;
    if (!possible_overwrite) {
        if (!it->second.coin.IsSpent()) {
            throw std::logic_error("Attempted to overwrite an unspent coin (when possible_overwrite is false)");
        }
        // If the coin exists in this cache as a spent coin and is DIRTY, then
        // its spentness hasn't been flushed to the parent cache. We're
        // re-adding the coin to this cache now but we can't mark it as FRESH.
        // If we mark it FRESH and then spend it before the cache is flushed
        // we would remove it from this cache and would never flush spentness
        // to the parent cache.
        //
        // Re-adding a spent coin can happen in the case of a re-org (the coin
        // is 'spent' when the block adding it is disconnected and then
        // re-added when it is also added in a newly connected block).
        //
        // If the coin doesn't exist in the current cache, or is spent but not
        // DIRTY, then it can be marked FRESH.
        fresh = !it->second.IsDirty();
    }
    if (!inserted) {
        cachedCoinsUsage -= it->second.coin.DynamicMemoryUsage();
    }
    it->second.coin = std::move(coin);
    CCoinsCacheEntry::SetDirty(*it, m_sentinel);
    if (fresh) CCoinsCacheEntry::SetFresh(*it, m_sentinel);
    cachedCoinsUsage += it->second.coin.DynamicMemoryUsage();
    TRACEPOINT(utxocache, add,
           outpoint.hash.data(),
           (uint32_t)outpoint.n,
           (uint32_t)it->second.coin.nHeight,
           (int64_t)it->second.coin.out.nValue,
           (bool)it->second.coin.IsCoinBase());
}

void CCoinsViewCache::EmplaceCoinInternalDANGER(COutPoint&& outpoint, Coin&& coin) {
    const auto mem_usage{coin.DynamicMemoryUsage()};
    auto [it, inserted] = cacheCoins.try_emplace(std::move(outpoint), std::move(coin));
    if (inserted) {
        CCoinsCacheEntry::SetDirty(*it, m_sentinel);
        cachedCoinsUsage += mem_usage;
    }
}

void AddCoins(CCoinsViewCache& cache, const CTransaction &tx, int nHeight, bool check_for_overwrite) {
    bool fCoinbase = tx.IsCoinBase();
    const Txid& txid = tx.GetHash();
    for (size_t i = 0; i < tx.vout.size(); ++i) {
        bool overwrite = check_for_overwrite ? cache.HaveCoin(COutPoint(txid, i)) : fCoinbase;
        // Coinbase transactions can always be overwritten, in order to correctly
        // deal with the pre-BIP30 occurrences of duplicate coinbase transactions.
        cache.AddCoin(COutPoint(txid, i), Coin(tx.vout[i], nHeight, fCoinbase), overwrite);
    }
}

bool CCoinsViewCache::SpendCoin(const COutPoint &outpoint, Coin* moveout) {
    CCoinsMap::iterator it = FetchCoin(outpoint);
    if (it == cacheCoins.end()) return false;
    cachedCoinsUsage -= it->second.coin.DynamicMemoryUsage();
    TRACEPOINT(utxocache, spent,
           outpoint.hash.data(),
           (uint32_t)outpoint.n,
           (uint32_t)it->second.coin.nHeight,
           (int64_t)it->second.coin.out.nValue,
           (bool)it->second.coin.IsCoinBase());
    if (moveout) {
        *moveout = std::move(it->second.coin);
    }
    if (it->second.IsFresh()) {
        cacheCoins.erase(it);
    } else {
        CCoinsCacheEntry::SetDirty(*it, m_sentinel);
        it->second.coin.Clear();
    }
    return true;
}

static const Coin coinEmpty;

const Coin& CCoinsViewCache::AccessCoin(const COutPoint &outpoint) const {
    CCoinsMap::const_iterator it = FetchCoin(outpoint);
    if (it == cacheCoins.end()) {
        return coinEmpty;
    } else {
        return it->second.coin;
    }
}

bool CCoinsViewCache::HaveCoin(const COutPoint &outpoint) const {
    CCoinsMap::const_iterator it = FetchCoin(outpoint);
    return (it != cacheCoins.end() && !it->second.coin.IsSpent());
}

bool CCoinsViewCache::HaveCoinInCache(const COutPoint &outpoint) const {
    CCoinsMap::const_iterator it = cacheCoins.find(outpoint);
    return (it != cacheCoins.end() && !it->second.coin.IsSpent());
}

uint256 CCoinsViewCache::GetBestBlock() const {
    if (hashBlock.IsNull())
        hashBlock = base->GetBestBlock();
    return hashBlock;
}

void CCoinsViewCache::SetBestBlock(const uint256 &hashBlockIn) {
    hashBlock = hashBlockIn;
}

bool CCoinsViewCache::GetName(const valtype &name, CNameData& data) const {
    if (cacheNames.isDeleted(name))
        return false;
    if (cacheNames.get(name, data))
        return true;

    /* Note: This does not attempt to cache name queries.  The cache
       only keeps track of changes!  */

    return base->GetName(name, data);
}

bool CCoinsViewCache::GetNameHistory(const valtype &name, CNameHistory& data) const {
    if (cacheNames.getHistory(name, data))
        return true;

    /* Note: This does not attempt to cache backend queries.  The cache
       only keeps track of changes!  */

    return base->GetNameHistory(name, data);
}

bool CCoinsViewCache::GetNamesForHeight(unsigned nHeight, std::set<valtype>& names) const {
    /* Query the base view first, and then apply the cached changes (if
       there are any).  */

    if (!base->GetNamesForHeight(nHeight, names))
        return false;

    cacheNames.updateNamesForHeight(nHeight, names);
    return true;
}

CNameIterator* CCoinsViewCache::IterateNames() const {
    return cacheNames.iterateNames(base->IterateNames());
}

/* undo is set if the change is due to disconnecting blocks / going back in
   time.  The ordinary case (!undo) means that we update the name normally,
   going forward in time.  This is important for keeping track of the
   name history.  */
void CCoinsViewCache::SetName(const valtype &name, const CNameData& data, bool undo) {
    CNameData oldData;
    if (GetName(name, oldData))
    {
        cacheNames.removeExpireIndex(name, oldData.getHeight());

        /* Update the name history.  If we are undoing, we expect that
           the top history item matches the data being set now.  If we
           are not undoing, push the overwritten data onto the history stack.
           Note that we only have to do this if the name already existed
           in the database.  Otherwise, no special action is required
           for the name history.  */
        if (fNameHistory)
        {
            CNameHistory history;
            if (!GetNameHistory(name, history))
            {
                /* Ensure that the history stack is indeed (still) empty
                   and was not modified by the failing GetNameHistory call.  */
                assert(history.empty());
            }

            if (undo)
                history.pop(data);
            else
                history.push(oldData);

            cacheNames.setHistory(name, history);
        }
    } else
        assert (!undo);

    cacheNames.set(name, data);
    cacheNames.addExpireIndex(name, data.getHeight());
}

void CCoinsViewCache::DeleteName(const valtype &name) {
    CNameData oldData;
    if (GetName(name, oldData))
        cacheNames.removeExpireIndex(name, oldData.getHeight());
    else
        assert(false);

    if (fNameHistory)
    {
        /* When deleting a name, the history should already be clean.  */
        CNameHistory history;
        assert (!GetNameHistory(name, history) || history.empty());
    }

    cacheNames.remove(name);
}

bool CCoinsViewCache::BatchWrite(CoinsViewCacheCursor& cursor, const uint256 &hashBlockIn, const CNameCache& names) {
    for (auto it{cursor.Begin()}; it != cursor.End(); it = cursor.NextAndMaybeErase(*it)) {
        if (!it->second.IsDirty()) { // TODO a cursor can only contain dirty entries
            continue;
        }
        auto [itUs, inserted]{cacheCoins.try_emplace(it->first)};
        if (inserted) {
            if (it->second.IsFresh() && it->second.coin.IsSpent()) {
                cacheCoins.erase(itUs); // TODO fresh coins should have been removed at spend
            } else {
                // The parent cache does not have an entry, while the child cache does.
                // Move the data up and mark it as dirty.
                CCoinsCacheEntry& entry{itUs->second};
                assert(entry.coin.DynamicMemoryUsage() == 0);
                if (cursor.WillErase(*it)) {
                    // Since this entry will be erased,
                    // we can move the coin into us instead of copying it
                    entry.coin = std::move(it->second.coin);
                } else {
                    entry.coin = it->second.coin;
                }
                cachedCoinsUsage += entry.coin.DynamicMemoryUsage();
                CCoinsCacheEntry::SetDirty(*itUs, m_sentinel);
                // We can mark it FRESH in the parent if it was FRESH in the child
                // Otherwise it might have just been flushed from the parent's cache
                // and already exist in the grandparent
                if (it->second.IsFresh()) CCoinsCacheEntry::SetFresh(*itUs, m_sentinel);
            }
        } else {
            // Found the entry in the parent cache
            if (it->second.IsFresh() && !itUs->second.coin.IsSpent()) {
                // The coin was marked FRESH in the child cache, but the coin
                // exists in the parent cache. If this ever happens, it means
                // the FRESH flag was misapplied and there is a logic error in
                // the calling code.
                throw std::logic_error("FRESH flag misapplied to coin that exists in parent cache");
            }

            if (itUs->second.IsFresh() && it->second.coin.IsSpent()) {
                // The grandparent cache does not have an entry, and the coin
                // has been spent. We can just delete it from the parent cache.
                cachedCoinsUsage -= itUs->second.coin.DynamicMemoryUsage();
                cacheCoins.erase(itUs);
            } else {
                // A normal modification.
                cachedCoinsUsage -= itUs->second.coin.DynamicMemoryUsage();
                if (cursor.WillErase(*it)) {
                    // Since this entry will be erased,
                    // we can move the coin into us instead of copying it
                    itUs->second.coin = std::move(it->second.coin);
                } else {
                    itUs->second.coin = it->second.coin;
                }
                cachedCoinsUsage += itUs->second.coin.DynamicMemoryUsage();
                CCoinsCacheEntry::SetDirty(*itUs, m_sentinel);
                // NOTE: It isn't safe to mark the coin as FRESH in the parent
                // cache. If it already existed and was spent in the parent
                // cache then marking it FRESH would prevent that spentness
                // from being flushed to the grandparent.
            }
        }
    }
    hashBlock = hashBlockIn;
    cacheNames.apply(names);
    return true;
}

<<<<<<< HEAD
bool CCoinsViewCache::Flush() {
    /* This function is called when validating the name mempool, and BatchWrite
       actually fails if hashBlock is not set.  Thus we have to make sure here
       that it is a valid no-op when nothing is cached.  */
    if (hashBlock.IsNull() && cacheCoins.empty() && cacheNames.empty())
        return true;

=======
bool CCoinsViewCache::Flush(bool will_reuse_cache) {
>>>>>>> 430270f9
    auto cursor{CoinsViewCacheCursor(m_sentinel, cacheCoins, /*will_erase=*/true)};
    bool fOk = base->BatchWrite(cursor, hashBlock, cacheNames);
    if (fOk) {
        cacheCoins.clear();
        if (will_reuse_cache) {
            ReallocateCache();
        }
        cachedCoinsUsage = 0;
        cacheNames.clear();
    }
    return fOk;
}

bool CCoinsViewCache::Sync()
{
    auto cursor{CoinsViewCacheCursor(m_sentinel, cacheCoins, /*will_erase=*/false)};
    bool fOk = base->BatchWrite(cursor, hashBlock, cacheNames);
    if (fOk) {
        if (m_sentinel.second.Next() != &m_sentinel) {
            /* BatchWrite must clear flags of all entries */
            throw std::logic_error("Not all unspent flagged entries were cleared");
        }
    }
    return fOk;
}

void CCoinsViewCache::Uncache(const COutPoint& hash)
{
    CCoinsMap::iterator it = cacheCoins.find(hash);
    if (it != cacheCoins.end() && !it->second.IsDirty() && !it->second.IsFresh()) {
        cachedCoinsUsage -= it->second.coin.DynamicMemoryUsage();
        TRACEPOINT(utxocache, uncache,
               hash.hash.data(),
               (uint32_t)hash.n,
               (uint32_t)it->second.coin.nHeight,
               (int64_t)it->second.coin.out.nValue,
               (bool)it->second.coin.IsCoinBase());
        cacheCoins.erase(it);
    }
}

unsigned int CCoinsViewCache::GetCacheSize() const {
    // Do not take name operations into account here.
    return cacheCoins.size();
}

bool CCoinsViewCache::HaveInputs(const CTransaction& tx) const
{
    if (!tx.IsCoinBase()) {
        for (unsigned int i = 0; i < tx.vin.size(); i++) {
            if (!HaveCoin(tx.vin[i].prevout)) {
                return false;
            }
        }
    }
    return true;
}

void CCoinsViewCache::ReallocateCache()
{
    // Cache should be empty when we're calling this.
    assert(cacheCoins.size() == 0);
    cacheCoins.~CCoinsMap();
    m_cache_coins_memory_resource.~CCoinsMapMemoryResource();
    ::new (&m_cache_coins_memory_resource) CCoinsMapMemoryResource{};
    ::new (&cacheCoins) CCoinsMap{0, SaltedOutpointHasher{/*deterministic=*/m_deterministic}, CCoinsMap::key_equal{}, &m_cache_coins_memory_resource};
}

void CCoinsViewCache::SanityCheck() const
{
    size_t recomputed_usage = 0;
    size_t count_flagged = 0;
    for (const auto& [_, entry] : cacheCoins) {
        unsigned attr = 0;
        if (entry.IsDirty()) attr |= 1;
        if (entry.IsFresh()) attr |= 2;
        if (entry.coin.IsSpent()) attr |= 4;
        // Only 5 combinations are possible.
        assert(attr != 2 && attr != 4 && attr != 7);

        // Recompute cachedCoinsUsage.
        recomputed_usage += entry.coin.DynamicMemoryUsage();

        // Count the number of entries we expect in the linked list.
        if (entry.IsDirty() || entry.IsFresh()) ++count_flagged;
    }
    // Iterate over the linked list of flagged entries.
    size_t count_linked = 0;
    for (auto it = m_sentinel.second.Next(); it != &m_sentinel; it = it->second.Next()) {
        // Verify linked list integrity.
        assert(it->second.Next()->second.Prev() == it);
        assert(it->second.Prev()->second.Next() == it);
        // Verify they are actually flagged.
        assert(it->second.IsDirty() || it->second.IsFresh());
        // Count the number of entries actually in the list.
        ++count_linked;
    }
    assert(count_linked == count_flagged);
    assert(recomputed_usage == cachedCoinsUsage);
}

static const uint64_t MIN_TRANSACTION_OUTPUT_WEIGHT{WITNESS_SCALE_FACTOR * ::GetSerializeSize(CTxOut())};
static const uint64_t MAX_OUTPUTS_PER_BLOCK{MAX_BLOCK_WEIGHT / MIN_TRANSACTION_OUTPUT_WEIGHT};

const Coin& AccessByTxid(const CCoinsViewCache& view, const Txid& txid)
{
    COutPoint iter(txid, 0);
    while (iter.n < MAX_OUTPUTS_PER_BLOCK) {
        const Coin& alternate = view.AccessCoin(iter);
        if (!alternate.IsSpent()) return alternate;
        ++iter.n;
    }
    return coinEmpty;
}

template <typename ReturnType, typename Func>
static ReturnType ExecuteBackedWrapper(Func func, const std::vector<std::function<void()>>& err_callbacks)
{
    try {
        return func();
    } catch(const std::runtime_error& e) {
        for (const auto& f : err_callbacks) {
            f();
        }
        LogError("Error reading from database: %s\n", e.what());
        // Starting the shutdown sequence and returning false to the caller would be
        // interpreted as 'entry not found' (as opposed to unable to read data), and
        // could lead to invalid interpretation. Just exit immediately, as we can't
        // continue anyway, and all writes should be atomic.
        std::abort();
    }
}

std::optional<Coin> CCoinsViewErrorCatcher::GetCoin(const COutPoint& outpoint) const
{
    return ExecuteBackedWrapper<std::optional<Coin>>([&]() { return CCoinsViewBacked::GetCoin(outpoint); }, m_err_callbacks);
}

bool CCoinsViewErrorCatcher::HaveCoin(const COutPoint& outpoint) const
{
    return ExecuteBackedWrapper<bool>([&]() { return CCoinsViewBacked::HaveCoin(outpoint); }, m_err_callbacks);
}<|MERGE_RESOLUTION|>--- conflicted
+++ resolved
@@ -354,17 +354,13 @@
     return true;
 }
 
-<<<<<<< HEAD
-bool CCoinsViewCache::Flush() {
+bool CCoinsViewCache::Flush(bool will_reuse_cache) {
     /* This function is called when validating the name mempool, and BatchWrite
        actually fails if hashBlock is not set.  Thus we have to make sure here
        that it is a valid no-op when nothing is cached.  */
     if (hashBlock.IsNull() && cacheCoins.empty() && cacheNames.empty())
         return true;
 
-=======
-bool CCoinsViewCache::Flush(bool will_reuse_cache) {
->>>>>>> 430270f9
     auto cursor{CoinsViewCacheCursor(m_sentinel, cacheCoins, /*will_erase=*/true)};
     bool fOk = base->BatchWrite(cursor, hashBlock, cacheNames);
     if (fOk) {
