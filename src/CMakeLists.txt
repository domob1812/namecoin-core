--- conflicted
+++ resolved
@@ -333,11 +333,7 @@
     bitcoin_ipc
     $<TARGET_NAME_IF_EXISTS:bitcoin_wallet>
   )
-<<<<<<< HEAD
-  install_binary_component(namecoin-node)
-=======
-  install_binary_component(bitcoin-node INTERNAL)
->>>>>>> a21c59c4
+  install_binary_component(namecoin-node INTERNAL)
 endif()
 
 if(ENABLE_IPC AND BUILD_TESTS)
