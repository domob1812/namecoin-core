// Copyright 2014 BitPay Inc.
// Copyright 2015 Bitcoin Core Developers
// Distributed under the MIT software license, see the accompanying
// file COPYING or https://opensource.org/licenses/mit-license.php.

#include <univalue.h>

#include <iomanip>
#include <map>
#include <memory>
#include <sstream>
<<<<<<< HEAD
#include <stdlib.h>

#include "univalue.h"
#include "univalue_utffilter.h"
=======
#include <string>
#include <utility>
#include <vector>
>>>>>>> a8860b3d

const UniValue NullUniValue;

void UniValue::clear()
{
    typ = VNULL;
    val.clear();
    keys.clear();
    values.clear();
}

bool UniValue::setNull()
{
    clear();
    return true;
}

bool UniValue::setBool(bool val_)
{
    clear();
    typ = VBOOL;
    if (val_)
        val = "1";
    return true;
}

static bool validNumStr(const std::string& s)
{
    std::string tokenVal;
    unsigned int consumed;
    enum jtokentype tt = getJsonToken(tokenVal, consumed, s.data(), s.data() + s.size());
    return (tt == JTOK_NUMBER);
}

bool UniValue::setNumStr(const std::string& val_)
{
    if (!validNumStr(val_))
        return false;

    clear();
    typ = VNUM;
    val = val_;
    return true;
}

bool UniValue::setInt(uint64_t val_)
{
    std::ostringstream oss;

    oss << val_;

    return setNumStr(oss.str());
}

bool UniValue::setInt(int64_t val_)
{
    std::ostringstream oss;

    oss << val_;

    return setNumStr(oss.str());
}

bool UniValue::setFloat(double val_)
{
    std::ostringstream oss;

    oss << std::setprecision(16) << val_;

    bool ret = setNumStr(oss.str());
    typ = VNUM;
    return ret;
}

bool UniValue::setStr(const std::string& val_)
{
    clear();
    typ = VSTR;
    val = val_;
    return true;
}

bool UniValue::setArray()
{
    clear();
    typ = VARR;
    return true;
}

bool UniValue::setObject()
{
    clear();
    typ = VOBJ;
    return true;
}

bool UniValue::push_back(const UniValue& val_)
{
    if (typ != VARR)
        return false;

    values.push_back(val_);
    return true;
}

bool UniValue::push_backV(const std::vector<UniValue>& vec)
{
    if (typ != VARR)
        return false;

    values.insert(values.end(), vec.begin(), vec.end());

    return true;
}

void UniValue::__pushKV(const std::string& key, const UniValue& val_)
{
    keys.push_back(key);
    values.push_back(val_);
}

bool UniValue::pushKV(const std::string& key, const UniValue& val_)
{
    if (typ != VOBJ)
        return false;

    size_t idx;
    if (findKey(key, idx))
        values[idx] = val_;
    else
        __pushKV(key, val_);
    return true;
}

bool UniValue::pushKVs(const UniValue& obj)
{
    if (typ != VOBJ || obj.typ != VOBJ)
        return false;

    for (size_t i = 0; i < obj.keys.size(); i++)
        __pushKV(obj.keys[i], obj.values.at(i));

    return true;
}

void UniValue::getObjMap(std::map<std::string,UniValue>& kv) const
{
    if (typ != VOBJ)
        return;

    kv.clear();
    for (size_t i = 0; i < keys.size(); i++)
        kv[keys[i]] = values[i];
}

bool UniValue::findKey(const std::string& key, size_t& retIdx) const
{
    for (size_t i = 0; i < keys.size(); i++) {
        if (keys[i] == key) {
            retIdx = i;
            return true;
        }
    }

    return false;
}

bool UniValue::checkObject(const std::map<std::string,UniValue::VType>& t) const
{
    if (typ != VOBJ) {
        return false;
    }

    for (const auto& object: t) {
        size_t idx = 0;
        if (!findKey(object.first, idx)) {
            return false;
        }

        if (values.at(idx).getType() != object.second) {
            return false;
        }
    }

    return true;
}

const UniValue& UniValue::operator[](const std::string& key) const
{
    if (typ != VOBJ)
        return NullUniValue;

    size_t index = 0;
    if (!findKey(key, index))
        return NullUniValue;

    return values.at(index);
}

const UniValue& UniValue::operator[](size_t index) const
{
    if (typ != VOBJ && typ != VARR)
        return NullUniValue;
    if (index >= values.size())
        return NullUniValue;

    return values.at(index);
}

const char *uvTypeName(UniValue::VType t)
{
    switch (t) {
    case UniValue::VNULL: return "null";
    case UniValue::VBOOL: return "bool";
    case UniValue::VOBJ: return "object";
    case UniValue::VARR: return "array";
    case UniValue::VSTR: return "string";
    case UniValue::VNUM: return "number";
    }

    // not reached
    return nullptr;
}

const UniValue& find_value(const UniValue& obj, const std::string& name)
{
    for (unsigned int i = 0; i < obj.keys.size(); i++)
        if (obj.keys[i] == name)
            return obj.values.at(i);

    return NullUniValue;
}

bool IsValidUtf8String(const std::string& str)
{
    std::string valStr;
    JSONUTF8StringFilter writer(valStr);
    for (size_t i = 0; i < str.size (); ++i)
        writer.push_back(str[i]);
    /* The JSONUTF8StringFilter does not do full validation as per the
       UTF-8 spec (RFC 3629), and also handles UTF-16 collation, which we
       do not want to allow in validating pure UTF-8 strings.  Thus make sure
       that the "filtered" (re-encoded) UTF-8 string equals the input, which
       filters out those situations.  */
    return writer.finalize() && valStr == str;
}<|MERGE_RESOLUTION|>--- conflicted
+++ resolved
@@ -5,20 +5,15 @@
 
 #include <univalue.h>
 
+#include "univalue_utffilter.h"
+
 #include <iomanip>
 #include <map>
 #include <memory>
 #include <sstream>
-<<<<<<< HEAD
-#include <stdlib.h>
-
-#include "univalue.h"
-#include "univalue_utffilter.h"
-=======
 #include <string>
 #include <utility>
 #include <vector>
->>>>>>> a8860b3d
 
 const UniValue NullUniValue;
 
