--- conflicted
+++ resolved
@@ -242,7 +242,14 @@
     return NullUniValue;
 }
 
-<<<<<<< HEAD
+void UniValue::reserve(size_t new_cap)
+{
+    values.reserve(new_cap);
+    if (typ == VOBJ) {
+        keys.reserve(new_cap);
+    }
+}
+
 bool IsValidUtf8String(const std::string& str)
 {
     std::string valStr;
@@ -255,12 +262,4 @@
        that the "filtered" (re-encoded) UTF-8 string equals the input, which
        filters out those situations.  */
     return writer.finalize() && valStr == str;
-=======
-void UniValue::reserve(size_t new_cap)
-{
-    values.reserve(new_cap);
-    if (typ == VOBJ) {
-        keys.reserve(new_cap);
-    }
->>>>>>> 7af9a4fe
 }