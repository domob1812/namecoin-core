// Copyright (c) 2009-2010 Satoshi Nakamoto
// Copyright (c) 2009-2016 The Bitcoin Core developers
// Distributed under the MIT software license, see the accompanying
// file COPYING or http://www.opensource.org/licenses/mit-license.php.

#ifndef BITCOIN_VALIDATIONINTERFACE_H
#define BITCOIN_VALIDATIONINTERFACE_H

#include <memory>

#include "primitives/transaction.h" // CTransaction(Ref)

class CBlock;
class CBlockIndex;
struct CBlockLocator;
class CBlockIndex;
class CConnman;
class CReserveScript;
class CValidationInterface;
class CValidationState;
class uint256;
class CScheduler;

// These functions dispatch to one or all registered wallets

/** Register a wallet to receive updates from core */
void RegisterValidationInterface(CValidationInterface* pwalletIn);
/** Unregister a wallet from core */
void UnregisterValidationInterface(CValidationInterface* pwalletIn);
/** Unregister all wallets from core */
void UnregisterAllValidationInterfaces();

class CValidationInterface {
protected:
    /** Notifies listeners of updated block chain tip */
    virtual void UpdatedBlockTip(const CBlockIndex *pindexNew, const CBlockIndex *pindexFork, bool fInitialDownload) {}
    /** Notifies listeners of a transaction having been added to mempool. */
    virtual void TransactionAddedToMempool(const CTransactionRef &ptxn) {}
    /**
     * Notifies listeners of a block being connected.
     * Provides a vector of transactions evicted from the mempool as a result.
     */
    virtual void BlockConnected(const std::shared_ptr<const CBlock> &block, const CBlockIndex *pindex, const std::vector<CTransactionRef> &txnConflicted, const std::vector<CTransactionRef> &vNameConflicts) {}
    /** Notifies listeners of a block being disconnected */
    virtual void BlockDisconnected(const std::shared_ptr<const CBlock> &block, const CBlockIndex *pindexDelete, const std::vector<CTransactionRef> &vNameConflicts) {}
    /** Notifies listeners of the new active block chain on-disk. */
    virtual void SetBestChain(const CBlockLocator &locator) {}
    /** Notifies listeners about an inventory item being seen on the network. */
    virtual void Inventory(const uint256 &hash) {}
    /** Tells listeners to broadcast their data. */
    virtual void ResendWalletTransactions(int64_t nBestBlockTime, CConnman* connman) {}
    /**
     * Notifies listeners of a block validation result.
     * If the provided CValidationState IsValid, the provided block
     * is guaranteed to be the current best block at the time the
     * callback was generated (not necessarily now)
     */
    virtual void BlockChecked(const CBlock&, const CValidationState&) {}
    /**
     * Notifies listeners that a block which builds directly on our current tip
     * has been received and connected to the headers tree, though not validated yet */
    virtual void NewPoWValidBlock(const CBlockIndex *pindex, const std::shared_ptr<const CBlock>& block) {};
    friend void ::RegisterValidationInterface(CValidationInterface*);
    friend void ::UnregisterValidationInterface(CValidationInterface*);
    friend void ::UnregisterAllValidationInterfaces();
};

struct MainSignalsInstance;
class CMainSignals {
private:
    std::unique_ptr<MainSignalsInstance> m_internals;

    friend void ::RegisterValidationInterface(CValidationInterface*);
    friend void ::UnregisterValidationInterface(CValidationInterface*);
    friend void ::UnregisterAllValidationInterfaces();

public:
    /** Register a CScheduler to give callbacks which should run in the background (may only be called once) */
    void RegisterBackgroundSignalScheduler(CScheduler& scheduler);
    /** Unregister a CScheduler to give callbacks which should run in the background - these callbacks will now be dropped! */
    void UnregisterBackgroundSignalScheduler();
    /** Call any remaining callbacks on the calling thread */
    void FlushBackgroundCallbacks();

    void UpdatedBlockTip(const CBlockIndex *, const CBlockIndex *, bool fInitialDownload);
    void TransactionAddedToMempool(const CTransactionRef &);
<<<<<<< HEAD
    void BlockConnected(const std::shared_ptr<const CBlock> &, const CBlockIndex *pindex, const std::vector<CTransactionRef> &, const std::vector<CTransactionRef> &);
    void BlockDisconnected(const std::shared_ptr<const CBlock> &, const CBlockIndex *, const std::vector<CTransactionRef> &);
    void UpdatedTransaction(const uint256 &);
=======
    void BlockConnected(const std::shared_ptr<const CBlock> &, const CBlockIndex *pindex, const std::vector<CTransactionRef> &);
    void BlockDisconnected(const std::shared_ptr<const CBlock> &);
>>>>>>> 25a97aa6
    void SetBestChain(const CBlockLocator &);
    void Inventory(const uint256 &);
    void Broadcast(int64_t nBestBlockTime, CConnman* connman);
    void BlockChecked(const CBlock&, const CValidationState&);
    void NewPoWValidBlock(const CBlockIndex *, const std::shared_ptr<const CBlock>&);
};

CMainSignals& GetMainSignals();

#endif // BITCOIN_VALIDATIONINTERFACE_H<|MERGE_RESOLUTION|>--- conflicted
+++ resolved
@@ -84,14 +84,8 @@
 
     void UpdatedBlockTip(const CBlockIndex *, const CBlockIndex *, bool fInitialDownload);
     void TransactionAddedToMempool(const CTransactionRef &);
-<<<<<<< HEAD
     void BlockConnected(const std::shared_ptr<const CBlock> &, const CBlockIndex *pindex, const std::vector<CTransactionRef> &, const std::vector<CTransactionRef> &);
     void BlockDisconnected(const std::shared_ptr<const CBlock> &, const CBlockIndex *, const std::vector<CTransactionRef> &);
-    void UpdatedTransaction(const uint256 &);
-=======
-    void BlockConnected(const std::shared_ptr<const CBlock> &, const CBlockIndex *pindex, const std::vector<CTransactionRef> &);
-    void BlockDisconnected(const std::shared_ptr<const CBlock> &);
->>>>>>> 25a97aa6
     void SetBestChain(const CBlockLocator &);
     void Inventory(const uint256 &);
     void Broadcast(int64_t nBestBlockTime, CConnman* connman);
