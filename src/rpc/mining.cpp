--- conflicted
+++ resolved
@@ -122,16 +122,9 @@
     block_hash.SetNull();
     block.hashMerkleRoot = BlockMerkleRoot(block);
 
-<<<<<<< HEAD
-    CChainParams chainparams(Params());
-
     auto& miningHeader = CAuxPow::initAuxPow(block);
-    while (max_tries > 0 && miningHeader.nNonce < std::numeric_limits<uint32_t>::max() && !CheckProofOfWork(miningHeader.GetHash(), block.nBits, chainparams.GetConsensus()) && !ShutdownRequested()) {
+    while (max_tries > 0 && miningHeader.nNonce < std::numeric_limits<uint32_t>::max() && !CheckProofOfWork(miningHeader.GetHash(), block.nBits, chainman.GetConsensus()) && !ShutdownRequested()) {
         ++miningHeader.nNonce;
-=======
-    while (max_tries > 0 && block.nNonce < std::numeric_limits<uint32_t>::max() && !CheckProofOfWork(block.GetHash(), block.nBits, chainman.GetConsensus()) && !ShutdownRequested()) {
-        ++block.nNonce;
->>>>>>> 6d20f4b9
         --max_tries;
     }
     if (max_tries == 0 || ShutdownRequested()) {
