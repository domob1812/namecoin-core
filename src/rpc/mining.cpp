// Copyright (c) 2010 Satoshi Nakamoto
// Copyright (c) 2009-2018 The Bitcoin Core developers
// Distributed under the MIT software license, see the accompanying
// file COPYING or http://www.opensource.org/licenses/mit-license.php.

#include <amount.h>
#include <chain.h>
#include <chainparams.h>
#include <consensus/consensus.h>
#include <consensus/params.h>
#include <consensus/validation.h>
#include <core_io.h>
#include <key_io.h>
#include <miner.h>
#include <net.h>
#include <policy/fees.h>
#include <pow.h>
#include <rpc/auxpow_miner.h>
#include <rpc/blockchain.h>
#include <rpc/mining.h>
#include <rpc/server.h>
#include <rpc/util.h>
#include <shutdown.h>
#include <txmempool.h>
#include <util/strencodings.h>
#include <util/system.h>
#include <validation.h>
#include <validationinterface.h>
#include <versionbitsinfo.h>
#include <warnings.h>

#include <stdint.h>
#include <string>
#include <utility>

unsigned int ParseConfirmTarget(const UniValue& value)
{
    int target = value.get_int();
    unsigned int max_target = ::feeEstimator.HighestTargetTracked(FeeEstimateHorizon::LONG_HALFLIFE);
    if (target < 1 || (unsigned int)target > max_target) {
        throw JSONRPCError(RPC_INVALID_PARAMETER, strprintf("Invalid conf_target, must be between %u - %u", 1, max_target));
    }
    return (unsigned int)target;
}

/**
 * Return average network hashes per second based on the last 'lookup' blocks,
 * or from the last difficulty change if 'lookup' is nonpositive.
 * If 'height' is nonnegative, compute the estimate at the time when a given block was found.
 */
static UniValue GetNetworkHashPS(int lookup, int height) {
    CBlockIndex *pb = chainActive.Tip();

    if (height >= 0 && height < chainActive.Height())
        pb = chainActive[height];

    if (pb == nullptr || !pb->nHeight)
        return 0;

    // If lookup is -1, then use blocks since last difficulty change.
    if (lookup <= 0)
        lookup = pb->nHeight % Params().GetConsensus().DifficultyAdjustmentInterval() + 1;

    // If lookup is larger than chain, then set it to chain length.
    if (lookup > pb->nHeight)
        lookup = pb->nHeight;

    CBlockIndex *pb0 = pb;
    int64_t minTime = pb0->GetBlockTime();
    int64_t maxTime = minTime;
    for (int i = 0; i < lookup; i++) {
        pb0 = pb0->pprev;
        int64_t time = pb0->GetBlockTime();
        minTime = std::min(time, minTime);
        maxTime = std::max(time, maxTime);
    }

    // In case there's a situation where minTime == maxTime, we don't want a divide by zero exception.
    if (minTime == maxTime)
        return 0;

    arith_uint256 workDiff = pb->nChainWork - pb0->nChainWork;
    int64_t timeDiff = maxTime - minTime;

    return workDiff.getdouble() / timeDiff;
}

static UniValue getnetworkhashps(const JSONRPCRequest& request)
{
    if (request.fHelp || request.params.size() > 2)
        throw std::runtime_error(
            RPCHelpMan{"getnetworkhashps",
                "\nReturns the estimated network hashes per second based on the last n blocks.\n"
                "Pass in [blocks] to override # of blocks, -1 specifies since last difficulty change.\n"
                "Pass in [height] to estimate the network speed at the time when a certain block was found.\n",
                {
                    {"nblocks", RPCArg::Type::NUM, /* opt */ true, /* default_val */ "120", "The number of blocks, or -1 for blocks since last difficulty change."},
                    {"height", RPCArg::Type::NUM, /* opt */ true, /* default_val */ "-1", "To estimate at the time of the given height."},
                }}
                .ToString() +
            "\nResult:\n"
            "x             (numeric) Hashes per second estimated\n"
            "\nExamples:\n"
            + HelpExampleCli("getnetworkhashps", "")
            + HelpExampleRpc("getnetworkhashps", "")
       );

    LOCK(cs_main);
    return GetNetworkHashPS(!request.params[0].isNull() ? request.params[0].get_int() : 120, !request.params[1].isNull() ? request.params[1].get_int() : -1);
}

UniValue generateBlocks(std::shared_ptr<CReserveScript> coinbaseScript, int nGenerate, uint64_t nMaxTries, bool keepScript)
{
    static const int nInnerLoopCount = 0x10000;
    int nHeightEnd = 0;
    int nHeight = 0;

    {   // Don't keep cs_main locked
        LOCK(cs_main);
        nHeight = chainActive.Height();
        nHeightEnd = nHeight+nGenerate;
    }
    unsigned int nExtraNonce = 0;
    UniValue blockHashes(UniValue::VARR);
    while (nHeight < nHeightEnd && !ShutdownRequested())
    {
        std::unique_ptr<CBlockTemplate> pblocktemplate(BlockAssembler(Params()).CreateNewBlock(coinbaseScript->reserveScript));
        if (!pblocktemplate.get())
            throw JSONRPCError(RPC_INTERNAL_ERROR, "Couldn't create new block");
        CBlock *pblock = &pblocktemplate->block;
        {
            LOCK(cs_main);
            IncrementExtraNonce(pblock, chainActive.Tip(), nExtraNonce);
        }
        auto& miningHeader = CAuxPow::initAuxPow(*pblock);
        while (nMaxTries > 0 && miningHeader.nNonce < nInnerLoopCount && !CheckProofOfWork(miningHeader.GetHash(), pblock->nBits, Params().GetConsensus())) {
            ++miningHeader.nNonce;
            --nMaxTries;
        }
        if (nMaxTries == 0) {
            break;
        }
        if (miningHeader.nNonce == nInnerLoopCount) {
            continue;
        }
        std::shared_ptr<const CBlock> shared_pblock = std::make_shared<const CBlock>(*pblock);
        if (!ProcessNewBlock(Params(), shared_pblock, true, nullptr))
            throw JSONRPCError(RPC_INTERNAL_ERROR, "ProcessNewBlock, block not accepted");
        ++nHeight;
        blockHashes.push_back(pblock->GetHash().GetHex());

        //mark script as important because it was used at least for one coinbase output if the script came from the wallet
        if (keepScript)
        {
            coinbaseScript->KeepScript();
        }
    }
    return blockHashes;
}

static UniValue generatetoaddress(const JSONRPCRequest& request)
{
    if (request.fHelp || request.params.size() < 2 || request.params.size() > 3)
        throw std::runtime_error(
            RPCHelpMan{"generatetoaddress",
                "\nMine blocks immediately to a specified address (before the RPC call returns)\n",
                {
                    {"nblocks", RPCArg::Type::NUM, /* opt */ false, /* default_val */ "", "How many blocks are generated immediately."},
                    {"address", RPCArg::Type::STR, /* opt */ false, /* default_val */ "", "The address to send the newly generated bitcoin to."},
                    {"maxtries", RPCArg::Type::NUM, /* opt */ true, /* default_val */ "1000000", "How many iterations to try."},
                }}
                .ToString() +
            "\nResult:\n"
            "[ blockhashes ]     (array) hashes of blocks generated\n"
            "\nExamples:\n"
            "\nGenerate 11 blocks to myaddress\n"
            + HelpExampleCli("generatetoaddress", "11 \"myaddress\"")
            + "If you are running the bitcoin core wallet, you can get a new address to send the newly generated bitcoin to with:\n"
            + HelpExampleCli("getnewaddress", "")
        );

    int nGenerate = request.params[0].get_int();
    uint64_t nMaxTries = 1000000;
    if (!request.params[2].isNull()) {
        nMaxTries = request.params[2].get_int();
    }

    CTxDestination destination = DecodeDestination(request.params[1].get_str());
    if (!IsValidDestination(destination)) {
        throw JSONRPCError(RPC_INVALID_ADDRESS_OR_KEY, "Error: Invalid address");
    }

    std::shared_ptr<CReserveScript> coinbaseScript = std::make_shared<CReserveScript>();
    coinbaseScript->reserveScript = GetScriptForDestination(destination);

    return generateBlocks(coinbaseScript, nGenerate, nMaxTries, false);
}

static UniValue getmininginfo(const JSONRPCRequest& request)
{
    if (request.fHelp || request.params.size() != 0)
        throw std::runtime_error(
            RPCHelpMan{"getmininginfo",
                "\nReturns a json object containing mining-related information.", {}}
                .ToString() +
            "\nResult:\n"
            "{\n"
            "  \"blocks\": nnn,             (numeric) The current block\n"
            "  \"currentblockweight\": nnn, (numeric) The last block weight\n"
            "  \"currentblocktx\": nnn,     (numeric) The last block transaction\n"
            "  \"difficulty\": xxx.xxxxx    (numeric) The current difficulty\n"
            "  \"networkhashps\": nnn,      (numeric) The network hashes per second\n"
            "  \"pooledtx\": n              (numeric) The size of the mempool\n"
            "  \"chain\": \"xxxx\",           (string) current network name as defined in BIP70 (main, test, regtest)\n"
            "  \"warnings\": \"...\"          (string) any network and blockchain warnings\n"
            "}\n"
            "\nExamples:\n"
            + HelpExampleCli("getmininginfo", "")
            + HelpExampleRpc("getmininginfo", "")
        );


    LOCK(cs_main);

    UniValue obj(UniValue::VOBJ);
    obj.pushKV("blocks",           (int)chainActive.Height());
    obj.pushKV("currentblockweight", (uint64_t)nLastBlockWeight);
    obj.pushKV("currentblocktx",   (uint64_t)nLastBlockTx);
    obj.pushKV("difficulty",       (double)GetDifficulty(chainActive.Tip()));
    obj.pushKV("networkhashps",    getnetworkhashps(request));
    obj.pushKV("pooledtx",         (uint64_t)mempool.size());
    obj.pushKV("chain",            Params().NetworkIDString());
    obj.pushKV("warnings",         GetWarnings("statusbar"));
    return obj;
}


// NOTE: Unlike wallet RPC (which use BTC values), mining RPCs follow GBT (BIP 22) in using satoshi amounts
static UniValue prioritisetransaction(const JSONRPCRequest& request)
{
    if (request.fHelp || request.params.size() != 3)
        throw std::runtime_error(
            RPCHelpMan{"prioritisetransaction",
                "Accepts the transaction into mined blocks at a higher (or lower) priority\n",
                {
                    {"txid", RPCArg::Type::STR_HEX, /* opt */ false, /* default_val */ "", "The transaction id."},
                    {"dummy", RPCArg::Type::NUM, /* opt */ true, /* default_val */ "null", "API-Compatibility for previous API. Must be zero or null.\n"
            "                  DEPRECATED. For forward compatibility use named arguments and omit this parameter."},
                    {"fee_delta", RPCArg::Type::NUM, /* opt */ false, /* default_val */ "", "The fee value (in satoshis) to add (or subtract, if negative).\n"
            "                  Note, that this value is not a fee rate. It is a value to modify absolute fee of the TX.\n"
            "                  The fee is not actually paid, only the algorithm for selecting transactions into a block\n"
            "                  considers the transaction as it would have paid a higher (or lower) fee."},
                }}
                .ToString() +
            "\nResult:\n"
            "true              (boolean) Returns true\n"
            "\nExamples:\n"
            + HelpExampleCli("prioritisetransaction", "\"txid\" 0.0 10000")
            + HelpExampleRpc("prioritisetransaction", "\"txid\", 0.0, 10000")
        );

    LOCK(cs_main);

    uint256 hash(ParseHashV(request.params[0], "txid"));
    CAmount nAmount = request.params[2].get_int64();

    if (!(request.params[1].isNull() || request.params[1].get_real() == 0)) {
        throw JSONRPCError(RPC_INVALID_PARAMETER, "Priority is no longer supported, dummy argument to prioritisetransaction must be 0.");
    }

    mempool.PrioritiseTransaction(hash, nAmount);
    return true;
}


// NOTE: Assumes a conclusive result; if result is inconclusive, it must be handled by caller
static UniValue BIP22ValidationResult(const CValidationState& state)
{
    if (state.IsValid())
        return NullUniValue;

    if (state.IsError())
        throw JSONRPCError(RPC_VERIFY_ERROR, FormatStateMessage(state));
    if (state.IsInvalid())
    {
        std::string strRejectReason = state.GetRejectReason();
        if (strRejectReason.empty())
            return "rejected";
        return strRejectReason;
    }
    // Should be impossible
    return "valid?";
}

static std::string gbt_vb_name(const Consensus::DeploymentPos pos) {
    const struct VBDeploymentInfo& vbinfo = VersionBitsDeploymentInfo[pos];
    std::string s = vbinfo.name;
    if (!vbinfo.gbt_force) {
        s.insert(s.begin(), '!');
    }
    return s;
}

static UniValue getblocktemplate(const JSONRPCRequest& request)
{
    if (request.fHelp || request.params.size() > 1)
        throw std::runtime_error(
            RPCHelpMan{"getblocktemplate",
                "\nIf the request parameters include a 'mode' key, that is used to explicitly select between the default 'template' request or a 'proposal'.\n"
                "It returns data needed to construct a block to work on.\n"
                "For full specification, see BIPs 22, 23, 9, and 145:\n"
                "    https://github.com/bitcoin/bips/blob/master/bip-0022.mediawiki\n"
                "    https://github.com/bitcoin/bips/blob/master/bip-0023.mediawiki\n"
                "    https://github.com/bitcoin/bips/blob/master/bip-0009.mediawiki#getblocktemplate_changes\n"
                "    https://github.com/bitcoin/bips/blob/master/bip-0145.mediawiki\n",
                {
                    {"template_request", RPCArg::Type::OBJ, /* opt */ false, /* default_val */ "", "A json object in the following spec",
                        {
                            {"mode", RPCArg::Type::STR, /* opt */ true, /* default_val */ "", "This must be set to \"template\", \"proposal\" (see BIP 23), or omitted"},
                            {"capabilities", RPCArg::Type::ARR, /* opt */ true, /* default_val */ "", "A list of strings",
                                {
                                    {"support", RPCArg::Type::STR, /* opt */ true, /* default_val */ "", "client side supported feature, 'longpoll', 'coinbasetxn', 'coinbasevalue', 'proposal', 'serverlist', 'workid'"},
                                },
                                },
                            {"rules", RPCArg::Type::ARR, /* opt */ false, /* default_val */ "", "A list of strings",
                                {
                                    {"support", RPCArg::Type::STR, /* opt */ true, /* default_val */ "", "client side supported softfork deployment"},
                                },
                                },
                        },
                        "\"template_request\""},
                }}
                .ToString() +
            "\nResult:\n"
            "{\n"
            "  \"version\" : n,                    (numeric) The preferred block version\n"
            "  \"rules\" : [ \"rulename\", ... ],    (array of strings) specific block rules that are to be enforced\n"
            "  \"vbavailable\" : {                 (json object) set of pending, supported versionbit (BIP 9) softfork deployments\n"
            "      \"rulename\" : bitnumber          (numeric) identifies the bit number as indicating acceptance and readiness for the named softfork rule\n"
            "      ,...\n"
            "  },\n"
            "  \"vbrequired\" : n,                 (numeric) bit mask of versionbits the server requires set in submissions\n"
            "  \"previousblockhash\" : \"xxxx\",     (string) The hash of current highest block\n"
            "  \"transactions\" : [                (array) contents of non-coinbase transactions that should be included in the next block\n"
            "      {\n"
            "         \"data\" : \"xxxx\",             (string) transaction data encoded in hexadecimal (byte-for-byte)\n"
            "         \"txid\" : \"xxxx\",             (string) transaction id encoded in little-endian hexadecimal\n"
            "         \"hash\" : \"xxxx\",             (string) hash encoded in little-endian hexadecimal (including witness data)\n"
            "         \"depends\" : [                (array) array of numbers \n"
            "             n                          (numeric) transactions before this one (by 1-based index in 'transactions' list) that must be present in the final block if this one is\n"
            "             ,...\n"
            "         ],\n"
            "         \"fee\": n,                    (numeric) difference in value between transaction inputs and outputs (in satoshis); for coinbase transactions, this is a negative Number of the total collected block fees (ie, not including the block subsidy); if key is not present, fee is unknown and clients MUST NOT assume there isn't one\n"
            "         \"sigops\" : n,                (numeric) total SigOps cost, as counted for purposes of block limits; if key is not present, sigop cost is unknown and clients MUST NOT assume it is zero\n"
            "         \"weight\" : n,                (numeric) total transaction weight, as counted for purposes of block limits\n"
            "      }\n"
            "      ,...\n"
            "  ],\n"
            "  \"coinbaseaux\" : {                 (json object) data that should be included in the coinbase's scriptSig content\n"
            "      \"flags\" : \"xx\"                  (string) key name is to be ignored, and value included in scriptSig\n"
            "  },\n"
            "  \"coinbasevalue\" : n,              (numeric) maximum allowable input to coinbase transaction, including the generation award and transaction fees (in satoshis)\n"
            "  \"coinbasetxn\" : { ... },          (json object) information for coinbase transaction\n"
            "  \"target\" : \"xxxx\",                (string) The hash target\n"
            "  \"mintime\" : xxx,                  (numeric) The minimum timestamp appropriate for next block time in seconds since epoch (Jan 1 1970 GMT)\n"
            "  \"mutable\" : [                     (array of string) list of ways the block template may be changed \n"
            "     \"value\"                          (string) A way the block template may be changed, e.g. 'time', 'transactions', 'prevblock'\n"
            "     ,...\n"
            "  ],\n"
            "  \"noncerange\" : \"00000000ffffffff\",(string) A range of valid nonces\n"
            "  \"sigoplimit\" : n,                 (numeric) limit of sigops in blocks\n"
            "  \"sizelimit\" : n,                  (numeric) limit of block size\n"
            "  \"weightlimit\" : n,                (numeric) limit of block weight\n"
            "  \"curtime\" : ttt,                  (numeric) current timestamp in seconds since epoch (Jan 1 1970 GMT)\n"
            "  \"bits\" : \"xxxxxxxx\",              (string) compressed target of next block\n"
            "  \"height\" : n                      (numeric) The height of the next block\n"
            "}\n"

            "\nExamples:\n"
            + HelpExampleCli("getblocktemplate", "{\"rules\": [\"segwit\"]}")
            + HelpExampleRpc("getblocktemplate", "{\"rules\": [\"segwit\"]}")
         );

    LOCK(cs_main);

    std::string strMode = "template";
    UniValue lpval = NullUniValue;
    std::set<std::string> setClientRules;
    int64_t nMaxVersionPreVB = -1;
    if (!request.params[0].isNull())
    {
        const UniValue& oparam = request.params[0].get_obj();
        const UniValue& modeval = find_value(oparam, "mode");
        if (modeval.isStr())
            strMode = modeval.get_str();
        else if (modeval.isNull())
        {
            /* Do nothing */
        }
        else
            throw JSONRPCError(RPC_INVALID_PARAMETER, "Invalid mode");
        lpval = find_value(oparam, "longpollid");

        if (strMode == "proposal")
        {
            const UniValue& dataval = find_value(oparam, "data");
            if (!dataval.isStr())
                throw JSONRPCError(RPC_TYPE_ERROR, "Missing data String key for proposal");

            CBlock block;
            if (!DecodeHexBlk(block, dataval.get_str()))
                throw JSONRPCError(RPC_DESERIALIZATION_ERROR, "Block decode failed");

            uint256 hash = block.GetHash();
            const CBlockIndex* pindex = LookupBlockIndex(hash);
            if (pindex) {
                if (pindex->IsValid(BLOCK_VALID_SCRIPTS))
                    return "duplicate";
                if (pindex->nStatus & BLOCK_FAILED_MASK)
                    return "duplicate-invalid";
                return "duplicate-inconclusive";
            }

            CBlockIndex* const pindexPrev = chainActive.Tip();
            // TestBlockValidity only supports blocks built on the current Tip
            if (block.hashPrevBlock != pindexPrev->GetBlockHash())
                return "inconclusive-not-best-prevblk";
            CValidationState state;
            TestBlockValidity(state, Params(), block, pindexPrev, false, true);
            return BIP22ValidationResult(state);
        }

        const UniValue& aClientRules = find_value(oparam, "rules");
        if (aClientRules.isArray()) {
            for (unsigned int i = 0; i < aClientRules.size(); ++i) {
                const UniValue& v = aClientRules[i];
                setClientRules.insert(v.get_str());
            }
        } else {
            // NOTE: It is important that this NOT be read if versionbits is supported
            const UniValue& uvMaxVersion = find_value(oparam, "maxversion");
            if (uvMaxVersion.isNum()) {
                nMaxVersionPreVB = uvMaxVersion.get_int64();
            }
        }
    }

    if (strMode != "template")
        throw JSONRPCError(RPC_INVALID_PARAMETER, "Invalid mode");

    if(!g_connman)
        throw JSONRPCError(RPC_CLIENT_P2P_DISABLED, "Error: Peer-to-peer functionality missing or disabled");

    if (g_connman->GetNodeCount(CConnman::CONNECTIONS_ALL) == 0)
        throw JSONRPCError(RPC_CLIENT_NOT_CONNECTED, "Bitcoin is not connected!");

    if (IsInitialBlockDownload())
        throw JSONRPCError(RPC_CLIENT_IN_INITIAL_DOWNLOAD, "Bitcoin is downloading blocks...");

    static unsigned int nTransactionsUpdatedLast;

    if (!lpval.isNull())
    {
        // Wait to respond until either the best block changes, OR a minute has passed and there are more transactions
        uint256 hashWatchedChain;
        std::chrono::steady_clock::time_point checktxtime;
        unsigned int nTransactionsUpdatedLastLP;

        if (lpval.isStr())
        {
            // Format: <hashBestChain><nTransactionsUpdatedLast>
            std::string lpstr = lpval.get_str();

            hashWatchedChain = ParseHashV(lpstr.substr(0, 64), "longpollid");
            nTransactionsUpdatedLastLP = atoi64(lpstr.substr(64));
        }
        else
        {
            // NOTE: Spec does not specify behaviour for non-string longpollid, but this makes testing easier
            hashWatchedChain = chainActive.Tip()->GetBlockHash();
            nTransactionsUpdatedLastLP = nTransactionsUpdatedLast;
        }

        // Release the wallet and main lock while waiting
        LEAVE_CRITICAL_SECTION(cs_main);
        {
            checktxtime = std::chrono::steady_clock::now() + std::chrono::minutes(1);

            WAIT_LOCK(g_best_block_mutex, lock);
            while (g_best_block == hashWatchedChain && IsRPCRunning())
            {
                if (g_best_block_cv.wait_until(lock, checktxtime) == std::cv_status::timeout)
                {
                    // Timeout: Check transactions for update
                    if (mempool.GetTransactionsUpdated() != nTransactionsUpdatedLastLP)
                        break;
                    checktxtime += std::chrono::seconds(10);
                }
            }
        }
        ENTER_CRITICAL_SECTION(cs_main);

        if (!IsRPCRunning())
            throw JSONRPCError(RPC_CLIENT_NOT_CONNECTED, "Shutting down");
        // TODO: Maybe recheck connections/IBD and (if something wrong) send an expires-immediately template to stop miners?
    }

<<<<<<< HEAD
    // If the caller is indicating segwit support, then allow CreateNewBlock()
    // to select witness transactions, after segwit activates (otherwise
    // don't).
    bool fSupportsSegwit = setClientRules.find("segwit") != setClientRules.end();
=======
    const struct VBDeploymentInfo& segwit_info = VersionBitsDeploymentInfo[Consensus::DEPLOYMENT_SEGWIT];
    // GBT must be called with 'segwit' set in the rules
    if (setClientRules.count(segwit_info.name) != 1) {
        throw JSONRPCError(RPC_INVALID_PARAMETER, "getblocktemplate must be called with the segwit rule set (call with {\"rules\": [\"segwit\"]})");
    }
>>>>>>> e2dfeb01

    // Update block
    static CBlockIndex* pindexPrev;
    static int64_t nStart;
    static std::unique_ptr<CBlockTemplate> pblocktemplate;
    if (pindexPrev != chainActive.Tip() ||
        (mempool.GetTransactionsUpdated() != nTransactionsUpdatedLast && GetTime() - nStart > 5))
    {
        // Clear pindexPrev so future calls make a new block, despite any failures from here on
        pindexPrev = nullptr;

        // Store the pindexBest used before CreateNewBlock, to avoid races
        nTransactionsUpdatedLast = mempool.GetTransactionsUpdated();
        CBlockIndex* pindexPrevNew = chainActive.Tip();
        nStart = GetTime();

        // Create new block
        CScript scriptDummy = CScript() << OP_TRUE;
        pblocktemplate = BlockAssembler(Params()).CreateNewBlock(scriptDummy);
        if (!pblocktemplate)
            throw JSONRPCError(RPC_OUT_OF_MEMORY, "Out of memory");

        // Need to update only after we know CreateNewBlock succeeded
        pindexPrev = pindexPrevNew;
    }
    assert(pindexPrev);
    CBlock* pblock = &pblocktemplate->block; // pointer for convenience
    const Consensus::Params& consensusParams = Params().GetConsensus();

    // Update nTime
    UpdateTime(pblock, consensusParams, pindexPrev);
    pblock->nNonce = 0;

    // NOTE: If at some point we support pre-segwit miners post-segwit-activation, this needs to take segwit support into consideration
    const bool fPreSegWit = !IsWitnessEnabled(pindexPrev, consensusParams);

    UniValue aCaps(UniValue::VARR); aCaps.push_back("proposal");

    UniValue transactions(UniValue::VARR);
    std::map<uint256, int64_t> setTxIndex;
    int i = 0;
    for (const auto& it : pblock->vtx) {
        const CTransaction& tx = *it;
        uint256 txHash = tx.GetHash();
        setTxIndex[txHash] = i++;

        if (tx.IsCoinBase())
            continue;

        UniValue entry(UniValue::VOBJ);

        entry.pushKV("data", EncodeHexTx(tx));
        entry.pushKV("txid", txHash.GetHex());
        entry.pushKV("hash", tx.GetWitnessHash().GetHex());

        UniValue deps(UniValue::VARR);
        for (const CTxIn &in : tx.vin)
        {
            if (setTxIndex.count(in.prevout.hash))
                deps.push_back(setTxIndex[in.prevout.hash]);
        }
        entry.pushKV("depends", deps);

        int index_in_template = i - 1;
        entry.pushKV("fee", pblocktemplate->vTxFees[index_in_template]);
        int64_t nTxSigOps = pblocktemplate->vTxSigOpsCost[index_in_template];
        if (fPreSegWit) {
            assert(nTxSigOps % WITNESS_SCALE_FACTOR == 0);
            nTxSigOps /= WITNESS_SCALE_FACTOR;
        }
        entry.pushKV("sigops", nTxSigOps);
        entry.pushKV("weight", GetTransactionWeight(tx));

        transactions.push_back(entry);
    }

    UniValue aux(UniValue::VOBJ);
    aux.pushKV("flags", HexStr(COINBASE_FLAGS.begin(), COINBASE_FLAGS.end()));

    arith_uint256 hashTarget = arith_uint256().SetCompact(pblock->nBits);

    UniValue aMutable(UniValue::VARR);
    aMutable.push_back("time");
    aMutable.push_back("transactions");
    aMutable.push_back("prevblock");

    UniValue result(UniValue::VOBJ);
    result.pushKV("capabilities", aCaps);

    UniValue aRules(UniValue::VARR);
    UniValue vbavailable(UniValue::VOBJ);
    for (int j = 0; j < (int)Consensus::MAX_VERSION_BITS_DEPLOYMENTS; ++j) {
        Consensus::DeploymentPos pos = Consensus::DeploymentPos(j);
        ThresholdState state = VersionBitsState(pindexPrev, consensusParams, pos, versionbitscache);
        switch (state) {
            case ThresholdState::DEFINED:
            case ThresholdState::FAILED:
                // Not exposed to GBT at all
                break;
            case ThresholdState::LOCKED_IN:
                // Ensure bit is set in block version
                pblock->nVersion |= VersionBitsMask(consensusParams, pos);
                // FALL THROUGH to get vbavailable set...
            case ThresholdState::STARTED:
            {
                const struct VBDeploymentInfo& vbinfo = VersionBitsDeploymentInfo[pos];
                vbavailable.pushKV(gbt_vb_name(pos), consensusParams.vDeployments[pos].bit);
                if (setClientRules.find(vbinfo.name) == setClientRules.end()) {
                    if (!vbinfo.gbt_force) {
                        // If the client doesn't support this, don't indicate it in the [default] version
                        pblock->nVersion &= ~VersionBitsMask(consensusParams, pos);
                    }
                }
                break;
            }
            case ThresholdState::ACTIVE:
            {
                // Add to rules only
                const struct VBDeploymentInfo& vbinfo = VersionBitsDeploymentInfo[pos];
                aRules.push_back(gbt_vb_name(pos));
                if (setClientRules.find(vbinfo.name) == setClientRules.end()) {
                    // Not supported by the client; make sure it's safe to proceed
                    if (!vbinfo.gbt_force) {
                        // If we do anything other than throw an exception here, be sure version/force isn't sent to old clients
                        throw JSONRPCError(RPC_INVALID_PARAMETER, strprintf("Support for '%s' rule requires explicit client support", vbinfo.name));
                    }
                }
                break;
            }
        }
    }
    result.pushKV("version", pblock->nVersion);
    result.pushKV("rules", aRules);
    result.pushKV("vbavailable", vbavailable);
    result.pushKV("vbrequired", int(0));

    if (nMaxVersionPreVB >= 2) {
        // If VB is supported by the client, nMaxVersionPreVB is -1, so we won't get here
        // Because BIP 34 changed how the generation transaction is serialized, we can only use version/force back to v2 blocks
        // This is safe to do [otherwise-]unconditionally only because we are throwing an exception above if a non-force deployment gets activated
        // Note that this can probably also be removed entirely after the first BIP9 non-force deployment (ie, probably segwit) gets activated
        aMutable.push_back("version/force");
    }

    result.pushKV("previousblockhash", pblock->hashPrevBlock.GetHex());
    result.pushKV("transactions", transactions);
    result.pushKV("coinbaseaux", aux);
    result.pushKV("coinbasevalue", (int64_t)pblock->vtx[0]->vout[0].nValue);
    result.pushKV("longpollid", chainActive.Tip()->GetBlockHash().GetHex() + i64tostr(nTransactionsUpdatedLast));
    result.pushKV("target", hashTarget.GetHex());
    result.pushKV("mintime", (int64_t)pindexPrev->GetMedianTimePast()+1);
    result.pushKV("mutable", aMutable);
    result.pushKV("noncerange", "00000000ffffffff");
    int64_t nSigOpLimit = MAX_BLOCK_SIGOPS_COST;
    int64_t nSizeLimit = MAX_BLOCK_SERIALIZED_SIZE;
    if (fPreSegWit) {
        assert(nSigOpLimit % WITNESS_SCALE_FACTOR == 0);
        nSigOpLimit /= WITNESS_SCALE_FACTOR;
        assert(nSizeLimit % WITNESS_SCALE_FACTOR == 0);
        nSizeLimit /= WITNESS_SCALE_FACTOR;
    }
    result.pushKV("sigoplimit", nSigOpLimit);
    result.pushKV("sizelimit", nSizeLimit);
    if (!fPreSegWit) {
        result.pushKV("weightlimit", (int64_t)MAX_BLOCK_WEIGHT);
    }
    result.pushKV("curtime", pblock->GetBlockTime());
    result.pushKV("bits", strprintf("%08x", pblock->nBits));
    result.pushKV("height", (int64_t)(pindexPrev->nHeight+1));

    if (!pblocktemplate->vchCoinbaseCommitment.empty()) {
        result.pushKV("default_witness_commitment", HexStr(pblocktemplate->vchCoinbaseCommitment.begin(), pblocktemplate->vchCoinbaseCommitment.end()));
    }

    return result;
}

class submitblock_StateCatcher : public CValidationInterface
{
public:
    uint256 hash;
    bool found;
    CValidationState state;

    explicit submitblock_StateCatcher(const uint256 &hashIn) : hash(hashIn), found(false), state() {}

protected:
    void BlockChecked(const CBlock& block, const CValidationState& stateIn) override {
        if (block.GetHash() != hash)
            return;
        found = true;
        state = stateIn;
    }
};

static UniValue submitblock(const JSONRPCRequest& request)
{
    // We allow 2 arguments for compliance with BIP22. Argument 2 is ignored.
    if (request.fHelp || request.params.size() < 1 || request.params.size() > 2) {
        throw std::runtime_error(
            RPCHelpMan{"submitblock",
                "\nAttempts to submit new block to network.\n"
                "See https://en.bitcoin.it/wiki/BIP_0022 for full specification.\n",
                {
                    {"hexdata", RPCArg::Type::STR_HEX, /* opt */ false, /* default_val */ "", "the hex-encoded block data to submit"},
                    {"dummy", RPCArg::Type::STR, /* opt */ true, /* default_val */ "ignored", "dummy value, for compatibility with BIP22. This value is ignored."},
                }}
                .ToString() +
            "\nResult:\n"
            "\nExamples:\n"
            + HelpExampleCli("submitblock", "\"mydata\"")
            + HelpExampleRpc("submitblock", "\"mydata\"")
        );
    }

    std::shared_ptr<CBlock> blockptr = std::make_shared<CBlock>();
    CBlock& block = *blockptr;
    if (!DecodeHexBlk(block, request.params[0].get_str())) {
        throw JSONRPCError(RPC_DESERIALIZATION_ERROR, "Block decode failed");
    }

    if (block.vtx.empty() || !block.vtx[0]->IsCoinBase()) {
        throw JSONRPCError(RPC_DESERIALIZATION_ERROR, "Block does not start with a coinbase");
    }

    uint256 hash = block.GetHash();
    {
        LOCK(cs_main);
        const CBlockIndex* pindex = LookupBlockIndex(hash);
        if (pindex) {
            if (pindex->IsValid(BLOCK_VALID_SCRIPTS)) {
                return "duplicate";
            }
            if (pindex->nStatus & BLOCK_FAILED_MASK) {
                return "duplicate-invalid";
            }
        }
    }

    {
        LOCK(cs_main);
        const CBlockIndex* pindex = LookupBlockIndex(block.hashPrevBlock);
        if (pindex) {
            UpdateUncommittedBlockStructures(block, pindex, Params().GetConsensus());
        }
    }

    bool new_block;
    submitblock_StateCatcher sc(block.GetHash());
    RegisterValidationInterface(&sc);
    bool accepted = ProcessNewBlock(Params(), blockptr, /* fForceProcessing */ true, /* fNewBlock */ &new_block);
    UnregisterValidationInterface(&sc);
    if (!new_block && accepted) {
        return "duplicate";
    }
    if (!sc.found) {
        return "inconclusive";
    }
    return BIP22ValidationResult(sc.state);
}

static UniValue submitheader(const JSONRPCRequest& request)
{
    if (request.fHelp || request.params.size() != 1) {
        throw std::runtime_error(
            RPCHelpMan{"submitheader",
                "\nDecode the given hexdata as a header and submit it as a candidate chain tip if valid."
                "\nThrows when the header is invalid.\n",
                {
                    {"hexdata", RPCArg::Type::STR_HEX, /* opt */ false, /* default_val */ "", "the hex-encoded block header data"},
                }}
                .ToString() +
            "\nResult:\n"
            "None"
            "\nExamples:\n" +
            HelpExampleCli("submitheader", "\"aabbcc\"") +
            HelpExampleRpc("submitheader", "\"aabbcc\""));
    }

    CBlockHeader h;
    if (!DecodeHexBlockHeader(h, request.params[0].get_str())) {
        throw JSONRPCError(RPC_DESERIALIZATION_ERROR, "Block header decode failed");
    }
    {
        LOCK(cs_main);
        if (!LookupBlockIndex(h.hashPrevBlock)) {
            throw JSONRPCError(RPC_VERIFY_ERROR, "Must submit previous header (" + h.hashPrevBlock.GetHex() + ") first");
        }
    }

    CValidationState state;
    ProcessNewBlockHeaders({h}, state, Params(), /* ppindex */ nullptr, /* first_invalid */ nullptr);
    if (state.IsValid()) return NullUniValue;
    if (state.IsError()) {
        throw JSONRPCError(RPC_VERIFY_ERROR, FormatStateMessage(state));
    }
    throw JSONRPCError(RPC_VERIFY_ERROR, state.GetRejectReason());
}

static UniValue estimatesmartfee(const JSONRPCRequest& request)
{
    if (request.fHelp || request.params.size() < 1 || request.params.size() > 2)
        throw std::runtime_error(
            RPCHelpMan{"estimatesmartfee",
                "\nEstimates the approximate fee per kilobyte needed for a transaction to begin\n"
                "confirmation within conf_target blocks if possible and return the number of blocks\n"
                "for which the estimate is valid. Uses virtual transaction size as defined\n"
                "in BIP 141 (witness data is discounted).\n",
                {
                    {"conf_target", RPCArg::Type::NUM, /* opt */ false, /* default_val */ "", "Confirmation target in blocks (1 - 1008)"},
                    {"estimate_mode", RPCArg::Type::STR, /* opt */ true, /* default_val */ "CONSERVATIVE", "The fee estimate mode.\n"
            "                   Whether to return a more conservative estimate which also satisfies\n"
            "                   a longer history. A conservative estimate potentially returns a\n"
            "                   higher feerate and is more likely to be sufficient for the desired\n"
            "                   target, but is not as responsive to short term drops in the\n"
            "                   prevailing fee market.  Must be one of:\n"
            "       \"UNSET\"\n"
            "       \"ECONOMICAL\"\n"
            "       \"CONSERVATIVE\""},
                }}
                .ToString() +
            "\nResult:\n"
            "{\n"
            "  \"feerate\" : x.x,     (numeric, optional) estimate fee rate in " + CURRENCY_UNIT + "/kB\n"
            "  \"errors\": [ str... ] (json array of strings, optional) Errors encountered during processing\n"
            "  \"blocks\" : n         (numeric) block number where estimate was found\n"
            "}\n"
            "\n"
            "The request target will be clamped between 2 and the highest target\n"
            "fee estimation is able to return based on how long it has been running.\n"
            "An error is returned if not enough transactions and blocks\n"
            "have been observed to make an estimate for any number of blocks.\n"
            "\nExample:\n"
            + HelpExampleCli("estimatesmartfee", "6")
            );

    RPCTypeCheck(request.params, {UniValue::VNUM, UniValue::VSTR});
    RPCTypeCheckArgument(request.params[0], UniValue::VNUM);
    unsigned int conf_target = ParseConfirmTarget(request.params[0]);
    bool conservative = true;
    if (!request.params[1].isNull()) {
        FeeEstimateMode fee_mode;
        if (!FeeModeFromString(request.params[1].get_str(), fee_mode)) {
            throw JSONRPCError(RPC_INVALID_PARAMETER, "Invalid estimate_mode parameter");
        }
        if (fee_mode == FeeEstimateMode::ECONOMICAL) conservative = false;
    }

    UniValue result(UniValue::VOBJ);
    UniValue errors(UniValue::VARR);
    FeeCalculation feeCalc;
    CFeeRate feeRate = ::feeEstimator.estimateSmartFee(conf_target, &feeCalc, conservative);
    if (feeRate != CFeeRate(0)) {
        result.pushKV("feerate", ValueFromAmount(feeRate.GetFeePerK()));
    } else {
        errors.push_back("Insufficient data or no feerate found");
        result.pushKV("errors", errors);
    }
    result.pushKV("blocks", feeCalc.returnedTarget);
    return result;
}

static UniValue estimaterawfee(const JSONRPCRequest& request)
{
    if (request.fHelp || request.params.size() < 1 || request.params.size() > 2)
        throw std::runtime_error(
            RPCHelpMan{"estimaterawfee",
                "\nWARNING: This interface is unstable and may disappear or change!\n"
                "\nWARNING: This is an advanced API call that is tightly coupled to the specific\n"
                "         implementation of fee estimation. The parameters it can be called with\n"
                "         and the results it returns will change if the internal implementation changes.\n"
                "\nEstimates the approximate fee per kilobyte needed for a transaction to begin\n"
                "confirmation within conf_target blocks if possible. Uses virtual transaction size as\n"
                "defined in BIP 141 (witness data is discounted).\n",
                {
                    {"conf_target", RPCArg::Type::NUM, /* opt */ false, /* default_val */ "", "Confirmation target in blocks (1 - 1008)"},
                    {"threshold", RPCArg::Type::NUM, /* opt */ true, /* default_val */ "0.95", "The proportion of transactions in a given feerate range that must have been\n"
            "               confirmed within conf_target in order to consider those feerates as high enough and proceed to check\n"
            "               lower buckets."},
                }}
                .ToString() +
            "\nResult:\n"
            "{\n"
            "  \"short\" : {            (json object, optional) estimate for short time horizon\n"
            "      \"feerate\" : x.x,        (numeric, optional) estimate fee rate in " + CURRENCY_UNIT + "/kB\n"
            "      \"decay\" : x.x,          (numeric) exponential decay (per block) for historical moving average of confirmation data\n"
            "      \"scale\" : x,            (numeric) The resolution of confirmation targets at this time horizon\n"
            "      \"pass\" : {              (json object, optional) information about the lowest range of feerates to succeed in meeting the threshold\n"
            "          \"startrange\" : x.x,     (numeric) start of feerate range\n"
            "          \"endrange\" : x.x,       (numeric) end of feerate range\n"
            "          \"withintarget\" : x.x,   (numeric) number of txs over history horizon in the feerate range that were confirmed within target\n"
            "          \"totalconfirmed\" : x.x, (numeric) number of txs over history horizon in the feerate range that were confirmed at any point\n"
            "          \"inmempool\" : x.x,      (numeric) current number of txs in mempool in the feerate range unconfirmed for at least target blocks\n"
            "          \"leftmempool\" : x.x,    (numeric) number of txs over history horizon in the feerate range that left mempool unconfirmed after target\n"
            "      },\n"
            "      \"fail\" : { ... },       (json object, optional) information about the highest range of feerates to fail to meet the threshold\n"
            "      \"errors\":  [ str... ]   (json array of strings, optional) Errors encountered during processing\n"
            "  },\n"
            "  \"medium\" : { ... },    (json object, optional) estimate for medium time horizon\n"
            "  \"long\" : { ... }       (json object) estimate for long time horizon\n"
            "}\n"
            "\n"
            "Results are returned for any horizon which tracks blocks up to the confirmation target.\n"
            "\nExample:\n"
            + HelpExampleCli("estimaterawfee", "6 0.9")
            );

    RPCTypeCheck(request.params, {UniValue::VNUM, UniValue::VNUM}, true);
    RPCTypeCheckArgument(request.params[0], UniValue::VNUM);
    unsigned int conf_target = ParseConfirmTarget(request.params[0]);
    double threshold = 0.95;
    if (!request.params[1].isNull()) {
        threshold = request.params[1].get_real();
    }
    if (threshold < 0 || threshold > 1) {
        throw JSONRPCError(RPC_INVALID_PARAMETER, "Invalid threshold");
    }

    UniValue result(UniValue::VOBJ);

    for (const FeeEstimateHorizon horizon : {FeeEstimateHorizon::SHORT_HALFLIFE, FeeEstimateHorizon::MED_HALFLIFE, FeeEstimateHorizon::LONG_HALFLIFE}) {
        CFeeRate feeRate;
        EstimationResult buckets;

        // Only output results for horizons which track the target
        if (conf_target > ::feeEstimator.HighestTargetTracked(horizon)) continue;

        feeRate = ::feeEstimator.estimateRawFee(conf_target, threshold, horizon, &buckets);
        UniValue horizon_result(UniValue::VOBJ);
        UniValue errors(UniValue::VARR);
        UniValue passbucket(UniValue::VOBJ);
        passbucket.pushKV("startrange", round(buckets.pass.start));
        passbucket.pushKV("endrange", round(buckets.pass.end));
        passbucket.pushKV("withintarget", round(buckets.pass.withinTarget * 100.0) / 100.0);
        passbucket.pushKV("totalconfirmed", round(buckets.pass.totalConfirmed * 100.0) / 100.0);
        passbucket.pushKV("inmempool", round(buckets.pass.inMempool * 100.0) / 100.0);
        passbucket.pushKV("leftmempool", round(buckets.pass.leftMempool * 100.0) / 100.0);
        UniValue failbucket(UniValue::VOBJ);
        failbucket.pushKV("startrange", round(buckets.fail.start));
        failbucket.pushKV("endrange", round(buckets.fail.end));
        failbucket.pushKV("withintarget", round(buckets.fail.withinTarget * 100.0) / 100.0);
        failbucket.pushKV("totalconfirmed", round(buckets.fail.totalConfirmed * 100.0) / 100.0);
        failbucket.pushKV("inmempool", round(buckets.fail.inMempool * 100.0) / 100.0);
        failbucket.pushKV("leftmempool", round(buckets.fail.leftMempool * 100.0) / 100.0);

        // CFeeRate(0) is used to indicate error as a return value from estimateRawFee
        if (feeRate != CFeeRate(0)) {
            horizon_result.pushKV("feerate", ValueFromAmount(feeRate.GetFeePerK()));
            horizon_result.pushKV("decay", buckets.decay);
            horizon_result.pushKV("scale", (int)buckets.scale);
            horizon_result.pushKV("pass", passbucket);
            // buckets.fail.start == -1 indicates that all buckets passed, there is no fail bucket to output
            if (buckets.fail.start != -1) horizon_result.pushKV("fail", failbucket);
        } else {
            // Output only information that is still meaningful in the event of error
            horizon_result.pushKV("decay", buckets.decay);
            horizon_result.pushKV("scale", (int)buckets.scale);
            horizon_result.pushKV("fail", failbucket);
            errors.push_back("Insufficient data or no feerate found which meets threshold");
            horizon_result.pushKV("errors",errors);
        }
        result.pushKV(StringForFeeEstimateHorizon(horizon), horizon_result);
    }
    return result;
}

/* ************************************************************************** */
/* Merge mining.  */

std::unique_ptr<AuxpowMiner> g_auxpow_miner;

UniValue createauxblock(const JSONRPCRequest& request)
{
    if (request.fHelp || request.params.size() != 1)
        throw std::runtime_error(
            RPCHelpMan{"createauxblock",
                "\nCreates a new block and returns information required to"
                " merge-mine it.\n",
                {
                    {"address", RPCArg::Type::STR, /* opt */ false, /* default_val */ "", "Payout address for the coinbase transaction"},
                }}
                .ToString() +
            "\nResult:\n"
            "{\n"
            "  \"hash\"               (string) hash of the created block\n"
            "  \"chainid\"            (numeric) chain ID for this block\n"
            "  \"previousblockhash\"  (string) hash of the previous block\n"
            "  \"coinbasevalue\"      (numeric) value of the block's coinbase\n"
            "  \"bits\"               (string) compressed target of the block\n"
            "  \"height\"             (numeric) height of the block\n"
            "  \"_target\"            (string) target in reversed byte order, deprecated\n"
            "}\n"
            "\nExamples:\n"
            + HelpExampleCli("createauxblock", "\"address\"")
            + HelpExampleRpc("createauxblock", "\"address\"")
            );

    // Check coinbase payout address
    const CTxDestination coinbaseScript
      = DecodeDestination(request.params[0].get_str());
    if (!IsValidDestination(coinbaseScript)) {
        throw JSONRPCError(RPC_INVALID_ADDRESS_OR_KEY,
                           "Error: Invalid coinbase payout address");
    }
    const CScript scriptPubKey = GetScriptForDestination(coinbaseScript);

    return g_auxpow_miner->createAuxBlock(scriptPubKey);
}

UniValue submitauxblock(const JSONRPCRequest& request)
{
    if (request.fHelp || request.params.size() != 2)
        throw std::runtime_error(
            RPCHelpMan{"submitauxblock",
                "\nSubmits a solved auxpow for a block that was previously"
                " created by 'createauxblock'.\n",
                {
                    {"hash", RPCArg::Type::STR_HEX, /* opt */ false, /* default_val */ "", "Hash of the block to submit"},
                    {"auxpow", RPCArg::Type::STR_HEX, /* opt */ false, /* default_val */ "", "Serialised auxpow found"},
                }}
                .ToString() +
            "\nResult:\n"
            "xxxxx        (boolean) whether the submitted block was correct\n"
            "\nExamples:\n"
            + HelpExampleCli("submitauxblock", "\"hash\" \"serialised auxpow\"")
            + HelpExampleRpc("submitauxblock", "\"hash\" \"serialised auxpow\"")
            );

    return g_auxpow_miner->submitAuxBlock(request.params[0].get_str(),
                                          request.params[1].get_str());
}

/* ************************************************************************** */

// clang-format off
static const CRPCCommand commands[] =
{ //  category              name                      actor (function)         argNames
  //  --------------------- ------------------------  -----------------------  ----------
    { "mining",             "getnetworkhashps",       &getnetworkhashps,       {"nblocks","height"} },
    { "mining",             "getmininginfo",          &getmininginfo,          {} },
    { "mining",             "prioritisetransaction",  &prioritisetransaction,  {"txid","dummy","fee_delta"} },
    { "mining",             "getblocktemplate",       &getblocktemplate,       {"template_request"} },
    { "mining",             "submitblock",            &submitblock,            {"hexdata","dummy"} },
    { "mining",             "submitheader",           &submitheader,           {"hexdata"} },

    { "mining",             "createauxblock",         &createauxblock,         {"address"} },
    { "mining",             "submitauxblock",         &submitauxblock,         {"hash", "auxpow"} },

    { "generating",         "generatetoaddress",      &generatetoaddress,      {"nblocks","address","maxtries"} },

    { "util",               "estimatesmartfee",       &estimatesmartfee,       {"conf_target", "estimate_mode"} },

    { "hidden",             "estimaterawfee",         &estimaterawfee,         {"conf_target", "threshold"} },
};
// clang-format on

void RegisterMiningRPCCommands(CRPCTable &t)
{
    for (unsigned int vcidx = 0; vcidx < ARRAYLEN(commands); vcidx++)
        t.appendCommand(commands[vcidx].name, &commands[vcidx]);
}<|MERGE_RESOLUTION|>--- conflicted
+++ resolved
@@ -505,18 +505,10 @@
         // TODO: Maybe recheck connections/IBD and (if something wrong) send an expires-immediately template to stop miners?
     }
 
-<<<<<<< HEAD
-    // If the caller is indicating segwit support, then allow CreateNewBlock()
-    // to select witness transactions, after segwit activates (otherwise
-    // don't).
-    bool fSupportsSegwit = setClientRules.find("segwit") != setClientRules.end();
-=======
-    const struct VBDeploymentInfo& segwit_info = VersionBitsDeploymentInfo[Consensus::DEPLOYMENT_SEGWIT];
     // GBT must be called with 'segwit' set in the rules
-    if (setClientRules.count(segwit_info.name) != 1) {
+    if (setClientRules.count("segwit") != 1) {
         throw JSONRPCError(RPC_INVALID_PARAMETER, "getblocktemplate must be called with the segwit rule set (call with {\"rules\": [\"segwit\"]})");
     }
->>>>>>> e2dfeb01
 
     // Update block
     static CBlockIndex* pindexPrev;
