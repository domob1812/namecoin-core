// Copyright (c) 2010 Satoshi Nakamoto
// Copyright (c) 2009-2020 The Bitcoin Core developers
// Distributed under the MIT software license, see the accompanying
// file COPYING or http://www.opensource.org/licenses/mit-license.php.

#include <amount.h>
#include <chain.h>
#include <chainparams.h>
#include <consensus/consensus.h>
#include <consensus/params.h>
#include <consensus/validation.h>
#include <core_io.h>
#include <key_io.h>
#include <miner.h>
#include <net.h>
#include <node/context.h>
#include <policy/fees.h>
#include <pow.h>
#include <rpc/auxpow_miner.h>
#include <rpc/blockchain.h>
#include <rpc/mining.h>
#include <rpc/server.h>
#include <rpc/util.h>
#include <script/descriptor.h>
#include <script/script.h>
#include <script/signingprovider.h>
#include <shutdown.h>
#include <txmempool.h>
#include <univalue.h>
#include <util/fees.h>
#include <util/strencodings.h>
#include <util/string.h>
#include <util/system.h>
#include <util/translation.h>
#include <validation.h>
#include <validationinterface.h>
#include <versionbitsinfo.h>
#include <warnings.h>

#include <stdint.h>
#include <string>
#include <utility>

/**
 * Return average network hashes per second based on the last 'lookup' blocks,
 * or from the last difficulty change if 'lookup' is nonpositive.
 * If 'height' is nonnegative, compute the estimate at the time when a given block was found.
 */
static UniValue GetNetworkHashPS(int lookup, int height, const CChain& active_chain) {
    const CBlockIndex* pb = active_chain.Tip();

    if (height >= 0 && height < active_chain.Height()) {
        pb = active_chain[height];
    }

    if (pb == nullptr || !pb->nHeight)
        return 0;

    // If lookup is -1, then use blocks since last difficulty change.
    if (lookup <= 0)
        lookup = pb->nHeight % Params().GetConsensus().DifficultyAdjustmentInterval() + 1;

    // If lookup is larger than chain, then set it to chain length.
    if (lookup > pb->nHeight)
        lookup = pb->nHeight;

    const CBlockIndex* pb0 = pb;
    int64_t minTime = pb0->GetBlockTime();
    int64_t maxTime = minTime;
    for (int i = 0; i < lookup; i++) {
        pb0 = pb0->pprev;
        int64_t time = pb0->GetBlockTime();
        minTime = std::min(time, minTime);
        maxTime = std::max(time, maxTime);
    }

    // In case there's a situation where minTime == maxTime, we don't want a divide by zero exception.
    if (minTime == maxTime)
        return 0;

    arith_uint256 workDiff = pb->nChainWork - pb0->nChainWork;
    int64_t timeDiff = maxTime - minTime;

    return workDiff.getdouble() / timeDiff;
}

static RPCHelpMan getnetworkhashps()
{
    return RPCHelpMan{"getnetworkhashps",
                "\nReturns the estimated network hashes per second based on the last n blocks.\n"
                "Pass in [blocks] to override # of blocks, -1 specifies since last difficulty change.\n"
                "Pass in [height] to estimate the network speed at the time when a certain block was found.\n",
                {
                    {"nblocks", RPCArg::Type::NUM, /* default */ "120", "The number of blocks, or -1 for blocks since last difficulty change."},
                    {"height", RPCArg::Type::NUM, /* default */ "-1", "To estimate at the time of the given height."},
                },
                RPCResult{
                    RPCResult::Type::NUM, "", "Hashes per second estimated"},
                RPCExamples{
                    HelpExampleCli("getnetworkhashps", "")
            + HelpExampleRpc("getnetworkhashps", "")
                },
        [&](const RPCHelpMan& self, const JSONRPCRequest& request) -> UniValue
{
    ChainstateManager& chainman = EnsureAnyChainman(request.context);
    LOCK(cs_main);
    return GetNetworkHashPS(!request.params[0].isNull() ? request.params[0].get_int() : 120, !request.params[1].isNull() ? request.params[1].get_int() : -1, chainman.ActiveChain());
},
    };
}

static bool GenerateBlock(ChainstateManager& chainman, CBlock& block, uint64_t& max_tries, unsigned int& extra_nonce, uint256& block_hash)
{
    block_hash.SetNull();

    {
        LOCK(cs_main);
        CHECK_NONFATAL(std::addressof(::ChainActive()) == std::addressof(chainman.ActiveChain()));
        IncrementExtraNonce(&block, chainman.ActiveChain().Tip(), extra_nonce);
    }

    auto& miningHeader = CAuxPow::initAuxPow(block);
    while (max_tries > 0 && miningHeader.nNonce < std::numeric_limits<uint32_t>::max() && !CheckProofOfWork(miningHeader.GetHash(), block.nBits, Params().GetConsensus()) && !ShutdownRequested()) {
        ++miningHeader.nNonce;
        --max_tries;
    }
    if (max_tries == 0 || ShutdownRequested()) {
        return false;
    }
    if (miningHeader.nNonce == std::numeric_limits<uint32_t>::max()) {
        return true;
    }

    std::shared_ptr<const CBlock> shared_pblock = std::make_shared<const CBlock>(block);
    if (!chainman.ProcessNewBlock(Params(), shared_pblock, true, nullptr)) {
        throw JSONRPCError(RPC_INTERNAL_ERROR, "ProcessNewBlock, block not accepted");
    }

    block_hash = block.GetHash();
    return true;
}

static UniValue generateBlocks(ChainstateManager& chainman, const CTxMemPool& mempool, const CScript& coinbase_script, int nGenerate, uint64_t nMaxTries)
{
    int nHeightEnd = 0;
    int nHeight = 0;

    {   // Don't keep cs_main locked
        LOCK(cs_main);
        CHECK_NONFATAL(std::addressof(::ChainActive()) == std::addressof(chainman.ActiveChain()));
        nHeight = chainman.ActiveChain().Height();
        nHeightEnd = nHeight+nGenerate;
    }
    unsigned int nExtraNonce = 0;
    UniValue blockHashes(UniValue::VARR);
    while (nHeight < nHeightEnd && !ShutdownRequested())
    {
        std::unique_ptr<CBlockTemplate> pblocktemplate(BlockAssembler(chainman.ActiveChainstate(), mempool, Params()).CreateNewBlock(coinbase_script));
        if (!pblocktemplate.get())
            throw JSONRPCError(RPC_INTERNAL_ERROR, "Couldn't create new block");
        CBlock *pblock = &pblocktemplate->block;

        uint256 block_hash;
        if (!GenerateBlock(chainman, *pblock, nMaxTries, nExtraNonce, block_hash)) {
            break;
        }

        if (!block_hash.IsNull()) {
            ++nHeight;
            blockHashes.push_back(block_hash.GetHex());
        }
    }
    return blockHashes;
}

static bool getScriptFromDescriptor(const std::string& descriptor, CScript& script, std::string& error)
{
    FlatSigningProvider key_provider;
    const auto desc = Parse(descriptor, key_provider, error, /* require_checksum = */ false);
    if (desc) {
        if (desc->IsRange()) {
            throw JSONRPCError(RPC_INVALID_PARAMETER, "Ranged descriptor not accepted. Maybe pass through deriveaddresses first?");
        }

        FlatSigningProvider provider;
        std::vector<CScript> scripts;
        if (!desc->Expand(0, key_provider, scripts, provider)) {
            throw JSONRPCError(RPC_INVALID_ADDRESS_OR_KEY, strprintf("Cannot derive script without private keys"));
        }

        // Combo descriptors can have 2 or 4 scripts, so we can't just check scripts.size() == 1
        CHECK_NONFATAL(scripts.size() > 0 && scripts.size() <= 4);

        if (scripts.size() == 1) {
            script = scripts.at(0);
        } else if (scripts.size() == 4) {
            // For uncompressed keys, take the 3rd script, since it is p2wpkh
            script = scripts.at(2);
        } else {
            // Else take the 2nd script, since it is p2pkh
            script = scripts.at(1);
        }

        return true;
    } else {
        return false;
    }
}

static RPCHelpMan generatetodescriptor()
{
    return RPCHelpMan{
        "generatetodescriptor",
        "\nMine blocks immediately to a specified descriptor (before the RPC call returns)\n",
        {
            {"num_blocks", RPCArg::Type::NUM, RPCArg::Optional::NO, "How many blocks are generated immediately."},
            {"descriptor", RPCArg::Type::STR, RPCArg::Optional::NO, "The descriptor to send the newly generated bitcoin to."},
            {"maxtries", RPCArg::Type::NUM, /* default */ ToString(DEFAULT_MAX_TRIES), "How many iterations to try."},
        },
        RPCResult{
            RPCResult::Type::ARR, "", "hashes of blocks generated",
            {
                {RPCResult::Type::STR_HEX, "", "blockhash"},
            }
        },
        RPCExamples{
            "\nGenerate 11 blocks to mydesc\n" + HelpExampleCli("generatetodescriptor", "11 \"mydesc\"")},
        [&](const RPCHelpMan& self, const JSONRPCRequest& request) -> UniValue
{
    const int num_blocks{request.params[0].get_int()};
    const uint64_t max_tries{request.params[2].isNull() ? DEFAULT_MAX_TRIES : request.params[2].get_int()};

    CScript coinbase_script;
    std::string error;
    if (!getScriptFromDescriptor(request.params[1].get_str(), coinbase_script, error)) {
        throw JSONRPCError(RPC_INVALID_ADDRESS_OR_KEY, error);
    }

    NodeContext& node = EnsureAnyNodeContext(request.context);
    const CTxMemPool& mempool = EnsureMemPool(node);
    ChainstateManager& chainman = EnsureChainman(node);

    return generateBlocks(chainman, mempool, coinbase_script, num_blocks, max_tries);
},
    };
}

static RPCHelpMan generate()
{
    return RPCHelpMan{"generate", "has been replaced by the -generate cli option. Refer to -help for more information.", {}, {}, RPCExamples{""}, [&](const RPCHelpMan& self, const JSONRPCRequest& request) -> UniValue {
        throw JSONRPCError(RPC_METHOD_NOT_FOUND, self.ToString());
    }};
}

static RPCHelpMan generatetoaddress()
{
    return RPCHelpMan{"generatetoaddress",
                "\nMine blocks immediately to a specified address (before the RPC call returns)\n",
                {
                    {"nblocks", RPCArg::Type::NUM, RPCArg::Optional::NO, "How many blocks are generated immediately."},
                    {"address", RPCArg::Type::STR, RPCArg::Optional::NO, "The address to send the newly generated bitcoin to."},
                    {"maxtries", RPCArg::Type::NUM, /* default */ ToString(DEFAULT_MAX_TRIES), "How many iterations to try."},
                },
                RPCResult{
                    RPCResult::Type::ARR, "", "hashes of blocks generated",
                    {
                        {RPCResult::Type::STR_HEX, "", "blockhash"},
                    }},
                RPCExamples{
            "\nGenerate 11 blocks to myaddress\n"
            + HelpExampleCli("generatetoaddress", "11 \"myaddress\"")
            + "If you are using the " PACKAGE_NAME " wallet, you can get a new address to send the newly generated bitcoin to with:\n"
            + HelpExampleCli("getnewaddress", "")
                },
        [&](const RPCHelpMan& self, const JSONRPCRequest& request) -> UniValue
{
    const int num_blocks{request.params[0].get_int()};
    const uint64_t max_tries{request.params[2].isNull() ? DEFAULT_MAX_TRIES : request.params[2].get_int()};

    CTxDestination destination = DecodeDestination(request.params[1].get_str());
    if (!IsValidDestination(destination)) {
        throw JSONRPCError(RPC_INVALID_ADDRESS_OR_KEY, "Error: Invalid address");
    }

    NodeContext& node = EnsureAnyNodeContext(request.context);
    const CTxMemPool& mempool = EnsureMemPool(node);
    ChainstateManager& chainman = EnsureChainman(node);

    CScript coinbase_script = GetScriptForDestination(destination);

    return generateBlocks(chainman, mempool, coinbase_script, num_blocks, max_tries);
},
    };
}

static RPCHelpMan generateblock()
{
    return RPCHelpMan{"generateblock",
        "\nMine a block with a set of ordered transactions immediately to a specified address or descriptor (before the RPC call returns)\n",
        {
            {"output", RPCArg::Type::STR, RPCArg::Optional::NO, "The address or descriptor to send the newly generated bitcoin to."},
            {"transactions", RPCArg::Type::ARR, RPCArg::Optional::NO, "An array of hex strings which are either txids or raw transactions.\n"
                "Txids must reference transactions currently in the mempool.\n"
                "All transactions must be valid and in valid order, otherwise the block will be rejected.",
                {
                    {"rawtx/txid", RPCArg::Type::STR_HEX, RPCArg::Optional::OMITTED, ""},
                },
            },
        },
        RPCResult{
            RPCResult::Type::OBJ, "", "",
            {
                {RPCResult::Type::STR_HEX, "hash", "hash of generated block"},
            }
        },
        RPCExamples{
            "\nGenerate a block to myaddress, with txs rawtx and mempool_txid\n"
            + HelpExampleCli("generateblock", R"("myaddress" '["rawtx", "mempool_txid"]')")
        },
        [&](const RPCHelpMan& self, const JSONRPCRequest& request) -> UniValue
{
    const auto address_or_descriptor = request.params[0].get_str();
    CScript coinbase_script;
    std::string error;

    if (!getScriptFromDescriptor(address_or_descriptor, coinbase_script, error)) {
        const auto destination = DecodeDestination(address_or_descriptor);
        if (!IsValidDestination(destination)) {
            throw JSONRPCError(RPC_INVALID_ADDRESS_OR_KEY, "Error: Invalid address or descriptor");
        }

        coinbase_script = GetScriptForDestination(destination);
    }

    NodeContext& node = EnsureAnyNodeContext(request.context);
    const CTxMemPool& mempool = EnsureMemPool(node);

    std::vector<CTransactionRef> txs;
    const auto raw_txs_or_txids = request.params[1].get_array();
    for (size_t i = 0; i < raw_txs_or_txids.size(); i++) {
        const auto str(raw_txs_or_txids[i].get_str());

        uint256 hash;
        CMutableTransaction mtx;
        if (ParseHashStr(str, hash)) {

            const auto tx = mempool.get(hash);
            if (!tx) {
                throw JSONRPCError(RPC_INVALID_ADDRESS_OR_KEY, strprintf("Transaction %s not in mempool.", str));
            }

            txs.emplace_back(tx);

        } else if (DecodeHexTx(mtx, str)) {
            txs.push_back(MakeTransactionRef(std::move(mtx)));

        } else {
            throw JSONRPCError(RPC_DESERIALIZATION_ERROR, strprintf("Transaction decode failed for %s. Make sure the tx has at least one input.", str));
        }
    }

    CBlock block;

    ChainstateManager& chainman = EnsureChainman(node);
    {
        LOCK(cs_main);

        CTxMemPool empty_mempool;
<<<<<<< HEAD
        std::unique_ptr<CBlockTemplate> blocktemplate(BlockAssembler(::ChainstateActive(), empty_mempool, Params()).CreateNewBlock(coinbase_script));
=======
        std::unique_ptr<CBlockTemplate> blocktemplate(BlockAssembler(chainman.ActiveChainstate(), empty_mempool, chainparams).CreateNewBlock(coinbase_script));
>>>>>>> e9e467b9
        if (!blocktemplate) {
            throw JSONRPCError(RPC_INTERNAL_ERROR, "Couldn't create new block");
        }
        block = blocktemplate->block;
    }

    CHECK_NONFATAL(block.vtx.size() == 1);

    // Add transactions
    block.vtx.insert(block.vtx.end(), txs.begin(), txs.end());
    CBlockIndex* prev_block = WITH_LOCK(::cs_main, return chainman.m_blockman.LookupBlockIndex(block.hashPrevBlock));
    RegenerateCommitments(block, prev_block);

    {
        LOCK(cs_main);

        BlockValidationState state;
<<<<<<< HEAD
        if (!TestBlockValidity(state, Params(), ::ChainstateActive(), block, g_chainman.m_blockman.LookupBlockIndex(block.hashPrevBlock), false, false)) {
=======
        if (!TestBlockValidity(state, chainparams, chainman.ActiveChainstate(), block, chainman.m_blockman.LookupBlockIndex(block.hashPrevBlock), false, false)) {
>>>>>>> e9e467b9
            throw JSONRPCError(RPC_VERIFY_ERROR, strprintf("TestBlockValidity failed: %s", state.ToString()));
        }
    }

    uint256 block_hash;
    uint64_t max_tries{DEFAULT_MAX_TRIES};
    unsigned int extra_nonce{0};

    if (!GenerateBlock(chainman, block, max_tries, extra_nonce, block_hash) || block_hash.IsNull()) {
        throw JSONRPCError(RPC_MISC_ERROR, "Failed to make block.");
    }

    UniValue obj(UniValue::VOBJ);
    obj.pushKV("hash", block_hash.GetHex());
    return obj;
},
    };
}

static RPCHelpMan getmininginfo()
{
    return RPCHelpMan{"getmininginfo",
                "\nReturns a json object containing mining-related information.",
                {},
                RPCResult{
                    RPCResult::Type::OBJ, "", "",
                    {
                        {RPCResult::Type::NUM, "blocks", "The current block"},
                        {RPCResult::Type::NUM, "currentblockweight", /* optional */ true, "The block weight of the last assembled block (only present if a block was ever assembled)"},
                        {RPCResult::Type::NUM, "currentblocktx", /* optional */ true, "The number of block transactions of the last assembled block (only present if a block was ever assembled)"},
                        {RPCResult::Type::NUM, "difficulty", "The current difficulty"},
                        {RPCResult::Type::NUM, "networkhashps", "The network hashes per second"},
                        {RPCResult::Type::NUM, "pooledtx", "The size of the mempool"},
                        {RPCResult::Type::STR, "chain", "current network name (main, test, signet, regtest)"},
                        {RPCResult::Type::STR, "warnings", "any network and blockchain warnings"},
                    }},
                RPCExamples{
                    HelpExampleCli("getmininginfo", "")
            + HelpExampleRpc("getmininginfo", "")
                },
        [&](const RPCHelpMan& self, const JSONRPCRequest& request) -> UniValue
{
    NodeContext& node = EnsureAnyNodeContext(request.context);
    const CTxMemPool& mempool = EnsureMemPool(node);
    ChainstateManager& chainman = EnsureChainman(node);
    LOCK(cs_main);
    const CChain& active_chain = chainman.ActiveChain();

    UniValue obj(UniValue::VOBJ);
    obj.pushKV("blocks",           active_chain.Height());
    if (BlockAssembler::m_last_block_weight) obj.pushKV("currentblockweight", *BlockAssembler::m_last_block_weight);
    if (BlockAssembler::m_last_block_num_txs) obj.pushKV("currentblocktx", *BlockAssembler::m_last_block_num_txs);
    obj.pushKV("difficulty",       (double)GetDifficultyForBits(active_chain.Tip()->nBits));
    obj.pushKV("networkhashps",    getnetworkhashps().HandleRequest(request));
    obj.pushKV("pooledtx",         (uint64_t)mempool.size());
    obj.pushKV("chain",            Params().NetworkIDString());
    obj.pushKV("warnings",         GetWarnings(false).original);
    return obj;
},
    };
}


// NOTE: Unlike wallet RPC (which use BTC values), mining RPCs follow GBT (BIP 22) in using satoshi amounts
static RPCHelpMan prioritisetransaction()
{
    return RPCHelpMan{"prioritisetransaction",
                "Accepts the transaction into mined blocks at a higher (or lower) priority\n",
                {
                    {"txid", RPCArg::Type::STR_HEX, RPCArg::Optional::NO, "The transaction id."},
                    {"dummy", RPCArg::Type::NUM, RPCArg::Optional::OMITTED_NAMED_ARG, "API-Compatibility for previous API. Must be zero or null.\n"
            "                  DEPRECATED. For forward compatibility use named arguments and omit this parameter."},
                    {"fee_delta", RPCArg::Type::NUM, RPCArg::Optional::NO, "The fee value (in satoshis) to add (or subtract, if negative).\n"
            "                  Note, that this value is not a fee rate. It is a value to modify absolute fee of the TX.\n"
            "                  The fee is not actually paid, only the algorithm for selecting transactions into a block\n"
            "                  considers the transaction as it would have paid a higher (or lower) fee."},
                },
                RPCResult{
                    RPCResult::Type::BOOL, "", "Returns true"},
                RPCExamples{
                    HelpExampleCli("prioritisetransaction", "\"txid\" 0.0 10000")
            + HelpExampleRpc("prioritisetransaction", "\"txid\", 0.0, 10000")
                },
        [&](const RPCHelpMan& self, const JSONRPCRequest& request) -> UniValue
{
    LOCK(cs_main);

    uint256 hash(ParseHashV(request.params[0], "txid"));
    CAmount nAmount = request.params[2].get_int64();

    if (!(request.params[1].isNull() || request.params[1].get_real() == 0)) {
        throw JSONRPCError(RPC_INVALID_PARAMETER, "Priority is no longer supported, dummy argument to prioritisetransaction must be 0.");
    }

    EnsureAnyMemPool(request.context).PrioritiseTransaction(hash, nAmount);
    return true;
},
    };
}


// NOTE: Assumes a conclusive result; if result is inconclusive, it must be handled by caller
static UniValue BIP22ValidationResult(const BlockValidationState& state)
{
    if (state.IsValid())
        return NullUniValue;

    if (state.IsError())
        throw JSONRPCError(RPC_VERIFY_ERROR, state.ToString());
    if (state.IsInvalid())
    {
        std::string strRejectReason = state.GetRejectReason();
        if (strRejectReason.empty())
            return "rejected";
        return strRejectReason;
    }
    // Should be impossible
    return "valid?";
}

static std::string gbt_vb_name(const Consensus::DeploymentPos pos) {
    const struct VBDeploymentInfo& vbinfo = VersionBitsDeploymentInfo[pos];
    std::string s = vbinfo.name;
    if (!vbinfo.gbt_force) {
        s.insert(s.begin(), '!');
    }
    return s;
}

static RPCHelpMan getblocktemplate()
{
    return RPCHelpMan{"getblocktemplate",
        "\nIf the request parameters include a 'mode' key, that is used to explicitly select between the default 'template' request or a 'proposal'.\n"
        "It returns data needed to construct a block to work on.\n"
        "For full specification, see BIPs 22, 23, 9, and 145:\n"
        "    https://github.com/bitcoin/bips/blob/master/bip-0022.mediawiki\n"
        "    https://github.com/bitcoin/bips/blob/master/bip-0023.mediawiki\n"
        "    https://github.com/bitcoin/bips/blob/master/bip-0009.mediawiki#getblocktemplate_changes\n"
        "    https://github.com/bitcoin/bips/blob/master/bip-0145.mediawiki\n",
        {
            {"template_request", RPCArg::Type::OBJ, "{}", "Format of the template",
            {
                {"mode", RPCArg::Type::STR, /* treat as named arg */ RPCArg::Optional::OMITTED_NAMED_ARG, "This must be set to \"template\", \"proposal\" (see BIP 23), or omitted"},
                {"capabilities", RPCArg::Type::ARR, /* treat as named arg */ RPCArg::Optional::OMITTED_NAMED_ARG, "A list of strings",
                {
                    {"str", RPCArg::Type::STR, RPCArg::Optional::OMITTED, "client side supported feature, 'longpoll', 'coinbasevalue', 'proposal', 'serverlist', 'workid'"},
                }},
                {"rules", RPCArg::Type::ARR, RPCArg::Optional::NO, "A list of strings",
                {
                    {"segwit", RPCArg::Type::STR, RPCArg::Optional::NO, "(literal) indicates client side segwit support"},
                    {"str", RPCArg::Type::STR, RPCArg::Optional::OMITTED, "other client side supported softfork deployment"},
                }},
            },
                        "\"template_request\""},
        },
        {
            RPCResult{"If the proposal was accepted with mode=='proposal'", RPCResult::Type::NONE, "", ""},
            RPCResult{"If the proposal was not accepted with mode=='proposal'", RPCResult::Type::STR, "", "According to BIP22"},
            RPCResult{"Otherwise", RPCResult::Type::OBJ, "", "",
            {
                {RPCResult::Type::NUM, "version", "The preferred block version"},
                {RPCResult::Type::ARR, "rules", "specific block rules that are to be enforced",
                {
                    {RPCResult::Type::STR, "", "name of a rule the client must understand to some extent; see BIP 9 for format"},
                }},
                {RPCResult::Type::OBJ_DYN, "vbavailable", "set of pending, supported versionbit (BIP 9) softfork deployments",
                {
                    {RPCResult::Type::NUM, "rulename", "identifies the bit number as indicating acceptance and readiness for the named softfork rule"},
                }},
                {RPCResult::Type::NUM, "vbrequired", "bit mask of versionbits the server requires set in submissions"},
                {RPCResult::Type::STR, "previousblockhash", "The hash of current highest block"},
                {RPCResult::Type::ARR, "transactions", "contents of non-coinbase transactions that should be included in the next block",
                {
                    {RPCResult::Type::OBJ, "", "",
                    {
                        {RPCResult::Type::STR_HEX, "data", "transaction data encoded in hexadecimal (byte-for-byte)"},
                        {RPCResult::Type::STR_HEX, "txid", "transaction id encoded in little-endian hexadecimal"},
                        {RPCResult::Type::STR_HEX, "hash", "hash encoded in little-endian hexadecimal (including witness data)"},
                        {RPCResult::Type::ARR, "depends", "array of numbers",
                        {
                            {RPCResult::Type::NUM, "", "transactions before this one (by 1-based index in 'transactions' list) that must be present in the final block if this one is"},
                        }},
                        {RPCResult::Type::NUM, "fee", "difference in value between transaction inputs and outputs (in satoshis); for coinbase transactions, this is a negative Number of the total collected block fees (ie, not including the block subsidy); if key is not present, fee is unknown and clients MUST NOT assume there isn't one"},
                        {RPCResult::Type::NUM, "sigops", "total SigOps cost, as counted for purposes of block limits; if key is not present, sigop cost is unknown and clients MUST NOT assume it is zero"},
                        {RPCResult::Type::NUM, "weight", "total transaction weight, as counted for purposes of block limits"},
                    }},
                }},
                {RPCResult::Type::OBJ_DYN, "coinbaseaux", "data that should be included in the coinbase's scriptSig content",
                {
                    {RPCResult::Type::STR_HEX, "key", "values must be in the coinbase (keys may be ignored)"},
                }},
                {RPCResult::Type::NUM, "coinbasevalue", "maximum allowable input to coinbase transaction, including the generation award and transaction fees (in satoshis)"},
                {RPCResult::Type::STR, "longpollid", "an id to include with a request to longpoll on an update to this template"},
                {RPCResult::Type::STR, "target", "The hash target"},
                {RPCResult::Type::NUM_TIME, "mintime", "The minimum timestamp appropriate for the next block time, expressed in " + UNIX_EPOCH_TIME},
                {RPCResult::Type::ARR, "mutable", "list of ways the block template may be changed",
                {
                    {RPCResult::Type::STR, "value", "A way the block template may be changed, e.g. 'time', 'transactions', 'prevblock'"},
                }},
                {RPCResult::Type::STR_HEX, "noncerange", "A range of valid nonces"},
                {RPCResult::Type::NUM, "sigoplimit", "limit of sigops in blocks"},
                {RPCResult::Type::NUM, "sizelimit", "limit of block size"},
                {RPCResult::Type::NUM, "weightlimit", "limit of block weight"},
                {RPCResult::Type::NUM_TIME, "curtime", "current timestamp in " + UNIX_EPOCH_TIME},
                {RPCResult::Type::STR, "bits", "compressed target of next block"},
                {RPCResult::Type::NUM, "height", "The height of the next block"},
                {RPCResult::Type::STR, "default_witness_commitment", /* optional */ true, "a valid witness commitment for the unmodified block template"},
            }},
        },
        RPCExamples{
                    HelpExampleCli("getblocktemplate", "'{\"rules\": [\"segwit\"]}'")
            + HelpExampleRpc("getblocktemplate", "{\"rules\": [\"segwit\"]}")
                },
        [&](const RPCHelpMan& self, const JSONRPCRequest& request) -> UniValue
{
    NodeContext& node = EnsureAnyNodeContext(request.context);
    ChainstateManager& chainman = EnsureChainman(node);
    LOCK(cs_main);

    std::string strMode = "template";
    UniValue lpval = NullUniValue;
    std::set<std::string> setClientRules;
    int64_t nMaxVersionPreVB = -1;
    CChainState& active_chainstate = chainman.ActiveChainstate();
    CChain& active_chain = active_chainstate.m_chain;
    if (!request.params[0].isNull())
    {
        const UniValue& oparam = request.params[0].get_obj();
        const UniValue& modeval = find_value(oparam, "mode");
        if (modeval.isStr())
            strMode = modeval.get_str();
        else if (modeval.isNull())
        {
            /* Do nothing */
        }
        else
            throw JSONRPCError(RPC_INVALID_PARAMETER, "Invalid mode");
        lpval = find_value(oparam, "longpollid");

        if (strMode == "proposal")
        {
            const UniValue& dataval = find_value(oparam, "data");
            if (!dataval.isStr())
                throw JSONRPCError(RPC_TYPE_ERROR, "Missing data String key for proposal");

            CBlock block;
            if (!DecodeHexBlk(block, dataval.get_str()))
                throw JSONRPCError(RPC_DESERIALIZATION_ERROR, "Block decode failed");

            uint256 hash = block.GetHash();
            const CBlockIndex* pindex = chainman.m_blockman.LookupBlockIndex(hash);
            if (pindex) {
                if (pindex->IsValid(BLOCK_VALID_SCRIPTS))
                    return "duplicate";
                if (pindex->nStatus & BLOCK_FAILED_MASK)
                    return "duplicate-invalid";
                return "duplicate-inconclusive";
            }

            CBlockIndex* const pindexPrev = active_chain.Tip();
            // TestBlockValidity only supports blocks built on the current Tip
            if (block.hashPrevBlock != pindexPrev->GetBlockHash())
                return "inconclusive-not-best-prevblk";
            BlockValidationState state;
            TestBlockValidity(state, Params(), active_chainstate, block, pindexPrev, false, true);
            return BIP22ValidationResult(state);
        }

        const UniValue& aClientRules = find_value(oparam, "rules");
        if (aClientRules.isArray()) {
            for (unsigned int i = 0; i < aClientRules.size(); ++i) {
                const UniValue& v = aClientRules[i];
                setClientRules.insert(v.get_str());
            }
        } else {
            // NOTE: It is important that this NOT be read if versionbits is supported
            const UniValue& uvMaxVersion = find_value(oparam, "maxversion");
            if (uvMaxVersion.isNum()) {
                nMaxVersionPreVB = uvMaxVersion.get_int64();
            }
        }
    }

    if (strMode != "template")
        throw JSONRPCError(RPC_INVALID_PARAMETER, "Invalid mode");

    if(!node.connman)
        throw JSONRPCError(RPC_CLIENT_P2P_DISABLED, "Error: Peer-to-peer functionality missing or disabled");

    if (!Params().IsTestChain()) {
        if (node.connman->GetNodeCount(ConnectionDirection::Both) == 0) {
            throw JSONRPCError(RPC_CLIENT_NOT_CONNECTED, PACKAGE_NAME " is not connected!");
        }

        if (active_chainstate.IsInitialBlockDownload()) {
            throw JSONRPCError(RPC_CLIENT_IN_INITIAL_DOWNLOAD, PACKAGE_NAME " is in initial sync and waiting for blocks...");
        }
    }

    static unsigned int nTransactionsUpdatedLast;
    const CTxMemPool& mempool = EnsureMemPool(node);

    if (!lpval.isNull())
    {
        // Wait to respond until either the best block changes, OR a minute has passed and there are more transactions
        uint256 hashWatchedChain;
        std::chrono::steady_clock::time_point checktxtime;
        unsigned int nTransactionsUpdatedLastLP;

        if (lpval.isStr())
        {
            // Format: <hashBestChain><nTransactionsUpdatedLast>
            std::string lpstr = lpval.get_str();

            hashWatchedChain = ParseHashV(lpstr.substr(0, 64), "longpollid");
            nTransactionsUpdatedLastLP = atoi64(lpstr.substr(64));
        }
        else
        {
            // NOTE: Spec does not specify behaviour for non-string longpollid, but this makes testing easier
            hashWatchedChain = active_chain.Tip()->GetBlockHash();
            nTransactionsUpdatedLastLP = nTransactionsUpdatedLast;
        }

        // Release lock while waiting
        LEAVE_CRITICAL_SECTION(cs_main);
        {
            checktxtime = std::chrono::steady_clock::now() + std::chrono::minutes(1);

            WAIT_LOCK(g_best_block_mutex, lock);
            while (g_best_block == hashWatchedChain && IsRPCRunning())
            {
                if (g_best_block_cv.wait_until(lock, checktxtime) == std::cv_status::timeout)
                {
                    // Timeout: Check transactions for update
                    // without holding the mempool lock to avoid deadlocks
                    if (mempool.GetTransactionsUpdated() != nTransactionsUpdatedLastLP)
                        break;
                    checktxtime += std::chrono::seconds(10);
                }
            }
        }
        ENTER_CRITICAL_SECTION(cs_main);

        if (!IsRPCRunning())
            throw JSONRPCError(RPC_CLIENT_NOT_CONNECTED, "Shutting down");
        // TODO: Maybe recheck connections/IBD and (if something wrong) send an expires-immediately template to stop miners?
    }

    const Consensus::Params& consensusParams = Params().GetConsensus();

    // GBT must be called with 'signet' set in the rules for signet chains
    if (consensusParams.signet_blocks && setClientRules.count("signet") != 1) {
        throw JSONRPCError(RPC_INVALID_PARAMETER, "getblocktemplate must be called with the signet rule set (call with {\"rules\": [\"segwit\", \"signet\"]})");
    }

    // GBT must be called with 'segwit' set in the rules
    if (setClientRules.count("segwit") != 1) {
        throw JSONRPCError(RPC_INVALID_PARAMETER, "getblocktemplate must be called with the segwit rule set (call with {\"rules\": [\"segwit\"]})");
    }

    // Update block
    static CBlockIndex* pindexPrev;
    static int64_t nStart;
    static std::unique_ptr<CBlockTemplate> pblocktemplate;
    if (pindexPrev != active_chain.Tip() ||
        (mempool.GetTransactionsUpdated() != nTransactionsUpdatedLast && GetTime() - nStart > 5))
    {
        // Clear pindexPrev so future calls make a new block, despite any failures from here on
        pindexPrev = nullptr;

        // Store the pindexBest used before CreateNewBlock, to avoid races
        nTransactionsUpdatedLast = mempool.GetTransactionsUpdated();
        CBlockIndex* pindexPrevNew = active_chain.Tip();
        nStart = GetTime();

        // Create new block
        CScript scriptDummy = CScript() << OP_TRUE;
        pblocktemplate = BlockAssembler(active_chainstate, mempool, Params()).CreateNewBlock(scriptDummy);
        if (!pblocktemplate)
            throw JSONRPCError(RPC_OUT_OF_MEMORY, "Out of memory");

        // Need to update only after we know CreateNewBlock succeeded
        pindexPrev = pindexPrevNew;
    }
    CHECK_NONFATAL(pindexPrev);
    CBlock* pblock = &pblocktemplate->block; // pointer for convenience

    // Update nTime
    UpdateTime(pblock, consensusParams, pindexPrev);
    pblock->nNonce = 0;

    // NOTE: If at some point we support pre-segwit miners post-segwit-activation, this needs to take segwit support into consideration
    const bool fPreSegWit = (pindexPrev->nHeight + 1 < consensusParams.SegwitHeight);

    UniValue aCaps(UniValue::VARR); aCaps.push_back("proposal");

    UniValue transactions(UniValue::VARR);
    std::map<uint256, int64_t> setTxIndex;
    int i = 0;
    for (const auto& it : pblock->vtx) {
        const CTransaction& tx = *it;
        uint256 txHash = tx.GetHash();
        setTxIndex[txHash] = i++;

        if (tx.IsCoinBase())
            continue;

        UniValue entry(UniValue::VOBJ);

        entry.pushKV("data", EncodeHexTx(tx));
        entry.pushKV("txid", txHash.GetHex());
        entry.pushKV("hash", tx.GetWitnessHash().GetHex());

        UniValue deps(UniValue::VARR);
        for (const CTxIn &in : tx.vin)
        {
            if (setTxIndex.count(in.prevout.hash))
                deps.push_back(setTxIndex[in.prevout.hash]);
        }
        entry.pushKV("depends", deps);

        int index_in_template = i - 1;
        entry.pushKV("fee", pblocktemplate->vTxFees[index_in_template]);
        int64_t nTxSigOps = pblocktemplate->vTxSigOpsCost[index_in_template];
        if (fPreSegWit) {
            CHECK_NONFATAL(nTxSigOps % WITNESS_SCALE_FACTOR == 0);
            nTxSigOps /= WITNESS_SCALE_FACTOR;
        }
        entry.pushKV("sigops", nTxSigOps);
        entry.pushKV("weight", GetTransactionWeight(tx));

        transactions.push_back(entry);
    }

    UniValue aux(UniValue::VOBJ);

    arith_uint256 hashTarget = arith_uint256().SetCompact(pblock->nBits);

    UniValue aMutable(UniValue::VARR);
    aMutable.push_back("time");
    aMutable.push_back("transactions");
    aMutable.push_back("prevblock");

    UniValue result(UniValue::VOBJ);
    result.pushKV("capabilities", aCaps);

    UniValue aRules(UniValue::VARR);
    aRules.push_back("csv");
    if (!fPreSegWit) aRules.push_back("!segwit");
    if (consensusParams.signet_blocks) {
        // indicate to miner that they must understand signet rules
        // when attempting to mine with this template
        aRules.push_back("!signet");
    }

    UniValue vbavailable(UniValue::VOBJ);
    for (int j = 0; j < (int)Consensus::MAX_VERSION_BITS_DEPLOYMENTS; ++j) {
        Consensus::DeploymentPos pos = Consensus::DeploymentPos(j);
        ThresholdState state = VersionBitsState(pindexPrev, consensusParams, pos, versionbitscache);
        switch (state) {
            case ThresholdState::DEFINED:
            case ThresholdState::FAILED:
                // Not exposed to GBT at all
                break;
            case ThresholdState::LOCKED_IN:
                // Ensure bit is set in block version
                pblock->nVersion |= VersionBitsMask(consensusParams, pos);
                // FALL THROUGH to get vbavailable set...
            case ThresholdState::STARTED:
            {
                const struct VBDeploymentInfo& vbinfo = VersionBitsDeploymentInfo[pos];
                vbavailable.pushKV(gbt_vb_name(pos), consensusParams.vDeployments[pos].bit);
                if (setClientRules.find(vbinfo.name) == setClientRules.end()) {
                    if (!vbinfo.gbt_force) {
                        // If the client doesn't support this, don't indicate it in the [default] version
                        pblock->nVersion &= ~VersionBitsMask(consensusParams, pos);
                    }
                }
                break;
            }
            case ThresholdState::ACTIVE:
            {
                // Add to rules only
                const struct VBDeploymentInfo& vbinfo = VersionBitsDeploymentInfo[pos];
                aRules.push_back(gbt_vb_name(pos));
                if (setClientRules.find(vbinfo.name) == setClientRules.end()) {
                    // Not supported by the client; make sure it's safe to proceed
                    if (!vbinfo.gbt_force) {
                        // If we do anything other than throw an exception here, be sure version/force isn't sent to old clients
                        throw JSONRPCError(RPC_INVALID_PARAMETER, strprintf("Support for '%s' rule requires explicit client support", vbinfo.name));
                    }
                }
                break;
            }
        }
    }
    result.pushKV("version", pblock->nVersion);
    result.pushKV("rules", aRules);
    result.pushKV("vbavailable", vbavailable);
    result.pushKV("vbrequired", int(0));

    if (nMaxVersionPreVB >= 2) {
        // If VB is supported by the client, nMaxVersionPreVB is -1, so we won't get here
        // Because BIP 34 changed how the generation transaction is serialized, we can only use version/force back to v2 blocks
        // This is safe to do [otherwise-]unconditionally only because we are throwing an exception above if a non-force deployment gets activated
        // Note that this can probably also be removed entirely after the first BIP9 non-force deployment (ie, probably segwit) gets activated
        aMutable.push_back("version/force");
    }

    result.pushKV("previousblockhash", pblock->hashPrevBlock.GetHex());
    result.pushKV("transactions", transactions);
    result.pushKV("coinbaseaux", aux);
    result.pushKV("coinbasevalue", (int64_t)pblock->vtx[0]->vout[0].nValue);
    result.pushKV("longpollid", active_chain.Tip()->GetBlockHash().GetHex() + ToString(nTransactionsUpdatedLast));
    result.pushKV("target", hashTarget.GetHex());
    result.pushKV("mintime", (int64_t)pindexPrev->GetMedianTimePast()+1);
    result.pushKV("mutable", aMutable);
    result.pushKV("noncerange", "00000000ffffffff");
    int64_t nSigOpLimit = MAX_BLOCK_SIGOPS_COST;
    int64_t nSizeLimit = MAX_BLOCK_SERIALIZED_SIZE;
    if (fPreSegWit) {
        CHECK_NONFATAL(nSigOpLimit % WITNESS_SCALE_FACTOR == 0);
        nSigOpLimit /= WITNESS_SCALE_FACTOR;
        CHECK_NONFATAL(nSizeLimit % WITNESS_SCALE_FACTOR == 0);
        nSizeLimit /= WITNESS_SCALE_FACTOR;
    }
    result.pushKV("sigoplimit", nSigOpLimit);
    result.pushKV("sizelimit", nSizeLimit);
    if (!fPreSegWit) {
        result.pushKV("weightlimit", (int64_t)MAX_BLOCK_WEIGHT);
    }
    result.pushKV("curtime", pblock->GetBlockTime());
    result.pushKV("bits", strprintf("%08x", pblock->nBits));
    result.pushKV("height", (int64_t)(pindexPrev->nHeight+1));

    if (consensusParams.signet_blocks) {
        result.pushKV("signet_challenge", HexStr(consensusParams.signet_challenge));
    }

    if (!pblocktemplate->vchCoinbaseCommitment.empty()) {
        result.pushKV("default_witness_commitment", HexStr(pblocktemplate->vchCoinbaseCommitment));
    }

    return result;
},
    };
}

class submitblock_StateCatcher final : public CValidationInterface
{
public:
    uint256 hash;
    bool found;
    BlockValidationState state;

    explicit submitblock_StateCatcher(const uint256 &hashIn) : hash(hashIn), found(false), state() {}

protected:
    void BlockChecked(const CBlock& block, const BlockValidationState& stateIn) override {
        if (block.GetHash() != hash)
            return;
        found = true;
        state = stateIn;
    }
};

static RPCHelpMan submitblock()
{
    // We allow 2 arguments for compliance with BIP22. Argument 2 is ignored.
    return RPCHelpMan{"submitblock",
        "\nAttempts to submit new block to network.\n"
        "See https://en.bitcoin.it/wiki/BIP_0022 for full specification.\n",
        {
            {"hexdata", RPCArg::Type::STR_HEX, RPCArg::Optional::NO, "the hex-encoded block data to submit"},
            {"dummy", RPCArg::Type::STR, /* default */ "ignored", "dummy value, for compatibility with BIP22. This value is ignored."},
        },
        {
            RPCResult{"If the block was accepted", RPCResult::Type::NONE, "", ""},
            RPCResult{"Otherwise", RPCResult::Type::STR, "", "According to BIP22"},
        },
        RPCExamples{
                    HelpExampleCli("submitblock", "\"mydata\"")
            + HelpExampleRpc("submitblock", "\"mydata\"")
                },
        [&](const RPCHelpMan& self, const JSONRPCRequest& request) -> UniValue
{
    std::shared_ptr<CBlock> blockptr = std::make_shared<CBlock>();
    CBlock& block = *blockptr;
    if (!DecodeHexBlk(block, request.params[0].get_str())) {
        throw JSONRPCError(RPC_DESERIALIZATION_ERROR, "Block decode failed");
    }

    if (block.vtx.empty() || !block.vtx[0]->IsCoinBase()) {
        throw JSONRPCError(RPC_DESERIALIZATION_ERROR, "Block does not start with a coinbase");
    }

    ChainstateManager& chainman = EnsureAnyChainman(request.context);
    uint256 hash = block.GetHash();
    {
        LOCK(cs_main);
        const CBlockIndex* pindex = chainman.m_blockman.LookupBlockIndex(hash);
        if (pindex) {
            if (pindex->IsValid(BLOCK_VALID_SCRIPTS)) {
                return "duplicate";
            }
            if (pindex->nStatus & BLOCK_FAILED_MASK) {
                return "duplicate-invalid";
            }
        }
    }

    {
        LOCK(cs_main);
        const CBlockIndex* pindex = chainman.m_blockman.LookupBlockIndex(block.hashPrevBlock);
        if (pindex) {
            UpdateUncommittedBlockStructures(block, pindex, Params().GetConsensus());
        }
    }

    bool new_block;
    auto sc = std::make_shared<submitblock_StateCatcher>(block.GetHash());
    RegisterSharedValidationInterface(sc);
    bool accepted = chainman.ProcessNewBlock(Params(), blockptr, /* fForceProcessing */ true, /* fNewBlock */ &new_block);
    UnregisterSharedValidationInterface(sc);
    if (!new_block && accepted) {
        return "duplicate";
    }
    if (!sc->found) {
        return "inconclusive";
    }
    return BIP22ValidationResult(sc->state);
},
    };
}

static RPCHelpMan submitheader()
{
    return RPCHelpMan{"submitheader",
                "\nDecode the given hexdata as a header and submit it as a candidate chain tip if valid."
                "\nThrows when the header is invalid.\n",
                {
                    {"hexdata", RPCArg::Type::STR_HEX, RPCArg::Optional::NO, "the hex-encoded block header data"},
                },
                RPCResult{
                    RPCResult::Type::NONE, "", "None"},
                RPCExamples{
                    HelpExampleCli("submitheader", "\"aabbcc\"") +
                    HelpExampleRpc("submitheader", "\"aabbcc\"")
                },
        [&](const RPCHelpMan& self, const JSONRPCRequest& request) -> UniValue
{
    CBlockHeader h;
    if (!DecodeHexBlockHeader(h, request.params[0].get_str())) {
        throw JSONRPCError(RPC_DESERIALIZATION_ERROR, "Block header decode failed");
    }
    ChainstateManager& chainman = EnsureAnyChainman(request.context);
    {
        LOCK(cs_main);
        if (!chainman.m_blockman.LookupBlockIndex(h.hashPrevBlock)) {
            throw JSONRPCError(RPC_VERIFY_ERROR, "Must submit previous header (" + h.hashPrevBlock.GetHex() + ") first");
        }
    }

    BlockValidationState state;
    chainman.ProcessNewBlockHeaders({h}, state, Params());
    if (state.IsValid()) return NullUniValue;
    if (state.IsError()) {
        throw JSONRPCError(RPC_VERIFY_ERROR, state.ToString());
    }
    throw JSONRPCError(RPC_VERIFY_ERROR, state.GetRejectReason());
},
    };
}

static RPCHelpMan estimatesmartfee()
{
    return RPCHelpMan{"estimatesmartfee",
        "\nEstimates the approximate fee per kilobyte needed for a transaction to begin\n"
        "confirmation within conf_target blocks if possible and return the number of blocks\n"
        "for which the estimate is valid. Uses virtual transaction size as defined\n"
        "in BIP 141 (witness data is discounted).\n",
        {
            {"conf_target", RPCArg::Type::NUM, RPCArg::Optional::NO, "Confirmation target in blocks (1 - 1008)"},
            {"estimate_mode", RPCArg::Type::STR, /* default */ "conservative", "The fee estimate mode.\n"
            "                   Whether to return a more conservative estimate which also satisfies\n"
            "                   a longer history. A conservative estimate potentially returns a\n"
            "                   higher feerate and is more likely to be sufficient for the desired\n"
            "                   target, but is not as responsive to short term drops in the\n"
            "                   prevailing fee market. Must be one of (case insensitive):\n"
             "\"" + FeeModes("\"\n\"") + "\""},
                },
                RPCResult{
                    RPCResult::Type::OBJ, "", "",
                    {
                        {RPCResult::Type::NUM, "feerate", /* optional */ true, "estimate fee rate in " + CURRENCY_UNIT + "/kB (only present if no errors were encountered)"},
                        {RPCResult::Type::ARR, "errors", /* optional */ true, "Errors encountered during processing (if there are any)",
                            {
                                {RPCResult::Type::STR, "", "error"},
                            }},
                        {RPCResult::Type::NUM, "blocks", "block number where estimate was found\n"
            "The request target will be clamped between 2 and the highest target\n"
            "fee estimation is able to return based on how long it has been running.\n"
            "An error is returned if not enough transactions and blocks\n"
            "have been observed to make an estimate for any number of blocks."},
                    }},
                RPCExamples{
                    HelpExampleCli("estimatesmartfee", "6")
                },
        [&](const RPCHelpMan& self, const JSONRPCRequest& request) -> UniValue
{
    RPCTypeCheck(request.params, {UniValue::VNUM, UniValue::VSTR});
    RPCTypeCheckArgument(request.params[0], UniValue::VNUM);

    CBlockPolicyEstimator& fee_estimator = EnsureAnyFeeEstimator(request.context);

    unsigned int max_target = fee_estimator.HighestTargetTracked(FeeEstimateHorizon::LONG_HALFLIFE);
    unsigned int conf_target = ParseConfirmTarget(request.params[0], max_target);
    bool conservative = true;
    if (!request.params[1].isNull()) {
        FeeEstimateMode fee_mode;
        if (!FeeModeFromString(request.params[1].get_str(), fee_mode)) {
            throw JSONRPCError(RPC_INVALID_PARAMETER, InvalidEstimateModeErrorMessage());
        }
        if (fee_mode == FeeEstimateMode::ECONOMICAL) conservative = false;
    }

    UniValue result(UniValue::VOBJ);
    UniValue errors(UniValue::VARR);
    FeeCalculation feeCalc;
    CFeeRate feeRate = fee_estimator.estimateSmartFee(conf_target, &feeCalc, conservative);
    if (feeRate != CFeeRate(0)) {
        result.pushKV("feerate", ValueFromAmount(feeRate.GetFeePerK()));
    } else {
        errors.push_back("Insufficient data or no feerate found");
        result.pushKV("errors", errors);
    }
    result.pushKV("blocks", feeCalc.returnedTarget);
    return result;
},
    };
}

static RPCHelpMan estimaterawfee()
{
    return RPCHelpMan{"estimaterawfee",
                "\nWARNING: This interface is unstable and may disappear or change!\n"
                "\nWARNING: This is an advanced API call that is tightly coupled to the specific\n"
                "         implementation of fee estimation. The parameters it can be called with\n"
                "         and the results it returns will change if the internal implementation changes.\n"
                "\nEstimates the approximate fee per kilobyte needed for a transaction to begin\n"
                "confirmation within conf_target blocks if possible. Uses virtual transaction size as\n"
                "defined in BIP 141 (witness data is discounted).\n",
                {
                    {"conf_target", RPCArg::Type::NUM, RPCArg::Optional::NO, "Confirmation target in blocks (1 - 1008)"},
                    {"threshold", RPCArg::Type::NUM, /* default */ "0.95", "The proportion of transactions in a given feerate range that must have been\n"
            "               confirmed within conf_target in order to consider those feerates as high enough and proceed to check\n"
            "               lower buckets."},
                },
                RPCResult{
                    RPCResult::Type::OBJ, "", "Results are returned for any horizon which tracks blocks up to the confirmation target",
                    {
                        {RPCResult::Type::OBJ, "short", /* optional */ true, "estimate for short time horizon",
                            {
                                {RPCResult::Type::NUM, "feerate", /* optional */ true, "estimate fee rate in " + CURRENCY_UNIT + "/kB"},
                                {RPCResult::Type::NUM, "decay", "exponential decay (per block) for historical moving average of confirmation data"},
                                {RPCResult::Type::NUM, "scale", "The resolution of confirmation targets at this time horizon"},
                                {RPCResult::Type::OBJ, "pass", /* optional */ true, "information about the lowest range of feerates to succeed in meeting the threshold",
                                {
                                        {RPCResult::Type::NUM, "startrange", "start of feerate range"},
                                        {RPCResult::Type::NUM, "endrange", "end of feerate range"},
                                        {RPCResult::Type::NUM, "withintarget", "number of txs over history horizon in the feerate range that were confirmed within target"},
                                        {RPCResult::Type::NUM, "totalconfirmed", "number of txs over history horizon in the feerate range that were confirmed at any point"},
                                        {RPCResult::Type::NUM, "inmempool", "current number of txs in mempool in the feerate range unconfirmed for at least target blocks"},
                                        {RPCResult::Type::NUM, "leftmempool", "number of txs over history horizon in the feerate range that left mempool unconfirmed after target"},
                                }},
                                {RPCResult::Type::OBJ, "fail", /* optional */ true, "information about the highest range of feerates to fail to meet the threshold",
                                {
                                    {RPCResult::Type::ELISION, "", ""},
                                }},
                                {RPCResult::Type::ARR, "errors", /* optional */ true, "Errors encountered during processing (if there are any)",
                                {
                                    {RPCResult::Type::STR, "error", ""},
                                }},
                        }},
                        {RPCResult::Type::OBJ, "medium", /* optional */ true, "estimate for medium time horizon",
                        {
                            {RPCResult::Type::ELISION, "", ""},
                        }},
                        {RPCResult::Type::OBJ, "long", /* optional */ true, "estimate for long time horizon",
                        {
                            {RPCResult::Type::ELISION, "", ""},
                        }},
                    }},
                RPCExamples{
                    HelpExampleCli("estimaterawfee", "6 0.9")
                },
        [&](const RPCHelpMan& self, const JSONRPCRequest& request) -> UniValue
{
    RPCTypeCheck(request.params, {UniValue::VNUM, UniValue::VNUM}, true);
    RPCTypeCheckArgument(request.params[0], UniValue::VNUM);

    CBlockPolicyEstimator& fee_estimator = EnsureAnyFeeEstimator(request.context);

    unsigned int max_target = fee_estimator.HighestTargetTracked(FeeEstimateHorizon::LONG_HALFLIFE);
    unsigned int conf_target = ParseConfirmTarget(request.params[0], max_target);
    double threshold = 0.95;
    if (!request.params[1].isNull()) {
        threshold = request.params[1].get_real();
    }
    if (threshold < 0 || threshold > 1) {
        throw JSONRPCError(RPC_INVALID_PARAMETER, "Invalid threshold");
    }

    UniValue result(UniValue::VOBJ);

    for (const FeeEstimateHorizon horizon : ALL_FEE_ESTIMATE_HORIZONS) {
        CFeeRate feeRate;
        EstimationResult buckets;

        // Only output results for horizons which track the target
        if (conf_target > fee_estimator.HighestTargetTracked(horizon)) continue;

        feeRate = fee_estimator.estimateRawFee(conf_target, threshold, horizon, &buckets);
        UniValue horizon_result(UniValue::VOBJ);
        UniValue errors(UniValue::VARR);
        UniValue passbucket(UniValue::VOBJ);
        passbucket.pushKV("startrange", round(buckets.pass.start));
        passbucket.pushKV("endrange", round(buckets.pass.end));
        passbucket.pushKV("withintarget", round(buckets.pass.withinTarget * 100.0) / 100.0);
        passbucket.pushKV("totalconfirmed", round(buckets.pass.totalConfirmed * 100.0) / 100.0);
        passbucket.pushKV("inmempool", round(buckets.pass.inMempool * 100.0) / 100.0);
        passbucket.pushKV("leftmempool", round(buckets.pass.leftMempool * 100.0) / 100.0);
        UniValue failbucket(UniValue::VOBJ);
        failbucket.pushKV("startrange", round(buckets.fail.start));
        failbucket.pushKV("endrange", round(buckets.fail.end));
        failbucket.pushKV("withintarget", round(buckets.fail.withinTarget * 100.0) / 100.0);
        failbucket.pushKV("totalconfirmed", round(buckets.fail.totalConfirmed * 100.0) / 100.0);
        failbucket.pushKV("inmempool", round(buckets.fail.inMempool * 100.0) / 100.0);
        failbucket.pushKV("leftmempool", round(buckets.fail.leftMempool * 100.0) / 100.0);

        // CFeeRate(0) is used to indicate error as a return value from estimateRawFee
        if (feeRate != CFeeRate(0)) {
            horizon_result.pushKV("feerate", ValueFromAmount(feeRate.GetFeePerK()));
            horizon_result.pushKV("decay", buckets.decay);
            horizon_result.pushKV("scale", (int)buckets.scale);
            horizon_result.pushKV("pass", passbucket);
            // buckets.fail.start == -1 indicates that all buckets passed, there is no fail bucket to output
            if (buckets.fail.start != -1) horizon_result.pushKV("fail", failbucket);
        } else {
            // Output only information that is still meaningful in the event of error
            horizon_result.pushKV("decay", buckets.decay);
            horizon_result.pushKV("scale", (int)buckets.scale);
            horizon_result.pushKV("fail", failbucket);
            errors.push_back("Insufficient data or no feerate found which meets threshold");
            horizon_result.pushKV("errors",errors);
        }
        result.pushKV(StringForFeeEstimateHorizon(horizon), horizon_result);
    }
    return result;
},
    };
}

/* ************************************************************************** */
/* Merge mining.  */

static RPCHelpMan createauxblock()
{
    return RPCHelpMan{"createauxblock",
        "\nCreates a new block and returns information required to"
        " merge-mine it.\n",
        {
            {"address", RPCArg::Type::STR, RPCArg::Optional::NO, "Payout address for the coinbase transaction"},
        },
        RPCResult{
            RPCResult::Type::OBJ, "", "",
            {
                {RPCResult::Type::STR_HEX, "hash", "hash of the created block"},
                {RPCResult::Type::NUM, "chainid", "chain ID for this block"},
                {RPCResult::Type::STR_HEX, "previousblockhash", "hash of the previous block"},
                {RPCResult::Type::NUM, "coinbasevalue", "value of the block's coinbase"},
                {RPCResult::Type::STR_HEX, "bits", "compressed target of the block"},
                {RPCResult::Type::NUM, "height", "height of the block"},
                {RPCResult::Type::STR_HEX, "_target", "target in reversed byte order, deprecated"},
            },
        },
        RPCExamples{
          HelpExampleCli("createauxblock", "\"address\"")
          + HelpExampleRpc("createauxblock", "\"address\"")
        },
        [&](const RPCHelpMan& self, const JSONRPCRequest& request) -> UniValue
{

    // Check coinbase payout address
    const CTxDestination coinbaseScript
      = DecodeDestination(request.params[0].get_str());
    if (!IsValidDestination(coinbaseScript)) {
        throw JSONRPCError(RPC_INVALID_ADDRESS_OR_KEY,
                           "Error: Invalid coinbase payout address");
    }
    const CScript scriptPubKey = GetScriptForDestination(coinbaseScript);

    return AuxpowMiner::get ().createAuxBlock(request, scriptPubKey);
},
    };
}

static RPCHelpMan submitauxblock()
{
    return RPCHelpMan{"submitauxblock",
        "\nSubmits a solved auxpow for a block that was previously"
        " created by 'createauxblock'.\n",
        {
            {"hash", RPCArg::Type::STR_HEX, RPCArg::Optional::NO, "Hash of the block to submit"},
            {"auxpow", RPCArg::Type::STR_HEX, RPCArg::Optional::NO, "Serialised auxpow found"},
        },
        RPCResult{
            RPCResult::Type::BOOL, "", "whether the submitted block was correct"
        },
        RPCExamples{
            HelpExampleCli("submitauxblock", "\"hash\" \"serialised auxpow\"")
            + HelpExampleRpc("submitauxblock", "\"hash\" \"serialised auxpow\"")
        },
        [&](const RPCHelpMan& self, const JSONRPCRequest& request) -> UniValue
{
    return AuxpowMiner::get ().submitAuxBlock(request,
                                              request.params[0].get_str(),
                                              request.params[1].get_str());
},
    };
}

/* ************************************************************************** */

void RegisterMiningRPCCommands(CRPCTable &t)
{
// clang-format off
static const CRPCCommand commands[] =
{ //  category               actor (function)
  //  ---------------------  -----------------------
    { "mining",              &getnetworkhashps,        },
    { "mining",              &getmininginfo,           },
    { "mining",              &prioritisetransaction,   },
    { "mining",              &getblocktemplate,        },
    { "mining",              &submitblock,             },
    { "mining",              &submitheader,            },

    { "mining",             &createauxblock,           },
    { "mining",             &submitauxblock,           },

    { "generating",          &generatetoaddress,       },
    { "generating",          &generatetodescriptor,    },
    { "generating",          &generateblock,           },

    { "util",                &estimatesmartfee,        },

    { "hidden",              &estimaterawfee,          },
    { "hidden",              &generate,                },
};
// clang-format on
    for (const auto& c : commands) {
        t.appendCommand(c.name, &c);
    }
}<|MERGE_RESOLUTION|>--- conflicted
+++ resolved
@@ -366,11 +366,7 @@
         LOCK(cs_main);
 
         CTxMemPool empty_mempool;
-<<<<<<< HEAD
-        std::unique_ptr<CBlockTemplate> blocktemplate(BlockAssembler(::ChainstateActive(), empty_mempool, Params()).CreateNewBlock(coinbase_script));
-=======
-        std::unique_ptr<CBlockTemplate> blocktemplate(BlockAssembler(chainman.ActiveChainstate(), empty_mempool, chainparams).CreateNewBlock(coinbase_script));
->>>>>>> e9e467b9
+        std::unique_ptr<CBlockTemplate> blocktemplate(BlockAssembler(chainman.ActiveChainstate(), empty_mempool, Params()).CreateNewBlock(coinbase_script));
         if (!blocktemplate) {
             throw JSONRPCError(RPC_INTERNAL_ERROR, "Couldn't create new block");
         }
@@ -388,11 +384,7 @@
         LOCK(cs_main);
 
         BlockValidationState state;
-<<<<<<< HEAD
-        if (!TestBlockValidity(state, Params(), ::ChainstateActive(), block, g_chainman.m_blockman.LookupBlockIndex(block.hashPrevBlock), false, false)) {
-=======
-        if (!TestBlockValidity(state, chainparams, chainman.ActiveChainstate(), block, chainman.m_blockman.LookupBlockIndex(block.hashPrevBlock), false, false)) {
->>>>>>> e9e467b9
+        if (!TestBlockValidity(state, Params(), chainman.ActiveChainstate(), block, g_chainman.m_blockman.LookupBlockIndex(block.hashPrevBlock), false, false)) {
             throw JSONRPCError(RPC_VERIFY_ERROR, strprintf("TestBlockValidity failed: %s", state.ToString()));
         }
     }
