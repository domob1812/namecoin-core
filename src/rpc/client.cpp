--- conflicted
+++ resolved
@@ -114,7 +114,8 @@
     { "getmempoolancestors", 1, "verbose" },
     { "getmempooldescendants", 1, "verbose" },
     { "bumpfee", 1, "options" },
-<<<<<<< HEAD
+    { "logging", 0, "include" },
+    { "logging", 1, "exclude" },
     { "name_scan", 1, "count" },
     { "name_filter", 1, "maxage" },
     { "name_filter", 2, "from" },
@@ -122,10 +123,6 @@
     { "name_firstupdate", 5, "allow_active" },
     { "sendtoname", 1, "amount" },
     { "sendtoname", 4, "subtractfeefromamount" },
-=======
-    { "logging", 0, "include" },
-    { "logging", 1, "exclude" },
->>>>>>> 8c07e18f
     // Echo with conversion (For testing only)
     { "echojson", 0, "arg0" },
     { "echojson", 1, "arg1" },
