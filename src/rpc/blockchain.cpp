// Copyright (c) 2010 Satoshi Nakamoto
// Copyright (c) 2009-2022 The Bitcoin Core developers
// Distributed under the MIT software license, see the accompanying
// file COPYING or http://www.opensource.org/licenses/mit-license.php.

#include <rpc/blockchain.h>

#include <blockfilter.h>
#include <chain.h>
#include <chainparams.h>
#include <coins.h>
#include <consensus/amount.h>
#include <consensus/params.h>
#include <consensus/validation.h>
#include <core_io.h>
#include <deploymentinfo.h>
#include <deploymentstatus.h>
#include <fs.h>
#include <hash.h>
#include <index/blockfilterindex.h>
#include <index/coinstatsindex.h>
#include <kernel/coinstats.h>
#include <logging/timer.h>
#include <net.h>
#include <net_processing.h>
#include <node/blockstorage.h>
#include <node/context.h>
#include <node/transaction.h>
#include <node/utxo_snapshot.h>
#include <primitives/transaction.h>
#include <rpc/rawtransaction.h>
#include <rpc/request.h>
#include <rpc/server.h>
#include <rpc/server_util.h>
#include <rpc/util.h>
#include <script/descriptor.h>
#include <streams.h>
#include <sync.h>
#include <txdb.h>
#include <txmempool.h>
#include <undo.h>
#include <univalue.h>
#include <util/check.h>
#include <util/strencodings.h>
#include <util/system.h>
#include <util/translation.h>
#include <validation.h>
#include <validationinterface.h>
#include <versionbits.h>
#include <wallet/context.h>
#include <warnings.h>

#include <stdint.h>

#include <condition_variable>
#include <memory>
#include <mutex>

using kernel::CCoinsStats;
using kernel::CoinStatsHashType;

using node::BlockManager;
using node::NodeContext;
using node::ReadBlockFromDisk;
using node::SnapshotMetadata;
using node::UndoReadFromDisk;

struct CUpdatedBlock
{
    uint256 hash;
    int height;
};

static GlobalMutex cs_blockchange;
static std::condition_variable cond_blockchange;
static CUpdatedBlock latestblock GUARDED_BY(cs_blockchange);

/* Calculate the difficulty for a given block index.
 */
double GetDifficultyForBits(const uint32_t nBits)
{
    const uint32_t mantissa = nBits & 0x00ffffff;
    if (mantissa == 0)
        return 0.0;

    int nShift = (nBits >> 24) & 0xff;
    double dDiff = (double)0x0000ffff / (double)mantissa;

    while (nShift < 29)
    {
        dDiff *= 256.0;
        nShift++;
    }
    while (nShift > 29)
    {
        dDiff /= 256.0;
        nShift--;
    }

    return dDiff;
}

static int ComputeNextBlockAndDepth(const CBlockIndex* tip, const CBlockIndex* blockindex, const CBlockIndex*& next)
{
    next = tip->GetAncestor(blockindex->nHeight + 1);
    if (next && next->pprev == blockindex) {
        return tip->nHeight - blockindex->nHeight + 1;
    }
    next = nullptr;
    return blockindex == tip ? 1 : -1;
}

static const CBlockIndex* ParseHashOrHeight(const UniValue& param, ChainstateManager& chainman)
{
    LOCK(::cs_main);
    CChain& active_chain = chainman.ActiveChain();

    if (param.isNum()) {
        const int height{param.getInt<int>()};
        if (height < 0) {
            throw JSONRPCError(RPC_INVALID_PARAMETER, strprintf("Target block height %d is negative", height));
        }
        const int current_tip{active_chain.Height()};
        if (height > current_tip) {
            throw JSONRPCError(RPC_INVALID_PARAMETER, strprintf("Target block height %d after current tip %d", height, current_tip));
        }

        return active_chain[height];
    } else {
        const uint256 hash{ParseHashV(param, "hash_or_height")};
        const CBlockIndex* pindex = chainman.m_blockman.LookupBlockIndex(hash);

        if (!pindex) {
            throw JSONRPCError(RPC_INVALID_ADDRESS_OR_KEY, "Block not found");
        }

        return pindex;
    }
}

/** Converts the base data, excluding any contextual information,
 * in a block header to JSON.  */
static UniValue blockheaderToJSON(const CPureBlockHeader& header)
{
    UniValue result(UniValue::VOBJ);
    result.pushKV("hash", header.GetHash().GetHex());
    result.pushKV("version", header.nVersion);
    result.pushKV("versionHex", strprintf("%08x", header.nVersion));
    result.pushKV("merkleroot", header.hashMerkleRoot.GetHex());
    result.pushKV("time", (int64_t)header.nTime);
    result.pushKV("nonce", (uint64_t)header.nNonce);
    result.pushKV("bits", strprintf("%08x", header.nBits));
    result.pushKV("difficulty", GetDifficultyForBits(header.nBits));

    if (!header.hashPrevBlock.IsNull())
        result.pushKV("previousblockhash", header.hashPrevBlock.GetHex());

    return result;
}

UniValue blockheaderToJSON(const CBlockIndex* tip, const CBlockIndex* blockindex)
{
    // Serialize passed information without accessing chain state of the active chain!
    AssertLockNotHeld(cs_main); // For performance reasons

    auto result = blockheaderToJSON(blockindex->GetBlockHeader(Params().GetConsensus()));

    const CBlockIndex* pnext;
    int confirmations = ComputeNextBlockAndDepth(tip, blockindex, pnext);
    result.pushKV("confirmations", confirmations);
    result.pushKV("height", blockindex->nHeight);
    result.pushKV("mediantime", (int64_t)blockindex->GetMedianTimePast());
    result.pushKV("chainwork", blockindex->nChainWork.GetHex());
    result.pushKV("nTx", (uint64_t)blockindex->nTx);

    if (pnext)
        result.pushKV("nextblockhash", pnext->GetBlockHash().GetHex());
    return result;
}

UniValue blockToJSON(BlockManager& blockman, const CBlock& block, const CBlockIndex* tip, const CBlockIndex* blockindex, TxVerbosity verbosity)
{
    UniValue result = blockheaderToJSON(tip, blockindex);

    result.pushKV("strippedsize", (int)::GetSerializeSize(block, PROTOCOL_VERSION | SERIALIZE_TRANSACTION_NO_WITNESS));
    result.pushKV("size", (int)::GetSerializeSize(block, PROTOCOL_VERSION));
    result.pushKV("weight", (int)::GetBlockWeight(block));
    UniValue txs(UniValue::VARR);

    switch (verbosity) {
        case TxVerbosity::SHOW_TXID:
            for (const CTransactionRef& tx : block.vtx) {
                txs.push_back(tx->GetHash().GetHex());
            }
            break;

        case TxVerbosity::SHOW_DETAILS:
        case TxVerbosity::SHOW_DETAILS_AND_PREVOUT:
            CBlockUndo blockUndo;
            const bool is_not_pruned{WITH_LOCK(::cs_main, return !blockman.IsBlockPruned(blockindex))};
            const bool have_undo{is_not_pruned && UndoReadFromDisk(blockUndo, blockindex)};

            for (size_t i = 0; i < block.vtx.size(); ++i) {
                const CTransactionRef& tx = block.vtx.at(i);
                // coinbase transaction (i.e. i == 0) doesn't have undo data
                const CTxUndo* txundo = (have_undo && i > 0) ? &blockUndo.vtxundo.at(i - 1) : nullptr;
                UniValue objTx(UniValue::VOBJ);
                TxToUniv(*tx, /*block_hash=*/uint256(), /*entry=*/objTx, /*include_hex=*/true, RPCSerializationFlags(), txundo, verbosity);
                txs.push_back(objTx);
            }
            break;
    }

    result.pushKV("tx", txs);

    return result;
}

UniValue AuxpowToJSON(const CAuxPow& auxpow, const bool verbose, Chainstate& active_chainstate)
{
    UniValue result(UniValue::VOBJ);

    {
        UniValue tx(UniValue::VOBJ);
        tx.pushKV("hex", EncodeHexTx(*auxpow.coinbaseTx));
        TxToJSON(*auxpow.coinbaseTx, auxpow.parentBlock.GetHash(), tx, active_chainstate);
        result.pushKV("tx", tx);
    }

    result.pushKV("chainindex", auxpow.nChainIndex);

    {
        UniValue branch(UniValue::VARR);
        for (const auto& node : auxpow.vMerkleBranch)
            branch.push_back(node.GetHex());
        result.pushKV("merklebranch", branch);
    }

    {
        UniValue branch(UniValue::VARR);
        for (const auto& node : auxpow.vChainMerkleBranch)
            branch.push_back(node.GetHex());
        result.pushKV("chainmerklebranch", branch);
    }

    if (verbose)
        result.pushKV("parentblock", blockheaderToJSON(auxpow.parentBlock));
    else
    {
        CDataStream ssParent(SER_NETWORK, PROTOCOL_VERSION);
        ssParent << auxpow.parentBlock;
        const std::string strHex = HexStr(ssParent);
        result.pushKV("parentblock", strHex);
    }

    return result;
}

static RPCHelpMan getblockcount()
{
    return RPCHelpMan{"getblockcount",
                "\nReturns the height of the most-work fully-validated chain.\n"
                "The genesis block has height 0.\n",
                {},
                RPCResult{
                    RPCResult::Type::NUM, "", "The current block count"},
                RPCExamples{
                    HelpExampleCli("getblockcount", "")
            + HelpExampleRpc("getblockcount", "")
                },
        [&](const RPCHelpMan& self, const JSONRPCRequest& request) -> UniValue
{
    ChainstateManager& chainman = EnsureAnyChainman(request.context);
    LOCK(cs_main);
    return chainman.ActiveChain().Height();
},
    };
}

static RPCHelpMan getbestblockhash()
{
    return RPCHelpMan{"getbestblockhash",
                "\nReturns the hash of the best (tip) block in the most-work fully-validated chain.\n",
                {},
                RPCResult{
                    RPCResult::Type::STR_HEX, "", "the block hash, hex-encoded"},
                RPCExamples{
                    HelpExampleCli("getbestblockhash", "")
            + HelpExampleRpc("getbestblockhash", "")
                },
        [&](const RPCHelpMan& self, const JSONRPCRequest& request) -> UniValue
{
    ChainstateManager& chainman = EnsureAnyChainman(request.context);
    LOCK(cs_main);
    return chainman.ActiveChain().Tip()->GetBlockHash().GetHex();
},
    };
}

void RPCNotifyBlockChange(const CBlockIndex* pindex)
{
    if(pindex) {
        LOCK(cs_blockchange);
        latestblock.hash = pindex->GetBlockHash();
        latestblock.height = pindex->nHeight;
    }
    cond_blockchange.notify_all();
}

static RPCHelpMan waitfornewblock()
{
    return RPCHelpMan{"waitfornewblock",
                "\nWaits for a specific new block and returns useful info about it.\n"
                "\nReturns the current block on timeout or exit.\n",
                {
                    {"timeout", RPCArg::Type::NUM, RPCArg::Default{0}, "Time in milliseconds to wait for a response. 0 indicates no timeout."},
                },
                RPCResult{
                    RPCResult::Type::OBJ, "", "",
                    {
                        {RPCResult::Type::STR_HEX, "hash", "The blockhash"},
                        {RPCResult::Type::NUM, "height", "Block height"},
                    }},
                RPCExamples{
                    HelpExampleCli("waitfornewblock", "1000")
            + HelpExampleRpc("waitfornewblock", "1000")
                },
        [&](const RPCHelpMan& self, const JSONRPCRequest& request) -> UniValue
{
    int timeout = 0;
    if (!request.params[0].isNull())
        timeout = request.params[0].getInt<int>();

    CUpdatedBlock block;
    {
        WAIT_LOCK(cs_blockchange, lock);
        block = latestblock;
        if(timeout)
            cond_blockchange.wait_for(lock, std::chrono::milliseconds(timeout), [&block]() EXCLUSIVE_LOCKS_REQUIRED(cs_blockchange) {return latestblock.height != block.height || latestblock.hash != block.hash || !IsRPCRunning(); });
        else
            cond_blockchange.wait(lock, [&block]() EXCLUSIVE_LOCKS_REQUIRED(cs_blockchange) {return latestblock.height != block.height || latestblock.hash != block.hash || !IsRPCRunning(); });
        block = latestblock;
    }
    UniValue ret(UniValue::VOBJ);
    ret.pushKV("hash", block.hash.GetHex());
    ret.pushKV("height", block.height);
    return ret;
},
    };
}

static RPCHelpMan waitforblock()
{
    return RPCHelpMan{"waitforblock",
                "\nWaits for a specific new block and returns useful info about it.\n"
                "\nReturns the current block on timeout or exit.\n",
                {
                    {"blockhash", RPCArg::Type::STR_HEX, RPCArg::Optional::NO, "Block hash to wait for."},
                    {"timeout", RPCArg::Type::NUM, RPCArg::Default{0}, "Time in milliseconds to wait for a response. 0 indicates no timeout."},
                },
                RPCResult{
                    RPCResult::Type::OBJ, "", "",
                    {
                        {RPCResult::Type::STR_HEX, "hash", "The blockhash"},
                        {RPCResult::Type::NUM, "height", "Block height"},
                    }},
                RPCExamples{
                    HelpExampleCli("waitforblock", "\"0000000000079f8ef3d2c688c244eb7a4570b24c9ed7b4a8c619eb02596f8862\" 1000")
            + HelpExampleRpc("waitforblock", "\"0000000000079f8ef3d2c688c244eb7a4570b24c9ed7b4a8c619eb02596f8862\", 1000")
                },
        [&](const RPCHelpMan& self, const JSONRPCRequest& request) -> UniValue
{
    int timeout = 0;

    uint256 hash(ParseHashV(request.params[0], "blockhash"));

    if (!request.params[1].isNull())
        timeout = request.params[1].getInt<int>();

    CUpdatedBlock block;
    {
        WAIT_LOCK(cs_blockchange, lock);
        if(timeout)
            cond_blockchange.wait_for(lock, std::chrono::milliseconds(timeout), [&hash]() EXCLUSIVE_LOCKS_REQUIRED(cs_blockchange) {return latestblock.hash == hash || !IsRPCRunning();});
        else
            cond_blockchange.wait(lock, [&hash]() EXCLUSIVE_LOCKS_REQUIRED(cs_blockchange) {return latestblock.hash == hash || !IsRPCRunning(); });
        block = latestblock;
    }

    UniValue ret(UniValue::VOBJ);
    ret.pushKV("hash", block.hash.GetHex());
    ret.pushKV("height", block.height);
    return ret;
},
    };
}

static RPCHelpMan waitforblockheight()
{
    return RPCHelpMan{"waitforblockheight",
                "\nWaits for (at least) block height and returns the height and hash\n"
                "of the current tip.\n"
                "\nReturns the current block on timeout or exit.\n",
                {
                    {"height", RPCArg::Type::NUM, RPCArg::Optional::NO, "Block height to wait for."},
                    {"timeout", RPCArg::Type::NUM, RPCArg::Default{0}, "Time in milliseconds to wait for a response. 0 indicates no timeout."},
                },
                RPCResult{
                    RPCResult::Type::OBJ, "", "",
                    {
                        {RPCResult::Type::STR_HEX, "hash", "The blockhash"},
                        {RPCResult::Type::NUM, "height", "Block height"},
                    }},
                RPCExamples{
                    HelpExampleCli("waitforblockheight", "100 1000")
            + HelpExampleRpc("waitforblockheight", "100, 1000")
                },
        [&](const RPCHelpMan& self, const JSONRPCRequest& request) -> UniValue
{
    int timeout = 0;

    int height = request.params[0].getInt<int>();

    if (!request.params[1].isNull())
        timeout = request.params[1].getInt<int>();

    CUpdatedBlock block;
    {
        WAIT_LOCK(cs_blockchange, lock);
        if(timeout)
            cond_blockchange.wait_for(lock, std::chrono::milliseconds(timeout), [&height]() EXCLUSIVE_LOCKS_REQUIRED(cs_blockchange) {return latestblock.height >= height || !IsRPCRunning();});
        else
            cond_blockchange.wait(lock, [&height]() EXCLUSIVE_LOCKS_REQUIRED(cs_blockchange) {return latestblock.height >= height || !IsRPCRunning(); });
        block = latestblock;
    }
    UniValue ret(UniValue::VOBJ);
    ret.pushKV("hash", block.hash.GetHex());
    ret.pushKV("height", block.height);
    return ret;
},
    };
}

static RPCHelpMan syncwithvalidationinterfacequeue()
{
    return RPCHelpMan{"syncwithvalidationinterfacequeue",
                "\nWaits for the validation interface queue to catch up on everything that was there when we entered this function.\n",
                {},
                RPCResult{RPCResult::Type::NONE, "", ""},
                RPCExamples{
                    HelpExampleCli("syncwithvalidationinterfacequeue","")
            + HelpExampleRpc("syncwithvalidationinterfacequeue","")
                },
        [&](const RPCHelpMan& self, const JSONRPCRequest& request) -> UniValue
{
    SyncWithValidationInterfaceQueue();
    return UniValue::VNULL;
},
    };
}

static RPCHelpMan getdifficulty()
{
    return RPCHelpMan{"getdifficulty",
                "\nReturns the proof-of-work difficulty as a multiple of the minimum difficulty.\n",
                {},
                RPCResult{
                    RPCResult::Type::NUM, "", "the proof-of-work difficulty as a multiple of the minimum difficulty."},
                RPCExamples{
                    HelpExampleCli("getdifficulty", "")
            + HelpExampleRpc("getdifficulty", "")
                },
        [&](const RPCHelpMan& self, const JSONRPCRequest& request) -> UniValue
{
    ChainstateManager& chainman = EnsureAnyChainman(request.context);
    LOCK(cs_main);
    return GetDifficultyForBits(chainman.ActiveChain().Tip()->nBits);
},
    };
}

static RPCHelpMan getblockfrompeer()
{
    return RPCHelpMan{
        "getblockfrompeer",
        "Attempt to fetch block from a given peer.\n\n"
        "We must have the header for this block, e.g. using submitheader.\n"
        "Subsequent calls for the same block and a new peer will cause the response from the previous peer to be ignored.\n"
        "Peers generally ignore requests for a stale block that they never fully verified, or one that is more than a month old.\n"
        "When a peer does not respond with a block, we will disconnect.\n\n"
        "Returns an empty JSON object if the request was successfully scheduled.",
        {
            {"blockhash", RPCArg::Type::STR_HEX, RPCArg::Optional::NO, "The block hash to try to fetch"},
            {"peer_id", RPCArg::Type::NUM, RPCArg::Optional::NO, "The peer to fetch it from (see getpeerinfo for peer IDs)"},
        },
        RPCResult{RPCResult::Type::OBJ, "", /*optional=*/false, "", {}},
        RPCExamples{
            HelpExampleCli("getblockfrompeer", "\"00000000c937983704a73af28acdec37b049d214adbda81d7e2a3dd146f6ed09\" 0")
            + HelpExampleRpc("getblockfrompeer", "\"00000000c937983704a73af28acdec37b049d214adbda81d7e2a3dd146f6ed09\" 0")
        },
        [&](const RPCHelpMan& self, const JSONRPCRequest& request) -> UniValue
{
    const NodeContext& node = EnsureAnyNodeContext(request.context);
    ChainstateManager& chainman = EnsureChainman(node);
    PeerManager& peerman = EnsurePeerman(node);

    const uint256& block_hash{ParseHashV(request.params[0], "blockhash")};
    const NodeId peer_id{request.params[1].getInt<int64_t>()};

    const CBlockIndex* const index = WITH_LOCK(cs_main, return chainman.m_blockman.LookupBlockIndex(block_hash););

    if (!index) {
        throw JSONRPCError(RPC_MISC_ERROR, "Block header missing");
    }

    // Fetching blocks before the node has syncing past their height can prevent block files from
    // being pruned, so we avoid it if the node is in prune mode.
    if (chainman.m_blockman.IsPruneMode() && index->nHeight > WITH_LOCK(chainman.GetMutex(), return chainman.ActiveTip()->nHeight)) {
        throw JSONRPCError(RPC_MISC_ERROR, "In prune mode, only blocks that the node has already synced previously can be fetched from a peer");
    }

    const bool block_has_data = WITH_LOCK(::cs_main, return index->nStatus & BLOCK_HAVE_DATA);
    if (block_has_data) {
        throw JSONRPCError(RPC_MISC_ERROR, "Block already downloaded");
    }

    if (const auto err{peerman.FetchBlock(peer_id, *index)}) {
        throw JSONRPCError(RPC_MISC_ERROR, err.value());
    }
    return UniValue::VOBJ;
},
    };
}

static RPCHelpMan getblockhash()
{
    return RPCHelpMan{"getblockhash",
                "\nReturns hash of block in best-block-chain at height provided.\n",
                {
                    {"height", RPCArg::Type::NUM, RPCArg::Optional::NO, "The height index"},
                },
                RPCResult{
                    RPCResult::Type::STR_HEX, "", "The block hash"},
                RPCExamples{
                    HelpExampleCli("getblockhash", "1000")
            + HelpExampleRpc("getblockhash", "1000")
                },
        [&](const RPCHelpMan& self, const JSONRPCRequest& request) -> UniValue
{
    ChainstateManager& chainman = EnsureAnyChainman(request.context);
    LOCK(cs_main);
    const CChain& active_chain = chainman.ActiveChain();

    int nHeight = request.params[0].getInt<int>();
    if (nHeight < 0 || nHeight > active_chain.Height())
        throw JSONRPCError(RPC_INVALID_PARAMETER, "Block height out of range");

    const CBlockIndex* pblockindex = active_chain[nHeight];
    return pblockindex->GetBlockHash().GetHex();
},
    };
}

static RPCHelpMan getblockheader()
{
    return RPCHelpMan{"getblockheader",
                "\nIf verbose is false, returns a string that is serialized, hex-encoded data for blockheader 'hash'.\n"
                "If verbose is true, returns an Object with information about blockheader <hash>.\n",
                {
                    {"blockhash", RPCArg::Type::STR_HEX, RPCArg::Optional::NO, "The block hash"},
                    {"verbose", RPCArg::Type::BOOL, RPCArg::Default{true}, "true for a json object, false for the hex-encoded data"},
                },
                {
                    RPCResult{"for verbose = true",
                        RPCResult::Type::OBJ, "", "",
                        {
                            {RPCResult::Type::STR_HEX, "hash", "the block hash (same as provided)"},
                            {RPCResult::Type::NUM, "confirmations", "The number of confirmations, or -1 if the block is not on the main chain"},
                            {RPCResult::Type::NUM, "height", "The block height or index"},
                            {RPCResult::Type::NUM, "version", "The block version"},
                            {RPCResult::Type::STR_HEX, "versionHex", "The block version formatted in hexadecimal"},
                            {RPCResult::Type::STR_HEX, "merkleroot", "The merkle root"},
                            {RPCResult::Type::NUM_TIME, "time", "The block time expressed in " + UNIX_EPOCH_TIME},
                            {RPCResult::Type::NUM_TIME, "mediantime", "The median block time expressed in " + UNIX_EPOCH_TIME},
                            {RPCResult::Type::NUM, "nonce", "The nonce"},
                            {RPCResult::Type::STR_HEX, "bits", "The bits"},
                            {RPCResult::Type::NUM, "difficulty", "The difficulty"},
                            {RPCResult::Type::STR_HEX, "chainwork", "Expected number of hashes required to produce the current chain"},
                            {RPCResult::Type::NUM, "nTx", "The number of transactions in the block"},
                            {RPCResult::Type::STR_HEX, "previousblockhash", /*optional=*/true, "The hash of the previous block (if available)"},
                            {RPCResult::Type::STR_HEX, "nextblockhash", /*optional=*/true, "The hash of the next block (if available)"},
                        }},
                    RPCResult{"for verbose=false",
                        RPCResult::Type::STR_HEX, "", "A string that is serialized, hex-encoded data for block 'hash'"},
                },
                RPCExamples{
                    HelpExampleCli("getblockheader", "\"00000000c937983704a73af28acdec37b049d214adbda81d7e2a3dd146f6ed09\"")
            + HelpExampleRpc("getblockheader", "\"00000000c937983704a73af28acdec37b049d214adbda81d7e2a3dd146f6ed09\"")
                },
        [&](const RPCHelpMan& self, const JSONRPCRequest& request) -> UniValue
{
    uint256 hash(ParseHashV(request.params[0], "hash"));

    bool fVerbose = true;
    if (!request.params[1].isNull())
        fVerbose = request.params[1].get_bool();

    ChainstateManager& chainman = EnsureAnyChainman(request.context);

    const CBlockIndex* pblockindex;
    const CBlockIndex* tip;
    {
        LOCK(cs_main);
        pblockindex = chainman.m_blockman.LookupBlockIndex(hash);
        tip = chainman.ActiveChain().Tip();
    }

    if (!pblockindex) {
        throw JSONRPCError(RPC_INVALID_ADDRESS_OR_KEY, "Block not found");
    }

    const auto header = pblockindex->GetBlockHeader(Params().GetConsensus());

    if (!fVerbose)
    {
<<<<<<< HEAD
        CDataStream ssBlock(SER_NETWORK, PROTOCOL_VERSION);
        ssBlock << header;
=======
        DataStream ssBlock{};
        ssBlock << pblockindex->GetBlockHeader();
>>>>>>> 114c5eca
        std::string strHex = HexStr(ssBlock);
        return strHex;
    }

    auto result = blockheaderToJSON(tip, pblockindex);
    if (header.auxpow)
        result.pushKV("auxpow", AuxpowToJSON(*header.auxpow, fVerbose, chainman.ActiveChainstate()));

    return blockheaderToJSON(tip, pblockindex);
},
    };
}

static CBlock GetBlockChecked(BlockManager& blockman, const CBlockIndex* pblockindex)
{
    CBlock block;
    {
        LOCK(cs_main);
        if (blockman.IsBlockPruned(pblockindex)) {
            throw JSONRPCError(RPC_MISC_ERROR, "Block not available (pruned data)");
        }
    }

    if (!ReadBlockFromDisk(block, pblockindex, Params().GetConsensus())) {
        // Block not found on disk. This could be because we have the block
        // header in our index but not yet have the block or did not accept the
        // block. Or if the block was pruned right after we released the lock above.
        throw JSONRPCError(RPC_MISC_ERROR, "Block not found on disk");
    }

    return block;
}

static CBlockUndo GetUndoChecked(BlockManager& blockman, const CBlockIndex* pblockindex)
{
    CBlockUndo blockUndo;

    // The Genesis block does not have undo data
    if (pblockindex->nHeight == 0) return blockUndo;

    {
        LOCK(cs_main);
        if (blockman.IsBlockPruned(pblockindex)) {
            throw JSONRPCError(RPC_MISC_ERROR, "Undo data not available (pruned data)");
        }
    }

    if (!UndoReadFromDisk(blockUndo, pblockindex)) {
        throw JSONRPCError(RPC_MISC_ERROR, "Can't read undo data from disk");
    }

    return blockUndo;
}

const RPCResult getblock_vin{
    RPCResult::Type::ARR, "vin", "",
    {
        {RPCResult::Type::OBJ, "", "",
        {
            {RPCResult::Type::ELISION, "", "The same output as verbosity = 2"},
            {RPCResult::Type::OBJ, "prevout", "(Only if undo information is available)",
            {
                {RPCResult::Type::BOOL, "generated", "Coinbase or not"},
                {RPCResult::Type::NUM, "height", "The height of the prevout"},
                {RPCResult::Type::STR_AMOUNT, "value", "The value in " + CURRENCY_UNIT},
                {RPCResult::Type::OBJ, "scriptPubKey", "",
                {
                    {RPCResult::Type::STR, "asm", "Disassembly of the public key script"},
                    {RPCResult::Type::STR, "desc", "Inferred descriptor for the output"},
                    {RPCResult::Type::STR_HEX, "hex", "The raw public key script bytes, hex-encoded"},
                    {RPCResult::Type::STR, "address", /*optional=*/true, "The Bitcoin address (only if a well-defined address exists)"},
                    {RPCResult::Type::STR, "type", "The type (one of: " + GetAllOutputTypes() + ")"},
                }},
            }},
        }},
    }
};

static RPCHelpMan getblock()
{
    return RPCHelpMan{"getblock",
                "\nIf verbosity is 0, returns a string that is serialized, hex-encoded data for block 'hash'.\n"
                "If verbosity is 1, returns an Object with information about block <hash>.\n"
                "If verbosity is 2, returns an Object with information about block <hash> and information about each transaction.\n"
                "If verbosity is 3, returns an Object with information about block <hash> and information about each transaction, including prevout information for inputs (only for unpruned blocks in the current best chain).\n",
                {
                    {"blockhash", RPCArg::Type::STR_HEX, RPCArg::Optional::NO, "The block hash"},
                    {"verbosity|verbose", RPCArg::Type::NUM, RPCArg::Default{1}, "0 for hex-encoded data, 1 for a JSON object, 2 for JSON object with transaction data, and 3 for JSON object with transaction data including prevout information for inputs",
                     RPCArgOptions{.skip_type_check = true}},
                },
                {
                    RPCResult{"for verbosity = 0",
                RPCResult::Type::STR_HEX, "", "A string that is serialized, hex-encoded data for block 'hash'"},
                    RPCResult{"for verbosity = 1",
                RPCResult::Type::OBJ, "", "",
                {
                    {RPCResult::Type::STR_HEX, "hash", "the block hash (same as provided)"},
                    {RPCResult::Type::NUM, "confirmations", "The number of confirmations, or -1 if the block is not on the main chain"},
                    {RPCResult::Type::NUM, "size", "The block size"},
                    {RPCResult::Type::NUM, "strippedsize", "The block size excluding witness data"},
                    {RPCResult::Type::NUM, "weight", "The block weight as defined in BIP 141"},
                    {RPCResult::Type::NUM, "height", "The block height or index"},
                    {RPCResult::Type::NUM, "version", "The block version"},
                    {RPCResult::Type::STR_HEX, "versionHex", "The block version formatted in hexadecimal"},
                    {RPCResult::Type::STR_HEX, "merkleroot", "The merkle root"},
                    {RPCResult::Type::ARR, "tx", "The transaction ids",
                        {{RPCResult::Type::STR_HEX, "", "The transaction id"}}},
                    {RPCResult::Type::NUM_TIME, "time",       "The block time expressed in " + UNIX_EPOCH_TIME},
                    {RPCResult::Type::NUM_TIME, "mediantime", "The median block time expressed in " + UNIX_EPOCH_TIME},
                    {RPCResult::Type::NUM, "nonce", "The nonce"},
                    {RPCResult::Type::STR_HEX, "bits", "The bits"},
                    {RPCResult::Type::NUM, "difficulty", "The difficulty"},
                    {RPCResult::Type::STR_HEX, "chainwork", "Expected number of hashes required to produce the chain up to this block (in hex)"},
                    {RPCResult::Type::NUM, "nTx", "The number of transactions in the block"},
                    {RPCResult::Type::STR_HEX, "previousblockhash", /*optional=*/true, "The hash of the previous block (if available)"},
                    {RPCResult::Type::STR_HEX, "nextblockhash", /*optional=*/true, "The hash of the next block (if available)"},
                    {RPCResult::Type::OBJ, "auxpow", "The auxpow object attached to this block",
                        {
                            {RPCResult::Type::OBJ, "tx", "The parent chain coinbase tx of this auxpow",
                                {{RPCResult::Type::ELISION, "", "Same format as for decoded raw transactions"}}},
                            {RPCResult::Type::NUM, "index", "Merkle index of the parent coinbase"},
                            {RPCResult::Type::ARR, "merklebranch", "Merkle branch of the parent coinbase",
                                {{RPCResult::Type::STR_HEX, "", "The Merkle branch hash"}}},
                            {RPCResult::Type::NUM, "chainindex", "Index in the auxpow Merkle tree"},
                            {RPCResult::Type::ARR, "chainmerklebranch", "Branch in the auxpow Merkle tree",
                                {{RPCResult::Type::STR_HEX, "", "The Merkle branch hash"}}},
                            {RPCResult::Type::STR_HEX, "parentblock", "The parent block serialised as hex string"},
                        }},
                }},
                    RPCResult{"for verbosity = 2",
                RPCResult::Type::OBJ, "", "",
                {
                    {RPCResult::Type::ELISION, "", "Same output as verbosity = 1"},
                    {RPCResult::Type::ARR, "tx", "",
                    {
                        {RPCResult::Type::OBJ, "", "",
                        {
                            {RPCResult::Type::ELISION, "", "The transactions in the format of the getrawtransaction RPC. Different from verbosity = 1 \"tx\" result"},
                            {RPCResult::Type::NUM, "fee", "The transaction fee in " + CURRENCY_UNIT + ", omitted if block undo data is not available"},
                        }},
                    }},
                }},
                    RPCResult{"for verbosity = 3",
                RPCResult::Type::OBJ, "", "",
                {
                    {RPCResult::Type::ELISION, "", "Same output as verbosity = 2"},
                    {RPCResult::Type::ARR, "tx", "",
                    {
                        {RPCResult::Type::OBJ, "", "",
                        {
                            getblock_vin,
                        }},
                    }},
                }},
        },
                RPCExamples{
                    HelpExampleCli("getblock", "\"00000000c937983704a73af28acdec37b049d214adbda81d7e2a3dd146f6ed09\"")
            + HelpExampleRpc("getblock", "\"00000000c937983704a73af28acdec37b049d214adbda81d7e2a3dd146f6ed09\"")
                },
        [&](const RPCHelpMan& self, const JSONRPCRequest& request) -> UniValue
{
    uint256 hash(ParseHashV(request.params[0], "blockhash"));

    int verbosity = 1;
    if (!request.params[1].isNull()) {
        if (request.params[1].isBool()) {
            verbosity = request.params[1].get_bool() ? 1 : 0;
        } else {
            verbosity = request.params[1].getInt<int>();
        }
    }

    const CBlockIndex* pblockindex;
    const CBlockIndex* tip;
    ChainstateManager& chainman = EnsureAnyChainman(request.context);
    {
        LOCK(cs_main);
        pblockindex = chainman.m_blockman.LookupBlockIndex(hash);
        tip = chainman.ActiveChain().Tip();

        if (!pblockindex) {
            throw JSONRPCError(RPC_INVALID_ADDRESS_OR_KEY, "Block not found");
        }
    }

    const CBlock block{GetBlockChecked(chainman.m_blockman, pblockindex)};

    if (verbosity <= 0)
    {
        CDataStream ssBlock(SER_NETWORK, PROTOCOL_VERSION | RPCSerializationFlags());
        ssBlock << block;
        std::string strHex = HexStr(ssBlock);
        return strHex;
    }

    TxVerbosity tx_verbosity;
    if (verbosity == 1) {
        tx_verbosity = TxVerbosity::SHOW_TXID;
    } else if (verbosity == 2) {
        tx_verbosity = TxVerbosity::SHOW_DETAILS;
    } else {
        tx_verbosity = TxVerbosity::SHOW_DETAILS_AND_PREVOUT;
    }

    auto result = blockToJSON(chainman.m_blockman, block, tip, pblockindex, tx_verbosity);

    if (block.auxpow)
        result.pushKV("auxpow", AuxpowToJSON(*block.auxpow, verbosity >= 1, chainman.ActiveChainstate()));

    return result;
},
    };
}

static RPCHelpMan pruneblockchain()
{
    return RPCHelpMan{"pruneblockchain", "",
                {
                    {"height", RPCArg::Type::NUM, RPCArg::Optional::NO, "The block height to prune up to. May be set to a discrete height, or to a " + UNIX_EPOCH_TIME + "\n"
            "                  to prune blocks whose block time is at least 2 hours older than the provided timestamp."},
                },
                RPCResult{
                    RPCResult::Type::NUM, "", "Height of the last block pruned"},
                RPCExamples{
                    HelpExampleCli("pruneblockchain", "1000")
            + HelpExampleRpc("pruneblockchain", "1000")
                },
        [&](const RPCHelpMan& self, const JSONRPCRequest& request) -> UniValue
{
    ChainstateManager& chainman = EnsureAnyChainman(request.context);
    if (!chainman.m_blockman.IsPruneMode()) {
        throw JSONRPCError(RPC_MISC_ERROR, "Cannot prune blocks because node is not in prune mode.");
    }

    LOCK(cs_main);
    Chainstate& active_chainstate = chainman.ActiveChainstate();
    CChain& active_chain = active_chainstate.m_chain;

    int heightParam = request.params[0].getInt<int>();
    if (heightParam < 0) {
        throw JSONRPCError(RPC_INVALID_PARAMETER, "Negative block height.");
    }

    // Height value more than a billion is too high to be a block height, and
    // too low to be a block time (corresponds to timestamp from Sep 2001).
    if (heightParam > 1000000000) {
        // Add a 2 hour buffer to include blocks which might have had old timestamps
        const CBlockIndex* pindex = active_chain.FindEarliestAtLeast(heightParam - TIMESTAMP_WINDOW, 0);
        if (!pindex) {
            throw JSONRPCError(RPC_INVALID_PARAMETER, "Could not find block with at least the specified timestamp.");
        }
        heightParam = pindex->nHeight;
    }

    unsigned int height = (unsigned int) heightParam;
    unsigned int chainHeight = (unsigned int) active_chain.Height();
    if (chainHeight < chainman.GetParams().PruneAfterHeight()) {
        throw JSONRPCError(RPC_MISC_ERROR, "Blockchain is too short for pruning.");
    } else if (height > chainHeight) {
        throw JSONRPCError(RPC_INVALID_PARAMETER, "Blockchain is shorter than the attempted prune height.");
    } else if (height > chainHeight - MIN_BLOCKS_TO_KEEP) {
        LogPrint(BCLog::RPC, "Attempt to prune blocks close to the tip.  Retaining the minimum number of blocks.\n");
        height = chainHeight - MIN_BLOCKS_TO_KEEP;
    }

    PruneBlockFilesManual(active_chainstate, height);
    const CBlockIndex& block{*CHECK_NONFATAL(active_chain.Tip())};
    const CBlockIndex* last_block{active_chainstate.m_blockman.GetFirstStoredBlock(block)};

    return static_cast<int64_t>(last_block->nHeight - 1);
},
    };
}

CoinStatsHashType ParseHashType(const std::string& hash_type_input)
{
    if (hash_type_input == "hash_serialized_2") {
        return CoinStatsHashType::HASH_SERIALIZED;
    } else if (hash_type_input == "muhash") {
        return CoinStatsHashType::MUHASH;
    } else if (hash_type_input == "none") {
        return CoinStatsHashType::NONE;
    } else {
        throw JSONRPCError(RPC_INVALID_PARAMETER, strprintf("'%s' is not a valid hash_type", hash_type_input));
    }
}

/**
 * Calculate statistics about the unspent transaction output set
 *
 * @param[in] index_requested Signals if the coinstatsindex should be used (when available).
 */
static std::optional<kernel::CCoinsStats> GetUTXOStats(CCoinsView* view, node::BlockManager& blockman,
                                                       kernel::CoinStatsHashType hash_type,
                                                       const std::function<void()>& interruption_point = {},
                                                       const CBlockIndex* pindex = nullptr,
                                                       bool index_requested = true)
{
    // Use CoinStatsIndex if it is requested and available and a hash_type of Muhash or None was requested
    if ((hash_type == kernel::CoinStatsHashType::MUHASH || hash_type == kernel::CoinStatsHashType::NONE) && g_coin_stats_index && index_requested) {
        if (pindex) {
            return g_coin_stats_index->LookUpStats(*pindex);
        } else {
            CBlockIndex& block_index = *CHECK_NONFATAL(WITH_LOCK(::cs_main, return blockman.LookupBlockIndex(view->GetBestBlock())));
            return g_coin_stats_index->LookUpStats(block_index);
        }
    }

    // If the coinstats index isn't requested or is otherwise not usable, the
    // pindex should either be null or equal to the view's best block. This is
    // because without the coinstats index we can only get coinstats about the
    // best block.
    CHECK_NONFATAL(!pindex || pindex->GetBlockHash() == view->GetBestBlock());

    return kernel::ComputeUTXOStats(hash_type, view, blockman, interruption_point);
}

static RPCHelpMan gettxoutsetinfo()
{
    return RPCHelpMan{"gettxoutsetinfo",
                "\nReturns statistics about the unspent transaction output set.\n"
                "Note this call may take some time if you are not using coinstatsindex.\n",
                {
                    {"hash_type", RPCArg::Type::STR, RPCArg::Default{"hash_serialized_2"}, "Which UTXO set hash should be calculated. Options: 'hash_serialized_2' (the legacy algorithm), 'muhash', 'none'."},
                    {"hash_or_height", RPCArg::Type::NUM, RPCArg::DefaultHint{"the current best block"}, "The block hash or height of the target height (only available with coinstatsindex).",
                     RPCArgOptions{
                         .skip_type_check = true,
                         .type_str = {"", "string or numeric"},
                     }},
                    {"use_index", RPCArg::Type::BOOL, RPCArg::Default{true}, "Use coinstatsindex, if available."},
                },
                RPCResult{
                    RPCResult::Type::OBJ, "", "",
                    {
                        {RPCResult::Type::NUM, "height", "The block height (index) of the returned statistics"},
                        {RPCResult::Type::STR_HEX, "bestblock", "The hash of the block at which these statistics are calculated"},
                        {RPCResult::Type::NUM, "txouts", "The number of unspent transaction outputs"},
                        {RPCResult::Type::NUM, "bogosize", "Database-independent, meaningless metric indicating the UTXO set size"},
                        {RPCResult::Type::STR_HEX, "hash_serialized_2", /*optional=*/true, "The serialized hash (only present if 'hash_serialized_2' hash_type is chosen)"},
                        {RPCResult::Type::STR_HEX, "muhash", /*optional=*/true, "The serialized hash (only present if 'muhash' hash_type is chosen)"},
                        {RPCResult::Type::NUM, "transactions", /*optional=*/true, "The number of transactions with unspent outputs (not available when coinstatsindex is used)"},
                        {RPCResult::Type::NUM, "disk_size", /*optional=*/true, "The estimated size of the chainstate on disk (not available when coinstatsindex is used)"},
                        {RPCResult::Type::STR_AMOUNT, "total_amount", "The total amount of coins in the UTXO set"},
                        {RPCResult::Type::STR_AMOUNT, "total_unspendable_amount", /*optional=*/true, "The total amount of coins permanently excluded from the UTXO set (only available if coinstatsindex is used)"},
                        {RPCResult::Type::OBJ, "block_info", /*optional=*/true, "Info on amounts in the block at this block height (only available if coinstatsindex is used)",
                        {
                            {RPCResult::Type::STR_AMOUNT, "prevout_spent", "Total amount of all prevouts spent in this block"},
                            {RPCResult::Type::STR_AMOUNT, "coinbase", "Coinbase subsidy amount of this block"},
                            {RPCResult::Type::STR_AMOUNT, "new_outputs_ex_coinbase", "Total amount of new outputs created by this block"},
                            {RPCResult::Type::STR_AMOUNT, "unspendable", "Total amount of unspendable outputs created in this block"},
                            {RPCResult::Type::OBJ, "unspendables", "Detailed view of the unspendable categories",
                            {
                                {RPCResult::Type::STR_AMOUNT, "genesis_block", "The unspendable amount of the Genesis block subsidy"},
                                {RPCResult::Type::STR_AMOUNT, "bip30", "Transactions overridden by duplicates (no longer possible with BIP30)"},
                                {RPCResult::Type::STR_AMOUNT, "scripts", "Amounts sent to scripts that are unspendable (for example OP_RETURN outputs)"},
                                {RPCResult::Type::STR_AMOUNT, "unclaimed_rewards", "Fee rewards that miners did not claim in their coinbase transaction"},
                            }}
                        }},
                    }},
                RPCExamples{
                    HelpExampleCli("gettxoutsetinfo", "") +
                    HelpExampleCli("gettxoutsetinfo", R"("none")") +
                    HelpExampleCli("gettxoutsetinfo", R"("none" 1000)") +
                    HelpExampleCli("gettxoutsetinfo", R"("none" '"00000000c937983704a73af28acdec37b049d214adbda81d7e2a3dd146f6ed09"')") +
                    HelpExampleCli("-named gettxoutsetinfo", R"(hash_type='muhash' use_index='false')") +
                    HelpExampleRpc("gettxoutsetinfo", "") +
                    HelpExampleRpc("gettxoutsetinfo", R"("none")") +
                    HelpExampleRpc("gettxoutsetinfo", R"("none", 1000)") +
                    HelpExampleRpc("gettxoutsetinfo", R"("none", "00000000c937983704a73af28acdec37b049d214adbda81d7e2a3dd146f6ed09")")
                },
        [&](const RPCHelpMan& self, const JSONRPCRequest& request) -> UniValue
{
    UniValue ret(UniValue::VOBJ);

    const CBlockIndex* pindex{nullptr};
    const CoinStatsHashType hash_type{request.params[0].isNull() ? CoinStatsHashType::HASH_SERIALIZED : ParseHashType(request.params[0].get_str())};
    bool index_requested = request.params[2].isNull() || request.params[2].get_bool();

    NodeContext& node = EnsureAnyNodeContext(request.context);
    ChainstateManager& chainman = EnsureChainman(node);
    Chainstate& active_chainstate = chainman.ActiveChainstate();
    active_chainstate.ForceFlushStateToDisk();

    CCoinsView* coins_view;
    BlockManager* blockman;
    {
        LOCK(::cs_main);
        coins_view = &active_chainstate.CoinsDB();
        blockman = &active_chainstate.m_blockman;
        pindex = blockman->LookupBlockIndex(coins_view->GetBestBlock());
    }

    if (!request.params[1].isNull()) {
        if (!g_coin_stats_index) {
            throw JSONRPCError(RPC_INVALID_PARAMETER, "Querying specific block heights requires coinstatsindex");
        }

        if (hash_type == CoinStatsHashType::HASH_SERIALIZED) {
            throw JSONRPCError(RPC_INVALID_PARAMETER, "hash_serialized_2 hash type cannot be queried for a specific block");
        }

        if (!index_requested) {
            throw JSONRPCError(RPC_INVALID_PARAMETER, "Cannot set use_index to false when querying for a specific block");
        }
        pindex = ParseHashOrHeight(request.params[1], chainman);
    }

    if (index_requested && g_coin_stats_index) {
        if (!g_coin_stats_index->BlockUntilSyncedToCurrentChain()) {
            const IndexSummary summary{g_coin_stats_index->GetSummary()};

            // If a specific block was requested and the index has already synced past that height, we can return the
            // data already even though the index is not fully synced yet.
            if (pindex->nHeight > summary.best_block_height) {
                throw JSONRPCError(RPC_INTERNAL_ERROR, strprintf("Unable to get data because coinstatsindex is still syncing. Current height: %d", summary.best_block_height));
            }
        }
    }

    const std::optional<CCoinsStats> maybe_stats = GetUTXOStats(coins_view, *blockman, hash_type, node.rpc_interruption_point, pindex, index_requested);
    if (maybe_stats.has_value()) {
        const CCoinsStats& stats = maybe_stats.value();
        ret.pushKV("height", (int64_t)stats.nHeight);
        ret.pushKV("bestblock", stats.hashBlock.GetHex());
        ret.pushKV("txouts", (int64_t)stats.nTransactionOutputs);
        ret.pushKV("bogosize", (int64_t)stats.nBogoSize);
        if (hash_type == CoinStatsHashType::HASH_SERIALIZED) {
            ret.pushKV("hash_serialized_2", stats.hashSerialized.GetHex());
        }
        if (hash_type == CoinStatsHashType::MUHASH) {
            ret.pushKV("muhash", stats.hashSerialized.GetHex());
        }
        CHECK_NONFATAL(stats.total_amount.has_value());
        ret.pushKV("total_amount", ValueFromAmount(stats.total_amount.value()));
        if (!stats.index_used) {
            ret.pushKV("transactions", static_cast<int64_t>(stats.nTransactions));
            ret.pushKV("disk_size", stats.nDiskSize);
        } else {
            ret.pushKV("total_unspendable_amount", ValueFromAmount(stats.total_unspendable_amount));

            CCoinsStats prev_stats{};
            if (pindex->nHeight > 0) {
                const std::optional<CCoinsStats> maybe_prev_stats = GetUTXOStats(coins_view, *blockman, hash_type, node.rpc_interruption_point, pindex->pprev, index_requested);
                if (!maybe_prev_stats) {
                    throw JSONRPCError(RPC_INTERNAL_ERROR, "Unable to read UTXO set");
                }
                prev_stats = maybe_prev_stats.value();
            }

            UniValue block_info(UniValue::VOBJ);
            block_info.pushKV("prevout_spent", ValueFromAmount(stats.total_prevout_spent_amount - prev_stats.total_prevout_spent_amount));
            block_info.pushKV("coinbase", ValueFromAmount(stats.total_coinbase_amount - prev_stats.total_coinbase_amount));
            block_info.pushKV("new_outputs_ex_coinbase", ValueFromAmount(stats.total_new_outputs_ex_coinbase_amount - prev_stats.total_new_outputs_ex_coinbase_amount));
            block_info.pushKV("unspendable", ValueFromAmount(stats.total_unspendable_amount - prev_stats.total_unspendable_amount));

            UniValue unspendables(UniValue::VOBJ);
            unspendables.pushKV("genesis_block", ValueFromAmount(stats.total_unspendables_genesis_block - prev_stats.total_unspendables_genesis_block));
            unspendables.pushKV("bip30", ValueFromAmount(stats.total_unspendables_bip30 - prev_stats.total_unspendables_bip30));
            unspendables.pushKV("scripts", ValueFromAmount(stats.total_unspendables_scripts - prev_stats.total_unspendables_scripts));
            unspendables.pushKV("unclaimed_rewards", ValueFromAmount(stats.total_unspendables_unclaimed_rewards - prev_stats.total_unspendables_unclaimed_rewards));
            block_info.pushKV("unspendables", unspendables);

            ret.pushKV("block_info", block_info);
        }
    } else {
        throw JSONRPCError(RPC_INTERNAL_ERROR, "Unable to read UTXO set");
    }
    return ret;
},
    };
}

static RPCHelpMan gettxout()
{
    return RPCHelpMan{"gettxout",
        "\nReturns details about an unspent transaction output.\n",
        {
            {"txid", RPCArg::Type::STR, RPCArg::Optional::NO, "The transaction id"},
            {"n", RPCArg::Type::NUM, RPCArg::Optional::NO, "vout number"},
            {"include_mempool", RPCArg::Type::BOOL, RPCArg::Default{true}, "Whether to include the mempool. Note that an unspent output that is spent in the mempool won't appear."},
        },
        {
            RPCResult{"If the UTXO was not found", RPCResult::Type::NONE, "", ""},
            RPCResult{"Otherwise", RPCResult::Type::OBJ, "", "", {
                {RPCResult::Type::STR_HEX, "bestblock", "The hash of the block at the tip of the chain"},
                {RPCResult::Type::NUM, "confirmations", "The number of confirmations"},
                {RPCResult::Type::STR_AMOUNT, "value", "The transaction value in " + CURRENCY_UNIT},
                {RPCResult::Type::OBJ, "scriptPubKey", "", {
                    {RPCResult::Type::STR, "asm", "Disassembly of the public key script"},
                    {RPCResult::Type::STR, "desc", "Inferred descriptor for the output"},
                    {RPCResult::Type::STR_HEX, "hex", "The raw public key script bytes, hex-encoded"},
                    {RPCResult::Type::STR, "type", "The type, eg pubkeyhash"},
                    {RPCResult::Type::STR, "address", /*optional=*/true, "The Bitcoin address (only if a well-defined address exists)"},
                }},
                {RPCResult::Type::BOOL, "coinbase", "Coinbase or not"},
            }},
        },
        RPCExamples{
            "\nGet unspent transactions\n"
            + HelpExampleCli("listunspent", "") +
            "\nView the details\n"
            + HelpExampleCli("gettxout", "\"txid\" 1") +
            "\nAs a JSON-RPC call\n"
            + HelpExampleRpc("gettxout", "\"txid\", 1")
                },
        [&](const RPCHelpMan& self, const JSONRPCRequest& request) -> UniValue
{
    NodeContext& node = EnsureAnyNodeContext(request.context);
    ChainstateManager& chainman = EnsureChainman(node);
    LOCK(cs_main);

    UniValue ret(UniValue::VOBJ);

    uint256 hash(ParseHashV(request.params[0], "txid"));
    COutPoint out{hash, request.params[1].getInt<uint32_t>()};
    bool fMempool = true;
    if (!request.params[2].isNull())
        fMempool = request.params[2].get_bool();

    Coin coin;
    Chainstate& active_chainstate = chainman.ActiveChainstate();
    CCoinsViewCache* coins_view = &active_chainstate.CoinsTip();

    if (fMempool) {
        const CTxMemPool& mempool = EnsureMemPool(node);
        LOCK(mempool.cs);
        CCoinsViewMemPool view(coins_view, mempool);
        if (!view.GetCoin(out, coin) || mempool.isSpent(out)) {
            return UniValue::VNULL;
        }
    } else {
        if (!coins_view->GetCoin(out, coin)) {
            return UniValue::VNULL;
        }
    }

    const CBlockIndex* pindex = active_chainstate.m_blockman.LookupBlockIndex(coins_view->GetBestBlock());
    ret.pushKV("bestblock", pindex->GetBlockHash().GetHex());
    if (coin.nHeight == MEMPOOL_HEIGHT) {
        ret.pushKV("confirmations", 0);
    } else {
        ret.pushKV("confirmations", (int64_t)(pindex->nHeight - coin.nHeight + 1));
    }
    ret.pushKV("value", ValueFromAmount(coin.out.nValue));
    UniValue o(UniValue::VOBJ);
    ScriptToUniv(coin.out.scriptPubKey, /*out=*/o, /*include_hex=*/true, /*include_address=*/true);
    ret.pushKV("scriptPubKey", o);
    ret.pushKV("coinbase", (bool)coin.fCoinBase);

    return ret;
},
    };
}

static RPCHelpMan verifychain()
{
    return RPCHelpMan{"verifychain",
                "\nVerifies blockchain database.\n",
                {
                    {"checklevel", RPCArg::Type::NUM, RPCArg::DefaultHint{strprintf("%d, range=0-4", DEFAULT_CHECKLEVEL)},
                        strprintf("How thorough the block verification is:\n%s", MakeUnorderedList(CHECKLEVEL_DOC))},
                    {"nblocks", RPCArg::Type::NUM, RPCArg::DefaultHint{strprintf("%d, 0=all", DEFAULT_CHECKBLOCKS)}, "The number of blocks to check."},
                },
                RPCResult{
                    RPCResult::Type::BOOL, "", "Verified or not"},
                RPCExamples{
                    HelpExampleCli("verifychain", "")
            + HelpExampleRpc("verifychain", "")
                },
        [&](const RPCHelpMan& self, const JSONRPCRequest& request) -> UniValue
{
    const int check_level{request.params[0].isNull() ? DEFAULT_CHECKLEVEL : request.params[0].getInt<int>()};
    const int check_depth{request.params[1].isNull() ? DEFAULT_CHECKBLOCKS : request.params[1].getInt<int>()};

    ChainstateManager& chainman = EnsureAnyChainman(request.context);
    LOCK(cs_main);

    Chainstate& active_chainstate = chainman.ActiveChainstate();
    return CVerifyDB().VerifyDB(
        active_chainstate, chainman.GetParams().GetConsensus(), active_chainstate.CoinsTip(), check_level, check_depth);
},
    };
}

static void SoftForkDescPushBack(const CBlockIndex* blockindex, UniValue& softforks, const ChainstateManager& chainman, Consensus::BuriedDeployment dep)
{
    // For buried deployments.

    if (!DeploymentEnabled(chainman, dep)) return;

    UniValue rv(UniValue::VOBJ);
    rv.pushKV("type", "buried");
    // getdeploymentinfo reports the softfork as active from when the chain height is
    // one below the activation height
    rv.pushKV("active", DeploymentActiveAfter(blockindex, chainman, dep));
    rv.pushKV("height", chainman.GetConsensus().DeploymentHeight(dep));
    softforks.pushKV(DeploymentName(dep), rv);
}

static void SoftForkDescPushBack(const CBlockIndex* blockindex, UniValue& softforks, const ChainstateManager& chainman, Consensus::DeploymentPos id)
{
    // FIXME: For now, BIP9 is not used until we can do always-auxpow.
    return;

    // For BIP9 deployments.

    if (!DeploymentEnabled(chainman, id)) return;
    if (blockindex == nullptr) return;

    auto get_state_name = [](const ThresholdState state) -> std::string {
        switch (state) {
        case ThresholdState::DEFINED: return "defined";
        case ThresholdState::STARTED: return "started";
        case ThresholdState::LOCKED_IN: return "locked_in";
        case ThresholdState::ACTIVE: return "active";
        case ThresholdState::FAILED: return "failed";
        }
        return "invalid";
    };

    UniValue bip9(UniValue::VOBJ);

    const ThresholdState next_state = chainman.m_versionbitscache.State(blockindex, chainman.GetConsensus(), id);
    const ThresholdState current_state = chainman.m_versionbitscache.State(blockindex->pprev, chainman.GetConsensus(), id);

    const bool has_signal = (ThresholdState::STARTED == current_state || ThresholdState::LOCKED_IN == current_state);

    // BIP9 parameters
    if (has_signal) {
        bip9.pushKV("bit", chainman.GetConsensus().vDeployments[id].bit);
    }
    bip9.pushKV("start_time", chainman.GetConsensus().vDeployments[id].nStartTime);
    bip9.pushKV("timeout", chainman.GetConsensus().vDeployments[id].nTimeout);
    bip9.pushKV("min_activation_height", chainman.GetConsensus().vDeployments[id].min_activation_height);

    // BIP9 status
    bip9.pushKV("status", get_state_name(current_state));
    bip9.pushKV("since", chainman.m_versionbitscache.StateSinceHeight(blockindex->pprev, chainman.GetConsensus(), id));
    bip9.pushKV("status_next", get_state_name(next_state));

    // BIP9 signalling status, if applicable
    if (has_signal) {
        UniValue statsUV(UniValue::VOBJ);
        std::vector<bool> signals;
        BIP9Stats statsStruct = chainman.m_versionbitscache.Statistics(blockindex, chainman.GetConsensus(), id, &signals);
        statsUV.pushKV("period", statsStruct.period);
        statsUV.pushKV("elapsed", statsStruct.elapsed);
        statsUV.pushKV("count", statsStruct.count);
        if (ThresholdState::LOCKED_IN != current_state) {
            statsUV.pushKV("threshold", statsStruct.threshold);
            statsUV.pushKV("possible", statsStruct.possible);
        }
        bip9.pushKV("statistics", statsUV);

        std::string sig;
        sig.reserve(signals.size());
        for (const bool s : signals) {
            sig.push_back(s ? '#' : '-');
        }
        bip9.pushKV("signalling", sig);
    }

    UniValue rv(UniValue::VOBJ);
    rv.pushKV("type", "bip9");
    if (ThresholdState::ACTIVE == next_state) {
        rv.pushKV("height", chainman.m_versionbitscache.StateSinceHeight(blockindex, chainman.GetConsensus(), id));
    }
    rv.pushKV("active", ThresholdState::ACTIVE == next_state);
    rv.pushKV("bip9", bip9);

    softforks.pushKV(DeploymentName(id), rv);
}

// used by rest.cpp:rest_chaininfo, so cannot be static
RPCHelpMan getblockchaininfo()
{
    return RPCHelpMan{"getblockchaininfo",
        "Returns an object containing various state info regarding blockchain processing.\n",
        {},
        RPCResult{
            RPCResult::Type::OBJ, "", "",
            {
                {RPCResult::Type::STR, "chain", "current network name (main, test, signet, regtest)"},
                {RPCResult::Type::NUM, "blocks", "the height of the most-work fully-validated chain. The genesis block has height 0"},
                {RPCResult::Type::NUM, "headers", "the current number of headers we have validated"},
                {RPCResult::Type::STR, "bestblockhash", "the hash of the currently best block"},
                {RPCResult::Type::NUM, "difficulty", "the current difficulty"},
                {RPCResult::Type::NUM_TIME, "time", "The block time expressed in " + UNIX_EPOCH_TIME},
                {RPCResult::Type::NUM_TIME, "mediantime", "The median block time expressed in " + UNIX_EPOCH_TIME},
                {RPCResult::Type::NUM, "verificationprogress", "estimate of verification progress [0..1]"},
                {RPCResult::Type::BOOL, "initialblockdownload", "(debug information) estimate of whether this node is in Initial Block Download mode"},
                {RPCResult::Type::STR_HEX, "chainwork", "total amount of work in active chain, in hexadecimal"},
                {RPCResult::Type::NUM, "size_on_disk", "the estimated size of the block and undo files on disk"},
                {RPCResult::Type::BOOL, "pruned", "if the blocks are subject to pruning"},
                {RPCResult::Type::NUM, "pruneheight", /*optional=*/true, "height of the last block pruned, plus one (only present if pruning is enabled)"},
                {RPCResult::Type::BOOL, "automatic_pruning", /*optional=*/true, "whether automatic pruning is enabled (only present if pruning is enabled)"},
                {RPCResult::Type::NUM, "prune_target_size", /*optional=*/true, "the target size used by pruning (only present if automatic pruning is enabled)"},
                {RPCResult::Type::STR, "warnings", "any network and blockchain warnings"},
            }},
        RPCExamples{
            HelpExampleCli("getblockchaininfo", "")
            + HelpExampleRpc("getblockchaininfo", "")
        },
        [&](const RPCHelpMan& self, const JSONRPCRequest& request) -> UniValue
{
    const ArgsManager& args{EnsureAnyArgsman(request.context)};
    ChainstateManager& chainman = EnsureAnyChainman(request.context);
    LOCK(cs_main);
    Chainstate& active_chainstate = chainman.ActiveChainstate();

    const CBlockIndex& tip{*CHECK_NONFATAL(active_chainstate.m_chain.Tip())};
    const int height{tip.nHeight};
    UniValue obj(UniValue::VOBJ);
    obj.pushKV("chain", chainman.GetParams().NetworkIDString());
    obj.pushKV("blocks", height);
    obj.pushKV("headers", chainman.m_best_header ? chainman.m_best_header->nHeight : -1);
    obj.pushKV("bestblockhash", tip.GetBlockHash().GetHex());
    obj.pushKV("difficulty", GetDifficultyForBits(tip.nBits));
    obj.pushKV("time", tip.GetBlockTime());
    obj.pushKV("mediantime", tip.GetMedianTimePast());
    obj.pushKV("verificationprogress", GuessVerificationProgress(chainman.GetParams().TxData(), &tip));
    obj.pushKV("initialblockdownload", active_chainstate.IsInitialBlockDownload());
    obj.pushKV("chainwork", tip.nChainWork.GetHex());
    obj.pushKV("size_on_disk", chainman.m_blockman.CalculateCurrentUsage());
    obj.pushKV("pruned", chainman.m_blockman.IsPruneMode());
    if (chainman.m_blockman.IsPruneMode()) {
        obj.pushKV("pruneheight", chainman.m_blockman.GetFirstStoredBlock(tip)->nHeight);

        // if 0, execution bypasses the whole if block.
        bool automatic_pruning{args.GetIntArg("-prune", 0) != 1};
        obj.pushKV("automatic_pruning",  automatic_pruning);
        if (automatic_pruning) {
            obj.pushKV("prune_target_size", chainman.m_blockman.GetPruneTarget());
        }
    }

    obj.pushKV("warnings", GetWarnings(false).original);
    return obj;
},
    };
}

namespace {
const std::vector<RPCResult> RPCHelpForDeployment{
    {RPCResult::Type::STR, "type", "one of \"buried\", \"bip9\""},
    {RPCResult::Type::NUM, "height", /*optional=*/true, "height of the first block which the rules are or will be enforced (only for \"buried\" type, or \"bip9\" type with \"active\" status)"},
    {RPCResult::Type::BOOL, "active", "true if the rules are enforced for the mempool and the next block"},
    {RPCResult::Type::OBJ, "bip9", /*optional=*/true, "status of bip9 softforks (only for \"bip9\" type)",
    {
        {RPCResult::Type::NUM, "bit", /*optional=*/true, "the bit (0-28) in the block version field used to signal this softfork (only for \"started\" and \"locked_in\" status)"},
        {RPCResult::Type::NUM_TIME, "start_time", "the minimum median time past of a block at which the bit gains its meaning"},
        {RPCResult::Type::NUM_TIME, "timeout", "the median time past of a block at which the deployment is considered failed if not yet locked in"},
        {RPCResult::Type::NUM, "min_activation_height", "minimum height of blocks for which the rules may be enforced"},
        {RPCResult::Type::STR, "status", "status of deployment at specified block (one of \"defined\", \"started\", \"locked_in\", \"active\", \"failed\")"},
        {RPCResult::Type::NUM, "since", "height of the first block to which the status applies"},
        {RPCResult::Type::STR, "status_next", "status of deployment at the next block"},
        {RPCResult::Type::OBJ, "statistics", /*optional=*/true, "numeric statistics about signalling for a softfork (only for \"started\" and \"locked_in\" status)",
        {
            {RPCResult::Type::NUM, "period", "the length in blocks of the signalling period"},
            {RPCResult::Type::NUM, "threshold", /*optional=*/true, "the number of blocks with the version bit set required to activate the feature (only for \"started\" status)"},
            {RPCResult::Type::NUM, "elapsed", "the number of blocks elapsed since the beginning of the current period"},
            {RPCResult::Type::NUM, "count", "the number of blocks with the version bit set in the current period"},
            {RPCResult::Type::BOOL, "possible", /*optional=*/true, "returns false if there are not enough blocks left in this period to pass activation threshold (only for \"started\" status)"},
        }},
        {RPCResult::Type::STR, "signalling", /*optional=*/true, "indicates blocks that signalled with a # and blocks that did not with a -"},
    }},
};

UniValue DeploymentInfo(const CBlockIndex* blockindex, const ChainstateManager& chainman)
{
    UniValue softforks(UniValue::VOBJ);
    SoftForkDescPushBack(blockindex, softforks, chainman, Consensus::DEPLOYMENT_HEIGHTINCB);
    SoftForkDescPushBack(blockindex, softforks, chainman, Consensus::DEPLOYMENT_P2SH);
    SoftForkDescPushBack(blockindex, softforks, chainman, Consensus::DEPLOYMENT_DERSIG);
    SoftForkDescPushBack(blockindex, softforks, chainman, Consensus::DEPLOYMENT_CLTV);
    SoftForkDescPushBack(blockindex, softforks, chainman, Consensus::DEPLOYMENT_CSV);
    SoftForkDescPushBack(blockindex, softforks, chainman, Consensus::DEPLOYMENT_SEGWIT);
    SoftForkDescPushBack(blockindex, softforks, chainman, Consensus::DEPLOYMENT_TESTDUMMY);
    SoftForkDescPushBack(blockindex, softforks, chainman, Consensus::DEPLOYMENT_TAPROOT);
    return softforks;
}
} // anon namespace

RPCHelpMan getdeploymentinfo()
{
    return RPCHelpMan{"getdeploymentinfo",
        "Returns an object containing various state info regarding deployments of consensus changes.",
        {
            {"blockhash", RPCArg::Type::STR_HEX, RPCArg::Default{"hash of current chain tip"}, "The block hash at which to query deployment state"},
        },
        RPCResult{
            RPCResult::Type::OBJ, "", "", {
                {RPCResult::Type::STR, "hash", "requested block hash (or tip)"},
                {RPCResult::Type::NUM, "height", "requested block height (or tip)"},
                {RPCResult::Type::OBJ_DYN, "deployments", "", {
                    {RPCResult::Type::OBJ, "xxxx", "name of the deployment", RPCHelpForDeployment}
                }},
            }
        },
        RPCExamples{ HelpExampleCli("getdeploymentinfo", "") + HelpExampleRpc("getdeploymentinfo", "") },
        [&](const RPCHelpMan& self, const JSONRPCRequest& request) -> UniValue
        {
            const ChainstateManager& chainman = EnsureAnyChainman(request.context);
            LOCK(cs_main);
            const Chainstate& active_chainstate = chainman.ActiveChainstate();

            const CBlockIndex* blockindex;
            if (request.params[0].isNull()) {
                blockindex = CHECK_NONFATAL(active_chainstate.m_chain.Tip());
            } else {
                const uint256 hash(ParseHashV(request.params[0], "blockhash"));
                blockindex = chainman.m_blockman.LookupBlockIndex(hash);
                if (!blockindex) {
                    throw JSONRPCError(RPC_INVALID_ADDRESS_OR_KEY, "Block not found");
                }
            }

            UniValue deploymentinfo(UniValue::VOBJ);
            deploymentinfo.pushKV("hash", blockindex->GetBlockHash().ToString());
            deploymentinfo.pushKV("height", blockindex->nHeight);
            deploymentinfo.pushKV("deployments", DeploymentInfo(blockindex, chainman));
            return deploymentinfo;
        },
    };
}

/** Comparison function for sorting the getchaintips heads.  */
struct CompareBlocksByHeight
{
    bool operator()(const CBlockIndex* a, const CBlockIndex* b) const
    {
        /* Make sure that unequal blocks with the same height do not compare
           equal. Use the pointers themselves to make a distinction. */

        if (a->nHeight != b->nHeight)
          return (a->nHeight > b->nHeight);

        return a < b;
    }
};

static RPCHelpMan getchaintips()
{
    return RPCHelpMan{"getchaintips",
                "Return information about all known tips in the block tree,"
                " including the main chain as well as orphaned branches.\n",
                {},
                RPCResult{
                    RPCResult::Type::ARR, "", "",
                    {{RPCResult::Type::OBJ, "", "",
                        {
                            {RPCResult::Type::NUM, "height", "height of the chain tip"},
                            {RPCResult::Type::STR_HEX, "hash", "block hash of the tip"},
                            {RPCResult::Type::NUM, "branchlen", "zero for main chain, otherwise length of branch connecting the tip to the main chain"},
                            {RPCResult::Type::STR, "status", "status of the chain, \"active\" for the main chain\n"
            "Possible values for status:\n"
            "1.  \"invalid\"               This branch contains at least one invalid block\n"
            "2.  \"headers-only\"          Not all blocks for this branch are available, but the headers are valid\n"
            "3.  \"valid-headers\"         All blocks are available for this branch, but they were never fully validated\n"
            "4.  \"valid-fork\"            This branch is not part of the active chain, but is fully validated\n"
            "5.  \"active\"                This is the tip of the active main chain, which is certainly valid"},
                        }}}},
                RPCExamples{
                    HelpExampleCli("getchaintips", "")
            + HelpExampleRpc("getchaintips", "")
                },
        [&](const RPCHelpMan& self, const JSONRPCRequest& request) -> UniValue
{
    ChainstateManager& chainman = EnsureAnyChainman(request.context);
    LOCK(cs_main);
    CChain& active_chain = chainman.ActiveChain();

    /*
     * Idea: The set of chain tips is the active chain tip, plus orphan blocks which do not have another orphan building off of them.
     * Algorithm:
     *  - Make one pass through BlockIndex(), picking out the orphan blocks, and also storing a set of the orphan block's pprev pointers.
     *  - Iterate through the orphan blocks. If the block isn't pointed to by another orphan, it is a chain tip.
     *  - Add the active chain tip
     */
    std::set<const CBlockIndex*, CompareBlocksByHeight> setTips;
    std::set<const CBlockIndex*> setOrphans;
    std::set<const CBlockIndex*> setPrevs;

    for (const auto& [_, block_index] : chainman.BlockIndex()) {
        if (!active_chain.Contains(&block_index)) {
            setOrphans.insert(&block_index);
            setPrevs.insert(block_index.pprev);
        }
    }

    for (std::set<const CBlockIndex*>::iterator it = setOrphans.begin(); it != setOrphans.end(); ++it) {
        if (setPrevs.erase(*it) == 0) {
            setTips.insert(*it);
        }
    }

    // Always report the currently active tip.
    setTips.insert(active_chain.Tip());

    /* Construct the output array.  */
    UniValue res(UniValue::VARR);
    for (const CBlockIndex* block : setTips) {
        UniValue obj(UniValue::VOBJ);
        obj.pushKV("height", block->nHeight);
        obj.pushKV("hash", block->phashBlock->GetHex());

        const int branchLen = block->nHeight - active_chain.FindFork(block)->nHeight;
        obj.pushKV("branchlen", branchLen);

        std::string status;
        if (active_chain.Contains(block)) {
            // This block is part of the currently active chain.
            status = "active";
        } else if (block->nStatus & BLOCK_FAILED_MASK) {
            // This block or one of its ancestors is invalid.
            status = "invalid";
        } else if (!block->HaveTxsDownloaded()) {
            // This block cannot be connected because full block data for it or one of its parents is missing.
            status = "headers-only";
        } else if (block->IsValid(BLOCK_VALID_SCRIPTS)) {
            // This block is fully validated, but no longer part of the active chain. It was probably the active block once, but was reorganized.
            status = "valid-fork";
        } else if (block->IsValid(BLOCK_VALID_TREE)) {
            // The headers for this block are valid, but it has not been validated. It was probably never part of the most-work chain.
            status = "valid-headers";
        } else {
            // No clue.
            status = "unknown";
        }
        obj.pushKV("status", status);

        res.push_back(obj);
    }

    return res;
},
    };
}

static RPCHelpMan preciousblock()
{
    return RPCHelpMan{"preciousblock",
                "\nTreats a block as if it were received before others with the same work.\n"
                "\nA later preciousblock call can override the effect of an earlier one.\n"
                "\nThe effects of preciousblock are not retained across restarts.\n",
                {
                    {"blockhash", RPCArg::Type::STR_HEX, RPCArg::Optional::NO, "the hash of the block to mark as precious"},
                },
                RPCResult{RPCResult::Type::NONE, "", ""},
                RPCExamples{
                    HelpExampleCli("preciousblock", "\"blockhash\"")
            + HelpExampleRpc("preciousblock", "\"blockhash\"")
                },
        [&](const RPCHelpMan& self, const JSONRPCRequest& request) -> UniValue
{
    uint256 hash(ParseHashV(request.params[0], "blockhash"));
    CBlockIndex* pblockindex;

    ChainstateManager& chainman = EnsureAnyChainman(request.context);
    {
        LOCK(cs_main);
        pblockindex = chainman.m_blockman.LookupBlockIndex(hash);
        if (!pblockindex) {
            throw JSONRPCError(RPC_INVALID_ADDRESS_OR_KEY, "Block not found");
        }
    }

    BlockValidationState state;
    chainman.ActiveChainstate().PreciousBlock(state, pblockindex);

    if (!state.IsValid()) {
        throw JSONRPCError(RPC_DATABASE_ERROR, state.ToString());
    }

    return UniValue::VNULL;
},
    };
}

static RPCHelpMan invalidateblock()
{
    return RPCHelpMan{"invalidateblock",
                "\nPermanently marks a block as invalid, as if it violated a consensus rule.\n",
                {
                    {"blockhash", RPCArg::Type::STR_HEX, RPCArg::Optional::NO, "the hash of the block to mark as invalid"},
                },
                RPCResult{RPCResult::Type::NONE, "", ""},
                RPCExamples{
                    HelpExampleCli("invalidateblock", "\"blockhash\"")
            + HelpExampleRpc("invalidateblock", "\"blockhash\"")
                },
        [&](const RPCHelpMan& self, const JSONRPCRequest& request) -> UniValue
{
    uint256 hash(ParseHashV(request.params[0], "blockhash"));
    BlockValidationState state;

    ChainstateManager& chainman = EnsureAnyChainman(request.context);
    CBlockIndex* pblockindex;
    {
        LOCK(cs_main);
        pblockindex = chainman.m_blockman.LookupBlockIndex(hash);
        if (!pblockindex) {
            throw JSONRPCError(RPC_INVALID_ADDRESS_OR_KEY, "Block not found");
        }
    }
    chainman.ActiveChainstate().InvalidateBlock(state, pblockindex);

    if (state.IsValid()) {
        chainman.ActiveChainstate().ActivateBestChain(state);
    }

    if (!state.IsValid()) {
        throw JSONRPCError(RPC_DATABASE_ERROR, state.ToString());
    }

    return UniValue::VNULL;
},
    };
}

static RPCHelpMan reconsiderblock()
{
    return RPCHelpMan{"reconsiderblock",
                "\nRemoves invalidity status of a block, its ancestors and its descendants, reconsider them for activation.\n"
                "This can be used to undo the effects of invalidateblock.\n",
                {
                    {"blockhash", RPCArg::Type::STR_HEX, RPCArg::Optional::NO, "the hash of the block to reconsider"},
                },
                RPCResult{RPCResult::Type::NONE, "", ""},
                RPCExamples{
                    HelpExampleCli("reconsiderblock", "\"blockhash\"")
            + HelpExampleRpc("reconsiderblock", "\"blockhash\"")
                },
        [&](const RPCHelpMan& self, const JSONRPCRequest& request) -> UniValue
{
    ChainstateManager& chainman = EnsureAnyChainman(request.context);
    uint256 hash(ParseHashV(request.params[0], "blockhash"));

    {
        LOCK(cs_main);
        CBlockIndex* pblockindex = chainman.m_blockman.LookupBlockIndex(hash);
        if (!pblockindex) {
            throw JSONRPCError(RPC_INVALID_ADDRESS_OR_KEY, "Block not found");
        }

        chainman.ActiveChainstate().ResetBlockFailureFlags(pblockindex);
    }

    BlockValidationState state;
    chainman.ActiveChainstate().ActivateBestChain(state);

    if (!state.IsValid()) {
        throw JSONRPCError(RPC_DATABASE_ERROR, state.ToString());
    }

    return UniValue::VNULL;
},
    };
}

static RPCHelpMan getchaintxstats()
{
    return RPCHelpMan{"getchaintxstats",
                "\nCompute statistics about the total number and rate of transactions in the chain.\n",
                {
                    {"nblocks", RPCArg::Type::NUM, RPCArg::DefaultHint{"one month"}, "Size of the window in number of blocks"},
                    {"blockhash", RPCArg::Type::STR_HEX, RPCArg::DefaultHint{"chain tip"}, "The hash of the block that ends the window."},
                },
                RPCResult{
                    RPCResult::Type::OBJ, "", "",
                    {
                        {RPCResult::Type::NUM_TIME, "time", "The timestamp for the final block in the window, expressed in " + UNIX_EPOCH_TIME},
                        {RPCResult::Type::NUM, "txcount", "The total number of transactions in the chain up to that point"},
                        {RPCResult::Type::STR_HEX, "window_final_block_hash", "The hash of the final block in the window"},
                        {RPCResult::Type::NUM, "window_final_block_height", "The height of the final block in the window."},
                        {RPCResult::Type::NUM, "window_block_count", "Size of the window in number of blocks"},
                        {RPCResult::Type::NUM, "window_tx_count", /*optional=*/true, "The number of transactions in the window. Only returned if \"window_block_count\" is > 0"},
                        {RPCResult::Type::NUM, "window_interval", /*optional=*/true, "The elapsed time in the window in seconds. Only returned if \"window_block_count\" is > 0"},
                        {RPCResult::Type::NUM, "txrate", /*optional=*/true, "The average rate of transactions per second in the window. Only returned if \"window_interval\" is > 0"},
                    }},
                RPCExamples{
                    HelpExampleCli("getchaintxstats", "")
            + HelpExampleRpc("getchaintxstats", "2016")
                },
        [&](const RPCHelpMan& self, const JSONRPCRequest& request) -> UniValue
{
    ChainstateManager& chainman = EnsureAnyChainman(request.context);
    const CBlockIndex* pindex;
    int blockcount = 30 * 24 * 60 * 60 / chainman.GetParams().GetConsensus().nPowTargetSpacing; // By default: 1 month

    if (request.params[1].isNull()) {
        LOCK(cs_main);
        pindex = chainman.ActiveChain().Tip();
    } else {
        uint256 hash(ParseHashV(request.params[1], "blockhash"));
        LOCK(cs_main);
        pindex = chainman.m_blockman.LookupBlockIndex(hash);
        if (!pindex) {
            throw JSONRPCError(RPC_INVALID_ADDRESS_OR_KEY, "Block not found");
        }
        if (!chainman.ActiveChain().Contains(pindex)) {
            throw JSONRPCError(RPC_INVALID_PARAMETER, "Block is not in main chain");
        }
    }

    CHECK_NONFATAL(pindex != nullptr);

    if (request.params[0].isNull()) {
        blockcount = std::max(0, std::min(blockcount, pindex->nHeight - 1));
    } else {
        blockcount = request.params[0].getInt<int>();

        if (blockcount < 0 || (blockcount > 0 && blockcount >= pindex->nHeight)) {
            throw JSONRPCError(RPC_INVALID_PARAMETER, "Invalid block count: should be between 0 and the block's height - 1");
        }
    }

    const CBlockIndex& past_block{*CHECK_NONFATAL(pindex->GetAncestor(pindex->nHeight - blockcount))};
    const int64_t nTimeDiff{pindex->GetMedianTimePast() - past_block.GetMedianTimePast()};
    const int nTxDiff = pindex->nChainTx - past_block.nChainTx;

    UniValue ret(UniValue::VOBJ);
    ret.pushKV("time", (int64_t)pindex->nTime);
    ret.pushKV("txcount", (int64_t)pindex->nChainTx);
    ret.pushKV("window_final_block_hash", pindex->GetBlockHash().GetHex());
    ret.pushKV("window_final_block_height", pindex->nHeight);
    ret.pushKV("window_block_count", blockcount);
    if (blockcount > 0) {
        ret.pushKV("window_tx_count", nTxDiff);
        ret.pushKV("window_interval", nTimeDiff);
        if (nTimeDiff > 0) {
            ret.pushKV("txrate", ((double)nTxDiff) / nTimeDiff);
        }
    }

    return ret;
},
    };
}

template<typename T>
static T CalculateTruncatedMedian(std::vector<T>& scores)
{
    size_t size = scores.size();
    if (size == 0) {
        return 0;
    }

    std::sort(scores.begin(), scores.end());
    if (size % 2 == 0) {
        return (scores[size / 2 - 1] + scores[size / 2]) / 2;
    } else {
        return scores[size / 2];
    }
}

void CalculatePercentilesByWeight(CAmount result[NUM_GETBLOCKSTATS_PERCENTILES], std::vector<std::pair<CAmount, int64_t>>& scores, int64_t total_weight)
{
    if (scores.empty()) {
        return;
    }

    std::sort(scores.begin(), scores.end());

    // 10th, 25th, 50th, 75th, and 90th percentile weight units.
    const double weights[NUM_GETBLOCKSTATS_PERCENTILES] = {
        total_weight / 10.0, total_weight / 4.0, total_weight / 2.0, (total_weight * 3.0) / 4.0, (total_weight * 9.0) / 10.0
    };

    int64_t next_percentile_index = 0;
    int64_t cumulative_weight = 0;
    for (const auto& element : scores) {
        cumulative_weight += element.second;
        while (next_percentile_index < NUM_GETBLOCKSTATS_PERCENTILES && cumulative_weight >= weights[next_percentile_index]) {
            result[next_percentile_index] = element.first;
            ++next_percentile_index;
        }
    }

    // Fill any remaining percentiles with the last value.
    for (int64_t i = next_percentile_index; i < NUM_GETBLOCKSTATS_PERCENTILES; i++) {
        result[i] = scores.back().first;
    }
}

template<typename T>
static inline bool SetHasKeys(const std::set<T>& set) {return false;}
template<typename T, typename Tk, typename... Args>
static inline bool SetHasKeys(const std::set<T>& set, const Tk& key, const Args&... args)
{
    return (set.count(key) != 0) || SetHasKeys(set, args...);
}

// outpoint (needed for the utxo index) + nHeight + fCoinBase
static constexpr size_t PER_UTXO_OVERHEAD = sizeof(COutPoint) + sizeof(uint32_t) + sizeof(bool);

static RPCHelpMan getblockstats()
{
    return RPCHelpMan{"getblockstats",
                "\nCompute per block statistics for a given window. All amounts are in satoshis.\n"
                "It won't work for some heights with pruning.\n",
                {
                    {"hash_or_height", RPCArg::Type::NUM, RPCArg::Optional::NO, "The block hash or height of the target block",
                     RPCArgOptions{
                         .skip_type_check = true,
                         .type_str = {"", "string or numeric"},
                     }},
                    {"stats", RPCArg::Type::ARR, RPCArg::DefaultHint{"all values"}, "Values to plot (see result below)",
                        {
                            {"height", RPCArg::Type::STR, RPCArg::Optional::OMITTED, "Selected statistic"},
                            {"time", RPCArg::Type::STR, RPCArg::Optional::OMITTED, "Selected statistic"},
                        },
                        RPCArgOptions{.oneline_description="stats"}},
                },
                RPCResult{
            RPCResult::Type::OBJ, "", "",
            {
                {RPCResult::Type::NUM, "avgfee", /*optional=*/true, "Average fee in the block"},
                {RPCResult::Type::NUM, "avgfeerate", /*optional=*/true, "Average feerate (in satoshis per virtual byte)"},
                {RPCResult::Type::NUM, "avgtxsize", /*optional=*/true, "Average transaction size"},
                {RPCResult::Type::STR_HEX, "blockhash", /*optional=*/true, "The block hash (to check for potential reorgs)"},
                {RPCResult::Type::ARR_FIXED, "feerate_percentiles", /*optional=*/true, "Feerates at the 10th, 25th, 50th, 75th, and 90th percentile weight unit (in satoshis per virtual byte)",
                {
                    {RPCResult::Type::NUM, "10th_percentile_feerate", "The 10th percentile feerate"},
                    {RPCResult::Type::NUM, "25th_percentile_feerate", "The 25th percentile feerate"},
                    {RPCResult::Type::NUM, "50th_percentile_feerate", "The 50th percentile feerate"},
                    {RPCResult::Type::NUM, "75th_percentile_feerate", "The 75th percentile feerate"},
                    {RPCResult::Type::NUM, "90th_percentile_feerate", "The 90th percentile feerate"},
                }},
                {RPCResult::Type::NUM, "height", /*optional=*/true, "The height of the block"},
                {RPCResult::Type::NUM, "ins", /*optional=*/true, "The number of inputs (excluding coinbase)"},
                {RPCResult::Type::NUM, "maxfee", /*optional=*/true, "Maximum fee in the block"},
                {RPCResult::Type::NUM, "maxfeerate", /*optional=*/true, "Maximum feerate (in satoshis per virtual byte)"},
                {RPCResult::Type::NUM, "maxtxsize", /*optional=*/true, "Maximum transaction size"},
                {RPCResult::Type::NUM, "medianfee", /*optional=*/true, "Truncated median fee in the block"},
                {RPCResult::Type::NUM, "mediantime", /*optional=*/true, "The block median time past"},
                {RPCResult::Type::NUM, "mediantxsize", /*optional=*/true, "Truncated median transaction size"},
                {RPCResult::Type::NUM, "minfee", /*optional=*/true, "Minimum fee in the block"},
                {RPCResult::Type::NUM, "minfeerate", /*optional=*/true, "Minimum feerate (in satoshis per virtual byte)"},
                {RPCResult::Type::NUM, "mintxsize", /*optional=*/true, "Minimum transaction size"},
                {RPCResult::Type::NUM, "outs", /*optional=*/true, "The number of outputs"},
                {RPCResult::Type::NUM, "subsidy", /*optional=*/true, "The block subsidy"},
                {RPCResult::Type::NUM, "swtotal_size", /*optional=*/true, "Total size of all segwit transactions"},
                {RPCResult::Type::NUM, "swtotal_weight", /*optional=*/true, "Total weight of all segwit transactions"},
                {RPCResult::Type::NUM, "swtxs", /*optional=*/true, "The number of segwit transactions"},
                {RPCResult::Type::NUM, "time", /*optional=*/true, "The block time"},
                {RPCResult::Type::NUM, "total_out", /*optional=*/true, "Total amount in all outputs (excluding coinbase and thus reward [ie subsidy + totalfee])"},
                {RPCResult::Type::NUM, "total_size", /*optional=*/true, "Total size of all non-coinbase transactions"},
                {RPCResult::Type::NUM, "total_weight", /*optional=*/true, "Total weight of all non-coinbase transactions"},
                {RPCResult::Type::NUM, "totalfee", /*optional=*/true, "The fee total"},
                {RPCResult::Type::NUM, "txs", /*optional=*/true, "The number of transactions (including coinbase)"},
                {RPCResult::Type::NUM, "utxo_increase", /*optional=*/true, "The increase/decrease in the number of unspent outputs (not discounting op_return and similar)"},
                {RPCResult::Type::NUM, "utxo_size_inc", /*optional=*/true, "The increase/decrease in size for the utxo index (not discounting op_return and similar)"},
                {RPCResult::Type::NUM, "utxo_increase_actual", /*optional=*/true, "The increase/decrease in the number of unspent outputs, not counting unspendables"},
                {RPCResult::Type::NUM, "utxo_size_inc_actual", /*optional=*/true, "The increase/decrease in size for the utxo index, not counting unspendables"},
            }},
                RPCExamples{
                    HelpExampleCli("getblockstats", R"('"00000000c937983704a73af28acdec37b049d214adbda81d7e2a3dd146f6ed09"' '["minfeerate","avgfeerate"]')") +
                    HelpExampleCli("getblockstats", R"(1000 '["minfeerate","avgfeerate"]')") +
                    HelpExampleRpc("getblockstats", R"("00000000c937983704a73af28acdec37b049d214adbda81d7e2a3dd146f6ed09", ["minfeerate","avgfeerate"])") +
                    HelpExampleRpc("getblockstats", R"(1000, ["minfeerate","avgfeerate"])")
                },
        [&](const RPCHelpMan& self, const JSONRPCRequest& request) -> UniValue
{
    ChainstateManager& chainman = EnsureAnyChainman(request.context);
    const CBlockIndex& pindex{*CHECK_NONFATAL(ParseHashOrHeight(request.params[0], chainman))};

    std::set<std::string> stats;
    if (!request.params[1].isNull()) {
        const UniValue stats_univalue = request.params[1].get_array();
        for (unsigned int i = 0; i < stats_univalue.size(); i++) {
            const std::string stat = stats_univalue[i].get_str();
            stats.insert(stat);
        }
    }

    const CBlock& block = GetBlockChecked(chainman.m_blockman, &pindex);
    const CBlockUndo& blockUndo = GetUndoChecked(chainman.m_blockman, &pindex);

    const bool do_all = stats.size() == 0; // Calculate everything if nothing selected (default)
    const bool do_mediantxsize = do_all || stats.count("mediantxsize") != 0;
    const bool do_medianfee = do_all || stats.count("medianfee") != 0;
    const bool do_feerate_percentiles = do_all || stats.count("feerate_percentiles") != 0;
    const bool loop_inputs = do_all || do_medianfee || do_feerate_percentiles ||
        SetHasKeys(stats, "utxo_increase", "utxo_increase_actual", "utxo_size_inc", "utxo_size_inc_actual", "totalfee", "avgfee", "avgfeerate", "minfee", "maxfee", "minfeerate", "maxfeerate");
    const bool loop_outputs = do_all || loop_inputs || stats.count("total_out");
    const bool do_calculate_size = do_mediantxsize ||
        SetHasKeys(stats, "total_size", "avgtxsize", "mintxsize", "maxtxsize", "swtotal_size");
    const bool do_calculate_weight = do_all || SetHasKeys(stats, "total_weight", "avgfeerate", "swtotal_weight", "avgfeerate", "feerate_percentiles", "minfeerate", "maxfeerate");
    const bool do_calculate_sw = do_all || SetHasKeys(stats, "swtxs", "swtotal_size", "swtotal_weight");

    CAmount maxfee = 0;
    CAmount maxfeerate = 0;
    CAmount minfee = MAX_MONEY;
    CAmount minfeerate = MAX_MONEY;
    CAmount total_out = 0;
    CAmount totalfee = 0;
    int64_t inputs = 0;
    int64_t maxtxsize = 0;
    int64_t mintxsize = MAX_BLOCK_SERIALIZED_SIZE;
    int64_t outputs = 0;
    int64_t swtotal_size = 0;
    int64_t swtotal_weight = 0;
    int64_t swtxs = 0;
    int64_t total_size = 0;
    int64_t total_weight = 0;
    int64_t utxos = 0;
    int64_t utxo_size_inc = 0;
    int64_t utxo_size_inc_actual = 0;
    std::vector<CAmount> fee_array;
    std::vector<std::pair<CAmount, int64_t>> feerate_array;
    std::vector<int64_t> txsize_array;

    for (size_t i = 0; i < block.vtx.size(); ++i) {
        const auto& tx = block.vtx.at(i);
        outputs += tx->vout.size();

        CAmount tx_total_out = 0;
        if (loop_outputs) {
            for (const CTxOut& out : tx->vout) {
                tx_total_out += out.nValue;

                size_t out_size = GetSerializeSize(out, PROTOCOL_VERSION) + PER_UTXO_OVERHEAD;
                utxo_size_inc += out_size;

                // The Genesis block and the repeated BIP30 block coinbases don't change the UTXO
                // set counts, so they have to be excluded from the statistics
                if (pindex.nHeight == 0 || (IsBIP30Repeat(pindex) && tx->IsCoinBase())) continue;
                // Skip unspendable outputs since they are not included in the UTXO set
                if (out.scriptPubKey.IsUnspendable()) continue;

                ++utxos;
                utxo_size_inc_actual += out_size;
            }
        }

        if (tx->IsCoinBase()) {
            continue;
        }

        inputs += tx->vin.size(); // Don't count coinbase's fake input
        total_out += tx_total_out; // Don't count coinbase reward

        int64_t tx_size = 0;
        if (do_calculate_size) {

            tx_size = tx->GetTotalSize();
            if (do_mediantxsize) {
                txsize_array.push_back(tx_size);
            }
            maxtxsize = std::max(maxtxsize, tx_size);
            mintxsize = std::min(mintxsize, tx_size);
            total_size += tx_size;
        }

        int64_t weight = 0;
        if (do_calculate_weight) {
            weight = GetTransactionWeight(*tx);
            total_weight += weight;
        }

        if (do_calculate_sw && tx->HasWitness()) {
            ++swtxs;
            swtotal_size += tx_size;
            swtotal_weight += weight;
        }

        if (loop_inputs) {
            CAmount tx_total_in = 0;
            const auto& txundo = blockUndo.vtxundo.at(i - 1);
            for (const Coin& coin: txundo.vprevout) {
                const CTxOut& prevoutput = coin.out;

                tx_total_in += prevoutput.nValue;
                size_t prevout_size = GetSerializeSize(prevoutput, PROTOCOL_VERSION) + PER_UTXO_OVERHEAD;
                utxo_size_inc -= prevout_size;
                utxo_size_inc_actual -= prevout_size;
            }

            CAmount txfee = tx_total_in - tx_total_out;
            CHECK_NONFATAL(MoneyRange(txfee));
            if (do_medianfee) {
                fee_array.push_back(txfee);
            }
            maxfee = std::max(maxfee, txfee);
            minfee = std::min(minfee, txfee);
            totalfee += txfee;

            // New feerate uses satoshis per virtual byte instead of per serialized byte
            CAmount feerate = weight ? (txfee * WITNESS_SCALE_FACTOR) / weight : 0;
            if (do_feerate_percentiles) {
                feerate_array.emplace_back(std::make_pair(feerate, weight));
            }
            maxfeerate = std::max(maxfeerate, feerate);
            minfeerate = std::min(minfeerate, feerate);
        }
    }

    CAmount feerate_percentiles[NUM_GETBLOCKSTATS_PERCENTILES] = { 0 };
    CalculatePercentilesByWeight(feerate_percentiles, feerate_array, total_weight);

    UniValue feerates_res(UniValue::VARR);
    for (int64_t i = 0; i < NUM_GETBLOCKSTATS_PERCENTILES; i++) {
        feerates_res.push_back(feerate_percentiles[i]);
    }

    UniValue ret_all(UniValue::VOBJ);
    ret_all.pushKV("avgfee", (block.vtx.size() > 1) ? totalfee / (block.vtx.size() - 1) : 0);
    ret_all.pushKV("avgfeerate", total_weight ? (totalfee * WITNESS_SCALE_FACTOR) / total_weight : 0); // Unit: sat/vbyte
    ret_all.pushKV("avgtxsize", (block.vtx.size() > 1) ? total_size / (block.vtx.size() - 1) : 0);
    ret_all.pushKV("blockhash", pindex.GetBlockHash().GetHex());
    ret_all.pushKV("feerate_percentiles", feerates_res);
    ret_all.pushKV("height", (int64_t)pindex.nHeight);
    ret_all.pushKV("ins", inputs);
    ret_all.pushKV("maxfee", maxfee);
    ret_all.pushKV("maxfeerate", maxfeerate);
    ret_all.pushKV("maxtxsize", maxtxsize);
    ret_all.pushKV("medianfee", CalculateTruncatedMedian(fee_array));
    ret_all.pushKV("mediantime", pindex.GetMedianTimePast());
    ret_all.pushKV("mediantxsize", CalculateTruncatedMedian(txsize_array));
    ret_all.pushKV("minfee", (minfee == MAX_MONEY) ? 0 : minfee);
    ret_all.pushKV("minfeerate", (minfeerate == MAX_MONEY) ? 0 : minfeerate);
    ret_all.pushKV("mintxsize", mintxsize == MAX_BLOCK_SERIALIZED_SIZE ? 0 : mintxsize);
    ret_all.pushKV("outs", outputs);
    ret_all.pushKV("subsidy", GetBlockSubsidy(pindex.nHeight, chainman.GetParams().GetConsensus()));
    ret_all.pushKV("swtotal_size", swtotal_size);
    ret_all.pushKV("swtotal_weight", swtotal_weight);
    ret_all.pushKV("swtxs", swtxs);
    ret_all.pushKV("time", pindex.GetBlockTime());
    ret_all.pushKV("total_out", total_out);
    ret_all.pushKV("total_size", total_size);
    ret_all.pushKV("total_weight", total_weight);
    ret_all.pushKV("totalfee", totalfee);
    ret_all.pushKV("txs", (int64_t)block.vtx.size());
    ret_all.pushKV("utxo_increase", outputs - inputs);
    ret_all.pushKV("utxo_size_inc", utxo_size_inc);
    ret_all.pushKV("utxo_increase_actual", utxos - inputs);
    ret_all.pushKV("utxo_size_inc_actual", utxo_size_inc_actual);

    if (do_all) {
        return ret_all;
    }

    UniValue ret(UniValue::VOBJ);
    for (const std::string& stat : stats) {
        const UniValue& value = ret_all[stat];
        if (value.isNull()) {
            throw JSONRPCError(RPC_INVALID_PARAMETER, strprintf("Invalid selected statistic '%s'", stat));
        }
        ret.pushKV(stat, value);
    }
    return ret;
},
    };
}

namespace {
//! Search for a given set of pubkey scripts
bool FindScriptPubKey(std::atomic<int>& scan_progress, const std::atomic<bool>& should_abort, int64_t& count, CCoinsViewCursor* cursor, const std::set<CScript>& needles, std::map<COutPoint, Coin>& out_results, std::function<void()>& interruption_point)
{
    scan_progress = 0;
    count = 0;
    while (cursor->Valid()) {
        COutPoint key;
        Coin coin;
        if (!cursor->GetKey(key) || !cursor->GetValue(coin)) return false;
        if (++count % 8192 == 0) {
            interruption_point();
            if (should_abort) {
                // allow to abort the scan via the abort reference
                return false;
            }
        }
        if (count % 256 == 0) {
            // update progress reference every 256 item
            uint32_t high = 0x100 * *key.hash.begin() + *(key.hash.begin() + 1);
            scan_progress = (int)(high * 100.0 / 65536.0 + 0.5);
        }
        if (needles.count(coin.out.scriptPubKey)) {
            out_results.emplace(key, coin);
        }
        cursor->Next();
    }
    scan_progress = 100;
    return true;
}
} // namespace

/** RAII object to prevent concurrency issue when scanning the txout set */
static std::atomic<int> g_scan_progress;
static std::atomic<bool> g_scan_in_progress;
static std::atomic<bool> g_should_abort_scan;
class CoinsViewScanReserver
{
private:
    bool m_could_reserve{false};
public:
    explicit CoinsViewScanReserver() = default;

    bool reserve() {
        CHECK_NONFATAL(!m_could_reserve);
        if (g_scan_in_progress.exchange(true)) {
            return false;
        }
        CHECK_NONFATAL(g_scan_progress == 0);
        m_could_reserve = true;
        return true;
    }

    ~CoinsViewScanReserver() {
        if (m_could_reserve) {
            g_scan_in_progress = false;
            g_scan_progress = 0;
        }
    }
};

static const auto scan_action_arg_desc = RPCArg{
    "action", RPCArg::Type::STR, RPCArg::Optional::NO, "The action to execute\n"
        "\"start\" for starting a scan\n"
        "\"abort\" for aborting the current scan (returns true when abort was successful)\n"
        "\"status\" for progress report (in %) of the current scan"
};

static const auto scan_objects_arg_desc = RPCArg{
    "scanobjects", RPCArg::Type::ARR, RPCArg::Optional::OMITTED, "Array of scan objects. Required for \"start\" action\n"
        "Every scan object is either a string descriptor or an object:",
    {
        {"descriptor", RPCArg::Type::STR, RPCArg::Optional::OMITTED, "An output descriptor"},
        {"", RPCArg::Type::OBJ, RPCArg::Optional::OMITTED, "An object with output descriptor and metadata",
            {
                {"desc", RPCArg::Type::STR, RPCArg::Optional::NO, "An output descriptor"},
                {"range", RPCArg::Type::RANGE, RPCArg::Default{1000}, "The range of HD chain indexes to explore (either end or [begin,end])"},
            }},
    },
    RPCArgOptions{.oneline_description="[scanobjects,...]"},
};

static const auto scan_result_abort = RPCResult{
    "when action=='abort'", RPCResult::Type::BOOL, "success",
    "True if scan will be aborted (not necessarily before this RPC returns), or false if there is no scan to abort"
};
static const auto scan_result_status_none = RPCResult{
    "when action=='status' and no scan is in progress - possibly already completed", RPCResult::Type::NONE, "", ""
};
static const auto scan_result_status_some = RPCResult{
    "when action=='status' and a scan is currently in progress", RPCResult::Type::OBJ, "", "",
    {{RPCResult::Type::NUM, "progress", "Approximate percent complete"},}
};


static RPCHelpMan scantxoutset()
{
    // scriptPubKey corresponding to mainnet address 12cbQLTFMXRnSzktFkuoG3eHoMeFtpTu3S
    const std::string EXAMPLE_DESCRIPTOR_RAW = "raw(76a91411b366edfc0a8b66feebae5c2e25a7b6a5d1cf3188ac)#fm24fxxy";

    return RPCHelpMan{"scantxoutset",
        "\nScans the unspent transaction output set for entries that match certain output descriptors.\n"
        "Examples of output descriptors are:\n"
        "    addr(<address>)                      Outputs whose scriptPubKey corresponds to the specified address (does not include P2PK)\n"
        "    raw(<hex script>)                    Outputs whose scriptPubKey equals the specified hex scripts\n"
        "    combo(<pubkey>)                      P2PK, P2PKH, P2WPKH, and P2SH-P2WPKH outputs for the given pubkey\n"
        "    pkh(<pubkey>)                        P2PKH outputs for the given pubkey\n"
        "    sh(multi(<n>,<pubkey>,<pubkey>,...)) P2SH-multisig outputs for the given threshold and pubkeys\n"
        "\nIn the above, <pubkey> either refers to a fixed public key in hexadecimal notation, or to an xpub/xprv optionally followed by one\n"
        "or more path elements separated by \"/\", and optionally ending in \"/*\" (unhardened), or \"/*'\" or \"/*h\" (hardened) to specify all\n"
        "unhardened or hardened child keys.\n"
        "In the latter case, a range needs to be specified by below if different from 1000.\n"
        "For more information on output descriptors, see the documentation in the doc/descriptors.md file.\n",
        {
            scan_action_arg_desc,
            scan_objects_arg_desc,
        },
        {
            RPCResult{"when action=='start'; only returns after scan completes", RPCResult::Type::OBJ, "", "", {
                {RPCResult::Type::BOOL, "success", "Whether the scan was completed"},
                {RPCResult::Type::NUM, "txouts", "The number of unspent transaction outputs scanned"},
                {RPCResult::Type::NUM, "height", "The current block height (index)"},
                {RPCResult::Type::STR_HEX, "bestblock", "The hash of the block at the tip of the chain"},
                {RPCResult::Type::ARR, "unspents", "",
                {
                    {RPCResult::Type::OBJ, "", "",
                    {
                        {RPCResult::Type::STR_HEX, "txid", "The transaction id"},
                        {RPCResult::Type::NUM, "vout", "The vout value"},
                        {RPCResult::Type::STR_HEX, "scriptPubKey", "The script key"},
                        {RPCResult::Type::STR, "desc", "A specialized descriptor for the matched scriptPubKey"},
                        {RPCResult::Type::STR_AMOUNT, "amount", "The total amount in " + CURRENCY_UNIT + " of the unspent output"},
                        {RPCResult::Type::BOOL, "coinbase", "Whether this is a coinbase output"},
                        {RPCResult::Type::NUM, "height", "Height of the unspent transaction output"},
                    }},
                }},
                {RPCResult::Type::STR_AMOUNT, "total_amount", "The total amount of all found unspent outputs in " + CURRENCY_UNIT},
            }},
            scan_result_abort,
            scan_result_status_some,
            scan_result_status_none,
        },
        RPCExamples{
            HelpExampleCli("scantxoutset", "start \'[\"" + EXAMPLE_DESCRIPTOR_RAW + "\"]\'") +
            HelpExampleCli("scantxoutset", "status") +
            HelpExampleCli("scantxoutset", "abort") +
            HelpExampleRpc("scantxoutset", "\"start\", [\"" + EXAMPLE_DESCRIPTOR_RAW + "\"]") +
            HelpExampleRpc("scantxoutset", "\"status\"") +
            HelpExampleRpc("scantxoutset", "\"abort\"")
        },
        [&](const RPCHelpMan& self, const JSONRPCRequest& request) -> UniValue
{
    UniValue result(UniValue::VOBJ);
    if (request.params[0].get_str() == "status") {
        CoinsViewScanReserver reserver;
        if (reserver.reserve()) {
            // no scan in progress
            return UniValue::VNULL;
        }
        result.pushKV("progress", g_scan_progress.load());
        return result;
    } else if (request.params[0].get_str() == "abort") {
        CoinsViewScanReserver reserver;
        if (reserver.reserve()) {
            // reserve was possible which means no scan was running
            return false;
        }
        // set the abort flag
        g_should_abort_scan = true;
        return true;
    } else if (request.params[0].get_str() == "start") {
        CoinsViewScanReserver reserver;
        if (!reserver.reserve()) {
            throw JSONRPCError(RPC_INVALID_PARAMETER, "Scan already in progress, use action \"abort\" or \"status\"");
        }

        if (request.params.size() < 2) {
            throw JSONRPCError(RPC_MISC_ERROR, "scanobjects argument is required for the start action");
        }

        std::set<CScript> needles;
        std::map<CScript, std::string> descriptors;
        CAmount total_in = 0;

        // loop through the scan objects
        for (const UniValue& scanobject : request.params[1].get_array().getValues()) {
            FlatSigningProvider provider;
            auto scripts = EvalDescriptorStringOrObject(scanobject, provider);
            for (CScript& script : scripts) {
                std::string inferred = InferDescriptor(script, provider)->ToString();
                needles.emplace(script);
                descriptors.emplace(std::move(script), std::move(inferred));
            }
        }

        // Scan the unspent transaction output set for inputs
        UniValue unspents(UniValue::VARR);
        std::vector<CTxOut> input_txos;
        std::map<COutPoint, Coin> coins;
        g_should_abort_scan = false;
        int64_t count = 0;
        std::unique_ptr<CCoinsViewCursor> pcursor;
        const CBlockIndex* tip;
        NodeContext& node = EnsureAnyNodeContext(request.context);
        {
            ChainstateManager& chainman = EnsureChainman(node);
            LOCK(cs_main);
            Chainstate& active_chainstate = chainman.ActiveChainstate();
            active_chainstate.ForceFlushStateToDisk();
            pcursor = CHECK_NONFATAL(active_chainstate.CoinsDB().Cursor());
            tip = CHECK_NONFATAL(active_chainstate.m_chain.Tip());
        }
        bool res = FindScriptPubKey(g_scan_progress, g_should_abort_scan, count, pcursor.get(), needles, coins, node.rpc_interruption_point);
        result.pushKV("success", res);
        result.pushKV("txouts", count);
        result.pushKV("height", tip->nHeight);
        result.pushKV("bestblock", tip->GetBlockHash().GetHex());

        for (const auto& it : coins) {
            const COutPoint& outpoint = it.first;
            const Coin& coin = it.second;
            const CTxOut& txo = coin.out;
            input_txos.push_back(txo);
            total_in += txo.nValue;

            UniValue unspent(UniValue::VOBJ);
            unspent.pushKV("txid", outpoint.hash.GetHex());
            unspent.pushKV("vout", (int32_t)outpoint.n);
            unspent.pushKV("scriptPubKey", HexStr(txo.scriptPubKey));
            unspent.pushKV("desc", descriptors[txo.scriptPubKey]);
            unspent.pushKV("amount", ValueFromAmount(txo.nValue));
            unspent.pushKV("coinbase", coin.IsCoinBase());
            unspent.pushKV("height", (int32_t)coin.nHeight);

            unspents.push_back(unspent);
        }
        result.pushKV("unspents", unspents);
        result.pushKV("total_amount", ValueFromAmount(total_in));
    } else {
        throw JSONRPCError(RPC_INVALID_PARAMETER, strprintf("Invalid action '%s'", request.params[0].get_str()));
    }
    return result;
},
    };
}

/** RAII object to prevent concurrency issue when scanning blockfilters */
static std::atomic<int> g_scanfilter_progress;
static std::atomic<int> g_scanfilter_progress_height;
static std::atomic<bool> g_scanfilter_in_progress;
static std::atomic<bool> g_scanfilter_should_abort_scan;
class BlockFiltersScanReserver
{
private:
    bool m_could_reserve{false};
public:
    explicit BlockFiltersScanReserver() = default;

    bool reserve() {
        CHECK_NONFATAL(!m_could_reserve);
        if (g_scanfilter_in_progress.exchange(true)) {
            return false;
        }
        m_could_reserve = true;
        return true;
    }

    ~BlockFiltersScanReserver() {
        if (m_could_reserve) {
            g_scanfilter_in_progress = false;
        }
    }
};

static bool CheckBlockFilterMatches(BlockManager& blockman, const CBlockIndex& blockindex, const GCSFilter::ElementSet& needles)
{
    const CBlock block{GetBlockChecked(blockman, &blockindex)};
    const CBlockUndo block_undo{GetUndoChecked(blockman, &blockindex)};

    // Check if any of the outputs match the scriptPubKey
    for (const auto& tx : block.vtx) {
        if (std::any_of(tx->vout.cbegin(), tx->vout.cend(), [&](const auto& txout) {
                return needles.count(std::vector<unsigned char>(txout.scriptPubKey.begin(), txout.scriptPubKey.end())) != 0;
            })) {
            return true;
        }
    }
    // Check if any of the inputs match the scriptPubKey
    for (const auto& txundo : block_undo.vtxundo) {
        if (std::any_of(txundo.vprevout.cbegin(), txundo.vprevout.cend(), [&](const auto& coin) {
                return needles.count(std::vector<unsigned char>(coin.out.scriptPubKey.begin(), coin.out.scriptPubKey.end())) != 0;
            })) {
            return true;
        }
    }

    return false;
}

static RPCHelpMan scanblocks()
{
    return RPCHelpMan{"scanblocks",
        "\nReturn relevant blockhashes for given descriptors (requires blockfilterindex).\n"
        "This call may take several minutes. Make sure to use no RPC timeout (bitcoin-cli -rpcclienttimeout=0)",
        {
            scan_action_arg_desc,
            scan_objects_arg_desc,
            RPCArg{"start_height", RPCArg::Type::NUM, RPCArg::Default{0}, "Height to start to scan from"},
            RPCArg{"stop_height", RPCArg::Type::NUM, RPCArg::DefaultHint{"chain tip"}, "Height to stop to scan"},
            RPCArg{"filtertype", RPCArg::Type::STR, RPCArg::Default{BlockFilterTypeName(BlockFilterType::BASIC)}, "The type name of the filter"},
            RPCArg{"options", RPCArg::Type::OBJ, RPCArg::Optional::OMITTED, "",
                {
                    {"filter_false_positives", RPCArg::Type::BOOL, RPCArg::Default{false}, "Filter false positives (slower and may fail on pruned nodes). Otherwise they may occur at a rate of 1/M"},
                },
                RPCArgOptions{.oneline_description="\"options\""}},
        },
        {
            scan_result_status_none,
            RPCResult{"When action=='start'; only returns after scan completes", RPCResult::Type::OBJ, "", "", {
                {RPCResult::Type::NUM, "from_height", "The height we started the scan from"},
                {RPCResult::Type::NUM, "to_height", "The height we ended the scan at"},
                {RPCResult::Type::ARR, "relevant_blocks", "Blocks that may have matched a scanobject.", {
                    {RPCResult::Type::STR_HEX, "blockhash", "A relevant blockhash"},
                }},
            }},
            RPCResult{"when action=='status' and a scan is currently in progress", RPCResult::Type::OBJ, "", "", {
                    {RPCResult::Type::NUM, "progress", "Approximate percent complete"},
                    {RPCResult::Type::NUM, "current_height", "Height of the block currently being scanned"},
                },
            },
            scan_result_abort,
        },
        RPCExamples{
            HelpExampleCli("scanblocks", "start '[\"addr(bcrt1q4u4nsgk6ug0sqz7r3rj9tykjxrsl0yy4d0wwte)\"]' 300000") +
            HelpExampleCli("scanblocks", "start '[\"addr(bcrt1q4u4nsgk6ug0sqz7r3rj9tykjxrsl0yy4d0wwte)\"]' 100 150 basic") +
            HelpExampleCli("scanblocks", "status") +
            HelpExampleRpc("scanblocks", "\"start\", [\"addr(bcrt1q4u4nsgk6ug0sqz7r3rj9tykjxrsl0yy4d0wwte)\"], 300000") +
            HelpExampleRpc("scanblocks", "\"start\", [\"addr(bcrt1q4u4nsgk6ug0sqz7r3rj9tykjxrsl0yy4d0wwte)\"], 100, 150, \"basic\"") +
            HelpExampleRpc("scanblocks", "\"status\"")
        },
        [&](const RPCHelpMan& self, const JSONRPCRequest& request) -> UniValue
{
    UniValue ret(UniValue::VOBJ);
    if (request.params[0].get_str() == "status") {
        BlockFiltersScanReserver reserver;
        if (reserver.reserve()) {
            // no scan in progress
            return NullUniValue;
        }
        ret.pushKV("progress", g_scanfilter_progress.load());
        ret.pushKV("current_height", g_scanfilter_progress_height.load());
        return ret;
    } else if (request.params[0].get_str() == "abort") {
        BlockFiltersScanReserver reserver;
        if (reserver.reserve()) {
            // reserve was possible which means no scan was running
            return false;
        }
        // set the abort flag
        g_scanfilter_should_abort_scan = true;
        return true;
    }
    else if (request.params[0].get_str() == "start") {
        BlockFiltersScanReserver reserver;
        if (!reserver.reserve()) {
            throw JSONRPCError(RPC_INVALID_PARAMETER, "Scan already in progress, use action \"abort\" or \"status\"");
        }
        const std::string filtertype_name{request.params[4].isNull() ? "basic" : request.params[4].get_str()};

        BlockFilterType filtertype;
        if (!BlockFilterTypeByName(filtertype_name, filtertype)) {
            throw JSONRPCError(RPC_INVALID_ADDRESS_OR_KEY, "Unknown filtertype");
        }

        UniValue options{request.params[5].isNull() ? UniValue::VOBJ : request.params[5]};
        bool filter_false_positives{options.exists("filter_false_positives") ? options["filter_false_positives"].get_bool() : false};

        BlockFilterIndex* index = GetBlockFilterIndex(filtertype);
        if (!index) {
            throw JSONRPCError(RPC_MISC_ERROR, "Index is not enabled for filtertype " + filtertype_name);
        }

        NodeContext& node = EnsureAnyNodeContext(request.context);
        ChainstateManager& chainman = EnsureChainman(node);

        // set the start-height
        const CBlockIndex* block = nullptr;
        const CBlockIndex* stop_block = nullptr;
        {
            LOCK(cs_main);
            CChain& active_chain = chainman.ActiveChain();
            block = active_chain.Genesis();
            stop_block = active_chain.Tip();
            if (!request.params[2].isNull()) {
                block = active_chain[request.params[2].getInt<int>()];
                if (!block) {
                    throw JSONRPCError(RPC_MISC_ERROR, "Invalid start_height");
                }
            }
            if (!request.params[3].isNull()) {
                stop_block = active_chain[request.params[3].getInt<int>()];
                if (!stop_block || stop_block->nHeight < block->nHeight) {
                    throw JSONRPCError(RPC_MISC_ERROR, "Invalid stop_height");
                }
            }
        }
        CHECK_NONFATAL(block);

        // loop through the scan objects, add scripts to the needle_set
        GCSFilter::ElementSet needle_set;
        for (const UniValue& scanobject : request.params[1].get_array().getValues()) {
            FlatSigningProvider provider;
            std::vector<CScript> scripts = EvalDescriptorStringOrObject(scanobject, provider);
            for (const CScript& script : scripts) {
                needle_set.emplace(script.begin(), script.end());
            }
        }
        UniValue blocks(UniValue::VARR);
        const int amount_per_chunk = 10000;
        const CBlockIndex* start_index = block; // for remembering the start of a blockfilter range
        std::vector<BlockFilter> filters;
        const CBlockIndex* start_block = block; // for progress reporting
        const int total_blocks_to_process = stop_block->nHeight - start_block->nHeight;

        g_scanfilter_should_abort_scan = false;
        g_scanfilter_progress = 0;
        g_scanfilter_progress_height = start_block->nHeight;

        while (block) {
            node.rpc_interruption_point(); // allow a clean shutdown
            if (g_scanfilter_should_abort_scan) {
                LogPrintf("scanblocks RPC aborted at height %d.\n", block->nHeight);
                break;
            }
            const CBlockIndex* next = nullptr;
            {
                LOCK(cs_main);
                CChain& active_chain = chainman.ActiveChain();
                next = active_chain.Next(block);
                if (block == stop_block) next = nullptr;
            }
            if (start_index->nHeight + amount_per_chunk == block->nHeight || next == nullptr) {
                LogPrint(BCLog::RPC, "Fetching blockfilters from height %d to height %d.\n", start_index->nHeight, block->nHeight);
                if (index->LookupFilterRange(start_index->nHeight, block, filters)) {
                    for (const BlockFilter& filter : filters) {
                        // compare the elements-set with each filter
                        if (filter.GetFilter().MatchAny(needle_set)) {
                            if (filter_false_positives) {
                                // Double check the filter matches by scanning the block
                                const CBlockIndex& blockindex = *CHECK_NONFATAL(WITH_LOCK(cs_main, return chainman.m_blockman.LookupBlockIndex(filter.GetBlockHash())));

                                if (!CheckBlockFilterMatches(chainman.m_blockman, blockindex, needle_set)) {
                                    continue;
                                }
                            }

                            blocks.push_back(filter.GetBlockHash().GetHex());
                            LogPrint(BCLog::RPC, "scanblocks: found match in %s\n", filter.GetBlockHash().GetHex());
                        }
                    }
                }
                start_index = block;

                // update progress
                int blocks_processed = block->nHeight - start_block->nHeight;
                if (total_blocks_to_process > 0) { // avoid division by zero
                    g_scanfilter_progress = (int)(100.0 / total_blocks_to_process * blocks_processed);
                } else {
                    g_scanfilter_progress = 100;
                }
                g_scanfilter_progress_height = block->nHeight;
            }
            block = next;
        }
        ret.pushKV("from_height", start_block->nHeight);
        ret.pushKV("to_height", g_scanfilter_progress_height.load());
        ret.pushKV("relevant_blocks", blocks);
    }
    else {
        throw JSONRPCError(RPC_INVALID_PARAMETER, strprintf("Invalid action '%s'", request.params[0].get_str()));
    }
    return ret;
},
    };
}

static RPCHelpMan getblockfilter()
{
    return RPCHelpMan{"getblockfilter",
                "\nRetrieve a BIP 157 content filter for a particular block.\n",
                {
                    {"blockhash", RPCArg::Type::STR_HEX, RPCArg::Optional::NO, "The hash of the block"},
                    {"filtertype", RPCArg::Type::STR, RPCArg::Default{BlockFilterTypeName(BlockFilterType::BASIC)}, "The type name of the filter"},
                },
                RPCResult{
                    RPCResult::Type::OBJ, "", "",
                    {
                        {RPCResult::Type::STR_HEX, "filter", "the hex-encoded filter data"},
                        {RPCResult::Type::STR_HEX, "header", "the hex-encoded filter header"},
                    }},
                RPCExamples{
                    HelpExampleCli("getblockfilter", "\"00000000c937983704a73af28acdec37b049d214adbda81d7e2a3dd146f6ed09\" \"basic\"") +
                    HelpExampleRpc("getblockfilter", "\"00000000c937983704a73af28acdec37b049d214adbda81d7e2a3dd146f6ed09\", \"basic\"")
                },
        [&](const RPCHelpMan& self, const JSONRPCRequest& request) -> UniValue
{
    uint256 block_hash = ParseHashV(request.params[0], "blockhash");
    std::string filtertype_name = BlockFilterTypeName(BlockFilterType::BASIC);
    if (!request.params[1].isNull()) {
        filtertype_name = request.params[1].get_str();
    }

    BlockFilterType filtertype;
    if (!BlockFilterTypeByName(filtertype_name, filtertype)) {
        throw JSONRPCError(RPC_INVALID_ADDRESS_OR_KEY, "Unknown filtertype");
    }

    BlockFilterIndex* index = GetBlockFilterIndex(filtertype);
    if (!index) {
        throw JSONRPCError(RPC_MISC_ERROR, "Index is not enabled for filtertype " + filtertype_name);
    }

    const CBlockIndex* block_index;
    bool block_was_connected;
    {
        ChainstateManager& chainman = EnsureAnyChainman(request.context);
        LOCK(cs_main);
        block_index = chainman.m_blockman.LookupBlockIndex(block_hash);
        if (!block_index) {
            throw JSONRPCError(RPC_INVALID_ADDRESS_OR_KEY, "Block not found");
        }
        block_was_connected = block_index->IsValid(BLOCK_VALID_SCRIPTS);
    }

    bool index_ready = index->BlockUntilSyncedToCurrentChain();

    BlockFilter filter;
    uint256 filter_header;
    if (!index->LookupFilter(block_index, filter) ||
        !index->LookupFilterHeader(block_index, filter_header)) {
        int err_code;
        std::string errmsg = "Filter not found.";

        if (!block_was_connected) {
            err_code = RPC_INVALID_ADDRESS_OR_KEY;
            errmsg += " Block was not connected to active chain.";
        } else if (!index_ready) {
            err_code = RPC_MISC_ERROR;
            errmsg += " Block filters are still in the process of being indexed.";
        } else {
            err_code = RPC_INTERNAL_ERROR;
            errmsg += " This error is unexpected and indicates index corruption.";
        }

        throw JSONRPCError(err_code, errmsg);
    }

    UniValue ret(UniValue::VOBJ);
    ret.pushKV("filter", HexStr(filter.GetEncodedFilter()));
    ret.pushKV("header", filter_header.GetHex());
    return ret;
},
    };
}

/**
 * Serialize the UTXO set to a file for loading elsewhere.
 *
 * @see SnapshotMetadata
 */
static RPCHelpMan dumptxoutset()
{
    return RPCHelpMan{
        "dumptxoutset",
        "Write the serialized UTXO set to disk.",
        {
            {"path", RPCArg::Type::STR, RPCArg::Optional::NO, "Path to the output file. If relative, will be prefixed by datadir."},
        },
        RPCResult{
            RPCResult::Type::OBJ, "", "",
                {
                    {RPCResult::Type::NUM, "coins_written", "the number of coins written in the snapshot"},
                    {RPCResult::Type::STR_HEX, "base_hash", "the hash of the base of the snapshot"},
                    {RPCResult::Type::NUM, "base_height", "the height of the base of the snapshot"},
                    {RPCResult::Type::STR, "path", "the absolute path that the snapshot was written to"},
                    {RPCResult::Type::STR_HEX, "txoutset_hash", "the hash of the UTXO set contents"},
                    {RPCResult::Type::NUM, "nchaintx", "the number of transactions in the chain up to and including the base block"},
                }
        },
        RPCExamples{
            HelpExampleCli("dumptxoutset", "utxo.dat")
        },
        [&](const RPCHelpMan& self, const JSONRPCRequest& request) -> UniValue
{
    const ArgsManager& args{EnsureAnyArgsman(request.context)};
    const fs::path path = fsbridge::AbsPathJoin(args.GetDataDirNet(), fs::u8path(request.params[0].get_str()));
    // Write to a temporary path and then move into `path` on completion
    // to avoid confusion due to an interruption.
    const fs::path temppath = fsbridge::AbsPathJoin(args.GetDataDirNet(), fs::u8path(request.params[0].get_str() + ".incomplete"));

    if (fs::exists(path)) {
        throw JSONRPCError(
            RPC_INVALID_PARAMETER,
            path.u8string() + " already exists. If you are sure this is what you want, "
            "move it out of the way first");
    }

    FILE* file{fsbridge::fopen(temppath, "wb")};
    AutoFile afile{file};
    if (afile.IsNull()) {
        throw JSONRPCError(
            RPC_INVALID_PARAMETER,
            "Couldn't open file " + temppath.u8string() + " for writing.");
    }

    NodeContext& node = EnsureAnyNodeContext(request.context);
    UniValue result = CreateUTXOSnapshot(
        node, node.chainman->ActiveChainstate(), afile, path, temppath);
    fs::rename(temppath, path);

    result.pushKV("path", path.u8string());
    return result;
},
    };
}

UniValue CreateUTXOSnapshot(
    NodeContext& node,
    Chainstate& chainstate,
    AutoFile& afile,
    const fs::path& path,
    const fs::path& temppath)
{
    std::unique_ptr<CCoinsViewCursor> pcursor;
    std::optional<CCoinsStats> maybe_stats;
    const CBlockIndex* tip;

    {
        // We need to lock cs_main to ensure that the coinsdb isn't written to
        // between (i) flushing coins cache to disk (coinsdb), (ii) getting stats
        // based upon the coinsdb, and (iii) constructing a cursor to the
        // coinsdb for use below this block.
        //
        // Cursors returned by leveldb iterate over snapshots, so the contents
        // of the pcursor will not be affected by simultaneous writes during
        // use below this block.
        //
        // See discussion here:
        //   https://github.com/bitcoin/bitcoin/pull/15606#discussion_r274479369
        //
        LOCK(::cs_main);

        chainstate.ForceFlushStateToDisk();

        maybe_stats = GetUTXOStats(&chainstate.CoinsDB(), chainstate.m_blockman, CoinStatsHashType::HASH_SERIALIZED, node.rpc_interruption_point);
        if (!maybe_stats) {
            throw JSONRPCError(RPC_INTERNAL_ERROR, "Unable to read UTXO set");
        }

        pcursor = chainstate.CoinsDB().Cursor();
        tip = CHECK_NONFATAL(chainstate.m_blockman.LookupBlockIndex(maybe_stats->hashBlock));
    }

    LOG_TIME_SECONDS(strprintf("writing UTXO snapshot at height %s (%s) to file %s (via %s)",
        tip->nHeight, tip->GetBlockHash().ToString(),
        fs::PathToString(path), fs::PathToString(temppath)));

    SnapshotMetadata metadata{tip->GetBlockHash(), maybe_stats->coins_count, tip->nChainTx};

    afile << metadata;

    COutPoint key;
    Coin coin;
    unsigned int iter{0};

    while (pcursor->Valid()) {
        if (iter % 5000 == 0) node.rpc_interruption_point();
        ++iter;
        if (pcursor->GetKey(key) && pcursor->GetValue(coin)) {
            afile << key;
            afile << coin;
        }

        pcursor->Next();
    }

    afile.fclose();

    UniValue result(UniValue::VOBJ);
    result.pushKV("coins_written", maybe_stats->coins_count);
    result.pushKV("base_hash", tip->GetBlockHash().ToString());
    result.pushKV("base_height", tip->nHeight);
    result.pushKV("path", path.u8string());
    result.pushKV("txoutset_hash", maybe_stats->hashSerialized.ToString());
    // Cast required because univalue doesn't have serialization specified for
    // `unsigned int`, nChainTx's type.
    result.pushKV("nchaintx", uint64_t{tip->nChainTx});
    return result;
}

void RegisterBlockchainRPCCommands(CRPCTable& t)
{
    static const CRPCCommand commands[]{
        {"blockchain", &getblockchaininfo},
        {"blockchain", &getchaintxstats},
        {"blockchain", &getblockstats},
        {"blockchain", &getbestblockhash},
        {"blockchain", &getblockcount},
        {"blockchain", &getblock},
        {"blockchain", &getblockfrompeer},
        {"blockchain", &getblockhash},
        {"blockchain", &getblockheader},
        {"blockchain", &getchaintips},
        {"blockchain", &getdifficulty},
        {"blockchain", &getdeploymentinfo},
        {"blockchain", &gettxout},
        {"blockchain", &gettxoutsetinfo},
        {"blockchain", &pruneblockchain},
        {"blockchain", &verifychain},
        {"blockchain", &preciousblock},
        {"blockchain", &scantxoutset},
        {"blockchain", &scanblocks},
        {"blockchain", &getblockfilter},
        {"hidden", &invalidateblock},
        {"hidden", &reconsiderblock},
        {"hidden", &waitfornewblock},
        {"hidden", &waitforblock},
        {"hidden", &waitforblockheight},
        {"hidden", &syncwithvalidationinterfacequeue},
        {"hidden", &dumptxoutset},
    };
    for (const auto& c : commands) {
        t.appendCommand(c.name, &c);
    }
}<|MERGE_RESOLUTION|>--- conflicted
+++ resolved
@@ -623,13 +623,8 @@
 
     if (!fVerbose)
     {
-<<<<<<< HEAD
-        CDataStream ssBlock(SER_NETWORK, PROTOCOL_VERSION);
+        DataStream ssBlock{};
         ssBlock << header;
-=======
-        DataStream ssBlock{};
-        ssBlock << pblockindex->GetBlockHeader();
->>>>>>> 114c5eca
         std::string strHex = HexStr(ssBlock);
         return strHex;
     }
