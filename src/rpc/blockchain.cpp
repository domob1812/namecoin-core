// Copyright (c) 2010 Satoshi Nakamoto
// Copyright (c) 2009-2017 The Bitcoin Core developers
// Distributed under the MIT software license, see the accompanying
// file COPYING or http://www.opensource.org/licenses/mit-license.php.

#include <rpc/blockchain.h>

#include <amount.h>
#include <chainparams.h>
#include <checkpoints.h>
#include <coins.h>
#include <consensus/validation.h>
#include <validation.h>
#include <core_io.h>
#include <index/txindex.h>
#include <policy/feerate.h>
#include <policy/policy.h>
#include <primitives/transaction.h>
#include <rpc/rawtransaction.h>
#include <rpc/server.h>
#include <streams.h>
#include <sync.h>
#include <txdb.h>
#include <txmempool.h>
#include <util.h>
#include <utilstrencodings.h>
#include <hash.h>
#include <validationinterface.h>
#include <warnings.h>

#include <stdint.h>

#include <univalue.h>

#include <boost/algorithm/string.hpp>
#include <boost/thread/thread.hpp> // boost::thread::interrupt

#include <memory>
#include <mutex>
#include <condition_variable>

struct CUpdatedBlock
{
    uint256 hash;
    int height;
};

static std::mutex cs_blockchange;
static std::condition_variable cond_blockchange;
static CUpdatedBlock latestblock;

/* Calculate the difficulty for a given block index.
 */
double GetDifficulty(const CBlockIndex* blockindex)
{
    if (blockindex == nullptr)
    {
        return 1.0;
    }

    int nShift = (blockindex->nBits >> 24) & 0xff;
    double dDiff =
        (double)0x0000ffff / (double)(blockindex->nBits & 0x00ffffff);

    while (nShift < 29)
    {
        dDiff *= 256.0;
        nShift++;
    }
    while (nShift > 29)
    {
        dDiff /= 256.0;
        nShift--;
    }

    return dDiff;
}

<<<<<<< HEAD
double GetDifficulty(const CBlockIndex* blockindex)
{
    return GetDifficulty(chainActive, blockindex);
}

namespace
{
UniValue AuxpowToJSON(const CAuxPow& auxpow)
{
    UniValue result(UniValue::VOBJ);

    {
        UniValue tx(UniValue::VOBJ);
        tx.push_back(Pair("hex", EncodeHexTx(*auxpow.tx)));
        TxToJSON(*auxpow.tx, auxpow.parentBlock.GetHash(), tx);
        result.push_back(Pair("tx", tx));
    }

    result.push_back(Pair("index", auxpow.nIndex));
    result.push_back(Pair("chainindex", auxpow.nChainIndex));

    {
        UniValue branch(UniValue::VARR);
        for (const auto& node : auxpow.vMerkleBranch)
            branch.push_back(node.GetHex());
        result.push_back(Pair("merklebranch", branch));
    }

    {
        UniValue branch(UniValue::VARR);
        for (const auto& node : auxpow.vChainMerkleBranch)
            branch.push_back(node.GetHex());
        result.push_back(Pair("chainmerklebranch", branch));
    }

    CDataStream ssParent(SER_NETWORK, PROTOCOL_VERSION);
    ssParent << auxpow.parentBlock;
    const std::string strHex = HexStr(ssParent.begin(), ssParent.end());
    result.push_back(Pair("parentblock", strHex));

    return result;
}
} // anonymous namespace

=======
>>>>>>> 56f69360
UniValue blockheaderToJSON(const CBlockIndex* blockindex)
{
    AssertLockHeld(cs_main);
    UniValue result(UniValue::VOBJ);
    result.pushKV("hash", blockindex->GetBlockHash().GetHex());
    int confirmations = -1;
    // Only report confirmations if the block is on the main chain
    if (chainActive.Contains(blockindex))
        confirmations = chainActive.Height() - blockindex->nHeight + 1;
    result.pushKV("confirmations", confirmations);
    result.pushKV("height", blockindex->nHeight);
    result.pushKV("version", blockindex->nVersion);
    result.pushKV("versionHex", strprintf("%08x", blockindex->nVersion));
    result.pushKV("merkleroot", blockindex->hashMerkleRoot.GetHex());
    result.pushKV("time", (int64_t)blockindex->nTime);
    result.pushKV("mediantime", (int64_t)blockindex->GetMedianTimePast());
    result.pushKV("nonce", (uint64_t)blockindex->nNonce);
    result.pushKV("bits", strprintf("%08x", blockindex->nBits));
    result.pushKV("difficulty", GetDifficulty(blockindex));
    result.pushKV("chainwork", blockindex->nChainWork.GetHex());

    if (blockindex->pprev)
        result.pushKV("previousblockhash", blockindex->pprev->GetBlockHash().GetHex());
    CBlockIndex *pnext = chainActive.Next(blockindex);
    if (pnext)
        result.pushKV("nextblockhash", pnext->GetBlockHash().GetHex());
    return result;
}

UniValue blockToJSON(const CBlock& block, const CBlockIndex* blockindex, bool txDetails)
{
    AssertLockHeld(cs_main);
    UniValue result(UniValue::VOBJ);
    result.pushKV("hash", blockindex->GetBlockHash().GetHex());
    int confirmations = -1;
    // Only report confirmations if the block is on the main chain
    if (chainActive.Contains(blockindex))
        confirmations = chainActive.Height() - blockindex->nHeight + 1;
    result.pushKV("confirmations", confirmations);
    result.pushKV("strippedsize", (int)::GetSerializeSize(block, SER_NETWORK, PROTOCOL_VERSION | SERIALIZE_TRANSACTION_NO_WITNESS));
    result.pushKV("size", (int)::GetSerializeSize(block, SER_NETWORK, PROTOCOL_VERSION));
    result.pushKV("weight", (int)::GetBlockWeight(block));
    result.pushKV("height", blockindex->nHeight);
    result.pushKV("version", block.nVersion);
    result.pushKV("versionHex", strprintf("%08x", block.nVersion));
    result.pushKV("merkleroot", block.hashMerkleRoot.GetHex());
    UniValue txs(UniValue::VARR);
    for(const auto& tx : block.vtx)
    {
        if(txDetails)
        {
            UniValue objTx(UniValue::VOBJ);
            TxToUniv(*tx, uint256(), objTx, true, RPCSerializationFlags());
            txs.push_back(objTx);
        }
        else
            txs.push_back(tx->GetHash().GetHex());
    }
    result.pushKV("tx", txs);
    result.pushKV("time", block.GetBlockTime());
    result.pushKV("mediantime", (int64_t)blockindex->GetMedianTimePast());
    result.pushKV("nonce", (uint64_t)block.nNonce);
    result.pushKV("bits", strprintf("%08x", block.nBits));
    result.pushKV("difficulty", GetDifficulty(blockindex));
    result.pushKV("chainwork", blockindex->nChainWork.GetHex());

    if (block.auxpow)
        result.push_back(Pair("auxpow", AuxpowToJSON(*block.auxpow)));

    if (blockindex->pprev)
        result.pushKV("previousblockhash", blockindex->pprev->GetBlockHash().GetHex());
    CBlockIndex *pnext = chainActive.Next(blockindex);
    if (pnext)
        result.pushKV("nextblockhash", pnext->GetBlockHash().GetHex());
    return result;
}

static UniValue getblockcount(const JSONRPCRequest& request)
{
    if (request.fHelp || request.params.size() != 0)
        throw std::runtime_error(
            "getblockcount\n"
            "\nReturns the number of blocks in the longest blockchain.\n"
            "\nResult:\n"
            "n    (numeric) The current block count\n"
            "\nExamples:\n"
            + HelpExampleCli("getblockcount", "")
            + HelpExampleRpc("getblockcount", "")
        );

    LOCK(cs_main);
    return chainActive.Height();
}

static UniValue getbestblockhash(const JSONRPCRequest& request)
{
    if (request.fHelp || request.params.size() != 0)
        throw std::runtime_error(
            "getbestblockhash\n"
            "\nReturns the hash of the best (tip) block in the longest blockchain.\n"
            "\nResult:\n"
            "\"hex\"      (string) the block hash hex encoded\n"
            "\nExamples:\n"
            + HelpExampleCli("getbestblockhash", "")
            + HelpExampleRpc("getbestblockhash", "")
        );

    LOCK(cs_main);
    return chainActive.Tip()->GetBlockHash().GetHex();
}

void RPCNotifyBlockChange(bool ibd, const CBlockIndex * pindex)
{
    if(pindex) {
        std::lock_guard<std::mutex> lock(cs_blockchange);
        latestblock.hash = pindex->GetBlockHash();
        latestblock.height = pindex->nHeight;
    }
    cond_blockchange.notify_all();
}

static UniValue waitfornewblock(const JSONRPCRequest& request)
{
    if (request.fHelp || request.params.size() > 1)
        throw std::runtime_error(
            "waitfornewblock (timeout)\n"
            "\nWaits for a specific new block and returns useful info about it.\n"
            "\nReturns the current block on timeout or exit.\n"
            "\nArguments:\n"
            "1. timeout (int, optional, default=0) Time in milliseconds to wait for a response. 0 indicates no timeout.\n"
            "\nResult:\n"
            "{                           (json object)\n"
            "  \"hash\" : {       (string) The blockhash\n"
            "  \"height\" : {     (int) Block height\n"
            "}\n"
            "\nExamples:\n"
            + HelpExampleCli("waitfornewblock", "1000")
            + HelpExampleRpc("waitfornewblock", "1000")
        );
    int timeout = 0;
    if (!request.params[0].isNull())
        timeout = request.params[0].get_int();

    CUpdatedBlock block;
    {
        std::unique_lock<std::mutex> lock(cs_blockchange);
        block = latestblock;
        if(timeout)
            cond_blockchange.wait_for(lock, std::chrono::milliseconds(timeout), [&block]{return latestblock.height != block.height || latestblock.hash != block.hash || !IsRPCRunning(); });
        else
            cond_blockchange.wait(lock, [&block]{return latestblock.height != block.height || latestblock.hash != block.hash || !IsRPCRunning(); });
        block = latestblock;
    }
    UniValue ret(UniValue::VOBJ);
    ret.pushKV("hash", block.hash.GetHex());
    ret.pushKV("height", block.height);
    return ret;
}

static UniValue waitforblock(const JSONRPCRequest& request)
{
    if (request.fHelp || request.params.size() < 1 || request.params.size() > 2)
        throw std::runtime_error(
            "waitforblock <blockhash> (timeout)\n"
            "\nWaits for a specific new block and returns useful info about it.\n"
            "\nReturns the current block on timeout or exit.\n"
            "\nArguments:\n"
            "1. \"blockhash\" (required, string) Block hash to wait for.\n"
            "2. timeout       (int, optional, default=0) Time in milliseconds to wait for a response. 0 indicates no timeout.\n"
            "\nResult:\n"
            "{                           (json object)\n"
            "  \"hash\" : {       (string) The blockhash\n"
            "  \"height\" : {     (int) Block height\n"
            "}\n"
            "\nExamples:\n"
            + HelpExampleCli("waitforblock", "\"0000000000079f8ef3d2c688c244eb7a4570b24c9ed7b4a8c619eb02596f8862\", 1000")
            + HelpExampleRpc("waitforblock", "\"0000000000079f8ef3d2c688c244eb7a4570b24c9ed7b4a8c619eb02596f8862\", 1000")
        );
    int timeout = 0;

    uint256 hash = uint256S(request.params[0].get_str());

    if (!request.params[1].isNull())
        timeout = request.params[1].get_int();

    CUpdatedBlock block;
    {
        std::unique_lock<std::mutex> lock(cs_blockchange);
        if(timeout)
            cond_blockchange.wait_for(lock, std::chrono::milliseconds(timeout), [&hash]{return latestblock.hash == hash || !IsRPCRunning();});
        else
            cond_blockchange.wait(lock, [&hash]{return latestblock.hash == hash || !IsRPCRunning(); });
        block = latestblock;
    }

    UniValue ret(UniValue::VOBJ);
    ret.pushKV("hash", block.hash.GetHex());
    ret.pushKV("height", block.height);
    return ret;
}

static UniValue waitforblockheight(const JSONRPCRequest& request)
{
    if (request.fHelp || request.params.size() < 1 || request.params.size() > 2)
        throw std::runtime_error(
            "waitforblockheight <height> (timeout)\n"
            "\nWaits for (at least) block height and returns the height and hash\n"
            "of the current tip.\n"
            "\nReturns the current block on timeout or exit.\n"
            "\nArguments:\n"
            "1. height  (required, int) Block height to wait for (int)\n"
            "2. timeout (int, optional, default=0) Time in milliseconds to wait for a response. 0 indicates no timeout.\n"
            "\nResult:\n"
            "{                           (json object)\n"
            "  \"hash\" : {       (string) The blockhash\n"
            "  \"height\" : {     (int) Block height\n"
            "}\n"
            "\nExamples:\n"
            + HelpExampleCli("waitforblockheight", "\"100\", 1000")
            + HelpExampleRpc("waitforblockheight", "\"100\", 1000")
        );
    int timeout = 0;

    int height = request.params[0].get_int();

    if (!request.params[1].isNull())
        timeout = request.params[1].get_int();

    CUpdatedBlock block;
    {
        std::unique_lock<std::mutex> lock(cs_blockchange);
        if(timeout)
            cond_blockchange.wait_for(lock, std::chrono::milliseconds(timeout), [&height]{return latestblock.height >= height || !IsRPCRunning();});
        else
            cond_blockchange.wait(lock, [&height]{return latestblock.height >= height || !IsRPCRunning(); });
        block = latestblock;
    }
    UniValue ret(UniValue::VOBJ);
    ret.pushKV("hash", block.hash.GetHex());
    ret.pushKV("height", block.height);
    return ret;
}

static UniValue syncwithvalidationinterfacequeue(const JSONRPCRequest& request)
{
    if (request.fHelp || request.params.size() > 0) {
        throw std::runtime_error(
            "syncwithvalidationinterfacequeue\n"
            "\nWaits for the validation interface queue to catch up on everything that was there when we entered this function.\n"
            "\nExamples:\n"
            + HelpExampleCli("syncwithvalidationinterfacequeue","")
            + HelpExampleRpc("syncwithvalidationinterfacequeue","")
        );
    }
    SyncWithValidationInterfaceQueue();
    return NullUniValue;
}

static UniValue getdifficulty(const JSONRPCRequest& request)
{
    if (request.fHelp || request.params.size() != 0)
        throw std::runtime_error(
            "getdifficulty\n"
            "\nReturns the proof-of-work difficulty as a multiple of the minimum difficulty.\n"
            "\nResult:\n"
            "n.nnn       (numeric) the proof-of-work difficulty as a multiple of the minimum difficulty.\n"
            "\nExamples:\n"
            + HelpExampleCli("getdifficulty", "")
            + HelpExampleRpc("getdifficulty", "")
        );

    LOCK(cs_main);
    return GetDifficulty(chainActive.Tip());
}

static std::string EntryDescriptionString()
{
    return "    \"size\" : n,             (numeric) virtual transaction size as defined in BIP 141. This is different from actual serialized size for witness transactions as witness data is discounted.\n"
           "    \"fee\" : n,              (numeric) transaction fee in " + CURRENCY_UNIT + " (DEPRECATED)\n"
           "    \"modifiedfee\" : n,      (numeric) transaction fee with fee deltas used for mining priority (DEPRECATED)\n"
           "    \"time\" : n,             (numeric) local time transaction entered pool in seconds since 1 Jan 1970 GMT\n"
           "    \"height\" : n,           (numeric) block height when transaction entered pool\n"
           "    \"descendantcount\" : n,  (numeric) number of in-mempool descendant transactions (including this one)\n"
           "    \"descendantsize\" : n,   (numeric) virtual transaction size of in-mempool descendants (including this one)\n"
           "    \"descendantfees\" : n,   (numeric) modified fees (see above) of in-mempool descendants (including this one) (DEPRECATED)\n"
           "    \"ancestorcount\" : n,    (numeric) number of in-mempool ancestor transactions (including this one)\n"
           "    \"ancestorsize\" : n,     (numeric) virtual transaction size of in-mempool ancestors (including this one)\n"
           "    \"ancestorfees\" : n,     (numeric) modified fees (see above) of in-mempool ancestors (including this one) (DEPRECATED)\n"
           "    \"wtxid\" : hash,         (string) hash of serialized transaction, including witness data\n"
           "    \"fees\" : {\n"
           "        \"base\" : n,         (numeric) transaction fee in " + CURRENCY_UNIT + "\n"
           "        \"modified\" : n,     (numeric) transaction fee with fee deltas used for mining priority in " + CURRENCY_UNIT + "\n"
           "        \"ancestor\" : n,     (numeric) modified fees (see above) of in-mempool ancestors (including this one) in " + CURRENCY_UNIT + "\n"
           "        \"descendant\" : n,   (numeric) modified fees (see above) of in-mempool descendants (including this one) in " + CURRENCY_UNIT + "\n"
           "    }\n"
           "    \"depends\" : [           (array) unconfirmed transactions used as inputs for this transaction\n"
           "        \"transactionid\",    (string) parent transaction id\n"
           "       ... ]\n"
           "    \"spentby\" : [           (array) unconfirmed transactions spending outputs from this transaction\n"
           "        \"transactionid\",    (string) child transaction id\n"
           "       ... ]\n";
}

static void entryToJSON(UniValue &info, const CTxMemPoolEntry &e) EXCLUSIVE_LOCKS_REQUIRED(::mempool.cs)
{
    AssertLockHeld(mempool.cs);

    UniValue fees(UniValue::VOBJ);
    fees.pushKV("base", ValueFromAmount(e.GetFee()));
    fees.pushKV("modified", ValueFromAmount(e.GetModifiedFee()));
    fees.pushKV("ancestor", ValueFromAmount(e.GetModFeesWithAncestors()));
    fees.pushKV("descendant", ValueFromAmount(e.GetModFeesWithDescendants()));
    info.pushKV("fees", fees);

    info.pushKV("size", (int)e.GetTxSize());
    info.pushKV("fee", ValueFromAmount(e.GetFee()));
    info.pushKV("modifiedfee", ValueFromAmount(e.GetModifiedFee()));
    info.pushKV("time", e.GetTime());
    info.pushKV("height", (int)e.GetHeight());
    info.pushKV("descendantcount", e.GetCountWithDescendants());
    info.pushKV("descendantsize", e.GetSizeWithDescendants());
    info.pushKV("descendantfees", e.GetModFeesWithDescendants());
    info.pushKV("ancestorcount", e.GetCountWithAncestors());
    info.pushKV("ancestorsize", e.GetSizeWithAncestors());
    info.pushKV("ancestorfees", e.GetModFeesWithAncestors());
    info.pushKV("wtxid", mempool.vTxHashes[e.vTxHashesIdx].first.ToString());
    const CTransaction& tx = e.GetTx();
    std::set<std::string> setDepends;
    for (const CTxIn& txin : tx.vin)
    {
        if (mempool.exists(txin.prevout.hash))
            setDepends.insert(txin.prevout.hash.ToString());
    }

    UniValue depends(UniValue::VARR);
    for (const std::string& dep : setDepends)
    {
        depends.push_back(dep);
    }

    info.pushKV("depends", depends);

    UniValue spent(UniValue::VARR);
    const CTxMemPool::txiter &it = mempool.mapTx.find(tx.GetHash());
    const CTxMemPool::setEntries &setChildren = mempool.GetMemPoolChildren(it);
    for (const CTxMemPool::txiter &childiter : setChildren) {
        spent.push_back(childiter->GetTx().GetHash().ToString());
    }

    info.pushKV("spentby", spent);
}

UniValue mempoolToJSON(bool fVerbose)
{
    if (fVerbose)
    {
        LOCK(mempool.cs);
        UniValue o(UniValue::VOBJ);
        for (const CTxMemPoolEntry& e : mempool.mapTx)
        {
            const uint256& hash = e.GetTx().GetHash();
            UniValue info(UniValue::VOBJ);
            entryToJSON(info, e);
            o.pushKV(hash.ToString(), info);
        }
        return o;
    }
    else
    {
        std::vector<uint256> vtxid;
        mempool.queryHashes(vtxid);

        UniValue a(UniValue::VARR);
        for (const uint256& hash : vtxid)
            a.push_back(hash.ToString());

        return a;
    }
}

static UniValue getrawmempool(const JSONRPCRequest& request)
{
    if (request.fHelp || request.params.size() > 1)
        throw std::runtime_error(
            "getrawmempool ( verbose )\n"
            "\nReturns all transaction ids in memory pool as a json array of string transaction ids.\n"
            "\nHint: use getmempoolentry to fetch a specific transaction from the mempool.\n"
            "\nArguments:\n"
            "1. verbose (boolean, optional, default=false) True for a json object, false for array of transaction ids\n"
            "\nResult: (for verbose = false):\n"
            "[                     (json array of string)\n"
            "  \"transactionid\"     (string) The transaction id\n"
            "  ,...\n"
            "]\n"
            "\nResult: (for verbose = true):\n"
            "{                           (json object)\n"
            "  \"transactionid\" : {       (json object)\n"
            + EntryDescriptionString()
            + "  }, ...\n"
            "}\n"
            "\nExamples:\n"
            + HelpExampleCli("getrawmempool", "true")
            + HelpExampleRpc("getrawmempool", "true")
        );

    bool fVerbose = false;
    if (!request.params[0].isNull())
        fVerbose = request.params[0].get_bool();

    return mempoolToJSON(fVerbose);
}

static UniValue getmempoolancestors(const JSONRPCRequest& request)
{
    if (request.fHelp || request.params.size() < 1 || request.params.size() > 2) {
        throw std::runtime_error(
            "getmempoolancestors txid (verbose)\n"
            "\nIf txid is in the mempool, returns all in-mempool ancestors.\n"
            "\nArguments:\n"
            "1. \"txid\"                 (string, required) The transaction id (must be in mempool)\n"
            "2. verbose                  (boolean, optional, default=false) True for a json object, false for array of transaction ids\n"
            "\nResult (for verbose=false):\n"
            "[                       (json array of strings)\n"
            "  \"transactionid\"           (string) The transaction id of an in-mempool ancestor transaction\n"
            "  ,...\n"
            "]\n"
            "\nResult (for verbose=true):\n"
            "{                           (json object)\n"
            "  \"transactionid\" : {       (json object)\n"
            + EntryDescriptionString()
            + "  }, ...\n"
            "}\n"
            "\nExamples:\n"
            + HelpExampleCli("getmempoolancestors", "\"mytxid\"")
            + HelpExampleRpc("getmempoolancestors", "\"mytxid\"")
            );
    }

    bool fVerbose = false;
    if (!request.params[1].isNull())
        fVerbose = request.params[1].get_bool();

    uint256 hash = ParseHashV(request.params[0], "parameter 1");

    LOCK(mempool.cs);

    CTxMemPool::txiter it = mempool.mapTx.find(hash);
    if (it == mempool.mapTx.end()) {
        throw JSONRPCError(RPC_INVALID_ADDRESS_OR_KEY, "Transaction not in mempool");
    }

    CTxMemPool::setEntries setAncestors;
    uint64_t noLimit = std::numeric_limits<uint64_t>::max();
    std::string dummy;
    mempool.CalculateMemPoolAncestors(*it, setAncestors, noLimit, noLimit, noLimit, noLimit, dummy, false);

    if (!fVerbose) {
        UniValue o(UniValue::VARR);
        for (CTxMemPool::txiter ancestorIt : setAncestors) {
            o.push_back(ancestorIt->GetTx().GetHash().ToString());
        }

        return o;
    } else {
        UniValue o(UniValue::VOBJ);
        for (CTxMemPool::txiter ancestorIt : setAncestors) {
            const CTxMemPoolEntry &e = *ancestorIt;
            const uint256& _hash = e.GetTx().GetHash();
            UniValue info(UniValue::VOBJ);
            entryToJSON(info, e);
            o.pushKV(_hash.ToString(), info);
        }
        return o;
    }
}

static UniValue getmempooldescendants(const JSONRPCRequest& request)
{
    if (request.fHelp || request.params.size() < 1 || request.params.size() > 2) {
        throw std::runtime_error(
            "getmempooldescendants txid (verbose)\n"
            "\nIf txid is in the mempool, returns all in-mempool descendants.\n"
            "\nArguments:\n"
            "1. \"txid\"                 (string, required) The transaction id (must be in mempool)\n"
            "2. verbose                  (boolean, optional, default=false) True for a json object, false for array of transaction ids\n"
            "\nResult (for verbose=false):\n"
            "[                       (json array of strings)\n"
            "  \"transactionid\"           (string) The transaction id of an in-mempool descendant transaction\n"
            "  ,...\n"
            "]\n"
            "\nResult (for verbose=true):\n"
            "{                           (json object)\n"
            "  \"transactionid\" : {       (json object)\n"
            + EntryDescriptionString()
            + "  }, ...\n"
            "}\n"
            "\nExamples:\n"
            + HelpExampleCli("getmempooldescendants", "\"mytxid\"")
            + HelpExampleRpc("getmempooldescendants", "\"mytxid\"")
            );
    }

    bool fVerbose = false;
    if (!request.params[1].isNull())
        fVerbose = request.params[1].get_bool();

    uint256 hash = ParseHashV(request.params[0], "parameter 1");

    LOCK(mempool.cs);

    CTxMemPool::txiter it = mempool.mapTx.find(hash);
    if (it == mempool.mapTx.end()) {
        throw JSONRPCError(RPC_INVALID_ADDRESS_OR_KEY, "Transaction not in mempool");
    }

    CTxMemPool::setEntries setDescendants;
    mempool.CalculateDescendants(it, setDescendants);
    // CTxMemPool::CalculateDescendants will include the given tx
    setDescendants.erase(it);

    if (!fVerbose) {
        UniValue o(UniValue::VARR);
        for (CTxMemPool::txiter descendantIt : setDescendants) {
            o.push_back(descendantIt->GetTx().GetHash().ToString());
        }

        return o;
    } else {
        UniValue o(UniValue::VOBJ);
        for (CTxMemPool::txiter descendantIt : setDescendants) {
            const CTxMemPoolEntry &e = *descendantIt;
            const uint256& _hash = e.GetTx().GetHash();
            UniValue info(UniValue::VOBJ);
            entryToJSON(info, e);
            o.pushKV(_hash.ToString(), info);
        }
        return o;
    }
}

static UniValue getmempoolentry(const JSONRPCRequest& request)
{
    if (request.fHelp || request.params.size() != 1) {
        throw std::runtime_error(
            "getmempoolentry txid\n"
            "\nReturns mempool data for given transaction\n"
            "\nArguments:\n"
            "1. \"txid\"                   (string, required) The transaction id (must be in mempool)\n"
            "\nResult:\n"
            "{                           (json object)\n"
            + EntryDescriptionString()
            + "}\n"
            "\nExamples:\n"
            + HelpExampleCli("getmempoolentry", "\"mytxid\"")
            + HelpExampleRpc("getmempoolentry", "\"mytxid\"")
        );
    }

    uint256 hash = ParseHashV(request.params[0], "parameter 1");

    LOCK(mempool.cs);

    CTxMemPool::txiter it = mempool.mapTx.find(hash);
    if (it == mempool.mapTx.end()) {
        throw JSONRPCError(RPC_INVALID_ADDRESS_OR_KEY, "Transaction not in mempool");
    }

    const CTxMemPoolEntry &e = *it;
    UniValue info(UniValue::VOBJ);
    entryToJSON(info, e);
    return info;
}

static UniValue getblockhash(const JSONRPCRequest& request)
{
    if (request.fHelp || request.params.size() != 1)
        throw std::runtime_error(
            "getblockhash height\n"
            "\nReturns hash of block in best-block-chain at height provided.\n"
            "\nArguments:\n"
            "1. height         (numeric, required) The height index\n"
            "\nResult:\n"
            "\"hash\"         (string) The block hash\n"
            "\nExamples:\n"
            + HelpExampleCli("getblockhash", "1000")
            + HelpExampleRpc("getblockhash", "1000")
        );

    LOCK(cs_main);

    int nHeight = request.params[0].get_int();
    if (nHeight < 0 || nHeight > chainActive.Height())
        throw JSONRPCError(RPC_INVALID_PARAMETER, "Block height out of range");

    CBlockIndex* pblockindex = chainActive[nHeight];
    return pblockindex->GetBlockHash().GetHex();
}

static UniValue getblockheader(const JSONRPCRequest& request)
{
    if (request.fHelp || request.params.size() < 1 || request.params.size() > 2)
        throw std::runtime_error(
            "getblockheader \"hash\" ( verbose )\n"
            "\nIf verbose is false, returns a string that is serialized, hex-encoded data for blockheader 'hash'.\n"
            "If verbose is true, returns an Object with information about blockheader <hash>.\n"
            "\nArguments:\n"
            "1. \"hash\"          (string, required) The block hash\n"
            "2. verbose           (boolean, optional, default=true) true for a json object, false for the hex encoded data\n"
            "\nResult (for verbose = true):\n"
            "{\n"
            "  \"hash\" : \"hash\",     (string) the block hash (same as provided)\n"
            "  \"confirmations\" : n,   (numeric) The number of confirmations, or -1 if the block is not on the main chain\n"
            "  \"height\" : n,          (numeric) The block height or index\n"
            "  \"version\" : n,         (numeric) The block version\n"
            "  \"versionHex\" : \"00000000\", (string) The block version formatted in hexadecimal\n"
            "  \"merkleroot\" : \"xxxx\", (string) The merkle root\n"
            "  \"time\" : ttt,          (numeric) The block time in seconds since epoch (Jan 1 1970 GMT)\n"
            "  \"mediantime\" : ttt,    (numeric) The median block time in seconds since epoch (Jan 1 1970 GMT)\n"
            "  \"nonce\" : n,           (numeric) The nonce\n"
            "  \"bits\" : \"1d00ffff\", (string) The bits\n"
            "  \"difficulty\" : x.xxx,  (numeric) The difficulty\n"
            "  \"chainwork\" : \"0000...1f3\"     (string) Expected number of hashes required to produce the current chain (in hex)\n"
            "  \"previousblockhash\" : \"hash\",  (string) The hash of the previous block\n"
            "  \"nextblockhash\" : \"hash\",      (string) The hash of the next block\n"
            "}\n"
            "\nResult (for verbose=false):\n"
            "\"data\"             (string) A string that is serialized, hex-encoded data for block 'hash'.\n"
            "\nExamples:\n"
            + HelpExampleCli("getblockheader", "\"00000000c937983704a73af28acdec37b049d214adbda81d7e2a3dd146f6ed09\"")
            + HelpExampleRpc("getblockheader", "\"00000000c937983704a73af28acdec37b049d214adbda81d7e2a3dd146f6ed09\"")
        );

    LOCK(cs_main);

    std::string strHash = request.params[0].get_str();
    uint256 hash(uint256S(strHash));

    bool fVerbose = true;
    if (!request.params[1].isNull())
        fVerbose = request.params[1].get_bool();

    const CBlockIndex* pblockindex = LookupBlockIndex(hash);
    if (!pblockindex) {
        throw JSONRPCError(RPC_INVALID_ADDRESS_OR_KEY, "Block not found");
    }

    if (!fVerbose)
    {
        CDataStream ssBlock(SER_NETWORK, PROTOCOL_VERSION);
        ssBlock << pblockindex->GetBlockHeader(Params().GetConsensus());
        std::string strHex = HexStr(ssBlock.begin(), ssBlock.end());
        return strHex;
    }

    return blockheaderToJSON(pblockindex);
}

static CBlock GetBlockChecked(const CBlockIndex* pblockindex)
{
    CBlock block;
    if (IsBlockPruned(pblockindex)) {
        throw JSONRPCError(RPC_MISC_ERROR, "Block not available (pruned data)");
    }

    if (!ReadBlockFromDisk(block, pblockindex, Params().GetConsensus())) {
        // Block not found on disk. This could be because we have the block
        // header in our index but don't have the block (for example if a
        // non-whitelisted node sends us an unrequested long chain of valid
        // blocks, we add the headers to our index, but don't accept the
        // block).
        throw JSONRPCError(RPC_MISC_ERROR, "Block not found on disk");
    }

    return block;
}

static UniValue getblock(const JSONRPCRequest& request)
{
    if (request.fHelp || request.params.size() < 1 || request.params.size() > 2)
        throw std::runtime_error(
            "getblock \"blockhash\" ( verbosity ) \n"
            "\nIf verbosity is 0, returns a string that is serialized, hex-encoded data for block 'hash'.\n"
            "If verbosity is 1, returns an Object with information about block <hash>.\n"
            "If verbosity is 2, returns an Object with information about block <hash> and information about each transaction. \n"
            "\nArguments:\n"
            "1. \"blockhash\"          (string, required) The block hash\n"
            "2. verbosity              (numeric, optional, default=1) 0 for hex encoded data, 1 for a json object, and 2 for json object with transaction data\n"
            "\nResult (for verbosity = 0):\n"
            "\"data\"             (string) A string that is serialized, hex-encoded data for block 'hash'.\n"
            "\nResult (for verbosity = 1):\n"
            "{\n"
            "  \"hash\" : \"hash\",     (string) the block hash (same as provided)\n"
            "  \"confirmations\" : n,   (numeric) The number of confirmations, or -1 if the block is not on the main chain\n"
            "  \"size\" : n,            (numeric) The block size\n"
            "  \"strippedsize\" : n,    (numeric) The block size excluding witness data\n"
            "  \"weight\" : n           (numeric) The block weight as defined in BIP 141\n"
            "  \"height\" : n,          (numeric) The block height or index\n"
            "  \"version\" : n,         (numeric) The block version\n"
            "  \"versionHex\" : \"00000000\", (string) The block version formatted in hexadecimal\n"
            "  \"merkleroot\" : \"xxxx\", (string) The merkle root\n"
            "  \"tx\" : [               (array of string) The transaction ids\n"
            "     \"transactionid\"     (string) The transaction id\n"
            "     ,...\n"
            "  ],\n"
            "  \"time\" : ttt,          (numeric) The block time in seconds since epoch (Jan 1 1970 GMT)\n"
            "  \"mediantime\" : ttt,    (numeric) The median block time in seconds since epoch (Jan 1 1970 GMT)\n"
            "  \"nonce\" : n,           (numeric) The nonce\n"
            "  \"bits\" : \"1d00ffff\", (string) The bits\n"
            "  \"difficulty\" : x.xxx,  (numeric) The difficulty\n"
            "  \"chainwork\" : \"xxxx\",  (string) Expected number of hashes required to produce the chain up to this block (in hex)\n"
            "  \"previousblockhash\" : \"hash\",  (string) The hash of the previous block\n"
            "  \"nextblockhash\" : \"hash\"       (string) The hash of the next block\n"
            "}\n"
            "\nResult (for verbosity = 2):\n"
            "{\n"
            "  ...,                     Same output as verbosity = 1.\n"
            "  \"tx\" : [               (array of Objects) The transactions in the format of the getrawtransaction RPC. Different from verbosity = 1 \"tx\" result.\n"
            "         ,...\n"
            "  ],\n"
            "  ,...                     Same output as verbosity = 1.\n"
            "}\n"
            "\nExamples:\n"
            + HelpExampleCli("getblock", "\"00000000c937983704a73af28acdec37b049d214adbda81d7e2a3dd146f6ed09\"")
            + HelpExampleRpc("getblock", "\"00000000c937983704a73af28acdec37b049d214adbda81d7e2a3dd146f6ed09\"")
        );

    LOCK(cs_main);

    std::string strHash = request.params[0].get_str();
    uint256 hash(uint256S(strHash));

    int verbosity = 1;
    if (!request.params[1].isNull()) {
        if(request.params[1].isNum())
            verbosity = request.params[1].get_int();
        else
            verbosity = request.params[1].get_bool() ? 1 : 0;
    }

    const CBlockIndex* pblockindex = LookupBlockIndex(hash);
    if (!pblockindex) {
        throw JSONRPCError(RPC_INVALID_ADDRESS_OR_KEY, "Block not found");
    }

    const CBlock block = GetBlockChecked(pblockindex);

    if (verbosity <= 0)
    {
        CDataStream ssBlock(SER_NETWORK, PROTOCOL_VERSION | RPCSerializationFlags());
        ssBlock << block;
        std::string strHex = HexStr(ssBlock.begin(), ssBlock.end());
        return strHex;
    }

    return blockToJSON(block, pblockindex, verbosity >= 2);
}

struct CCoinsStats
{
    int nHeight;
    uint256 hashBlock;
    uint64_t nTransactions;
    uint64_t nTransactionOutputs;
    uint64_t nBogoSize;
    uint256 hashSerialized;
    uint64_t nDiskSize;
    CAmount nTotalAmount;

    CCoinsStats() : nHeight(0), nTransactions(0), nTransactionOutputs(0), nBogoSize(0), nDiskSize(0), nTotalAmount(0) {}
};

static void ApplyStats(CCoinsStats &stats, CHashWriter& ss, const uint256& hash, const std::map<uint32_t, Coin>& outputs)
{
    assert(!outputs.empty());
    ss << hash;
    ss << VARINT(outputs.begin()->second.nHeight * 2 + outputs.begin()->second.fCoinBase ? 1u : 0u);
    stats.nTransactions++;
    for (const auto output : outputs) {
        ss << VARINT(output.first + 1);
        ss << output.second.out.scriptPubKey;
        ss << VARINT(output.second.out.nValue, VarIntMode::NONNEGATIVE_SIGNED);
        stats.nTransactionOutputs++;
        stats.nTotalAmount += output.second.out.nValue;
        stats.nBogoSize += 32 /* txid */ + 4 /* vout index */ + 4 /* height + coinbase */ + 8 /* amount */ +
                           2 /* scriptPubKey len */ + output.second.out.scriptPubKey.size() /* scriptPubKey */;
    }
    ss << VARINT(0u);
}

//! Calculate statistics about the unspent transaction output set
static bool GetUTXOStats(CCoinsView *view, CCoinsStats &stats)
{
    std::unique_ptr<CCoinsViewCursor> pcursor(view->Cursor());
    assert(pcursor);

    CHashWriter ss(SER_GETHASH, PROTOCOL_VERSION);
    stats.hashBlock = pcursor->GetBestBlock();
    {
        LOCK(cs_main);
        stats.nHeight = LookupBlockIndex(stats.hashBlock)->nHeight;
    }
    ss << stats.hashBlock;
    uint256 prevkey;
    std::map<uint32_t, Coin> outputs;
    while (pcursor->Valid()) {
        boost::this_thread::interruption_point();
        COutPoint key;
        Coin coin;
        if (pcursor->GetKey(key) && pcursor->GetValue(coin)) {
            if (!outputs.empty() && key.hash != prevkey) {
                ApplyStats(stats, ss, prevkey, outputs);
                outputs.clear();
            }
            prevkey = key.hash;
            outputs[key.n] = std::move(coin);
        } else {
            return error("%s: unable to read value", __func__);
        }
        pcursor->Next();
    }
    if (!outputs.empty()) {
        ApplyStats(stats, ss, prevkey, outputs);
    }
    stats.hashSerialized = ss.GetHash();
    stats.nDiskSize = view->EstimateSize();
    return true;
}

static UniValue pruneblockchain(const JSONRPCRequest& request)
{
    if (request.fHelp || request.params.size() != 1)
        throw std::runtime_error(
            "pruneblockchain\n"
            "\nArguments:\n"
            "1. \"height\"       (numeric, required) The block height to prune up to. May be set to a discrete height, or a unix timestamp\n"
            "                  to prune blocks whose block time is at least 2 hours older than the provided timestamp.\n"
            "\nResult:\n"
            "n    (numeric) Height of the last block pruned.\n"
            "\nExamples:\n"
            + HelpExampleCli("pruneblockchain", "1000")
            + HelpExampleRpc("pruneblockchain", "1000"));

    if (!fPruneMode)
        throw JSONRPCError(RPC_MISC_ERROR, "Cannot prune blocks because node is not in prune mode.");

    LOCK(cs_main);

    int heightParam = request.params[0].get_int();
    if (heightParam < 0)
        throw JSONRPCError(RPC_INVALID_PARAMETER, "Negative block height.");

    // Height value more than a billion is too high to be a block height, and
    // too low to be a block time (corresponds to timestamp from Sep 2001).
    if (heightParam > 1000000000) {
        // Add a 2 hour buffer to include blocks which might have had old timestamps
        CBlockIndex* pindex = chainActive.FindEarliestAtLeast(heightParam - TIMESTAMP_WINDOW);
        if (!pindex) {
            throw JSONRPCError(RPC_INVALID_PARAMETER, "Could not find block with at least the specified timestamp.");
        }
        heightParam = pindex->nHeight;
    }

    unsigned int height = (unsigned int) heightParam;
    unsigned int chainHeight = (unsigned int) chainActive.Height();
    if (chainHeight < Params().PruneAfterHeight())
        throw JSONRPCError(RPC_MISC_ERROR, "Blockchain is too short for pruning.");
    else if (height > chainHeight)
        throw JSONRPCError(RPC_INVALID_PARAMETER, "Blockchain is shorter than the attempted prune height.");
    else if (height > chainHeight - MIN_BLOCKS_TO_KEEP) {
        LogPrint(BCLog::RPC, "Attempt to prune blocks close to the tip.  Retaining the minimum number of blocks.\n");
        height = chainHeight - MIN_BLOCKS_TO_KEEP;
    }

    PruneBlockFilesManual(height);
    return uint64_t(height);
}

static UniValue gettxoutsetinfo(const JSONRPCRequest& request)
{
    if (request.fHelp || request.params.size() != 0)
        throw std::runtime_error(
            "gettxoutsetinfo\n"
            "\nReturns statistics about the unspent transaction output set.\n"
            "Note this call may take some time.\n"
            "\nResult:\n"
            "{\n"
            "  \"height\":n,     (numeric) The current block height (index)\n"
            "  \"bestblock\": \"hex\",   (string) The hash of the block at the tip of the chain\n"
            "  \"transactions\": n,      (numeric) The number of transactions with unspent outputs\n"
            "  \"txouts\": n,            (numeric) The number of unspent transaction outputs\n"
            "  \"bogosize\": n,          (numeric) A meaningless metric for UTXO set size\n"
            "  \"hash_serialized_2\": \"hash\", (string) The serialized hash\n"
            "  \"disk_size\": n,         (numeric) The estimated size of the chainstate on disk\n"
            "  \"total_amount\": x.xxx          (numeric) The total amount\n"
            "}\n"
            "\nExamples:\n"
            + HelpExampleCli("gettxoutsetinfo", "")
            + HelpExampleRpc("gettxoutsetinfo", "")
        );

    UniValue ret(UniValue::VOBJ);

    CCoinsStats stats;
    FlushStateToDisk();
    if (GetUTXOStats(pcoinsdbview.get(), stats)) {
        ret.pushKV("height", (int64_t)stats.nHeight);
        ret.pushKV("bestblock", stats.hashBlock.GetHex());
        ret.pushKV("transactions", (int64_t)stats.nTransactions);
        ret.pushKV("txouts", (int64_t)stats.nTransactionOutputs);
        ret.pushKV("bogosize", (int64_t)stats.nBogoSize);
        ret.pushKV("hash_serialized_2", stats.hashSerialized.GetHex());
        ret.pushKV("disk_size", stats.nDiskSize);
        ret.pushKV("total_amount", ValueFromAmount(stats.nTotalAmount));
    } else {
        throw JSONRPCError(RPC_INTERNAL_ERROR, "Unable to read UTXO set");
    }
    return ret;
}

UniValue gettxout(const JSONRPCRequest& request)
{
    if (request.fHelp || request.params.size() < 2 || request.params.size() > 3)
        throw std::runtime_error(
            "gettxout \"txid\" n ( include_mempool )\n"
            "\nReturns details about an unspent transaction output.\n"
            "\nArguments:\n"
            "1. \"txid\"             (string, required) The transaction id\n"
            "2. \"n\"                (numeric, required) vout number\n"
            "3. \"include_mempool\"  (boolean, optional) Whether to include the mempool. Default: true."
            "     Note that an unspent output that is spent in the mempool won't appear.\n"
            "\nResult:\n"
            "{\n"
            "  \"bestblock\":  \"hash\",    (string) The hash of the block at the tip of the chain\n"
            "  \"confirmations\" : n,       (numeric) The number of confirmations\n"
            "  \"value\" : x.xxx,           (numeric) The transaction value in " + CURRENCY_UNIT + "\n"
            "  \"scriptPubKey\" : {         (json object)\n"
            "     \"asm\" : \"code\",       (string) \n"
            "     \"hex\" : \"hex\",        (string) \n"
            "     \"reqSigs\" : n,          (numeric) Number of required signatures\n"
            "     \"type\" : \"pubkeyhash\", (string) The type, eg pubkeyhash\n"
            "     \"addresses\" : [          (array of string) array of bitcoin addresses\n"
            "        \"address\"     (string) bitcoin address\n"
            "        ,...\n"
            "     ]\n"
            "  },\n"
            "  \"coinbase\" : true|false   (boolean) Coinbase or not\n"
            "}\n"

            "\nExamples:\n"
            "\nGet unspent transactions\n"
            + HelpExampleCli("listunspent", "") +
            "\nView the details\n"
            + HelpExampleCli("gettxout", "\"txid\" 1") +
            "\nAs a json rpc call\n"
            + HelpExampleRpc("gettxout", "\"txid\", 1")
        );

    LOCK(cs_main);

    UniValue ret(UniValue::VOBJ);

    std::string strHash = request.params[0].get_str();
    uint256 hash(uint256S(strHash));
    int n = request.params[1].get_int();
    COutPoint out(hash, n);
    bool fMempool = true;
    if (!request.params[2].isNull())
        fMempool = request.params[2].get_bool();

    Coin coin;
    if (fMempool) {
        LOCK(mempool.cs);
        CCoinsViewMemPool view(pcoinsTip.get(), mempool);
        if (!view.GetCoin(out, coin) || mempool.isSpent(out)) {
            return NullUniValue;
        }
    } else {
        if (!pcoinsTip->GetCoin(out, coin)) {
            return NullUniValue;
        }
    }

    const CBlockIndex* pindex = LookupBlockIndex(pcoinsTip->GetBestBlock());
    ret.pushKV("bestblock", pindex->GetBlockHash().GetHex());
    if (coin.nHeight == MEMPOOL_HEIGHT) {
        ret.pushKV("confirmations", 0);
    } else {
        ret.pushKV("confirmations", (int64_t)(pindex->nHeight - coin.nHeight + 1));
    }
    ret.pushKV("value", ValueFromAmount(coin.out.nValue));
    UniValue o(UniValue::VOBJ);
    ScriptPubKeyToUniv(coin.out.scriptPubKey, o, true);
    ret.pushKV("scriptPubKey", o);
    ret.pushKV("coinbase", (bool)coin.fCoinBase);

    return ret;
}

static UniValue verifychain(const JSONRPCRequest& request)
{
    int nCheckLevel = gArgs.GetArg("-checklevel", DEFAULT_CHECKLEVEL);
    int nCheckDepth = gArgs.GetArg("-checkblocks", DEFAULT_CHECKBLOCKS);
    if (request.fHelp || request.params.size() > 2)
        throw std::runtime_error(
            "verifychain ( checklevel nblocks )\n"
            "\nVerifies blockchain database.\n"
            "\nArguments:\n"
            "1. checklevel   (numeric, optional, 0-4, default=" + strprintf("%d", nCheckLevel) + ") How thorough the block verification is.\n"
            "2. nblocks      (numeric, optional, default=" + strprintf("%d", nCheckDepth) + ", 0=all) The number of blocks to check.\n"
            "\nResult:\n"
            "true|false       (boolean) Verified or not\n"
            "\nExamples:\n"
            + HelpExampleCli("verifychain", "")
            + HelpExampleRpc("verifychain", "")
        );

    LOCK(cs_main);

    if (!request.params[0].isNull())
        nCheckLevel = request.params[0].get_int();
    if (!request.params[1].isNull())
        nCheckDepth = request.params[1].get_int();

    return CVerifyDB().VerifyDB(Params(), pcoinsTip.get(), nCheckLevel, nCheckDepth);
}

/** Implementation of IsSuperMajority with better feedback */
static UniValue SoftForkMajorityDesc(int version, CBlockIndex* pindex, const Consensus::Params& consensusParams)
{
    UniValue rv(UniValue::VOBJ);
    bool activated = false;
    switch(version)
    {
        case 2:
            activated = pindex->nHeight >= consensusParams.BIP34Height;
            break;
        case 3:
            activated = pindex->nHeight >= consensusParams.BIP66Height;
            break;
        case 4:
            activated = pindex->nHeight >= consensusParams.BIP65Height;
            break;
    }
    rv.pushKV("status", activated);
    return rv;
}

static UniValue SoftForkDesc(const std::string &name, int version, CBlockIndex* pindex, const Consensus::Params& consensusParams)
{
    UniValue rv(UniValue::VOBJ);
    rv.pushKV("id", name);
    rv.pushKV("version", version);
    rv.pushKV("reject", SoftForkMajorityDesc(version, pindex, consensusParams));
    return rv;
}

static UniValue BIP9SoftForkDesc(const Consensus::Params& consensusParams, Consensus::DeploymentPos id)
{
    UniValue rv(UniValue::VOBJ);
    const ThresholdState thresholdState = VersionBitsTipState(consensusParams, id);
    switch (thresholdState) {
    case ThresholdState::DEFINED: rv.pushKV("status", "defined"); break;
    case ThresholdState::STARTED: rv.pushKV("status", "started"); break;
    case ThresholdState::LOCKED_IN: rv.pushKV("status", "locked_in"); break;
    case ThresholdState::ACTIVE: rv.pushKV("status", "active"); break;
    case ThresholdState::FAILED: rv.pushKV("status", "failed"); break;
    }
    if (ThresholdState::STARTED == thresholdState)
    {
        rv.pushKV("bit", consensusParams.vDeployments[id].bit);
    }
    rv.pushKV("startTime", consensusParams.vDeployments[id].nStartTime);
    rv.pushKV("timeout", consensusParams.vDeployments[id].nTimeout);
    rv.pushKV("since", VersionBitsTipStateSinceHeight(consensusParams, id));
    if (ThresholdState::STARTED == thresholdState)
    {
        UniValue statsUV(UniValue::VOBJ);
        BIP9Stats statsStruct = VersionBitsTipStatistics(consensusParams, id);
        statsUV.pushKV("period", statsStruct.period);
        statsUV.pushKV("threshold", statsStruct.threshold);
        statsUV.pushKV("elapsed", statsStruct.elapsed);
        statsUV.pushKV("count", statsStruct.count);
        statsUV.pushKV("possible", statsStruct.possible);
        rv.pushKV("statistics", statsUV);
    }
    return rv;
}

static void BIP9SoftForkDescPushBack(UniValue& bip9_softforks, const Consensus::Params& consensusParams, Consensus::DeploymentPos id)
{
    // Deployments with timeout value of 0 are hidden.
    // A timeout value of 0 guarantees a softfork will never be activated.
    // This is used when softfork codes are merged without specifying the deployment schedule.
    if (consensusParams.vDeployments[id].nTimeout > 0)
        bip9_softforks.pushKV(VersionBitsDeploymentInfo[id].name, BIP9SoftForkDesc(consensusParams, id));
}

UniValue getblockchaininfo(const JSONRPCRequest& request)
{
    if (request.fHelp || request.params.size() != 0)
        throw std::runtime_error(
            "getblockchaininfo\n"
            "Returns an object containing various state info regarding blockchain processing.\n"
            "\nResult:\n"
            "{\n"
            "  \"chain\": \"xxxx\",              (string) current network name as defined in BIP70 (main, test, regtest)\n"
            "  \"blocks\": xxxxxx,             (numeric) the current number of blocks processed in the server\n"
            "  \"headers\": xxxxxx,            (numeric) the current number of headers we have validated\n"
            "  \"bestblockhash\": \"...\",       (string) the hash of the currently best block\n"
            "  \"difficulty\": xxxxxx,         (numeric) the current difficulty\n"
            "  \"mediantime\": xxxxxx,         (numeric) median time for the current best block\n"
            "  \"verificationprogress\": xxxx, (numeric) estimate of verification progress [0..1]\n"
            "  \"initialblockdownload\": xxxx, (bool) (debug information) estimate of whether this node is in Initial Block Download mode.\n"
            "  \"chainwork\": \"xxxx\"           (string) total amount of work in active chain, in hexadecimal\n"
            "  \"size_on_disk\": xxxxxx,       (numeric) the estimated size of the block and undo files on disk\n"
            "  \"pruned\": xx,                 (boolean) if the blocks are subject to pruning\n"
            "  \"pruneheight\": xxxxxx,        (numeric) lowest-height complete block stored (only present if pruning is enabled)\n"
            "  \"automatic_pruning\": xx,      (boolean) whether automatic pruning is enabled (only present if pruning is enabled)\n"
            "  \"prune_target_size\": xxxxxx,  (numeric) the target size used by pruning (only present if automatic pruning is enabled)\n"
            "  \"softforks\": [                (array) status of softforks in progress\n"
            "     {\n"
            "        \"id\": \"xxxx\",           (string) name of softfork\n"
            "        \"version\": xx,          (numeric) block version\n"
            "        \"reject\": {             (object) progress toward rejecting pre-softfork blocks\n"
            "           \"status\": xx,        (boolean) true if threshold reached\n"
            "        },\n"
            "     }, ...\n"
            "  ],\n"
            "  \"bip9_softforks\": {           (object) status of BIP9 softforks in progress\n"
            "     \"xxxx\" : {                 (string) name of the softfork\n"
            "        \"status\": \"xxxx\",       (string) one of \"defined\", \"started\", \"locked_in\", \"active\", \"failed\"\n"
            "        \"bit\": xx,              (numeric) the bit (0-28) in the block version field used to signal this softfork (only for \"started\" status)\n"
            "        \"startTime\": xx,        (numeric) the minimum median time past of a block at which the bit gains its meaning\n"
            "        \"timeout\": xx,          (numeric) the median time past of a block at which the deployment is considered failed if not yet locked in\n"
            "        \"since\": xx,            (numeric) height of the first block to which the status applies\n"
            "        \"statistics\": {         (object) numeric statistics about BIP9 signalling for a softfork (only for \"started\" status)\n"
            "           \"period\": xx,        (numeric) the length in blocks of the BIP9 signalling period \n"
            "           \"threshold\": xx,     (numeric) the number of blocks with the version bit set required to activate the feature \n"
            "           \"elapsed\": xx,       (numeric) the number of blocks elapsed since the beginning of the current period \n"
            "           \"count\": xx,         (numeric) the number of blocks with the version bit set in the current period \n"
            "           \"possible\": xx       (boolean) returns false if there are not enough blocks left in this period to pass activation threshold \n"
            "        }\n"
            "     }\n"
            "  }\n"
            "  \"warnings\" : \"...\",           (string) any network and blockchain warnings.\n"
            "}\n"
            "\nExamples:\n"
            + HelpExampleCli("getblockchaininfo", "")
            + HelpExampleRpc("getblockchaininfo", "")
        );

    LOCK(cs_main);

    UniValue obj(UniValue::VOBJ);
    obj.pushKV("chain",                 Params().NetworkIDString());
    obj.pushKV("blocks",                (int)chainActive.Height());
    obj.pushKV("headers",               pindexBestHeader ? pindexBestHeader->nHeight : -1);
    obj.pushKV("bestblockhash",         chainActive.Tip()->GetBlockHash().GetHex());
    obj.pushKV("difficulty",            (double)GetDifficulty(chainActive.Tip()));
    obj.pushKV("mediantime",            (int64_t)chainActive.Tip()->GetMedianTimePast());
    obj.pushKV("verificationprogress",  GuessVerificationProgress(Params().TxData(), chainActive.Tip()));
    obj.pushKV("initialblockdownload",  IsInitialBlockDownload());
    obj.pushKV("chainwork",             chainActive.Tip()->nChainWork.GetHex());
    obj.pushKV("size_on_disk",          CalculateCurrentUsage());
    obj.pushKV("pruned",                fPruneMode);
    if (fPruneMode) {
        CBlockIndex* block = chainActive.Tip();
        assert(block);
        while (block->pprev && (block->pprev->nStatus & BLOCK_HAVE_DATA)) {
            block = block->pprev;
        }

        obj.pushKV("pruneheight",        block->nHeight);

        // if 0, execution bypasses the whole if block.
        bool automatic_pruning = (gArgs.GetArg("-prune", 0) != 1);
        obj.pushKV("automatic_pruning",  automatic_pruning);
        if (automatic_pruning) {
            obj.pushKV("prune_target_size",  nPruneTarget);
        }
    }

    const Consensus::Params& consensusParams = Params().GetConsensus();
    CBlockIndex* tip = chainActive.Tip();
    UniValue softforks(UniValue::VARR);
    UniValue bip9_softforks(UniValue::VOBJ);
    softforks.push_back(SoftForkDesc("bip34", 2, tip, consensusParams));
    softforks.push_back(SoftForkDesc("bip66", 3, tip, consensusParams));
    softforks.push_back(SoftForkDesc("bip65", 4, tip, consensusParams));
    for (int pos = Consensus::DEPLOYMENT_TESTDUMMY + 1; pos != Consensus::MAX_VERSION_BITS_DEPLOYMENTS; ++pos) {
        BIP9SoftForkDescPushBack(bip9_softforks, consensusParams, static_cast<Consensus::DeploymentPos>(pos));
    }
    obj.pushKV("softforks",             softforks);
    obj.pushKV("bip9_softforks", bip9_softforks);

    obj.pushKV("warnings", GetWarnings("statusbar"));
    return obj;
}

/** Comparison function for sorting the getchaintips heads.  */
struct CompareBlocksByHeight
{
    bool operator()(const CBlockIndex* a, const CBlockIndex* b) const
    {
        /* Make sure that unequal blocks with the same height do not compare
           equal. Use the pointers themselves to make a distinction. */

        if (a->nHeight != b->nHeight)
          return (a->nHeight > b->nHeight);

        return a < b;
    }
};

static UniValue getchaintips(const JSONRPCRequest& request)
{
    if (request.fHelp || request.params.size() != 0)
        throw std::runtime_error(
            "getchaintips\n"
            "Return information about all known tips in the block tree,"
            " including the main chain as well as orphaned branches.\n"
            "\nResult:\n"
            "[\n"
            "  {\n"
            "    \"height\": xxxx,         (numeric) height of the chain tip\n"
            "    \"hash\": \"xxxx\",         (string) block hash of the tip\n"
            "    \"branchlen\": 0          (numeric) zero for main chain\n"
            "    \"status\": \"active\"      (string) \"active\" for the main chain\n"
            "  },\n"
            "  {\n"
            "    \"height\": xxxx,\n"
            "    \"hash\": \"xxxx\",\n"
            "    \"branchlen\": 1          (numeric) length of branch connecting the tip to the main chain\n"
            "    \"status\": \"xxxx\"        (string) status of the chain (active, valid-fork, valid-headers, headers-only, invalid)\n"
            "  }\n"
            "]\n"
            "Possible values for status:\n"
            "1.  \"invalid\"               This branch contains at least one invalid block\n"
            "2.  \"headers-only\"          Not all blocks for this branch are available, but the headers are valid\n"
            "3.  \"valid-headers\"         All blocks are available for this branch, but they were never fully validated\n"
            "4.  \"valid-fork\"            This branch is not part of the active chain, but is fully validated\n"
            "5.  \"active\"                This is the tip of the active main chain, which is certainly valid\n"
            "\nExamples:\n"
            + HelpExampleCli("getchaintips", "")
            + HelpExampleRpc("getchaintips", "")
        );

    LOCK(cs_main);

    /*
     * Idea:  the set of chain tips is chainActive.tip, plus orphan blocks which do not have another orphan building off of them.
     * Algorithm:
     *  - Make one pass through mapBlockIndex, picking out the orphan blocks, and also storing a set of the orphan block's pprev pointers.
     *  - Iterate through the orphan blocks. If the block isn't pointed to by another orphan, it is a chain tip.
     *  - add chainActive.Tip()
     */
    std::set<const CBlockIndex*, CompareBlocksByHeight> setTips;
    std::set<const CBlockIndex*> setOrphans;
    std::set<const CBlockIndex*> setPrevs;

    for (const std::pair<const uint256, CBlockIndex*>& item : mapBlockIndex)
    {
        if (!chainActive.Contains(item.second)) {
            setOrphans.insert(item.second);
            setPrevs.insert(item.second->pprev);
        }
    }

    for (std::set<const CBlockIndex*>::iterator it = setOrphans.begin(); it != setOrphans.end(); ++it)
    {
        if (setPrevs.erase(*it) == 0) {
            setTips.insert(*it);
        }
    }

    // Always report the currently active tip.
    setTips.insert(chainActive.Tip());

    /* Construct the output array.  */
    UniValue res(UniValue::VARR);
    for (const CBlockIndex* block : setTips)
    {
        UniValue obj(UniValue::VOBJ);
        obj.pushKV("height", block->nHeight);
        obj.pushKV("hash", block->phashBlock->GetHex());

        const int branchLen = block->nHeight - chainActive.FindFork(block)->nHeight;
        obj.pushKV("branchlen", branchLen);

        std::string status;
        if (chainActive.Contains(block)) {
            // This block is part of the currently active chain.
            status = "active";
        } else if (block->nStatus & BLOCK_FAILED_MASK) {
            // This block or one of its ancestors is invalid.
            status = "invalid";
        } else if (block->nChainTx == 0) {
            // This block cannot be connected because full block data for it or one of its parents is missing.
            status = "headers-only";
        } else if (block->IsValid(BLOCK_VALID_SCRIPTS)) {
            // This block is fully validated, but no longer part of the active chain. It was probably the active block once, but was reorganized.
            status = "valid-fork";
        } else if (block->IsValid(BLOCK_VALID_TREE)) {
            // The headers for this block are valid, but it has not been validated. It was probably never part of the most-work chain.
            status = "valid-headers";
        } else {
            // No clue.
            status = "unknown";
        }
        obj.pushKV("status", status);

        res.push_back(obj);
    }

    return res;
}

UniValue mempoolInfoToJSON()
{
    UniValue ret(UniValue::VOBJ);
    ret.pushKV("size", (int64_t) mempool.size());
    ret.pushKV("bytes", (int64_t) mempool.GetTotalTxSize());
    ret.pushKV("usage", (int64_t) mempool.DynamicMemoryUsage());
    size_t maxmempool = gArgs.GetArg("-maxmempool", DEFAULT_MAX_MEMPOOL_SIZE) * 1000000;
    ret.pushKV("maxmempool", (int64_t) maxmempool);
    ret.pushKV("mempoolminfee", ValueFromAmount(std::max(mempool.GetMinFee(maxmempool), ::minRelayTxFee).GetFeePerK()));
    ret.pushKV("minrelaytxfee", ValueFromAmount(::minRelayTxFee.GetFeePerK()));

    return ret;
}

static UniValue getmempoolinfo(const JSONRPCRequest& request)
{
    if (request.fHelp || request.params.size() != 0)
        throw std::runtime_error(
            "getmempoolinfo\n"
            "\nReturns details on the active state of the TX memory pool.\n"
            "\nResult:\n"
            "{\n"
            "  \"size\": xxxxx,               (numeric) Current tx count\n"
            "  \"bytes\": xxxxx,              (numeric) Sum of all virtual transaction sizes as defined in BIP 141. Differs from actual serialized size because witness data is discounted\n"
            "  \"usage\": xxxxx,              (numeric) Total memory usage for the mempool\n"
            "  \"maxmempool\": xxxxx,         (numeric) Maximum memory usage for the mempool\n"
            "  \"mempoolminfee\": xxxxx       (numeric) Minimum fee rate in " + CURRENCY_UNIT + "/kB for tx to be accepted. Is the maximum of minrelaytxfee and minimum mempool fee\n"
            "  \"minrelaytxfee\": xxxxx       (numeric) Current minimum relay fee for transactions\n"
            "}\n"
            "\nExamples:\n"
            + HelpExampleCli("getmempoolinfo", "")
            + HelpExampleRpc("getmempoolinfo", "")
        );

    return mempoolInfoToJSON();
}

static UniValue preciousblock(const JSONRPCRequest& request)
{
    if (request.fHelp || request.params.size() != 1)
        throw std::runtime_error(
            "preciousblock \"blockhash\"\n"
            "\nTreats a block as if it were received before others with the same work.\n"
            "\nA later preciousblock call can override the effect of an earlier one.\n"
            "\nThe effects of preciousblock are not retained across restarts.\n"
            "\nArguments:\n"
            "1. \"blockhash\"   (string, required) the hash of the block to mark as precious\n"
            "\nResult:\n"
            "\nExamples:\n"
            + HelpExampleCli("preciousblock", "\"blockhash\"")
            + HelpExampleRpc("preciousblock", "\"blockhash\"")
        );

    std::string strHash = request.params[0].get_str();
    uint256 hash(uint256S(strHash));
    CBlockIndex* pblockindex;

    {
        LOCK(cs_main);
        pblockindex = LookupBlockIndex(hash);
        if (!pblockindex) {
            throw JSONRPCError(RPC_INVALID_ADDRESS_OR_KEY, "Block not found");
        }
    }

    CValidationState state;
    PreciousBlock(state, Params(), pblockindex);

    if (!state.IsValid()) {
        throw JSONRPCError(RPC_DATABASE_ERROR, FormatStateMessage(state));
    }

    return NullUniValue;
}

static UniValue invalidateblock(const JSONRPCRequest& request)
{
    if (request.fHelp || request.params.size() != 1)
        throw std::runtime_error(
            "invalidateblock \"blockhash\"\n"
            "\nPermanently marks a block as invalid, as if it violated a consensus rule.\n"
            "\nArguments:\n"
            "1. \"blockhash\"   (string, required) the hash of the block to mark as invalid\n"
            "\nResult:\n"
            "\nExamples:\n"
            + HelpExampleCli("invalidateblock", "\"blockhash\"")
            + HelpExampleRpc("invalidateblock", "\"blockhash\"")
        );

    std::string strHash = request.params[0].get_str();
    uint256 hash(uint256S(strHash));
    CValidationState state;

    {
        LOCK(cs_main);
        CBlockIndex* pblockindex = LookupBlockIndex(hash);
        if (!pblockindex) {
            throw JSONRPCError(RPC_INVALID_ADDRESS_OR_KEY, "Block not found");
        }

        InvalidateBlock(state, Params(), pblockindex);
    }

    if (state.IsValid()) {
        ActivateBestChain(state, Params());
    }

    if (!state.IsValid()) {
        throw JSONRPCError(RPC_DATABASE_ERROR, FormatStateMessage(state));
    }

    return NullUniValue;
}

static UniValue reconsiderblock(const JSONRPCRequest& request)
{
    if (request.fHelp || request.params.size() != 1)
        throw std::runtime_error(
            "reconsiderblock \"blockhash\"\n"
            "\nRemoves invalidity status of a block and its descendants, reconsider them for activation.\n"
            "This can be used to undo the effects of invalidateblock.\n"
            "\nArguments:\n"
            "1. \"blockhash\"   (string, required) the hash of the block to reconsider\n"
            "\nResult:\n"
            "\nExamples:\n"
            + HelpExampleCli("reconsiderblock", "\"blockhash\"")
            + HelpExampleRpc("reconsiderblock", "\"blockhash\"")
        );

    std::string strHash = request.params[0].get_str();
    uint256 hash(uint256S(strHash));

    {
        LOCK(cs_main);
        CBlockIndex* pblockindex = LookupBlockIndex(hash);
        if (!pblockindex) {
            throw JSONRPCError(RPC_INVALID_ADDRESS_OR_KEY, "Block not found");
        }

        ResetBlockFailureFlags(pblockindex);
    }

    CValidationState state;
    ActivateBestChain(state, Params());

    if (!state.IsValid()) {
        throw JSONRPCError(RPC_DATABASE_ERROR, FormatStateMessage(state));
    }

    return NullUniValue;
}

static UniValue getchaintxstats(const JSONRPCRequest& request)
{
    if (request.fHelp || request.params.size() > 2)
        throw std::runtime_error(
            "getchaintxstats ( nblocks blockhash )\n"
            "\nCompute statistics about the total number and rate of transactions in the chain.\n"
            "\nArguments:\n"
            "1. nblocks      (numeric, optional) Size of the window in number of blocks (default: one month).\n"
            "2. \"blockhash\"  (string, optional) The hash of the block that ends the window.\n"
            "\nResult:\n"
            "{\n"
            "  \"time\": xxxxx,                         (numeric) The timestamp for the final block in the window in UNIX format.\n"
            "  \"txcount\": xxxxx,                      (numeric) The total number of transactions in the chain up to that point.\n"
            "  \"window_final_block_hash\": \"...\",      (string) The hash of the final block in the window.\n"
            "  \"window_block_count\": xxxxx,           (numeric) Size of the window in number of blocks.\n"
            "  \"window_tx_count\": xxxxx,              (numeric) The number of transactions in the window. Only returned if \"window_block_count\" is > 0.\n"
            "  \"window_interval\": xxxxx,              (numeric) The elapsed time in the window in seconds. Only returned if \"window_block_count\" is > 0.\n"
            "  \"txrate\": x.xx,                        (numeric) The average rate of transactions per second in the window. Only returned if \"window_interval\" is > 0.\n"
            "}\n"
            "\nExamples:\n"
            + HelpExampleCli("getchaintxstats", "")
            + HelpExampleRpc("getchaintxstats", "2016")
        );

    const CBlockIndex* pindex;
    int blockcount = 30 * 24 * 60 * 60 / Params().GetConsensus().nPowTargetSpacing; // By default: 1 month

    if (request.params[1].isNull()) {
        LOCK(cs_main);
        pindex = chainActive.Tip();
    } else {
        uint256 hash = uint256S(request.params[1].get_str());
        LOCK(cs_main);
        pindex = LookupBlockIndex(hash);
        if (!pindex) {
            throw JSONRPCError(RPC_INVALID_ADDRESS_OR_KEY, "Block not found");
        }
        if (!chainActive.Contains(pindex)) {
            throw JSONRPCError(RPC_INVALID_PARAMETER, "Block is not in main chain");
        }
    }

    assert(pindex != nullptr);

    if (request.params[0].isNull()) {
        blockcount = std::max(0, std::min(blockcount, pindex->nHeight - 1));
    } else {
        blockcount = request.params[0].get_int();

        if (blockcount < 0 || (blockcount > 0 && blockcount >= pindex->nHeight)) {
            throw JSONRPCError(RPC_INVALID_PARAMETER, "Invalid block count: should be between 0 and the block's height - 1");
        }
    }

    const CBlockIndex* pindexPast = pindex->GetAncestor(pindex->nHeight - blockcount);
    int nTimeDiff = pindex->GetMedianTimePast() - pindexPast->GetMedianTimePast();
    int nTxDiff = pindex->nChainTx - pindexPast->nChainTx;

    UniValue ret(UniValue::VOBJ);
    ret.pushKV("time", (int64_t)pindex->nTime);
    ret.pushKV("txcount", (int64_t)pindex->nChainTx);
    ret.pushKV("window_final_block_hash", pindex->GetBlockHash().GetHex());
    ret.pushKV("window_block_count", blockcount);
    if (blockcount > 0) {
        ret.pushKV("window_tx_count", nTxDiff);
        ret.pushKV("window_interval", nTimeDiff);
        if (nTimeDiff > 0) {
            ret.pushKV("txrate", ((double)nTxDiff) / nTimeDiff);
        }
    }

    return ret;
}

template<typename T>
static T CalculateTruncatedMedian(std::vector<T>& scores)
{
    size_t size = scores.size();
    if (size == 0) {
        return 0;
    }

    std::sort(scores.begin(), scores.end());
    if (size % 2 == 0) {
        return (scores[size / 2 - 1] + scores[size / 2]) / 2;
    } else {
        return scores[size / 2];
    }
}

template<typename T>
static inline bool SetHasKeys(const std::set<T>& set) {return false;}
template<typename T, typename Tk, typename... Args>
static inline bool SetHasKeys(const std::set<T>& set, const Tk& key, const Args&... args)
{
    return (set.count(key) != 0) || SetHasKeys(set, args...);
}

// outpoint (needed for the utxo index) + nHeight + fCoinBase
static constexpr size_t PER_UTXO_OVERHEAD = sizeof(COutPoint) + sizeof(uint32_t) + sizeof(bool);

static UniValue getblockstats(const JSONRPCRequest& request)
{
    if (request.fHelp || request.params.size() < 1 || request.params.size() > 4) {
        throw std::runtime_error(
            "getblockstats hash_or_height ( stats )\n"
            "\nCompute per block statistics for a given window. All amounts are in satoshis.\n"
            "It won't work for some heights with pruning.\n"
            "It won't work without -txindex for utxo_size_inc, *fee or *feerate stats.\n"
            "\nArguments:\n"
            "1. \"hash_or_height\"     (string or numeric, required) The block hash or height of the target block\n"
            "2. \"stats\"              (array,  optional) Values to plot, by default all values (see result below)\n"
            "    [\n"
            "      \"height\",         (string, optional) Selected statistic\n"
            "      \"time\",           (string, optional) Selected statistic\n"
            "      ,...\n"
            "    ]\n"
            "\nResult:\n"
            "{                           (json object)\n"
            "  \"avgfee\": xxxxx,          (numeric) Average fee in the block\n"
            "  \"avgfeerate\": xxxxx,      (numeric) Average feerate (in satoshis per virtual byte)\n"
            "  \"avgtxsize\": xxxxx,       (numeric) Average transaction size\n"
            "  \"blockhash\": xxxxx,       (string) The block hash (to check for potential reorgs)\n"
            "  \"height\": xxxxx,          (numeric) The height of the block\n"
            "  \"ins\": xxxxx,             (numeric) The number of inputs (excluding coinbase)\n"
            "  \"maxfee\": xxxxx,          (numeric) Maximum fee in the block\n"
            "  \"maxfeerate\": xxxxx,      (numeric) Maximum feerate (in satoshis per virtual byte)\n"
            "  \"maxtxsize\": xxxxx,       (numeric) Maximum transaction size\n"
            "  \"medianfee\": xxxxx,       (numeric) Truncated median fee in the block\n"
            "  \"medianfeerate\": xxxxx,   (numeric) Truncated median feerate (in satoshis per virtual byte)\n"
            "  \"mediantime\": xxxxx,      (numeric) The block median time past\n"
            "  \"mediantxsize\": xxxxx,    (numeric) Truncated median transaction size\n"
            "  \"minfee\": xxxxx,          (numeric) Minimum fee in the block\n"
            "  \"minfeerate\": xxxxx,      (numeric) Minimum feerate (in satoshis per virtual byte)\n"
            "  \"mintxsize\": xxxxx,       (numeric) Minimum transaction size\n"
            "  \"outs\": xxxxx,            (numeric) The number of outputs\n"
            "  \"subsidy\": xxxxx,         (numeric) The block subsidy\n"
            "  \"swtotal_size\": xxxxx,    (numeric) Total size of all segwit transactions\n"
            "  \"swtotal_weight\": xxxxx,  (numeric) Total weight of all segwit transactions divided by segwit scale factor (4)\n"
            "  \"swtxs\": xxxxx,           (numeric) The number of segwit transactions\n"
            "  \"time\": xxxxx,            (numeric) The block time\n"
            "  \"total_out\": xxxxx,       (numeric) Total amount in all outputs (excluding coinbase and thus reward [ie subsidy + totalfee])\n"
            "  \"total_size\": xxxxx,      (numeric) Total size of all non-coinbase transactions\n"
            "  \"total_weight\": xxxxx,    (numeric) Total weight of all non-coinbase transactions divided by segwit scale factor (4)\n"
            "  \"totalfee\": xxxxx,        (numeric) The fee total\n"
            "  \"txs\": xxxxx,             (numeric) The number of transactions (excluding coinbase)\n"
            "  \"utxo_increase\": xxxxx,   (numeric) The increase/decrease in the number of unspent outputs\n"
            "  \"utxo_size_inc\": xxxxx,   (numeric) The increase/decrease in size for the utxo index (not discounting op_return and similar)\n"
            "}\n"
            "\nExamples:\n"
            + HelpExampleCli("getblockstats", "1000 '[\"minfeerate\",\"avgfeerate\"]'")
            + HelpExampleRpc("getblockstats", "1000 '[\"minfeerate\",\"avgfeerate\"]'")
        );
    }

    LOCK(cs_main);

    CBlockIndex* pindex;
    if (request.params[0].isNum()) {
        const int height = request.params[0].get_int();
        const int current_tip = chainActive.Height();
        if (height < 0) {
            throw JSONRPCError(RPC_INVALID_PARAMETER, strprintf("Target block height %d is negative", height));
        }
        if (height > current_tip) {
            throw JSONRPCError(RPC_INVALID_PARAMETER, strprintf("Target block height %d after current tip %d", height, current_tip));
        }

        pindex = chainActive[height];
    } else {
        const std::string strHash = request.params[0].get_str();
        const uint256 hash(uint256S(strHash));
        pindex = LookupBlockIndex(hash);
        if (!pindex) {
            throw JSONRPCError(RPC_INVALID_ADDRESS_OR_KEY, "Block not found");
        }
        if (!chainActive.Contains(pindex)) {
            throw JSONRPCError(RPC_INVALID_PARAMETER, strprintf("Block is not in chain %s", Params().NetworkIDString()));
        }
    }

    assert(pindex != nullptr);

    std::set<std::string> stats;
    if (!request.params[1].isNull()) {
        const UniValue stats_univalue = request.params[1].get_array();
        for (unsigned int i = 0; i < stats_univalue.size(); i++) {
            const std::string stat = stats_univalue[i].get_str();
            stats.insert(stat);
        }
    }

    const CBlock block = GetBlockChecked(pindex);

    const bool do_all = stats.size() == 0; // Calculate everything if nothing selected (default)
    const bool do_mediantxsize = do_all || stats.count("mediantxsize") != 0;
    const bool do_medianfee = do_all || stats.count("medianfee") != 0;
    const bool do_medianfeerate = do_all || stats.count("medianfeerate") != 0;
    const bool loop_inputs = do_all || do_medianfee || do_medianfeerate ||
        SetHasKeys(stats, "utxo_size_inc", "totalfee", "avgfee", "avgfeerate", "minfee", "maxfee", "minfeerate", "maxfeerate");
    const bool loop_outputs = do_all || loop_inputs || stats.count("total_out");
    const bool do_calculate_size = do_mediantxsize ||
        SetHasKeys(stats, "total_size", "avgtxsize", "mintxsize", "maxtxsize", "swtotal_size");
    const bool do_calculate_weight = do_all || SetHasKeys(stats, "total_weight", "avgfeerate", "swtotal_weight", "avgfeerate", "medianfeerate", "minfeerate", "maxfeerate");
    const bool do_calculate_sw = do_all || SetHasKeys(stats, "swtxs", "swtotal_size", "swtotal_weight");

    CAmount maxfee = 0;
    CAmount maxfeerate = 0;
    CAmount minfee = MAX_MONEY;
    CAmount minfeerate = MAX_MONEY;
    CAmount total_out = 0;
    CAmount totalfee = 0;
    int64_t inputs = 0;
    int64_t maxtxsize = 0;
    int64_t mintxsize = MAX_BLOCK_SERIALIZED_SIZE;
    int64_t outputs = 0;
    int64_t swtotal_size = 0;
    int64_t swtotal_weight = 0;
    int64_t swtxs = 0;
    int64_t total_size = 0;
    int64_t total_weight = 0;
    int64_t utxo_size_inc = 0;
    std::vector<CAmount> fee_array;
    std::vector<CAmount> feerate_array;
    std::vector<int64_t> txsize_array;

    for (const auto& tx : block.vtx) {
        outputs += tx->vout.size();

        CAmount tx_total_out = 0;
        if (loop_outputs) {
            for (const CTxOut& out : tx->vout) {
                tx_total_out += out.nValue;
                utxo_size_inc += GetSerializeSize(out, SER_NETWORK, PROTOCOL_VERSION) + PER_UTXO_OVERHEAD;
            }
        }

        if (tx->IsCoinBase()) {
            continue;
        }

        inputs += tx->vin.size(); // Don't count coinbase's fake input
        total_out += tx_total_out; // Don't count coinbase reward

        int64_t tx_size = 0;
        if (do_calculate_size) {

            tx_size = tx->GetTotalSize();
            if (do_mediantxsize) {
                txsize_array.push_back(tx_size);
            }
            maxtxsize = std::max(maxtxsize, tx_size);
            mintxsize = std::min(mintxsize, tx_size);
            total_size += tx_size;
        }

        int64_t weight = 0;
        if (do_calculate_weight) {
            weight = GetTransactionWeight(*tx);
            total_weight += weight;
        }

        if (do_calculate_sw && tx->HasWitness()) {
            ++swtxs;
            swtotal_size += tx_size;
            swtotal_weight += weight;
        }

        if (loop_inputs) {

            if (!g_txindex) {
                throw JSONRPCError(RPC_INVALID_PARAMETER, "One or more of the selected stats requires -txindex enabled");
            }
            CAmount tx_total_in = 0;
            for (const CTxIn& in : tx->vin) {
                CTransactionRef tx_in;
                uint256 hashBlock;
                if (!GetTransaction(in.prevout.hash, tx_in, Params().GetConsensus(), hashBlock, false)) {
                    throw JSONRPCError(RPC_INTERNAL_ERROR, std::string("Unexpected internal error (tx index seems corrupt)"));
                }

                CTxOut prevoutput = tx_in->vout[in.prevout.n];

                tx_total_in += prevoutput.nValue;
                utxo_size_inc -= GetSerializeSize(prevoutput, SER_NETWORK, PROTOCOL_VERSION) + PER_UTXO_OVERHEAD;
            }

            CAmount txfee = tx_total_in - tx_total_out;
            assert(MoneyRange(txfee));
            if (do_medianfee) {
                fee_array.push_back(txfee);
            }
            maxfee = std::max(maxfee, txfee);
            minfee = std::min(minfee, txfee);
            totalfee += txfee;

            // New feerate uses satoshis per virtual byte instead of per serialized byte
            CAmount feerate = weight ? (txfee * WITNESS_SCALE_FACTOR) / weight : 0;
            if (do_medianfeerate) {
                feerate_array.push_back(feerate);
            }
            maxfeerate = std::max(maxfeerate, feerate);
            minfeerate = std::min(minfeerate, feerate);
        }
    }

    UniValue ret_all(UniValue::VOBJ);
    ret_all.pushKV("avgfee", (block.vtx.size() > 1) ? totalfee / (block.vtx.size() - 1) : 0);
    ret_all.pushKV("avgfeerate", total_weight ? (totalfee * WITNESS_SCALE_FACTOR) / total_weight : 0); // Unit: sat/vbyte
    ret_all.pushKV("avgtxsize", (block.vtx.size() > 1) ? total_size / (block.vtx.size() - 1) : 0);
    ret_all.pushKV("blockhash", pindex->GetBlockHash().GetHex());
    ret_all.pushKV("height", (int64_t)pindex->nHeight);
    ret_all.pushKV("ins", inputs);
    ret_all.pushKV("maxfee", maxfee);
    ret_all.pushKV("maxfeerate", maxfeerate);
    ret_all.pushKV("maxtxsize", maxtxsize);
    ret_all.pushKV("medianfee", CalculateTruncatedMedian(fee_array));
    ret_all.pushKV("medianfeerate", CalculateTruncatedMedian(feerate_array));
    ret_all.pushKV("mediantime", pindex->GetMedianTimePast());
    ret_all.pushKV("mediantxsize", CalculateTruncatedMedian(txsize_array));
    ret_all.pushKV("minfee", (minfee == MAX_MONEY) ? 0 : minfee);
    ret_all.pushKV("minfeerate", (minfeerate == MAX_MONEY) ? 0 : minfeerate);
    ret_all.pushKV("mintxsize", mintxsize == MAX_BLOCK_SERIALIZED_SIZE ? 0 : mintxsize);
    ret_all.pushKV("outs", outputs);
    ret_all.pushKV("subsidy", GetBlockSubsidy(pindex->nHeight, Params().GetConsensus()));
    ret_all.pushKV("swtotal_size", swtotal_size);
    ret_all.pushKV("swtotal_weight", swtotal_weight);
    ret_all.pushKV("swtxs", swtxs);
    ret_all.pushKV("time", pindex->GetBlockTime());
    ret_all.pushKV("total_out", total_out);
    ret_all.pushKV("total_size", total_size);
    ret_all.pushKV("total_weight", total_weight);
    ret_all.pushKV("totalfee", totalfee);
    ret_all.pushKV("txs", (int64_t)block.vtx.size());
    ret_all.pushKV("utxo_increase", outputs - inputs);
    ret_all.pushKV("utxo_size_inc", utxo_size_inc);

    if (do_all) {
        return ret_all;
    }

    UniValue ret(UniValue::VOBJ);
    for (const std::string& stat : stats) {
        const UniValue& value = ret_all[stat];
        if (value.isNull()) {
            throw JSONRPCError(RPC_INVALID_PARAMETER, strprintf("Invalid selected statistic %s", stat));
        }
        ret.pushKV(stat, value);
    }
    return ret;
}

static UniValue savemempool(const JSONRPCRequest& request)
{
    if (request.fHelp || request.params.size() != 0) {
        throw std::runtime_error(
            "savemempool\n"
            "\nDumps the mempool to disk. It will fail until the previous dump is fully loaded.\n"
            "\nExamples:\n"
            + HelpExampleCli("savemempool", "")
            + HelpExampleRpc("savemempool", "")
        );
    }

    if (!g_is_mempool_loaded) {
        throw JSONRPCError(RPC_MISC_ERROR, "The mempool was not loaded yet");
    }

    if (!DumpMempool()) {
        throw JSONRPCError(RPC_MISC_ERROR, "Unable to dump mempool to disk");
    }

    return NullUniValue;
}

static const CRPCCommand commands[] =
{ //  category              name                      actor (function)         argNames
  //  --------------------- ------------------------  -----------------------  ----------
    { "blockchain",         "getblockchaininfo",      &getblockchaininfo,      {} },
    { "blockchain",         "getchaintxstats",        &getchaintxstats,        {"nblocks", "blockhash"} },
    { "blockchain",         "getblockstats",          &getblockstats,          {"hash_or_height", "stats"} },
    { "blockchain",         "getbestblockhash",       &getbestblockhash,       {} },
    { "blockchain",         "getblockcount",          &getblockcount,          {} },
    { "blockchain",         "getblock",               &getblock,               {"blockhash","verbosity|verbose"} },
    { "blockchain",         "getblockhash",           &getblockhash,           {"height"} },
    { "blockchain",         "getblockheader",         &getblockheader,         {"blockhash","verbose"} },
    { "blockchain",         "getchaintips",           &getchaintips,           {} },
    { "blockchain",         "getdifficulty",          &getdifficulty,          {} },
    { "blockchain",         "getmempoolancestors",    &getmempoolancestors,    {"txid","verbose"} },
    { "blockchain",         "getmempooldescendants",  &getmempooldescendants,  {"txid","verbose"} },
    { "blockchain",         "getmempoolentry",        &getmempoolentry,        {"txid"} },
    { "blockchain",         "getmempoolinfo",         &getmempoolinfo,         {} },
    { "blockchain",         "getrawmempool",          &getrawmempool,          {"verbose"} },
    { "blockchain",         "gettxout",               &gettxout,               {"txid","n","include_mempool"} },
    { "blockchain",         "gettxoutsetinfo",        &gettxoutsetinfo,        {} },
    { "blockchain",         "pruneblockchain",        &pruneblockchain,        {"height"} },
    { "blockchain",         "savemempool",            &savemempool,            {} },
    { "blockchain",         "verifychain",            &verifychain,            {"checklevel","nblocks"} },

    { "blockchain",         "preciousblock",          &preciousblock,          {"blockhash"} },

    /* Not shown in help */
    { "hidden",             "invalidateblock",        &invalidateblock,        {"blockhash"} },
    { "hidden",             "reconsiderblock",        &reconsiderblock,        {"blockhash"} },
    { "hidden",             "waitfornewblock",        &waitfornewblock,        {"timeout"} },
    { "hidden",             "waitforblock",           &waitforblock,           {"blockhash","timeout"} },
    { "hidden",             "waitforblockheight",     &waitforblockheight,     {"height","timeout"} },
    { "hidden",             "syncwithvalidationinterfacequeue", &syncwithvalidationinterfacequeue, {} },
};

void RegisterBlockchainRPCCommands(CRPCTable &t)
{
    for (unsigned int vcidx = 0; vcidx < ARRAYLEN(commands); vcidx++)
        t.appendCommand(commands[vcidx].name, &commands[vcidx]);
}<|MERGE_RESOLUTION|>--- conflicted
+++ resolved
@@ -76,12 +76,6 @@
     return dDiff;
 }
 
-<<<<<<< HEAD
-double GetDifficulty(const CBlockIndex* blockindex)
-{
-    return GetDifficulty(chainActive, blockindex);
-}
-
 namespace
 {
 UniValue AuxpowToJSON(const CAuxPow& auxpow)
@@ -121,8 +115,6 @@
 }
 } // anonymous namespace
 
-=======
->>>>>>> 56f69360
 UniValue blockheaderToJSON(const CBlockIndex* blockindex)
 {
     AssertLockHeld(cs_main);
