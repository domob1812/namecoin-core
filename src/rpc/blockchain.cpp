// Copyright (c) 2010 Satoshi Nakamoto
// Copyright (c) 2009-2020 The Bitcoin Core developers
// Distributed under the MIT software license, see the accompanying
// file COPYING or http://www.opensource.org/licenses/mit-license.php.

#include <rpc/blockchain.h>

#include <amount.h>
#include <blockfilter.h>
#include <chain.h>
#include <chainparams.h>
#include <coins.h>
#include <consensus/validation.h>
#include <core_io.h>
#include <hash.h>
#include <index/blockfilterindex.h>
#include <index/coinstatsindex.h>
#include <node/blockstorage.h>
#include <node/coinstats.h>
#include <node/context.h>
#include <node/utxo_snapshot.h>
#include <policy/feerate.h>
#include <policy/fees.h>
#include <policy/policy.h>
#include <policy/rbf.h>
#include <primitives/transaction.h>
#include <rpc/rawtransaction.h>
#include <rpc/server.h>
#include <rpc/util.h>
#include <script/descriptor.h>
#include <streams.h>
#include <sync.h>
#include <txdb.h>
#include <txmempool.h>
#include <undo.h>
#include <util/strencodings.h>
#include <util/system.h>
#include <util/translation.h>
#include <validation.h>
#include <validationinterface.h>
#include <wallet/context.h>
#include <warnings.h>

#include <stdint.h>

#include <univalue.h>

#include <condition_variable>
#include <memory>
#include <mutex>

struct CUpdatedBlock
{
    uint256 hash;
    int height;
};

static Mutex cs_blockchange;
static std::condition_variable cond_blockchange;
static CUpdatedBlock latestblock GUARDED_BY(cs_blockchange);

NodeContext& EnsureAnyNodeContext(const std::any& context)
{
    auto wallet_context = util::AnyPtr<WalletContext>(context);
    if (wallet_context) {
        if (wallet_context->nodeContext != nullptr)
            return *wallet_context->nodeContext;
    }

    auto node_context = util::AnyPtr<NodeContext>(context);
    if (!node_context) {
        throw JSONRPCError(RPC_INTERNAL_ERROR, "Node context not found");
    }
    return *node_context;
}

CTxMemPool& EnsureMemPool(const NodeContext& node)
{
    if (!node.mempool) {
        throw JSONRPCError(RPC_CLIENT_MEMPOOL_DISABLED, "Mempool disabled or instance not found");
    }
    return *node.mempool;
}

CTxMemPool& EnsureAnyMemPool(const std::any& context)
{
    return EnsureMemPool(EnsureAnyNodeContext(context));
}

ChainstateManager& EnsureChainman(const NodeContext& node)
{
    if (!node.chainman) {
        throw JSONRPCError(RPC_INTERNAL_ERROR, "Node chainman not found");
    }
    WITH_LOCK(::cs_main, CHECK_NONFATAL(std::addressof(g_chainman) == std::addressof(*node.chainman)));
    return *node.chainman;
}

ChainstateManager& EnsureAnyChainman(const std::any& context)
{
    return EnsureChainman(EnsureAnyNodeContext(context));
}

CBlockPolicyEstimator& EnsureFeeEstimator(const NodeContext& node)
{
    if (!node.fee_estimator) {
        throw JSONRPCError(RPC_INTERNAL_ERROR, "Fee estimation disabled");
    }
    return *node.fee_estimator;
}

CBlockPolicyEstimator& EnsureAnyFeeEstimator(const std::any& context)
{
    return EnsureFeeEstimator(EnsureAnyNodeContext(context));
}

/* Calculate the difficulty for a given block index.
 */
double GetDifficultyForBits(const uint32_t nBits)
{
    const uint32_t mantissa = nBits & 0x00ffffff;
    if (mantissa == 0)
        return 0.0;

    int nShift = (nBits >> 24) & 0xff;
    double dDiff = (double)0x0000ffff / (double)mantissa;

    while (nShift < 29)
    {
        dDiff *= 256.0;
        nShift++;
    }
    while (nShift > 29)
    {
        dDiff /= 256.0;
        nShift--;
    }

    return dDiff;
}

static int ComputeNextBlockAndDepth(const CBlockIndex* tip, const CBlockIndex* blockindex, const CBlockIndex*& next)
{
    next = tip->GetAncestor(blockindex->nHeight + 1);
    if (next && next->pprev == blockindex) {
        return tip->nHeight - blockindex->nHeight + 1;
    }
    next = nullptr;
    return blockindex == tip ? 1 : -1;
}

<<<<<<< HEAD
/** Converts the base data, excluding any contextual information,
 * in a block header to JSON.  */
static UniValue blockheaderToJSON(const CPureBlockHeader& header)
{
    UniValue result(UniValue::VOBJ);
    result.pushKV("hash", header.GetHash().GetHex());
    result.pushKV("version", header.nVersion);
    result.pushKV("versionHex", strprintf("%08x", header.nVersion));
    result.pushKV("merkleroot", header.hashMerkleRoot.GetHex());
    result.pushKV("time", (int64_t)header.nTime);
    result.pushKV("nonce", (uint64_t)header.nNonce);
    result.pushKV("bits", strprintf("%08x", header.nBits));
    result.pushKV("difficulty", GetDifficultyForBits(header.nBits));

    if (!header.hashPrevBlock.IsNull())
        result.pushKV("previousblockhash", header.hashPrevBlock.GetHex());

    return result;
=======
CBlockIndex* ParseHashOrHeight(const UniValue& param, ChainstateManager& chainman) {
    LOCK(::cs_main);
    CChain& active_chain = chainman.ActiveChain();

    if (param.isNum()) {
        const int height{param.get_int()};
        if (height < 0) {
            throw JSONRPCError(RPC_INVALID_PARAMETER, strprintf("Target block height %d is negative", height));
        }
        const int current_tip{active_chain.Height()};
        if (height > current_tip) {
            throw JSONRPCError(RPC_INVALID_PARAMETER, strprintf("Target block height %d after current tip %d", height, current_tip));
        }

        return active_chain[height];
    } else {
        const uint256 hash{ParseHashV(param, "hash_or_height")};
        CBlockIndex* pindex = chainman.m_blockman.LookupBlockIndex(hash);

        if (!pindex) {
            throw JSONRPCError(RPC_INVALID_ADDRESS_OR_KEY, "Block not found");
        }

        return pindex;
    }
>>>>>>> 2448457c
}

UniValue blockheaderToJSON(const CBlockIndex* tip, const CBlockIndex* blockindex)
{
    // Serialize passed information without accessing chain state of the active chain!
    AssertLockNotHeld(cs_main); // For performance reasons

    auto result = blockheaderToJSON(blockindex->GetBlockHeader(Params().GetConsensus()));

    const CBlockIndex* pnext;
    int confirmations = ComputeNextBlockAndDepth(tip, blockindex, pnext);
    result.pushKV("confirmations", confirmations);
    result.pushKV("height", blockindex->nHeight);
    result.pushKV("mediantime", (int64_t)blockindex->GetMedianTimePast());
    result.pushKV("chainwork", blockindex->nChainWork.GetHex());
    result.pushKV("nTx", (uint64_t)blockindex->nTx);

    if (pnext)
        result.pushKV("nextblockhash", pnext->GetBlockHash().GetHex());
    return result;
}

UniValue blockToJSON(const CBlock& block, const CBlockIndex* tip, const CBlockIndex* blockindex, bool txDetails)
{
    UniValue result = blockheaderToJSON(tip, blockindex);

    result.pushKV("strippedsize", (int)::GetSerializeSize(block, PROTOCOL_VERSION | SERIALIZE_TRANSACTION_NO_WITNESS));
    result.pushKV("size", (int)::GetSerializeSize(block, PROTOCOL_VERSION));
    result.pushKV("weight", (int)::GetBlockWeight(block));
    UniValue txs(UniValue::VARR);
    if (txDetails) {
        CBlockUndo blockUndo;
        const bool have_undo = !IsBlockPruned(blockindex) && UndoReadFromDisk(blockUndo, blockindex);
        for (size_t i = 0; i < block.vtx.size(); ++i) {
            const CTransactionRef& tx = block.vtx.at(i);
            // coinbase transaction (i == 0) doesn't have undo data
            const CTxUndo* txundo = (have_undo && i) ? &blockUndo.vtxundo.at(i - 1) : nullptr;
            UniValue objTx(UniValue::VOBJ);
            TxToUniv(*tx, uint256(), objTx, true, RPCSerializationFlags(), txundo);
            txs.push_back(objTx);
        }
    } else {
        for (const CTransactionRef& tx : block.vtx) {
            txs.push_back(tx->GetHash().GetHex());
        }
    }
    result.pushKV("tx", txs);

    return result;
}

UniValue AuxpowToJSON(const CAuxPow& auxpow, const bool verbose, CChainState& active_chainstate)
{
    UniValue result(UniValue::VOBJ);

    {
        UniValue tx(UniValue::VOBJ);
        tx.pushKV("hex", EncodeHexTx(*auxpow.coinbaseTx));
        TxToJSON(*auxpow.coinbaseTx, auxpow.parentBlock.GetHash(), tx, active_chainstate);
        result.pushKV("tx", tx);
    }

    result.pushKV("chainindex", auxpow.nChainIndex);

    {
        UniValue branch(UniValue::VARR);
        for (const auto& node : auxpow.vMerkleBranch)
            branch.push_back(node.GetHex());
        result.pushKV("merklebranch", branch);
    }

    {
        UniValue branch(UniValue::VARR);
        for (const auto& node : auxpow.vChainMerkleBranch)
            branch.push_back(node.GetHex());
        result.pushKV("chainmerklebranch", branch);
    }

    if (verbose)
        result.pushKV("parentblock", blockheaderToJSON(auxpow.parentBlock));
    else
    {
        CDataStream ssParent(SER_NETWORK, PROTOCOL_VERSION);
        ssParent << auxpow.parentBlock;
        const std::string strHex = HexStr(ssParent);
        result.pushKV("parentblock", strHex);
    }

    return result;
}

static RPCHelpMan getblockcount()
{
    return RPCHelpMan{"getblockcount",
                "\nReturns the height of the most-work fully-validated chain.\n"
                "The genesis block has height 0.\n",
                {},
                RPCResult{
                    RPCResult::Type::NUM, "", "The current block count"},
                RPCExamples{
                    HelpExampleCli("getblockcount", "")
            + HelpExampleRpc("getblockcount", "")
                },
        [&](const RPCHelpMan& self, const JSONRPCRequest& request) -> UniValue
{
    ChainstateManager& chainman = EnsureAnyChainman(request.context);
    LOCK(cs_main);
    return chainman.ActiveChain().Height();
},
    };
}

static RPCHelpMan getbestblockhash()
{
    return RPCHelpMan{"getbestblockhash",
                "\nReturns the hash of the best (tip) block in the most-work fully-validated chain.\n",
                {},
                RPCResult{
                    RPCResult::Type::STR_HEX, "", "the block hash, hex-encoded"},
                RPCExamples{
                    HelpExampleCli("getbestblockhash", "")
            + HelpExampleRpc("getbestblockhash", "")
                },
        [&](const RPCHelpMan& self, const JSONRPCRequest& request) -> UniValue
{
    ChainstateManager& chainman = EnsureAnyChainman(request.context);
    LOCK(cs_main);
    return chainman.ActiveChain().Tip()->GetBlockHash().GetHex();
},
    };
}

void RPCNotifyBlockChange(const CBlockIndex* pindex)
{
    if(pindex) {
        LOCK(cs_blockchange);
        latestblock.hash = pindex->GetBlockHash();
        latestblock.height = pindex->nHeight;
    }
    cond_blockchange.notify_all();
}

static RPCHelpMan waitfornewblock()
{
    return RPCHelpMan{"waitfornewblock",
                "\nWaits for a specific new block and returns useful info about it.\n"
                "\nReturns the current block on timeout or exit.\n",
                {
                    {"timeout", RPCArg::Type::NUM, RPCArg::Default{0}, "Time in milliseconds to wait for a response. 0 indicates no timeout."},
                },
                RPCResult{
                    RPCResult::Type::OBJ, "", "",
                    {
                        {RPCResult::Type::STR_HEX, "hash", "The blockhash"},
                        {RPCResult::Type::NUM, "height", "Block height"},
                    }},
                RPCExamples{
                    HelpExampleCli("waitfornewblock", "1000")
            + HelpExampleRpc("waitfornewblock", "1000")
                },
        [&](const RPCHelpMan& self, const JSONRPCRequest& request) -> UniValue
{
    int timeout = 0;
    if (!request.params[0].isNull())
        timeout = request.params[0].get_int();

    CUpdatedBlock block;
    {
        WAIT_LOCK(cs_blockchange, lock);
        block = latestblock;
        if(timeout)
            cond_blockchange.wait_for(lock, std::chrono::milliseconds(timeout), [&block]() EXCLUSIVE_LOCKS_REQUIRED(cs_blockchange) {return latestblock.height != block.height || latestblock.hash != block.hash || !IsRPCRunning(); });
        else
            cond_blockchange.wait(lock, [&block]() EXCLUSIVE_LOCKS_REQUIRED(cs_blockchange) {return latestblock.height != block.height || latestblock.hash != block.hash || !IsRPCRunning(); });
        block = latestblock;
    }
    UniValue ret(UniValue::VOBJ);
    ret.pushKV("hash", block.hash.GetHex());
    ret.pushKV("height", block.height);
    return ret;
},
    };
}

static RPCHelpMan waitforblock()
{
    return RPCHelpMan{"waitforblock",
                "\nWaits for a specific new block and returns useful info about it.\n"
                "\nReturns the current block on timeout or exit.\n",
                {
                    {"blockhash", RPCArg::Type::STR_HEX, RPCArg::Optional::NO, "Block hash to wait for."},
                    {"timeout", RPCArg::Type::NUM, RPCArg::Default{0}, "Time in milliseconds to wait for a response. 0 indicates no timeout."},
                },
                RPCResult{
                    RPCResult::Type::OBJ, "", "",
                    {
                        {RPCResult::Type::STR_HEX, "hash", "The blockhash"},
                        {RPCResult::Type::NUM, "height", "Block height"},
                    }},
                RPCExamples{
                    HelpExampleCli("waitforblock", "\"0000000000079f8ef3d2c688c244eb7a4570b24c9ed7b4a8c619eb02596f8862\" 1000")
            + HelpExampleRpc("waitforblock", "\"0000000000079f8ef3d2c688c244eb7a4570b24c9ed7b4a8c619eb02596f8862\", 1000")
                },
        [&](const RPCHelpMan& self, const JSONRPCRequest& request) -> UniValue
{
    int timeout = 0;

    uint256 hash(ParseHashV(request.params[0], "blockhash"));

    if (!request.params[1].isNull())
        timeout = request.params[1].get_int();

    CUpdatedBlock block;
    {
        WAIT_LOCK(cs_blockchange, lock);
        if(timeout)
            cond_blockchange.wait_for(lock, std::chrono::milliseconds(timeout), [&hash]() EXCLUSIVE_LOCKS_REQUIRED(cs_blockchange) {return latestblock.hash == hash || !IsRPCRunning();});
        else
            cond_blockchange.wait(lock, [&hash]() EXCLUSIVE_LOCKS_REQUIRED(cs_blockchange) {return latestblock.hash == hash || !IsRPCRunning(); });
        block = latestblock;
    }

    UniValue ret(UniValue::VOBJ);
    ret.pushKV("hash", block.hash.GetHex());
    ret.pushKV("height", block.height);
    return ret;
},
    };
}

static RPCHelpMan waitforblockheight()
{
    return RPCHelpMan{"waitforblockheight",
                "\nWaits for (at least) block height and returns the height and hash\n"
                "of the current tip.\n"
                "\nReturns the current block on timeout or exit.\n",
                {
                    {"height", RPCArg::Type::NUM, RPCArg::Optional::NO, "Block height to wait for."},
                    {"timeout", RPCArg::Type::NUM, RPCArg::Default{0}, "Time in milliseconds to wait for a response. 0 indicates no timeout."},
                },
                RPCResult{
                    RPCResult::Type::OBJ, "", "",
                    {
                        {RPCResult::Type::STR_HEX, "hash", "The blockhash"},
                        {RPCResult::Type::NUM, "height", "Block height"},
                    }},
                RPCExamples{
                    HelpExampleCli("waitforblockheight", "100 1000")
            + HelpExampleRpc("waitforblockheight", "100, 1000")
                },
        [&](const RPCHelpMan& self, const JSONRPCRequest& request) -> UniValue
{
    int timeout = 0;

    int height = request.params[0].get_int();

    if (!request.params[1].isNull())
        timeout = request.params[1].get_int();

    CUpdatedBlock block;
    {
        WAIT_LOCK(cs_blockchange, lock);
        if(timeout)
            cond_blockchange.wait_for(lock, std::chrono::milliseconds(timeout), [&height]() EXCLUSIVE_LOCKS_REQUIRED(cs_blockchange) {return latestblock.height >= height || !IsRPCRunning();});
        else
            cond_blockchange.wait(lock, [&height]() EXCLUSIVE_LOCKS_REQUIRED(cs_blockchange) {return latestblock.height >= height || !IsRPCRunning(); });
        block = latestblock;
    }
    UniValue ret(UniValue::VOBJ);
    ret.pushKV("hash", block.hash.GetHex());
    ret.pushKV("height", block.height);
    return ret;
},
    };
}

static RPCHelpMan syncwithvalidationinterfacequeue()
{
    return RPCHelpMan{"syncwithvalidationinterfacequeue",
                "\nWaits for the validation interface queue to catch up on everything that was there when we entered this function.\n",
                {},
                RPCResult{RPCResult::Type::NONE, "", ""},
                RPCExamples{
                    HelpExampleCli("syncwithvalidationinterfacequeue","")
            + HelpExampleRpc("syncwithvalidationinterfacequeue","")
                },
        [&](const RPCHelpMan& self, const JSONRPCRequest& request) -> UniValue
{
    SyncWithValidationInterfaceQueue();
    return NullUniValue;
},
    };
}

static RPCHelpMan getdifficulty()
{
    return RPCHelpMan{"getdifficulty",
                "\nReturns the proof-of-work difficulty as a multiple of the minimum difficulty.\n",
                {},
                RPCResult{
                    RPCResult::Type::NUM, "", "the proof-of-work difficulty as a multiple of the minimum difficulty."},
                RPCExamples{
                    HelpExampleCli("getdifficulty", "")
            + HelpExampleRpc("getdifficulty", "")
                },
        [&](const RPCHelpMan& self, const JSONRPCRequest& request) -> UniValue
{
    ChainstateManager& chainman = EnsureAnyChainman(request.context);
    LOCK(cs_main);
    return GetDifficultyForBits(chainman.ActiveChain().Tip()->nBits);
},
    };
}

static std::vector<RPCResult> MempoolEntryDescription() { return {
    RPCResult{RPCResult::Type::NUM, "vsize", "virtual transaction size as defined in BIP 141. This is different from actual serialized size for witness transactions as witness data is discounted."},
    RPCResult{RPCResult::Type::NUM, "weight", "transaction weight as defined in BIP 141."},
    RPCResult{RPCResult::Type::STR_AMOUNT, "fee", "transaction fee in " + CURRENCY_UNIT + " (DEPRECATED)"},
    RPCResult{RPCResult::Type::STR_AMOUNT, "modifiedfee", "transaction fee with fee deltas used for mining priority (DEPRECATED)"},
    RPCResult{RPCResult::Type::NUM_TIME, "time", "local time transaction entered pool in seconds since 1 Jan 1970 GMT"},
    RPCResult{RPCResult::Type::NUM, "height", "block height when transaction entered pool"},
    RPCResult{RPCResult::Type::NUM, "descendantcount", "number of in-mempool descendant transactions (including this one)"},
    RPCResult{RPCResult::Type::NUM, "descendantsize", "virtual transaction size of in-mempool descendants (including this one)"},
    RPCResult{RPCResult::Type::STR_AMOUNT, "descendantfees", "modified fees (see above) of in-mempool descendants (including this one) (DEPRECATED)"},
    RPCResult{RPCResult::Type::NUM, "ancestorcount", "number of in-mempool ancestor transactions (including this one)"},
    RPCResult{RPCResult::Type::NUM, "ancestorsize", "virtual transaction size of in-mempool ancestors (including this one)"},
    RPCResult{RPCResult::Type::STR_AMOUNT, "ancestorfees", "modified fees (see above) of in-mempool ancestors (including this one) (DEPRECATED)"},
    RPCResult{RPCResult::Type::STR_HEX, "wtxid", "hash of serialized transaction, including witness data"},
    RPCResult{RPCResult::Type::OBJ, "fees", "",
        {
            RPCResult{RPCResult::Type::STR_AMOUNT, "base", "transaction fee in " + CURRENCY_UNIT},
            RPCResult{RPCResult::Type::STR_AMOUNT, "modified", "transaction fee with fee deltas used for mining priority in " + CURRENCY_UNIT},
            RPCResult{RPCResult::Type::STR_AMOUNT, "ancestor", "modified fees (see above) of in-mempool ancestors (including this one) in " + CURRENCY_UNIT},
            RPCResult{RPCResult::Type::STR_AMOUNT, "descendant", "modified fees (see above) of in-mempool descendants (including this one) in " + CURRENCY_UNIT},
        }},
    RPCResult{RPCResult::Type::ARR, "depends", "unconfirmed transactions used as inputs for this transaction",
        {RPCResult{RPCResult::Type::STR_HEX, "transactionid", "parent transaction id"}}},
    RPCResult{RPCResult::Type::ARR, "spentby", "unconfirmed transactions spending outputs from this transaction",
        {RPCResult{RPCResult::Type::STR_HEX, "transactionid", "child transaction id"}}},
    RPCResult{RPCResult::Type::BOOL, "bip125-replaceable", "Whether this transaction could be replaced due to BIP125 (replace-by-fee)"},
    RPCResult{RPCResult::Type::BOOL, "unbroadcast", "Whether this transaction is currently unbroadcast (initial broadcast not yet acknowledged by any peers)"},
};}

static void entryToJSON(const CTxMemPool& pool, UniValue& info, const CTxMemPoolEntry& e) EXCLUSIVE_LOCKS_REQUIRED(pool.cs)
{
    AssertLockHeld(pool.cs);

    UniValue fees(UniValue::VOBJ);
    fees.pushKV("base", ValueFromAmount(e.GetFee()));
    fees.pushKV("modified", ValueFromAmount(e.GetModifiedFee()));
    fees.pushKV("ancestor", ValueFromAmount(e.GetModFeesWithAncestors()));
    fees.pushKV("descendant", ValueFromAmount(e.GetModFeesWithDescendants()));
    info.pushKV("fees", fees);

    info.pushKV("vsize", (int)e.GetTxSize());
    info.pushKV("weight", (int)e.GetTxWeight());
    info.pushKV("fee", ValueFromAmount(e.GetFee()));
    info.pushKV("modifiedfee", ValueFromAmount(e.GetModifiedFee()));
    info.pushKV("time", count_seconds(e.GetTime()));
    info.pushKV("height", (int)e.GetHeight());
    info.pushKV("descendantcount", e.GetCountWithDescendants());
    info.pushKV("descendantsize", e.GetSizeWithDescendants());
    info.pushKV("descendantfees", e.GetModFeesWithDescendants());
    info.pushKV("ancestorcount", e.GetCountWithAncestors());
    info.pushKV("ancestorsize", e.GetSizeWithAncestors());
    info.pushKV("ancestorfees", e.GetModFeesWithAncestors());
    info.pushKV("wtxid", pool.vTxHashes[e.vTxHashesIdx].first.ToString());
    const CTransaction& tx = e.GetTx();
    std::set<std::string> setDepends;
    for (const CTxIn& txin : tx.vin)
    {
        if (pool.exists(txin.prevout.hash))
            setDepends.insert(txin.prevout.hash.ToString());
    }

    UniValue depends(UniValue::VARR);
    for (const std::string& dep : setDepends)
    {
        depends.push_back(dep);
    }

    info.pushKV("depends", depends);

    UniValue spent(UniValue::VARR);
    const CTxMemPool::txiter& it = pool.mapTx.find(tx.GetHash());
    const CTxMemPoolEntry::Children& children = it->GetMemPoolChildrenConst();
    for (const CTxMemPoolEntry& child : children) {
        spent.push_back(child.GetTx().GetHash().ToString());
    }

    info.pushKV("spentby", spent);

    // Add opt-in RBF status
    bool rbfStatus = false;
    RBFTransactionState rbfState = IsRBFOptIn(tx, pool);
    if (rbfState == RBFTransactionState::UNKNOWN) {
        throw JSONRPCError(RPC_MISC_ERROR, "Transaction is not in mempool");
    } else if (rbfState == RBFTransactionState::REPLACEABLE_BIP125) {
        rbfStatus = true;
    }

    info.pushKV("bip125-replaceable", rbfStatus);
    info.pushKV("unbroadcast", pool.IsUnbroadcastTx(tx.GetHash()));
}

UniValue MempoolToJSON(const CTxMemPool& pool, bool verbose, bool include_mempool_sequence)
{
    if (verbose) {
        if (include_mempool_sequence) {
            throw JSONRPCError(RPC_INVALID_PARAMETER, "Verbose results cannot contain mempool sequence values.");
        }
        LOCK(pool.cs);
        UniValue o(UniValue::VOBJ);
        for (const CTxMemPoolEntry& e : pool.mapTx) {
            const uint256& hash = e.GetTx().GetHash();
            UniValue info(UniValue::VOBJ);
            entryToJSON(pool, info, e);
            // Mempool has unique entries so there is no advantage in using
            // UniValue::pushKV, which checks if the key already exists in O(N).
            // UniValue::__pushKV is used instead which currently is O(1).
            o.__pushKV(hash.ToString(), info);
        }
        return o;
    } else {
        uint64_t mempool_sequence;
        std::vector<uint256> vtxid;
        {
            LOCK(pool.cs);
            pool.queryHashes(vtxid);
            mempool_sequence = pool.GetSequence();
        }
        UniValue a(UniValue::VARR);
        for (const uint256& hash : vtxid)
            a.push_back(hash.ToString());

        if (!include_mempool_sequence) {
            return a;
        } else {
            UniValue o(UniValue::VOBJ);
            o.pushKV("txids", a);
            o.pushKV("mempool_sequence", mempool_sequence);
            return o;
        }
    }
}

static RPCHelpMan getrawmempool()
{
    return RPCHelpMan{"getrawmempool",
                "\nReturns all transaction ids in memory pool as a json array of string transaction ids.\n"
                "\nHint: use getmempoolentry to fetch a specific transaction from the mempool.\n",
                {
                    {"verbose", RPCArg::Type::BOOL, RPCArg::Default{false}, "True for a json object, false for array of transaction ids"},
                    {"mempool_sequence", RPCArg::Type::BOOL, RPCArg::Default{false}, "If verbose=false, returns a json object with transaction list and mempool sequence number attached."},
                },
                {
                    RPCResult{"for verbose = false",
                        RPCResult::Type::ARR, "", "",
                        {
                            {RPCResult::Type::STR_HEX, "", "The transaction id"},
                        }},
                    RPCResult{"for verbose = true",
                        RPCResult::Type::OBJ_DYN, "", "",
                        {
                            {RPCResult::Type::OBJ, "transactionid", "", MempoolEntryDescription()},
                        }},
                    RPCResult{"for verbose = false and mempool_sequence = true",
                        RPCResult::Type::OBJ, "", "",
                        {
                            {RPCResult::Type::ARR, "txids", "",
                            {
                                {RPCResult::Type::STR_HEX, "", "The transaction id"},
                            }},
                            {RPCResult::Type::NUM, "mempool_sequence", "The mempool sequence value."},
                        }},
                },
                RPCExamples{
                    HelpExampleCli("getrawmempool", "true")
            + HelpExampleRpc("getrawmempool", "true")
                },
        [&](const RPCHelpMan& self, const JSONRPCRequest& request) -> UniValue
{
    bool fVerbose = false;
    if (!request.params[0].isNull())
        fVerbose = request.params[0].get_bool();

    bool include_mempool_sequence = false;
    if (!request.params[1].isNull()) {
        include_mempool_sequence = request.params[1].get_bool();
    }

    return MempoolToJSON(EnsureAnyMemPool(request.context), fVerbose, include_mempool_sequence);
},
    };
}

static RPCHelpMan getmempoolancestors()
{
    return RPCHelpMan{"getmempoolancestors",
                "\nIf txid is in the mempool, returns all in-mempool ancestors.\n",
                {
                    {"txid", RPCArg::Type::STR_HEX, RPCArg::Optional::NO, "The transaction id (must be in mempool)"},
                    {"verbose", RPCArg::Type::BOOL, RPCArg::Default{false}, "True for a json object, false for array of transaction ids"},
                },
                {
                    RPCResult{"for verbose = false",
                        RPCResult::Type::ARR, "", "",
                        {{RPCResult::Type::STR_HEX, "", "The transaction id of an in-mempool ancestor transaction"}}},
                    RPCResult{"for verbose = true",
                        RPCResult::Type::OBJ_DYN, "", "",
                        {
                            {RPCResult::Type::OBJ, "transactionid", "", MempoolEntryDescription()},
                        }},
                },
                RPCExamples{
                    HelpExampleCli("getmempoolancestors", "\"mytxid\"")
            + HelpExampleRpc("getmempoolancestors", "\"mytxid\"")
                },
        [&](const RPCHelpMan& self, const JSONRPCRequest& request) -> UniValue
{
    bool fVerbose = false;
    if (!request.params[1].isNull())
        fVerbose = request.params[1].get_bool();

    uint256 hash = ParseHashV(request.params[0], "parameter 1");

    const CTxMemPool& mempool = EnsureAnyMemPool(request.context);
    LOCK(mempool.cs);

    CTxMemPool::txiter it = mempool.mapTx.find(hash);
    if (it == mempool.mapTx.end()) {
        throw JSONRPCError(RPC_INVALID_ADDRESS_OR_KEY, "Transaction not in mempool");
    }

    CTxMemPool::setEntries setAncestors;
    uint64_t noLimit = std::numeric_limits<uint64_t>::max();
    std::string dummy;
    mempool.CalculateMemPoolAncestors(*it, setAncestors, noLimit, noLimit, noLimit, noLimit, dummy, false);

    if (!fVerbose) {
        UniValue o(UniValue::VARR);
        for (CTxMemPool::txiter ancestorIt : setAncestors) {
            o.push_back(ancestorIt->GetTx().GetHash().ToString());
        }
        return o;
    } else {
        UniValue o(UniValue::VOBJ);
        for (CTxMemPool::txiter ancestorIt : setAncestors) {
            const CTxMemPoolEntry &e = *ancestorIt;
            const uint256& _hash = e.GetTx().GetHash();
            UniValue info(UniValue::VOBJ);
            entryToJSON(mempool, info, e);
            o.pushKV(_hash.ToString(), info);
        }
        return o;
    }
},
    };
}

static RPCHelpMan getmempooldescendants()
{
    return RPCHelpMan{"getmempooldescendants",
                "\nIf txid is in the mempool, returns all in-mempool descendants.\n",
                {
                    {"txid", RPCArg::Type::STR_HEX, RPCArg::Optional::NO, "The transaction id (must be in mempool)"},
                    {"verbose", RPCArg::Type::BOOL, RPCArg::Default{false}, "True for a json object, false for array of transaction ids"},
                },
                {
                    RPCResult{"for verbose = false",
                        RPCResult::Type::ARR, "", "",
                        {{RPCResult::Type::STR_HEX, "", "The transaction id of an in-mempool descendant transaction"}}},
                    RPCResult{"for verbose = true",
                        RPCResult::Type::OBJ_DYN, "", "",
                        {
                            {RPCResult::Type::OBJ, "transactionid", "", MempoolEntryDescription()},
                        }},
                },
                RPCExamples{
                    HelpExampleCli("getmempooldescendants", "\"mytxid\"")
            + HelpExampleRpc("getmempooldescendants", "\"mytxid\"")
                },
        [&](const RPCHelpMan& self, const JSONRPCRequest& request) -> UniValue
{
    bool fVerbose = false;
    if (!request.params[1].isNull())
        fVerbose = request.params[1].get_bool();

    uint256 hash = ParseHashV(request.params[0], "parameter 1");

    const CTxMemPool& mempool = EnsureAnyMemPool(request.context);
    LOCK(mempool.cs);

    CTxMemPool::txiter it = mempool.mapTx.find(hash);
    if (it == mempool.mapTx.end()) {
        throw JSONRPCError(RPC_INVALID_ADDRESS_OR_KEY, "Transaction not in mempool");
    }

    CTxMemPool::setEntries setDescendants;
    mempool.CalculateDescendants(it, setDescendants);
    // CTxMemPool::CalculateDescendants will include the given tx
    setDescendants.erase(it);

    if (!fVerbose) {
        UniValue o(UniValue::VARR);
        for (CTxMemPool::txiter descendantIt : setDescendants) {
            o.push_back(descendantIt->GetTx().GetHash().ToString());
        }

        return o;
    } else {
        UniValue o(UniValue::VOBJ);
        for (CTxMemPool::txiter descendantIt : setDescendants) {
            const CTxMemPoolEntry &e = *descendantIt;
            const uint256& _hash = e.GetTx().GetHash();
            UniValue info(UniValue::VOBJ);
            entryToJSON(mempool, info, e);
            o.pushKV(_hash.ToString(), info);
        }
        return o;
    }
},
    };
}

static RPCHelpMan getmempoolentry()
{
    return RPCHelpMan{"getmempoolentry",
                "\nReturns mempool data for given transaction\n",
                {
                    {"txid", RPCArg::Type::STR_HEX, RPCArg::Optional::NO, "The transaction id (must be in mempool)"},
                },
                RPCResult{
                    RPCResult::Type::OBJ, "", "", MempoolEntryDescription()},
                RPCExamples{
                    HelpExampleCli("getmempoolentry", "\"mytxid\"")
            + HelpExampleRpc("getmempoolentry", "\"mytxid\"")
                },
        [&](const RPCHelpMan& self, const JSONRPCRequest& request) -> UniValue
{
    uint256 hash = ParseHashV(request.params[0], "parameter 1");

    const CTxMemPool& mempool = EnsureAnyMemPool(request.context);
    LOCK(mempool.cs);

    CTxMemPool::txiter it = mempool.mapTx.find(hash);
    if (it == mempool.mapTx.end()) {
        throw JSONRPCError(RPC_INVALID_ADDRESS_OR_KEY, "Transaction not in mempool");
    }

    const CTxMemPoolEntry &e = *it;
    UniValue info(UniValue::VOBJ);
    entryToJSON(mempool, info, e);
    return info;
},
    };
}

static RPCHelpMan getblockhash()
{
    return RPCHelpMan{"getblockhash",
                "\nReturns hash of block in best-block-chain at height provided.\n",
                {
                    {"height", RPCArg::Type::NUM, RPCArg::Optional::NO, "The height index"},
                },
                RPCResult{
                    RPCResult::Type::STR_HEX, "", "The block hash"},
                RPCExamples{
                    HelpExampleCli("getblockhash", "1000")
            + HelpExampleRpc("getblockhash", "1000")
                },
        [&](const RPCHelpMan& self, const JSONRPCRequest& request) -> UniValue
{
    ChainstateManager& chainman = EnsureAnyChainman(request.context);
    LOCK(cs_main);
    const CChain& active_chain = chainman.ActiveChain();

    int nHeight = request.params[0].get_int();
    if (nHeight < 0 || nHeight > active_chain.Height())
        throw JSONRPCError(RPC_INVALID_PARAMETER, "Block height out of range");

    CBlockIndex* pblockindex = active_chain[nHeight];
    return pblockindex->GetBlockHash().GetHex();
},
    };
}

static RPCHelpMan getblockheader()
{
    return RPCHelpMan{"getblockheader",
                "\nIf verbose is false, returns a string that is serialized, hex-encoded data for blockheader 'hash'.\n"
                "If verbose is true, returns an Object with information about blockheader <hash>.\n",
                {
                    {"blockhash", RPCArg::Type::STR_HEX, RPCArg::Optional::NO, "The block hash"},
                    {"verbose", RPCArg::Type::BOOL, RPCArg::Default{true}, "true for a json object, false for the hex-encoded data"},
                },
                {
                    RPCResult{"for verbose = true",
                        RPCResult::Type::OBJ, "", "",
                        {
                            {RPCResult::Type::STR_HEX, "hash", "the block hash (same as provided)"},
                            {RPCResult::Type::NUM, "confirmations", "The number of confirmations, or -1 if the block is not on the main chain"},
                            {RPCResult::Type::NUM, "height", "The block height or index"},
                            {RPCResult::Type::NUM, "version", "The block version"},
                            {RPCResult::Type::STR_HEX, "versionHex", "The block version formatted in hexadecimal"},
                            {RPCResult::Type::STR_HEX, "merkleroot", "The merkle root"},
                            {RPCResult::Type::NUM_TIME, "time", "The block time expressed in " + UNIX_EPOCH_TIME},
                            {RPCResult::Type::NUM_TIME, "mediantime", "The median block time expressed in " + UNIX_EPOCH_TIME},
                            {RPCResult::Type::NUM, "nonce", "The nonce"},
                            {RPCResult::Type::STR_HEX, "bits", "The bits"},
                            {RPCResult::Type::NUM, "difficulty", "The difficulty"},
                            {RPCResult::Type::STR_HEX, "chainwork", "Expected number of hashes required to produce the current chain"},
                            {RPCResult::Type::NUM, "nTx", "The number of transactions in the block"},
                            {RPCResult::Type::STR_HEX, "previousblockhash", /* optional */ true, "The hash of the previous block (if available)"},
                            {RPCResult::Type::STR_HEX, "nextblockhash", /* optional */ true, "The hash of the next block (if available)"},
                        }},
                    RPCResult{"for verbose=false",
                        RPCResult::Type::STR_HEX, "", "A string that is serialized, hex-encoded data for block 'hash'"},
                },
                RPCExamples{
                    HelpExampleCli("getblockheader", "\"00000000c937983704a73af28acdec37b049d214adbda81d7e2a3dd146f6ed09\"")
            + HelpExampleRpc("getblockheader", "\"00000000c937983704a73af28acdec37b049d214adbda81d7e2a3dd146f6ed09\"")
                },
        [&](const RPCHelpMan& self, const JSONRPCRequest& request) -> UniValue
{
    uint256 hash(ParseHashV(request.params[0], "hash"));

    bool fVerbose = true;
    if (!request.params[1].isNull())
        fVerbose = request.params[1].get_bool();

    ChainstateManager& chainman = EnsureAnyChainman(request.context);

    const CBlockIndex* pblockindex;
    const CBlockIndex* tip;
    {
        LOCK(cs_main);
        pblockindex = chainman.m_blockman.LookupBlockIndex(hash);
        tip = chainman.ActiveChain().Tip();
    }

    if (!pblockindex) {
        throw JSONRPCError(RPC_INVALID_ADDRESS_OR_KEY, "Block not found");
    }

    const auto header = pblockindex->GetBlockHeader(Params().GetConsensus());

    if (!fVerbose)
    {
        CDataStream ssBlock(SER_NETWORK, PROTOCOL_VERSION);
        ssBlock << header;
        std::string strHex = HexStr(ssBlock);
        return strHex;
    }

    auto result = blockheaderToJSON(tip, pblockindex);
    if (header.auxpow)
        result.pushKV("auxpow", AuxpowToJSON(*header.auxpow, fVerbose, chainman.ActiveChainstate()));

    return blockheaderToJSON(tip, pblockindex);
},
    };
}

static CBlock GetBlockChecked(const CBlockIndex* pblockindex)
{
    CBlock block;
    if (IsBlockPruned(pblockindex)) {
        throw JSONRPCError(RPC_MISC_ERROR, "Block not available (pruned data)");
    }

    if (!ReadBlockFromDisk(block, pblockindex, Params().GetConsensus())) {
        // Block not found on disk. This could be because we have the block
        // header in our index but not yet have the block or did not accept the
        // block.
        throw JSONRPCError(RPC_MISC_ERROR, "Block not found on disk");
    }

    return block;
}

static CBlockUndo GetUndoChecked(const CBlockIndex* pblockindex)
{
    CBlockUndo blockUndo;
    if (IsBlockPruned(pblockindex)) {
        throw JSONRPCError(RPC_MISC_ERROR, "Undo data not available (pruned data)");
    }

    if (!UndoReadFromDisk(blockUndo, pblockindex)) {
        throw JSONRPCError(RPC_MISC_ERROR, "Can't read undo data from disk");
    }

    return blockUndo;
}

static RPCHelpMan getblock()
{
    return RPCHelpMan{"getblock",
                "\nIf verbosity is 0, returns a string that is serialized, hex-encoded data for block 'hash'.\n"
                "If verbosity is 1, returns an Object with information about block <hash>.\n"
                "If verbosity is 2, returns an Object with information about block <hash> and information about each transaction. \n",
                {
                    {"blockhash", RPCArg::Type::STR_HEX, RPCArg::Optional::NO, "The block hash"},
                    {"verbosity|verbose", RPCArg::Type::NUM, RPCArg::Default{1}, "0 for hex-encoded data, 1 for a json object, and 2 for json object with transaction data"},
                },
                {
                    RPCResult{"for verbosity = 0",
                RPCResult::Type::STR_HEX, "", "A string that is serialized, hex-encoded data for block 'hash'"},
                    RPCResult{"for verbosity = 1",
                RPCResult::Type::OBJ, "", "",
                {
                    {RPCResult::Type::STR_HEX, "hash", "the block hash (same as provided)"},
                    {RPCResult::Type::NUM, "confirmations", "The number of confirmations, or -1 if the block is not on the main chain"},
                    {RPCResult::Type::NUM, "size", "The block size"},
                    {RPCResult::Type::NUM, "strippedsize", "The block size excluding witness data"},
                    {RPCResult::Type::NUM, "weight", "The block weight as defined in BIP 141"},
                    {RPCResult::Type::NUM, "height", "The block height or index"},
                    {RPCResult::Type::NUM, "version", "The block version"},
                    {RPCResult::Type::STR_HEX, "versionHex", "The block version formatted in hexadecimal"},
                    {RPCResult::Type::STR_HEX, "merkleroot", "The merkle root"},
                    {RPCResult::Type::ARR, "tx", "The transaction ids",
                        {{RPCResult::Type::STR_HEX, "", "The transaction id"}}},
                    {RPCResult::Type::NUM_TIME, "time",       "The block time expressed in " + UNIX_EPOCH_TIME},
                    {RPCResult::Type::NUM_TIME, "mediantime", "The median block time expressed in " + UNIX_EPOCH_TIME},
                    {RPCResult::Type::NUM, "nonce", "The nonce"},
                    {RPCResult::Type::STR_HEX, "bits", "The bits"},
                    {RPCResult::Type::NUM, "difficulty", "The difficulty"},
                    {RPCResult::Type::STR_HEX, "chainwork", "Expected number of hashes required to produce the chain up to this block (in hex)"},
                    {RPCResult::Type::NUM, "nTx", "The number of transactions in the block"},
                    {RPCResult::Type::STR_HEX, "previousblockhash", /* optional */ true, "The hash of the previous block (if available)"},
                    {RPCResult::Type::STR_HEX, "nextblockhash", /* optional */ true, "The hash of the next block (if available)"},
                    {RPCResult::Type::OBJ, "auxpow", "The auxpow object attached to this block",
                        {
                            {RPCResult::Type::OBJ, "tx", "The parent chain coinbase tx of this auxpow",
                                {{RPCResult::Type::ELISION, "", "Same format as for decoded raw transactions"}}},
                            {RPCResult::Type::NUM, "index", "Merkle index of the parent coinbase"},
                            {RPCResult::Type::ARR, "merklebranch", "Merkle branch of the parent coinbase",
                                {{RPCResult::Type::STR_HEX, "", "The Merkle branch hash"}}},
                            {RPCResult::Type::NUM, "chainindex", "Index in the auxpow Merkle tree"},
                            {RPCResult::Type::ARR, "chainmerklebranch", "Branch in the auxpow Merkle tree",
                                {{RPCResult::Type::STR_HEX, "", "The Merkle branch hash"}}},
                            {RPCResult::Type::STR_HEX, "parentblock", "The parent block serialised as hex string"},
                        }},
                }},
                    RPCResult{"for verbosity = 2",
                RPCResult::Type::OBJ, "", "",
                {
                    {RPCResult::Type::ELISION, "", "Same output as verbosity = 1"},
                    {RPCResult::Type::ARR, "tx", "",
                    {
                        {RPCResult::Type::OBJ, "", "",
                        {
                            {RPCResult::Type::ELISION, "", "The transactions in the format of the getrawtransaction RPC. Different from verbosity = 1 \"tx\" result"},
                            {RPCResult::Type::NUM, "fee", "The transaction fee in " + CURRENCY_UNIT + ", omitted if block undo data is not available"},
                        }},
                    }},
                }},
        },
                RPCExamples{
                    HelpExampleCli("getblock", "\"00000000c937983704a73af28acdec37b049d214adbda81d7e2a3dd146f6ed09\"")
            + HelpExampleRpc("getblock", "\"00000000c937983704a73af28acdec37b049d214adbda81d7e2a3dd146f6ed09\"")
                },
        [&](const RPCHelpMan& self, const JSONRPCRequest& request) -> UniValue
{
    uint256 hash(ParseHashV(request.params[0], "blockhash"));

    int verbosity = 1;
    if (!request.params[1].isNull()) {
        if (request.params[1].isBool()) {
            verbosity = request.params[1].get_bool() ? 1 : 0;
        } else {
            verbosity = request.params[1].get_int();
        }
    }

    ChainstateManager& chainman = EnsureAnyChainman(request.context);

    CBlock block;
    const CBlockIndex* pblockindex;
    const CBlockIndex* tip;
    {
        LOCK(cs_main);
        pblockindex = chainman.m_blockman.LookupBlockIndex(hash);
        tip = chainman.ActiveChain().Tip();

        if (!pblockindex) {
            throw JSONRPCError(RPC_INVALID_ADDRESS_OR_KEY, "Block not found");
        }

        block = GetBlockChecked(pblockindex);
    }

    if (verbosity <= 0)
    {
        CDataStream ssBlock(SER_NETWORK, PROTOCOL_VERSION | RPCSerializationFlags());
        ssBlock << block;
        std::string strHex = HexStr(ssBlock);
        return strHex;
    }

    auto result = blockToJSON(block, tip, pblockindex, verbosity >= 2);

    if (block.auxpow)
        result.pushKV("auxpow", AuxpowToJSON(*block.auxpow, verbosity >= 1, chainman.ActiveChainstate()));

    return result;
},
    };
}

static RPCHelpMan pruneblockchain()
{
    return RPCHelpMan{"pruneblockchain", "",
                {
                    {"height", RPCArg::Type::NUM, RPCArg::Optional::NO, "The block height to prune up to. May be set to a discrete height, or to a " + UNIX_EPOCH_TIME + "\n"
            "                  to prune blocks whose block time is at least 2 hours older than the provided timestamp."},
                },
                RPCResult{
                    RPCResult::Type::NUM, "", "Height of the last block pruned"},
                RPCExamples{
                    HelpExampleCli("pruneblockchain", "1000")
            + HelpExampleRpc("pruneblockchain", "1000")
                },
        [&](const RPCHelpMan& self, const JSONRPCRequest& request) -> UniValue
{
    if (!fPruneMode)
        throw JSONRPCError(RPC_MISC_ERROR, "Cannot prune blocks because node is not in prune mode.");

    ChainstateManager& chainman = EnsureAnyChainman(request.context);
    LOCK(cs_main);
    CChainState& active_chainstate = chainman.ActiveChainstate();
    CChain& active_chain = active_chainstate.m_chain;

    int heightParam = request.params[0].get_int();
    if (heightParam < 0)
        throw JSONRPCError(RPC_INVALID_PARAMETER, "Negative block height.");

    // Height value more than a billion is too high to be a block height, and
    // too low to be a block time (corresponds to timestamp from Sep 2001).
    if (heightParam > 1000000000) {
        // Add a 2 hour buffer to include blocks which might have had old timestamps
        CBlockIndex* pindex = active_chain.FindEarliestAtLeast(heightParam - TIMESTAMP_WINDOW, 0);
        if (!pindex) {
            throw JSONRPCError(RPC_INVALID_PARAMETER, "Could not find block with at least the specified timestamp.");
        }
        heightParam = pindex->nHeight;
    }

    unsigned int height = (unsigned int) heightParam;
    unsigned int chainHeight = (unsigned int) active_chain.Height();
    if (chainHeight < Params().PruneAfterHeight())
        throw JSONRPCError(RPC_MISC_ERROR, "Blockchain is too short for pruning.");
    else if (height > chainHeight)
        throw JSONRPCError(RPC_INVALID_PARAMETER, "Blockchain is shorter than the attempted prune height.");
    else if (height > chainHeight - MIN_BLOCKS_TO_KEEP) {
        LogPrint(BCLog::RPC, "Attempt to prune blocks close to the tip.  Retaining the minimum number of blocks.\n");
        height = chainHeight - MIN_BLOCKS_TO_KEEP;
    }

    PruneBlockFilesManual(active_chainstate, height);
    const CBlockIndex* block = active_chain.Tip();
    CHECK_NONFATAL(block);
    while (block->pprev && (block->pprev->nStatus & BLOCK_HAVE_DATA)) {
        block = block->pprev;
    }
    return uint64_t(block->nHeight);
},
    };
}

CoinStatsHashType ParseHashType(const std::string& hash_type_input)
{
    if (hash_type_input == "hash_serialized_2") {
        return CoinStatsHashType::HASH_SERIALIZED;
    } else if (hash_type_input == "muhash") {
        return CoinStatsHashType::MUHASH;
    } else if (hash_type_input == "none") {
        return CoinStatsHashType::NONE;
    } else {
        throw JSONRPCError(RPC_INVALID_PARAMETER, strprintf("%s is not a valid hash_type", hash_type_input));
    }
}

static RPCHelpMan gettxoutsetinfo()
{
    return RPCHelpMan{"gettxoutsetinfo",
                "\nReturns statistics about the unspent transaction output set.\n"
                "Note this call may take some time if you are not using coinstatsindex.\n",
                {
                    {"hash_type", RPCArg::Type::STR, RPCArg::Default{"hash_serialized_2"}, "Which UTXO set hash should be calculated. Options: 'hash_serialized_2' (the legacy algorithm), 'muhash', 'none'."},
                    {"hash_or_height", RPCArg::Type::NUM, RPCArg::Optional::OMITTED, "The block hash or height of the target height (only available with coinstatsindex).", "", {"", "string or numeric"}},
                    {"use_index", RPCArg::Type::BOOL, RPCArg::Default{true}, "Use coinstatsindex, if available."},
                },
                RPCResult{
                    RPCResult::Type::OBJ, "", "",
                    {
                        {RPCResult::Type::NUM, "height", "The block height (index) of the returned statistics"},
                        {RPCResult::Type::STR_HEX, "bestblock", "The hash of the block at which these statistics are calculated"},
                        {RPCResult::Type::NUM, "txouts", "The number of unspent transaction outputs"},
                        {RPCResult::Type::NUM, "bogosize", "Database-independent, meaningless metric indicating the UTXO set size"},
                        {RPCResult::Type::STR_HEX, "hash_serialized_2", /* optional */ true, "The serialized hash (only present if 'hash_serialized_2' hash_type is chosen)"},
                        {RPCResult::Type::STR_HEX, "muhash", /* optional */ true, "The serialized hash (only present if 'muhash' hash_type is chosen)"},
                        {RPCResult::Type::NUM, "transactions", "The number of transactions with unspent outputs (not available when coinstatsindex is used)"},
                        {RPCResult::Type::NUM, "disk_size", "The estimated size of the chainstate on disk (not available when coinstatsindex is used)"},
                        {RPCResult::Type::STR_AMOUNT, "total_amount", "The total amount of coins in the UTXO set"},
                        {RPCResult::Type::STR_AMOUNT, "total_unspendable_amount", "The total amount of coins permanently excluded from the UTXO set (only available if coinstatsindex is used)"},
                        {RPCResult::Type::OBJ, "block_info", "Info on amounts in the block at this block height (only available if coinstatsindex is used)",
                        {
                            {RPCResult::Type::STR_AMOUNT, "prevout_spent", ""},
                            {RPCResult::Type::STR_AMOUNT, "coinbase", ""},
                            {RPCResult::Type::STR_AMOUNT, "new_outputs_ex_coinbase", ""},
                            {RPCResult::Type::STR_AMOUNT, "unspendable", ""},
                            {RPCResult::Type::OBJ, "unspendables", "Detailed view of the unspendable categories",
                            {
                                {RPCResult::Type::STR_AMOUNT, "genesis_block", ""},
                                {RPCResult::Type::STR_AMOUNT, "bip30", "Transactions overridden by duplicates (no longer possible with BIP30)"},
                                {RPCResult::Type::STR_AMOUNT, "scripts", "Amounts sent to scripts that are unspendable (for example OP_RETURN outputs)"},
                                {RPCResult::Type::STR_AMOUNT, "unclaimed_rewards", "Fee rewards that miners did not claim in their coinbase transaction"},
                            }}
                        }},
                    }},
                RPCExamples{
                    HelpExampleCli("gettxoutsetinfo", "") +
                    HelpExampleCli("gettxoutsetinfo", R"("none")") +
                    HelpExampleCli("gettxoutsetinfo", R"("none" 1000)") +
                    HelpExampleCli("gettxoutsetinfo", R"("none" '"00000000c937983704a73af28acdec37b049d214adbda81d7e2a3dd146f6ed09"')") +
                    HelpExampleRpc("gettxoutsetinfo", "") +
                    HelpExampleRpc("gettxoutsetinfo", R"("none")") +
                    HelpExampleRpc("gettxoutsetinfo", R"("none", 1000)") +
                    HelpExampleRpc("gettxoutsetinfo", R"("none", "00000000c937983704a73af28acdec37b049d214adbda81d7e2a3dd146f6ed09")")
                },
        [&](const RPCHelpMan& self, const JSONRPCRequest& request) -> UniValue
{
    UniValue ret(UniValue::VOBJ);

    CBlockIndex* pindex{nullptr};
    const CoinStatsHashType hash_type{request.params[0].isNull() ? CoinStatsHashType::HASH_SERIALIZED : ParseHashType(request.params[0].get_str())};
    CCoinsStats stats{hash_type};
    stats.index_requested = request.params[2].isNull() || request.params[2].get_bool();

    NodeContext& node = EnsureAnyNodeContext(request.context);
    ChainstateManager& chainman = EnsureChainman(node);
    CChainState& active_chainstate = chainman.ActiveChainstate();
    active_chainstate.ForceFlushStateToDisk();

    CCoinsView* coins_view;
    BlockManager* blockman;
    {
        LOCK(::cs_main);
        coins_view = &active_chainstate.CoinsDB();
        blockman = &active_chainstate.m_blockman;
        pindex = blockman->LookupBlockIndex(coins_view->GetBestBlock());
    }

    if (!request.params[1].isNull()) {
        if (!g_coin_stats_index) {
            throw JSONRPCError(RPC_INVALID_PARAMETER, "Querying specific block heights requires coinstatsindex");
        }

        if (stats.m_hash_type == CoinStatsHashType::HASH_SERIALIZED) {
            throw JSONRPCError(RPC_INVALID_PARAMETER, "hash_serialized_2 hash type cannot be queried for a specific block");
        }

        pindex = ParseHashOrHeight(request.params[1], chainman);
    }

    if (GetUTXOStats(coins_view, *blockman, stats, node.rpc_interruption_point, pindex)) {
        ret.pushKV("height", (int64_t)stats.nHeight);
        ret.pushKV("bestblock", stats.hashBlock.GetHex());
        ret.pushKV("txouts", (int64_t)stats.nTransactionOutputs);
        ret.pushKV("bogosize", (int64_t)stats.nBogoSize);
        if (hash_type == CoinStatsHashType::HASH_SERIALIZED) {
            ret.pushKV("hash_serialized_2", stats.hashSerialized.GetHex());
        }
        if (hash_type == CoinStatsHashType::MUHASH) {
              ret.pushKV("muhash", stats.hashSerialized.GetHex());
        }
        ret.pushKV("total_amount", ValueFromAmount(stats.nTotalAmount));
        if (!stats.index_used) {
            ret.pushKV("transactions", static_cast<int64_t>(stats.nTransactions));
            ret.pushKV("disk_size", stats.nDiskSize);
        } else {
            ret.pushKV("total_unspendable_amount", ValueFromAmount(stats.block_unspendable_amount));

            CCoinsStats prev_stats{hash_type};

            if (pindex->nHeight > 0) {
                GetUTXOStats(coins_view, WITH_LOCK(::cs_main, return std::ref(g_chainman.m_blockman)), prev_stats, node.rpc_interruption_point, pindex->pprev);
            }

            UniValue block_info(UniValue::VOBJ);
            block_info.pushKV("prevout_spent", ValueFromAmount(stats.block_prevout_spent_amount - prev_stats.block_prevout_spent_amount));
            block_info.pushKV("coinbase", ValueFromAmount(stats.block_coinbase_amount - prev_stats.block_coinbase_amount));
            block_info.pushKV("new_outputs_ex_coinbase", ValueFromAmount(stats.block_new_outputs_ex_coinbase_amount - prev_stats.block_new_outputs_ex_coinbase_amount));
            block_info.pushKV("unspendable", ValueFromAmount(stats.block_unspendable_amount - prev_stats.block_unspendable_amount));

            UniValue unspendables(UniValue::VOBJ);
            unspendables.pushKV("genesis_block", ValueFromAmount(stats.unspendables_genesis_block - prev_stats.unspendables_genesis_block));
            unspendables.pushKV("bip30", ValueFromAmount(stats.unspendables_bip30 - prev_stats.unspendables_bip30));
            unspendables.pushKV("scripts", ValueFromAmount(stats.unspendables_scripts - prev_stats.unspendables_scripts));
            unspendables.pushKV("unclaimed_rewards", ValueFromAmount(stats.unspendables_unclaimed_rewards - prev_stats.unspendables_unclaimed_rewards));
            block_info.pushKV("unspendables", unspendables);

            ret.pushKV("block_info", block_info);
        }
    } else {
        if (g_coin_stats_index) {
            const IndexSummary summary{g_coin_stats_index->GetSummary()};

            if (!summary.synced) {
                throw JSONRPCError(RPC_INTERNAL_ERROR, strprintf("Unable to read UTXO set because coinstatsindex is still syncing. Current height: %d", summary.best_block_height));
            }
        }
        throw JSONRPCError(RPC_INTERNAL_ERROR, "Unable to read UTXO set");
    }
    return ret;
},
    };
}

static RPCHelpMan gettxout()
{
    return RPCHelpMan{"gettxout",
        "\nReturns details about an unspent transaction output.\n",
        {
            {"txid", RPCArg::Type::STR, RPCArg::Optional::NO, "The transaction id"},
            {"n", RPCArg::Type::NUM, RPCArg::Optional::NO, "vout number"},
            {"include_mempool", RPCArg::Type::BOOL, RPCArg::Default{true}, "Whether to include the mempool. Note that an unspent output that is spent in the mempool won't appear."},
        },
        {
            RPCResult{"If the UTXO was not found", RPCResult::Type::NONE, "", ""},
            RPCResult{"Otherwise", RPCResult::Type::OBJ, "", "", {
                {RPCResult::Type::STR_HEX, "bestblock", "The hash of the block at the tip of the chain"},
                {RPCResult::Type::NUM, "confirmations", "The number of confirmations"},
                {RPCResult::Type::STR_AMOUNT, "value", "The transaction value in " + CURRENCY_UNIT},
                {RPCResult::Type::OBJ, "scriptPubKey", "", {
                    {RPCResult::Type::STR, "asm", ""},
                    {RPCResult::Type::STR_HEX, "hex", ""},
                    {RPCResult::Type::NUM, "reqSigs", /* optional */ true, "(DEPRECATED, returned only if config option -deprecatedrpc=addresses is passed) Number of required signatures"},
                    {RPCResult::Type::STR, "type", "The type, eg pubkeyhash"},
                    {RPCResult::Type::STR, "address", /* optional */ true, "bitcoin address (only if a well-defined address exists)"},
                    {RPCResult::Type::ARR, "addresses", /* optional */ true, "(DEPRECATED, returned only if config option -deprecatedrpc=addresses is passed) Array of bitcoin addresses",
                        {{RPCResult::Type::STR, "address", "bitcoin address"}}},
                }},
                {RPCResult::Type::BOOL, "coinbase", "Coinbase or not"},
            }},
        },
        RPCExamples{
            "\nGet unspent transactions\n"
            + HelpExampleCli("listunspent", "") +
            "\nView the details\n"
            + HelpExampleCli("gettxout", "\"txid\" 1") +
            "\nAs a JSON-RPC call\n"
            + HelpExampleRpc("gettxout", "\"txid\", 1")
                },
        [&](const RPCHelpMan& self, const JSONRPCRequest& request) -> UniValue
{
    NodeContext& node = EnsureAnyNodeContext(request.context);
    ChainstateManager& chainman = EnsureChainman(node);
    LOCK(cs_main);

    UniValue ret(UniValue::VOBJ);

    uint256 hash(ParseHashV(request.params[0], "txid"));
    int n = request.params[1].get_int();
    COutPoint out(hash, n);
    bool fMempool = true;
    if (!request.params[2].isNull())
        fMempool = request.params[2].get_bool();

    Coin coin;
    CChainState& active_chainstate = chainman.ActiveChainstate();
    CCoinsViewCache* coins_view = &active_chainstate.CoinsTip();

    if (fMempool) {
        const CTxMemPool& mempool = EnsureMemPool(node);
        LOCK(mempool.cs);
        CCoinsViewMemPool view(coins_view, mempool);
        if (!view.GetCoin(out, coin) || mempool.isSpent(out)) {
            return NullUniValue;
        }
    } else {
        if (!coins_view->GetCoin(out, coin)) {
            return NullUniValue;
        }
    }

    const CBlockIndex* pindex = active_chainstate.m_blockman.LookupBlockIndex(coins_view->GetBestBlock());
    ret.pushKV("bestblock", pindex->GetBlockHash().GetHex());
    if (coin.nHeight == MEMPOOL_HEIGHT) {
        ret.pushKV("confirmations", 0);
    } else {
        ret.pushKV("confirmations", (int64_t)(pindex->nHeight - coin.nHeight + 1));
    }
    ret.pushKV("value", ValueFromAmount(coin.out.nValue));
    UniValue o(UniValue::VOBJ);
    ScriptPubKeyToUniv(coin.out.scriptPubKey, o, true);
    ret.pushKV("scriptPubKey", o);
    ret.pushKV("coinbase", (bool)coin.fCoinBase);

    return ret;
},
    };
}

static RPCHelpMan verifychain()
{
    return RPCHelpMan{"verifychain",
                "\nVerifies blockchain database.\n",
                {
                    {"checklevel", RPCArg::Type::NUM, RPCArg::DefaultHint{strprintf("%d, range=0-4", DEFAULT_CHECKLEVEL)},
                        strprintf("How thorough the block verification is:\n - %s", Join(CHECKLEVEL_DOC, "\n- "))},
                    {"nblocks", RPCArg::Type::NUM, RPCArg::DefaultHint{strprintf("%d, 0=all", DEFAULT_CHECKBLOCKS)}, "The number of blocks to check."},
                },
                RPCResult{
                    RPCResult::Type::BOOL, "", "Verified or not"},
                RPCExamples{
                    HelpExampleCli("verifychain", "")
            + HelpExampleRpc("verifychain", "")
                },
        [&](const RPCHelpMan& self, const JSONRPCRequest& request) -> UniValue
{
    const int check_level(request.params[0].isNull() ? DEFAULT_CHECKLEVEL : request.params[0].get_int());
    const int check_depth{request.params[1].isNull() ? DEFAULT_CHECKBLOCKS : request.params[1].get_int()};

    ChainstateManager& chainman = EnsureAnyChainman(request.context);
    LOCK(cs_main);

    CChainState& active_chainstate = chainman.ActiveChainstate();
    return CVerifyDB().VerifyDB(
        active_chainstate, Params(), active_chainstate.CoinsTip(), check_level, check_depth);
},
    };
}

static void BuriedForkDescPushBack(UniValue& softforks, const std::string &name, int softfork_height, int tip_height) EXCLUSIVE_LOCKS_REQUIRED(cs_main)
{
    // For buried deployments.
    // A buried deployment is one where the height of the activation has been hardcoded into
    // the client implementation long after the consensus change has activated. See BIP 90.
    // Buried deployments with activation height value of
    // std::numeric_limits<int>::max() are disabled and thus hidden.
    if (softfork_height == std::numeric_limits<int>::max()) return;

    UniValue rv(UniValue::VOBJ);
    rv.pushKV("type", "buried");
    // getblockchaininfo reports the softfork as active from when the chain height is
    // one below the activation height
    rv.pushKV("active", tip_height + 1 >= softfork_height);
    rv.pushKV("height", softfork_height);
    softforks.pushKV(name, rv);
}

static void BIP9SoftForkDescPushBack(const CBlockIndex* active_chain_tip, UniValue& softforks, const std::string &name, const Consensus::Params& consensusParams, Consensus::DeploymentPos id) EXCLUSIVE_LOCKS_REQUIRED(cs_main)
{
    // For BIP9 deployments.
    // Deployments that are never active are hidden.
    if (consensusParams.vDeployments[id].nStartTime == Consensus::BIP9Deployment::NEVER_ACTIVE) return;

    UniValue bip9(UniValue::VOBJ);
    const ThresholdState thresholdState = VersionBitsState(active_chain_tip, consensusParams, id, versionbitscache);
    switch (thresholdState) {
    case ThresholdState::DEFINED: bip9.pushKV("status", "defined"); break;
    case ThresholdState::STARTED: bip9.pushKV("status", "started"); break;
    case ThresholdState::LOCKED_IN: bip9.pushKV("status", "locked_in"); break;
    case ThresholdState::ACTIVE: bip9.pushKV("status", "active"); break;
    case ThresholdState::FAILED: bip9.pushKV("status", "failed"); break;
    }
    if (ThresholdState::STARTED == thresholdState)
    {
        bip9.pushKV("bit", consensusParams.vDeployments[id].bit);
    }
    bip9.pushKV("start_time", consensusParams.vDeployments[id].nStartTime);
    bip9.pushKV("timeout", consensusParams.vDeployments[id].nTimeout);
    int64_t since_height = VersionBitsStateSinceHeight(active_chain_tip, consensusParams, id, versionbitscache);
    bip9.pushKV("since", since_height);
    if (ThresholdState::STARTED == thresholdState)
    {
        UniValue statsUV(UniValue::VOBJ);
        BIP9Stats statsStruct = VersionBitsStatistics(active_chain_tip, consensusParams, id);
        statsUV.pushKV("period", statsStruct.period);
        statsUV.pushKV("threshold", statsStruct.threshold);
        statsUV.pushKV("elapsed", statsStruct.elapsed);
        statsUV.pushKV("count", statsStruct.count);
        statsUV.pushKV("possible", statsStruct.possible);
        bip9.pushKV("statistics", statsUV);
    }
    bip9.pushKV("min_activation_height", consensusParams.vDeployments[id].min_activation_height);

    UniValue rv(UniValue::VOBJ);
    rv.pushKV("type", "bip9");
    rv.pushKV("bip9", bip9);
    if (ThresholdState::ACTIVE == thresholdState) {
        rv.pushKV("height", since_height);
    }
    rv.pushKV("active", ThresholdState::ACTIVE == thresholdState);

    softforks.pushKV(name, rv);
}

RPCHelpMan getblockchaininfo()
{
    return RPCHelpMan{"getblockchaininfo",
                "Returns an object containing various state info regarding blockchain processing.\n",
                {},
                RPCResult{
                    RPCResult::Type::OBJ, "", "",
                    {
                        {RPCResult::Type::STR, "chain", "current network name (main, test, signet, regtest)"},
                        {RPCResult::Type::NUM, "blocks", "the height of the most-work fully-validated chain. The genesis block has height 0"},
                        {RPCResult::Type::NUM, "headers", "the current number of headers we have validated"},
                        {RPCResult::Type::STR, "bestblockhash", "the hash of the currently best block"},
                        {RPCResult::Type::NUM, "difficulty", "the current difficulty"},
                        {RPCResult::Type::NUM, "mediantime", "median time for the current best block"},
                        {RPCResult::Type::NUM, "verificationprogress", "estimate of verification progress [0..1]"},
                        {RPCResult::Type::BOOL, "initialblockdownload", "(debug information) estimate of whether this node is in Initial Block Download mode"},
                        {RPCResult::Type::STR_HEX, "chainwork", "total amount of work in active chain, in hexadecimal"},
                        {RPCResult::Type::NUM, "size_on_disk", "the estimated size of the block and undo files on disk"},
                        {RPCResult::Type::BOOL, "pruned", "if the blocks are subject to pruning"},
                        {RPCResult::Type::NUM, "pruneheight", "lowest-height complete block stored (only present if pruning is enabled)"},
                        {RPCResult::Type::BOOL, "automatic_pruning", "whether automatic pruning is enabled (only present if pruning is enabled)"},
                        {RPCResult::Type::NUM, "prune_target_size", "the target size used by pruning (only present if automatic pruning is enabled)"},
                        {RPCResult::Type::OBJ_DYN, "softforks", "status of softforks",
                        {
                            {RPCResult::Type::OBJ, "xxxx", "name of the softfork",
                            {
                                {RPCResult::Type::STR, "type", "one of \"buried\", \"bip9\""},
                                {RPCResult::Type::OBJ, "bip9", "status of bip9 softforks (only for \"bip9\" type)",
                                {
                                    {RPCResult::Type::STR, "status", "one of \"defined\", \"started\", \"locked_in\", \"active\", \"failed\""},
                                    {RPCResult::Type::NUM, "bit", "the bit (0-28) in the block version field used to signal this softfork (only for \"started\" status)"},
                                    {RPCResult::Type::NUM_TIME, "start_time", "the minimum median time past of a block at which the bit gains its meaning"},
                                    {RPCResult::Type::NUM_TIME, "timeout", "the median time past of a block at which the deployment is considered failed if not yet locked in"},
                                    {RPCResult::Type::NUM, "since", "height of the first block to which the status applies"},
                                    {RPCResult::Type::NUM, "min_activation_height", "minimum height of blocks for which the rules may be enforced"},
                                    {RPCResult::Type::OBJ, "statistics", "numeric statistics about BIP9 signalling for a softfork (only for \"started\" status)",
                                    {
                                        {RPCResult::Type::NUM, "period", "the length in blocks of the BIP9 signalling period"},
                                        {RPCResult::Type::NUM, "threshold", "the number of blocks with the version bit set required to activate the feature"},
                                        {RPCResult::Type::NUM, "elapsed", "the number of blocks elapsed since the beginning of the current period"},
                                        {RPCResult::Type::NUM, "count", "the number of blocks with the version bit set in the current period"},
                                        {RPCResult::Type::BOOL, "possible", "returns false if there are not enough blocks left in this period to pass activation threshold"},
                                    }},
                                }},
                                {RPCResult::Type::NUM, "height", "height of the first block which the rules are or will be enforced (only for \"buried\" type, or \"bip9\" type with \"active\" status)"},
                                {RPCResult::Type::BOOL, "active", "true if the rules are enforced for the mempool and the next block"},
                            }},
                        }},
                        {RPCResult::Type::STR, "warnings", "any network and blockchain warnings"},
                    }},
                RPCExamples{
                    HelpExampleCli("getblockchaininfo", "")
            + HelpExampleRpc("getblockchaininfo", "")
                },
        [&](const RPCHelpMan& self, const JSONRPCRequest& request) -> UniValue
{
    ChainstateManager& chainman = EnsureAnyChainman(request.context);
    LOCK(cs_main);
    CChainState& active_chainstate = chainman.ActiveChainstate();

    const CBlockIndex* tip = active_chainstate.m_chain.Tip();
    CHECK_NONFATAL(tip);
    const int height = tip->nHeight;
    UniValue obj(UniValue::VOBJ);
    obj.pushKV("chain",                 Params().NetworkIDString());
    obj.pushKV("blocks",                height);
    obj.pushKV("headers",               pindexBestHeader ? pindexBestHeader->nHeight : -1);
    obj.pushKV("bestblockhash",         tip->GetBlockHash().GetHex());
    obj.pushKV("difficulty",            (double)GetDifficultyForBits(tip->nBits));
    obj.pushKV("mediantime",            (int64_t)tip->GetMedianTimePast());
    obj.pushKV("verificationprogress",  GuessVerificationProgress(Params().TxData(), tip));
    obj.pushKV("initialblockdownload",  active_chainstate.IsInitialBlockDownload());
    obj.pushKV("chainwork",             tip->nChainWork.GetHex());
    obj.pushKV("size_on_disk",          CalculateCurrentUsage());
    obj.pushKV("pruned",                fPruneMode);
    if (fPruneMode) {
        const CBlockIndex* block = tip;
        CHECK_NONFATAL(block);
        while (block->pprev && (block->pprev->nStatus & BLOCK_HAVE_DATA)) {
            block = block->pprev;
        }

        obj.pushKV("pruneheight",        block->nHeight);

        // if 0, execution bypasses the whole if block.
        bool automatic_pruning = (gArgs.GetArg("-prune", 0) != 1);
        obj.pushKV("automatic_pruning",  automatic_pruning);
        if (automatic_pruning) {
            obj.pushKV("prune_target_size",  nPruneTarget);
        }
    }

    const Consensus::Params& consensusParams = Params().GetConsensus();
    UniValue softforks(UniValue::VOBJ);
    BuriedForkDescPushBack(softforks, "bip34", consensusParams.BIP34Height, height);
    BuriedForkDescPushBack(softforks, "bip66", consensusParams.BIP66Height, height);
    BuriedForkDescPushBack(softforks, "bip65", consensusParams.BIP65Height, height);
    BuriedForkDescPushBack(softforks, "csv", consensusParams.CSVHeight, height);
    BuriedForkDescPushBack(softforks, "segwit", consensusParams.SegwitHeight, height);
    // FIXME: Real BIP9 deployment (not yet buried) are not supported until we
    // do the always-auxpow fork.
    //BIP9SoftForkDescPushBack(softforks, "testdummy", consensusParams, Consensus::DEPLOYMENT_TESTDUMMY);
    //BIP9SoftForkDescPushBack(softforks, "taproot", consensusParams, Consensus::DEPLOYMENT_TAPROOT);
    obj.pushKV("softforks",             softforks);

    obj.pushKV("warnings", GetWarnings(false).original);
    return obj;
},
    };
}

/** Comparison function for sorting the getchaintips heads.  */
struct CompareBlocksByHeight
{
    bool operator()(const CBlockIndex* a, const CBlockIndex* b) const
    {
        /* Make sure that unequal blocks with the same height do not compare
           equal. Use the pointers themselves to make a distinction. */

        if (a->nHeight != b->nHeight)
          return (a->nHeight > b->nHeight);

        return a < b;
    }
};

static RPCHelpMan getchaintips()
{
    return RPCHelpMan{"getchaintips",
                "Return information about all known tips in the block tree,"
                " including the main chain as well as orphaned branches.\n",
                {},
                RPCResult{
                    RPCResult::Type::ARR, "", "",
                    {{RPCResult::Type::OBJ, "", "",
                        {
                            {RPCResult::Type::NUM, "height", "height of the chain tip"},
                            {RPCResult::Type::STR_HEX, "hash", "block hash of the tip"},
                            {RPCResult::Type::NUM, "branchlen", "zero for main chain, otherwise length of branch connecting the tip to the main chain"},
                            {RPCResult::Type::STR, "status", "status of the chain, \"active\" for the main chain\n"
            "Possible values for status:\n"
            "1.  \"invalid\"               This branch contains at least one invalid block\n"
            "2.  \"headers-only\"          Not all blocks for this branch are available, but the headers are valid\n"
            "3.  \"valid-headers\"         All blocks are available for this branch, but they were never fully validated\n"
            "4.  \"valid-fork\"            This branch is not part of the active chain, but is fully validated\n"
            "5.  \"active\"                This is the tip of the active main chain, which is certainly valid"},
                        }}}},
                RPCExamples{
                    HelpExampleCli("getchaintips", "")
            + HelpExampleRpc("getchaintips", "")
                },
        [&](const RPCHelpMan& self, const JSONRPCRequest& request) -> UniValue
{
    ChainstateManager& chainman = EnsureAnyChainman(request.context);
    LOCK(cs_main);
    CChain& active_chain = chainman.ActiveChain();

    /*
     * Idea: The set of chain tips is the active chain tip, plus orphan blocks which do not have another orphan building off of them.
     * Algorithm:
     *  - Make one pass through BlockIndex(), picking out the orphan blocks, and also storing a set of the orphan block's pprev pointers.
     *  - Iterate through the orphan blocks. If the block isn't pointed to by another orphan, it is a chain tip.
     *  - Add the active chain tip
     */
    std::set<const CBlockIndex*, CompareBlocksByHeight> setTips;
    std::set<const CBlockIndex*> setOrphans;
    std::set<const CBlockIndex*> setPrevs;

    for (const std::pair<const uint256, CBlockIndex*>& item : chainman.BlockIndex()) {
        if (!active_chain.Contains(item.second)) {
            setOrphans.insert(item.second);
            setPrevs.insert(item.second->pprev);
        }
    }

    for (std::set<const CBlockIndex*>::iterator it = setOrphans.begin(); it != setOrphans.end(); ++it) {
        if (setPrevs.erase(*it) == 0) {
            setTips.insert(*it);
        }
    }

    // Always report the currently active tip.
    setTips.insert(active_chain.Tip());

    /* Construct the output array.  */
    UniValue res(UniValue::VARR);
    for (const CBlockIndex* block : setTips) {
        UniValue obj(UniValue::VOBJ);
        obj.pushKV("height", block->nHeight);
        obj.pushKV("hash", block->phashBlock->GetHex());

        const int branchLen = block->nHeight - active_chain.FindFork(block)->nHeight;
        obj.pushKV("branchlen", branchLen);

        std::string status;
        if (active_chain.Contains(block)) {
            // This block is part of the currently active chain.
            status = "active";
        } else if (block->nStatus & BLOCK_FAILED_MASK) {
            // This block or one of its ancestors is invalid.
            status = "invalid";
        } else if (!block->HaveTxsDownloaded()) {
            // This block cannot be connected because full block data for it or one of its parents is missing.
            status = "headers-only";
        } else if (block->IsValid(BLOCK_VALID_SCRIPTS)) {
            // This block is fully validated, but no longer part of the active chain. It was probably the active block once, but was reorganized.
            status = "valid-fork";
        } else if (block->IsValid(BLOCK_VALID_TREE)) {
            // The headers for this block are valid, but it has not been validated. It was probably never part of the most-work chain.
            status = "valid-headers";
        } else {
            // No clue.
            status = "unknown";
        }
        obj.pushKV("status", status);

        res.push_back(obj);
    }

    return res;
},
    };
}

UniValue MempoolInfoToJSON(const CTxMemPool& pool)
{
    // Make sure this call is atomic in the pool.
    LOCK(pool.cs);
    UniValue ret(UniValue::VOBJ);
    ret.pushKV("loaded", pool.IsLoaded());
    ret.pushKV("size", (int64_t)pool.size());
    ret.pushKV("bytes", (int64_t)pool.GetTotalTxSize());
    ret.pushKV("usage", (int64_t)pool.DynamicMemoryUsage());
    ret.pushKV("total_fee", ValueFromAmount(pool.GetTotalFee()));
    size_t maxmempool = gArgs.GetArg("-maxmempool", DEFAULT_MAX_MEMPOOL_SIZE) * 1000000;
    ret.pushKV("maxmempool", (int64_t) maxmempool);
    ret.pushKV("mempoolminfee", ValueFromAmount(std::max(pool.GetMinFee(maxmempool), ::minRelayTxFee).GetFeePerK()));
    ret.pushKV("minrelaytxfee", ValueFromAmount(::minRelayTxFee.GetFeePerK()));
    ret.pushKV("unbroadcastcount", uint64_t{pool.GetUnbroadcastTxs().size()});
    return ret;
}

static RPCHelpMan getmempoolinfo()
{
    return RPCHelpMan{"getmempoolinfo",
                "\nReturns details on the active state of the TX memory pool.\n",
                {},
                RPCResult{
                    RPCResult::Type::OBJ, "", "",
                    {
                        {RPCResult::Type::BOOL, "loaded", "True if the mempool is fully loaded"},
                        {RPCResult::Type::NUM, "size", "Current tx count"},
                        {RPCResult::Type::NUM, "bytes", "Sum of all virtual transaction sizes as defined in BIP 141. Differs from actual serialized size because witness data is discounted"},
                        {RPCResult::Type::NUM, "usage", "Total memory usage for the mempool"},
                        {RPCResult::Type::STR_AMOUNT, "total_fee", "Total fees for the mempool in " + CURRENCY_UNIT + ", ignoring modified fees through prioritizetransaction"},
                        {RPCResult::Type::NUM, "maxmempool", "Maximum memory usage for the mempool"},
                        {RPCResult::Type::STR_AMOUNT, "mempoolminfee", "Minimum fee rate in " + CURRENCY_UNIT + "/kB for tx to be accepted. Is the maximum of minrelaytxfee and minimum mempool fee"},
                        {RPCResult::Type::STR_AMOUNT, "minrelaytxfee", "Current minimum relay fee for transactions"},
                        {RPCResult::Type::NUM, "unbroadcastcount", "Current number of transactions that haven't passed initial broadcast yet"}
                    }},
                RPCExamples{
                    HelpExampleCli("getmempoolinfo", "")
            + HelpExampleRpc("getmempoolinfo", "")
                },
        [&](const RPCHelpMan& self, const JSONRPCRequest& request) -> UniValue
{
    return MempoolInfoToJSON(EnsureAnyMemPool(request.context));
},
    };
}

static RPCHelpMan preciousblock()
{
    return RPCHelpMan{"preciousblock",
                "\nTreats a block as if it were received before others with the same work.\n"
                "\nA later preciousblock call can override the effect of an earlier one.\n"
                "\nThe effects of preciousblock are not retained across restarts.\n",
                {
                    {"blockhash", RPCArg::Type::STR_HEX, RPCArg::Optional::NO, "the hash of the block to mark as precious"},
                },
                RPCResult{RPCResult::Type::NONE, "", ""},
                RPCExamples{
                    HelpExampleCli("preciousblock", "\"blockhash\"")
            + HelpExampleRpc("preciousblock", "\"blockhash\"")
                },
        [&](const RPCHelpMan& self, const JSONRPCRequest& request) -> UniValue
{
    uint256 hash(ParseHashV(request.params[0], "blockhash"));
    CBlockIndex* pblockindex;

    ChainstateManager& chainman = EnsureAnyChainman(request.context);
    {
        LOCK(cs_main);
        pblockindex = chainman.m_blockman.LookupBlockIndex(hash);
        if (!pblockindex) {
            throw JSONRPCError(RPC_INVALID_ADDRESS_OR_KEY, "Block not found");
        }
    }

    BlockValidationState state;
    chainman.ActiveChainstate().PreciousBlock(state, Params(), pblockindex);

    if (!state.IsValid()) {
        throw JSONRPCError(RPC_DATABASE_ERROR, state.ToString());
    }

    return NullUniValue;
},
    };
}

static RPCHelpMan invalidateblock()
{
    return RPCHelpMan{"invalidateblock",
                "\nPermanently marks a block as invalid, as if it violated a consensus rule.\n",
                {
                    {"blockhash", RPCArg::Type::STR_HEX, RPCArg::Optional::NO, "the hash of the block to mark as invalid"},
                },
                RPCResult{RPCResult::Type::NONE, "", ""},
                RPCExamples{
                    HelpExampleCli("invalidateblock", "\"blockhash\"")
            + HelpExampleRpc("invalidateblock", "\"blockhash\"")
                },
        [&](const RPCHelpMan& self, const JSONRPCRequest& request) -> UniValue
{
    uint256 hash(ParseHashV(request.params[0], "blockhash"));
    BlockValidationState state;

    ChainstateManager& chainman = EnsureAnyChainman(request.context);
    CBlockIndex* pblockindex;
    {
        LOCK(cs_main);
        pblockindex = chainman.m_blockman.LookupBlockIndex(hash);
        if (!pblockindex) {
            throw JSONRPCError(RPC_INVALID_ADDRESS_OR_KEY, "Block not found");
        }
    }
    chainman.ActiveChainstate().InvalidateBlock(state, Params(), pblockindex);

    if (state.IsValid()) {
        chainman.ActiveChainstate().ActivateBestChain(state, Params());
    }

    if (!state.IsValid()) {
        throw JSONRPCError(RPC_DATABASE_ERROR, state.ToString());
    }

    return NullUniValue;
},
    };
}

static RPCHelpMan reconsiderblock()
{
    return RPCHelpMan{"reconsiderblock",
                "\nRemoves invalidity status of a block, its ancestors and its descendants, reconsider them for activation.\n"
                "This can be used to undo the effects of invalidateblock.\n",
                {
                    {"blockhash", RPCArg::Type::STR_HEX, RPCArg::Optional::NO, "the hash of the block to reconsider"},
                },
                RPCResult{RPCResult::Type::NONE, "", ""},
                RPCExamples{
                    HelpExampleCli("reconsiderblock", "\"blockhash\"")
            + HelpExampleRpc("reconsiderblock", "\"blockhash\"")
                },
        [&](const RPCHelpMan& self, const JSONRPCRequest& request) -> UniValue
{
    ChainstateManager& chainman = EnsureAnyChainman(request.context);
    uint256 hash(ParseHashV(request.params[0], "blockhash"));

    {
        LOCK(cs_main);
        CBlockIndex* pblockindex = chainman.m_blockman.LookupBlockIndex(hash);
        if (!pblockindex) {
            throw JSONRPCError(RPC_INVALID_ADDRESS_OR_KEY, "Block not found");
        }

        chainman.ActiveChainstate().ResetBlockFailureFlags(pblockindex);
    }

    BlockValidationState state;
    chainman.ActiveChainstate().ActivateBestChain(state, Params());

    if (!state.IsValid()) {
        throw JSONRPCError(RPC_DATABASE_ERROR, state.ToString());
    }

    return NullUniValue;
},
    };
}

static RPCHelpMan getchaintxstats()
{
    return RPCHelpMan{"getchaintxstats",
                "\nCompute statistics about the total number and rate of transactions in the chain.\n",
                {
                    {"nblocks", RPCArg::Type::NUM, RPCArg::DefaultHint{"one month"}, "Size of the window in number of blocks"},
                    {"blockhash", RPCArg::Type::STR_HEX, RPCArg::DefaultHint{"chain tip"}, "The hash of the block that ends the window."},
                },
                RPCResult{
                    RPCResult::Type::OBJ, "", "",
                    {
                        {RPCResult::Type::NUM_TIME, "time", "The timestamp for the final block in the window, expressed in " + UNIX_EPOCH_TIME},
                        {RPCResult::Type::NUM, "txcount", "The total number of transactions in the chain up to that point"},
                        {RPCResult::Type::STR_HEX, "window_final_block_hash", "The hash of the final block in the window"},
                        {RPCResult::Type::NUM, "window_final_block_height", "The height of the final block in the window."},
                        {RPCResult::Type::NUM, "window_block_count", "Size of the window in number of blocks"},
                        {RPCResult::Type::NUM, "window_tx_count", /* optional */ true, "The number of transactions in the window. Only returned if \"window_block_count\" is > 0"},
                        {RPCResult::Type::NUM, "window_interval", /* optional */ true, "The elapsed time in the window in seconds. Only returned if \"window_block_count\" is > 0"},
                        {RPCResult::Type::NUM, "txrate", /* optional */ true, "The average rate of transactions per second in the window. Only returned if \"window_interval\" is > 0"},
                    }},
                RPCExamples{
                    HelpExampleCli("getchaintxstats", "")
            + HelpExampleRpc("getchaintxstats", "2016")
                },
        [&](const RPCHelpMan& self, const JSONRPCRequest& request) -> UniValue
{
    ChainstateManager& chainman = EnsureAnyChainman(request.context);
    const CBlockIndex* pindex;
    int blockcount = 30 * 24 * 60 * 60 / Params().GetConsensus().nPowTargetSpacing; // By default: 1 month

    if (request.params[1].isNull()) {
        LOCK(cs_main);
        pindex = chainman.ActiveChain().Tip();
    } else {
        uint256 hash(ParseHashV(request.params[1], "blockhash"));
        LOCK(cs_main);
        pindex = chainman.m_blockman.LookupBlockIndex(hash);
        if (!pindex) {
            throw JSONRPCError(RPC_INVALID_ADDRESS_OR_KEY, "Block not found");
        }
        if (!chainman.ActiveChain().Contains(pindex)) {
            throw JSONRPCError(RPC_INVALID_PARAMETER, "Block is not in main chain");
        }
    }

    CHECK_NONFATAL(pindex != nullptr);

    if (request.params[0].isNull()) {
        blockcount = std::max(0, std::min(blockcount, pindex->nHeight - 1));
    } else {
        blockcount = request.params[0].get_int();

        if (blockcount < 0 || (blockcount > 0 && blockcount >= pindex->nHeight)) {
            throw JSONRPCError(RPC_INVALID_PARAMETER, "Invalid block count: should be between 0 and the block's height - 1");
        }
    }

    const CBlockIndex* pindexPast = pindex->GetAncestor(pindex->nHeight - blockcount);
    int nTimeDiff = pindex->GetMedianTimePast() - pindexPast->GetMedianTimePast();
    int nTxDiff = pindex->nChainTx - pindexPast->nChainTx;

    UniValue ret(UniValue::VOBJ);
    ret.pushKV("time", (int64_t)pindex->nTime);
    ret.pushKV("txcount", (int64_t)pindex->nChainTx);
    ret.pushKV("window_final_block_hash", pindex->GetBlockHash().GetHex());
    ret.pushKV("window_final_block_height", pindex->nHeight);
    ret.pushKV("window_block_count", blockcount);
    if (blockcount > 0) {
        ret.pushKV("window_tx_count", nTxDiff);
        ret.pushKV("window_interval", nTimeDiff);
        if (nTimeDiff > 0) {
            ret.pushKV("txrate", ((double)nTxDiff) / nTimeDiff);
        }
    }

    return ret;
},
    };
}

template<typename T>
static T CalculateTruncatedMedian(std::vector<T>& scores)
{
    size_t size = scores.size();
    if (size == 0) {
        return 0;
    }

    std::sort(scores.begin(), scores.end());
    if (size % 2 == 0) {
        return (scores[size / 2 - 1] + scores[size / 2]) / 2;
    } else {
        return scores[size / 2];
    }
}

void CalculatePercentilesByWeight(CAmount result[NUM_GETBLOCKSTATS_PERCENTILES], std::vector<std::pair<CAmount, int64_t>>& scores, int64_t total_weight)
{
    if (scores.empty()) {
        return;
    }

    std::sort(scores.begin(), scores.end());

    // 10th, 25th, 50th, 75th, and 90th percentile weight units.
    const double weights[NUM_GETBLOCKSTATS_PERCENTILES] = {
        total_weight / 10.0, total_weight / 4.0, total_weight / 2.0, (total_weight * 3.0) / 4.0, (total_weight * 9.0) / 10.0
    };

    int64_t next_percentile_index = 0;
    int64_t cumulative_weight = 0;
    for (const auto& element : scores) {
        cumulative_weight += element.second;
        while (next_percentile_index < NUM_GETBLOCKSTATS_PERCENTILES && cumulative_weight >= weights[next_percentile_index]) {
            result[next_percentile_index] = element.first;
            ++next_percentile_index;
        }
    }

    // Fill any remaining percentiles with the last value.
    for (int64_t i = next_percentile_index; i < NUM_GETBLOCKSTATS_PERCENTILES; i++) {
        result[i] = scores.back().first;
    }
}

void ScriptPubKeyToUniv(const CScript& scriptPubKey, UniValue& out, bool fIncludeHex)
{
    ScriptPubKeyToUniv(scriptPubKey, out, fIncludeHex, IsDeprecatedRPCEnabled("addresses"));
}

void TxToUniv(const CTransaction& tx, const uint256& hashBlock, UniValue& entry, bool include_hex, int serialize_flags, const CTxUndo* txundo)
{
    TxToUniv(tx, hashBlock, IsDeprecatedRPCEnabled("addresses"), entry, include_hex, serialize_flags, txundo);
}

template<typename T>
static inline bool SetHasKeys(const std::set<T>& set) {return false;}
template<typename T, typename Tk, typename... Args>
static inline bool SetHasKeys(const std::set<T>& set, const Tk& key, const Args&... args)
{
    return (set.count(key) != 0) || SetHasKeys(set, args...);
}

// outpoint (needed for the utxo index) + nHeight + fCoinBase
static constexpr size_t PER_UTXO_OVERHEAD = sizeof(COutPoint) + sizeof(uint32_t) + sizeof(bool);

static RPCHelpMan getblockstats()
{
    return RPCHelpMan{"getblockstats",
                "\nCompute per block statistics for a given window. All amounts are in satoshis.\n"
                "It won't work for some heights with pruning.\n",
                {
                    {"hash_or_height", RPCArg::Type::NUM, RPCArg::Optional::NO, "The block hash or height of the target block", "", {"", "string or numeric"}},
                    {"stats", RPCArg::Type::ARR, RPCArg::DefaultHint{"all values"}, "Values to plot (see result below)",
                        {
                            {"height", RPCArg::Type::STR, RPCArg::Optional::OMITTED, "Selected statistic"},
                            {"time", RPCArg::Type::STR, RPCArg::Optional::OMITTED, "Selected statistic"},
                        },
                        "stats"},
                },
                RPCResult{
            RPCResult::Type::OBJ, "", "",
            {
                {RPCResult::Type::NUM, "avgfee", "Average fee in the block"},
                {RPCResult::Type::NUM, "avgfeerate", "Average feerate (in satoshis per virtual byte)"},
                {RPCResult::Type::NUM, "avgtxsize", "Average transaction size"},
                {RPCResult::Type::STR_HEX, "blockhash", "The block hash (to check for potential reorgs)"},
                {RPCResult::Type::ARR_FIXED, "feerate_percentiles", "Feerates at the 10th, 25th, 50th, 75th, and 90th percentile weight unit (in satoshis per virtual byte)",
                {
                    {RPCResult::Type::NUM, "10th_percentile_feerate", "The 10th percentile feerate"},
                    {RPCResult::Type::NUM, "25th_percentile_feerate", "The 25th percentile feerate"},
                    {RPCResult::Type::NUM, "50th_percentile_feerate", "The 50th percentile feerate"},
                    {RPCResult::Type::NUM, "75th_percentile_feerate", "The 75th percentile feerate"},
                    {RPCResult::Type::NUM, "90th_percentile_feerate", "The 90th percentile feerate"},
                }},
                {RPCResult::Type::NUM, "height", "The height of the block"},
                {RPCResult::Type::NUM, "ins", "The number of inputs (excluding coinbase)"},
                {RPCResult::Type::NUM, "maxfee", "Maximum fee in the block"},
                {RPCResult::Type::NUM, "maxfeerate", "Maximum feerate (in satoshis per virtual byte)"},
                {RPCResult::Type::NUM, "maxtxsize", "Maximum transaction size"},
                {RPCResult::Type::NUM, "medianfee", "Truncated median fee in the block"},
                {RPCResult::Type::NUM, "mediantime", "The block median time past"},
                {RPCResult::Type::NUM, "mediantxsize", "Truncated median transaction size"},
                {RPCResult::Type::NUM, "minfee", "Minimum fee in the block"},
                {RPCResult::Type::NUM, "minfeerate", "Minimum feerate (in satoshis per virtual byte)"},
                {RPCResult::Type::NUM, "mintxsize", "Minimum transaction size"},
                {RPCResult::Type::NUM, "outs", "The number of outputs"},
                {RPCResult::Type::NUM, "subsidy", "The block subsidy"},
                {RPCResult::Type::NUM, "swtotal_size", "Total size of all segwit transactions"},
                {RPCResult::Type::NUM, "swtotal_weight", "Total weight of all segwit transactions"},
                {RPCResult::Type::NUM, "swtxs", "The number of segwit transactions"},
                {RPCResult::Type::NUM, "time", "The block time"},
                {RPCResult::Type::NUM, "total_out", "Total amount in all outputs (excluding coinbase and thus reward [ie subsidy + totalfee])"},
                {RPCResult::Type::NUM, "total_size", "Total size of all non-coinbase transactions"},
                {RPCResult::Type::NUM, "total_weight", "Total weight of all non-coinbase transactions"},
                {RPCResult::Type::NUM, "totalfee", "The fee total"},
                {RPCResult::Type::NUM, "txs", "The number of transactions (including coinbase)"},
                {RPCResult::Type::NUM, "utxo_increase", "The increase/decrease in the number of unspent outputs"},
                {RPCResult::Type::NUM, "utxo_size_inc", "The increase/decrease in size for the utxo index (not discounting op_return and similar)"},
            }},
                RPCExamples{
                    HelpExampleCli("getblockstats", R"('"00000000c937983704a73af28acdec37b049d214adbda81d7e2a3dd146f6ed09"' '["minfeerate","avgfeerate"]')") +
                    HelpExampleCli("getblockstats", R"(1000 '["minfeerate","avgfeerate"]')") +
                    HelpExampleRpc("getblockstats", R"("00000000c937983704a73af28acdec37b049d214adbda81d7e2a3dd146f6ed09", ["minfeerate","avgfeerate"])") +
                    HelpExampleRpc("getblockstats", R"(1000, ["minfeerate","avgfeerate"])")
                },
        [&](const RPCHelpMan& self, const JSONRPCRequest& request) -> UniValue
{
    ChainstateManager& chainman = EnsureAnyChainman(request.context);
    LOCK(cs_main);
    CBlockIndex* pindex{ParseHashOrHeight(request.params[0], chainman)};
    CHECK_NONFATAL(pindex != nullptr);

    std::set<std::string> stats;
    if (!request.params[1].isNull()) {
        const UniValue stats_univalue = request.params[1].get_array();
        for (unsigned int i = 0; i < stats_univalue.size(); i++) {
            const std::string stat = stats_univalue[i].get_str();
            stats.insert(stat);
        }
    }

    const CBlock block = GetBlockChecked(pindex);
    const CBlockUndo blockUndo = GetUndoChecked(pindex);

    const bool do_all = stats.size() == 0; // Calculate everything if nothing selected (default)
    const bool do_mediantxsize = do_all || stats.count("mediantxsize") != 0;
    const bool do_medianfee = do_all || stats.count("medianfee") != 0;
    const bool do_feerate_percentiles = do_all || stats.count("feerate_percentiles") != 0;
    const bool loop_inputs = do_all || do_medianfee || do_feerate_percentiles ||
        SetHasKeys(stats, "utxo_size_inc", "totalfee", "avgfee", "avgfeerate", "minfee", "maxfee", "minfeerate", "maxfeerate");
    const bool loop_outputs = do_all || loop_inputs || stats.count("total_out");
    const bool do_calculate_size = do_mediantxsize ||
        SetHasKeys(stats, "total_size", "avgtxsize", "mintxsize", "maxtxsize", "swtotal_size");
    const bool do_calculate_weight = do_all || SetHasKeys(stats, "total_weight", "avgfeerate", "swtotal_weight", "avgfeerate", "feerate_percentiles", "minfeerate", "maxfeerate");
    const bool do_calculate_sw = do_all || SetHasKeys(stats, "swtxs", "swtotal_size", "swtotal_weight");

    CAmount maxfee = 0;
    CAmount maxfeerate = 0;
    CAmount minfee = MAX_MONEY;
    CAmount minfeerate = MAX_MONEY;
    CAmount total_out = 0;
    CAmount totalfee = 0;
    int64_t inputs = 0;
    int64_t maxtxsize = 0;
    int64_t mintxsize = MAX_BLOCK_SERIALIZED_SIZE;
    int64_t outputs = 0;
    int64_t swtotal_size = 0;
    int64_t swtotal_weight = 0;
    int64_t swtxs = 0;
    int64_t total_size = 0;
    int64_t total_weight = 0;
    int64_t utxo_size_inc = 0;
    std::vector<CAmount> fee_array;
    std::vector<std::pair<CAmount, int64_t>> feerate_array;
    std::vector<int64_t> txsize_array;

    for (size_t i = 0; i < block.vtx.size(); ++i) {
        const auto& tx = block.vtx.at(i);
        outputs += tx->vout.size();

        CAmount tx_total_out = 0;
        if (loop_outputs) {
            for (const CTxOut& out : tx->vout) {
                tx_total_out += out.nValue;
                utxo_size_inc += GetSerializeSize(out, PROTOCOL_VERSION) + PER_UTXO_OVERHEAD;
            }
        }

        if (tx->IsCoinBase()) {
            continue;
        }

        inputs += tx->vin.size(); // Don't count coinbase's fake input
        total_out += tx_total_out; // Don't count coinbase reward

        int64_t tx_size = 0;
        if (do_calculate_size) {

            tx_size = tx->GetTotalSize();
            if (do_mediantxsize) {
                txsize_array.push_back(tx_size);
            }
            maxtxsize = std::max(maxtxsize, tx_size);
            mintxsize = std::min(mintxsize, tx_size);
            total_size += tx_size;
        }

        int64_t weight = 0;
        if (do_calculate_weight) {
            weight = GetTransactionWeight(*tx);
            total_weight += weight;
        }

        if (do_calculate_sw && tx->HasWitness()) {
            ++swtxs;
            swtotal_size += tx_size;
            swtotal_weight += weight;
        }

        if (loop_inputs) {
            CAmount tx_total_in = 0;
            const auto& txundo = blockUndo.vtxundo.at(i - 1);
            for (const Coin& coin: txundo.vprevout) {
                const CTxOut& prevoutput = coin.out;

                tx_total_in += prevoutput.nValue;
                utxo_size_inc -= GetSerializeSize(prevoutput, PROTOCOL_VERSION) + PER_UTXO_OVERHEAD;
            }

            CAmount txfee = tx_total_in - tx_total_out;
            CHECK_NONFATAL(MoneyRange(txfee));
            if (do_medianfee) {
                fee_array.push_back(txfee);
            }
            maxfee = std::max(maxfee, txfee);
            minfee = std::min(minfee, txfee);
            totalfee += txfee;

            // New feerate uses satoshis per virtual byte instead of per serialized byte
            CAmount feerate = weight ? (txfee * WITNESS_SCALE_FACTOR) / weight : 0;
            if (do_feerate_percentiles) {
                feerate_array.emplace_back(std::make_pair(feerate, weight));
            }
            maxfeerate = std::max(maxfeerate, feerate);
            minfeerate = std::min(minfeerate, feerate);
        }
    }

    CAmount feerate_percentiles[NUM_GETBLOCKSTATS_PERCENTILES] = { 0 };
    CalculatePercentilesByWeight(feerate_percentiles, feerate_array, total_weight);

    UniValue feerates_res(UniValue::VARR);
    for (int64_t i = 0; i < NUM_GETBLOCKSTATS_PERCENTILES; i++) {
        feerates_res.push_back(feerate_percentiles[i]);
    }

    UniValue ret_all(UniValue::VOBJ);
    ret_all.pushKV("avgfee", (block.vtx.size() > 1) ? totalfee / (block.vtx.size() - 1) : 0);
    ret_all.pushKV("avgfeerate", total_weight ? (totalfee * WITNESS_SCALE_FACTOR) / total_weight : 0); // Unit: sat/vbyte
    ret_all.pushKV("avgtxsize", (block.vtx.size() > 1) ? total_size / (block.vtx.size() - 1) : 0);
    ret_all.pushKV("blockhash", pindex->GetBlockHash().GetHex());
    ret_all.pushKV("feerate_percentiles", feerates_res);
    ret_all.pushKV("height", (int64_t)pindex->nHeight);
    ret_all.pushKV("ins", inputs);
    ret_all.pushKV("maxfee", maxfee);
    ret_all.pushKV("maxfeerate", maxfeerate);
    ret_all.pushKV("maxtxsize", maxtxsize);
    ret_all.pushKV("medianfee", CalculateTruncatedMedian(fee_array));
    ret_all.pushKV("mediantime", pindex->GetMedianTimePast());
    ret_all.pushKV("mediantxsize", CalculateTruncatedMedian(txsize_array));
    ret_all.pushKV("minfee", (minfee == MAX_MONEY) ? 0 : minfee);
    ret_all.pushKV("minfeerate", (minfeerate == MAX_MONEY) ? 0 : minfeerate);
    ret_all.pushKV("mintxsize", mintxsize == MAX_BLOCK_SERIALIZED_SIZE ? 0 : mintxsize);
    ret_all.pushKV("outs", outputs);
    ret_all.pushKV("subsidy", GetBlockSubsidy(pindex->nHeight, Params().GetConsensus()));
    ret_all.pushKV("swtotal_size", swtotal_size);
    ret_all.pushKV("swtotal_weight", swtotal_weight);
    ret_all.pushKV("swtxs", swtxs);
    ret_all.pushKV("time", pindex->GetBlockTime());
    ret_all.pushKV("total_out", total_out);
    ret_all.pushKV("total_size", total_size);
    ret_all.pushKV("total_weight", total_weight);
    ret_all.pushKV("totalfee", totalfee);
    ret_all.pushKV("txs", (int64_t)block.vtx.size());
    ret_all.pushKV("utxo_increase", outputs - inputs);
    ret_all.pushKV("utxo_size_inc", utxo_size_inc);

    if (do_all) {
        return ret_all;
    }

    UniValue ret(UniValue::VOBJ);
    for (const std::string& stat : stats) {
        const UniValue& value = ret_all[stat];
        if (value.isNull()) {
            throw JSONRPCError(RPC_INVALID_PARAMETER, strprintf("Invalid selected statistic %s", stat));
        }
        ret.pushKV(stat, value);
    }
    return ret;
},
    };
}

static RPCHelpMan savemempool()
{
    return RPCHelpMan{"savemempool",
                "\nDumps the mempool to disk. It will fail until the previous dump is fully loaded.\n",
                {},
                RPCResult{RPCResult::Type::NONE, "", ""},
                RPCExamples{
                    HelpExampleCli("savemempool", "")
            + HelpExampleRpc("savemempool", "")
                },
        [&](const RPCHelpMan& self, const JSONRPCRequest& request) -> UniValue
{
    const CTxMemPool& mempool = EnsureAnyMemPool(request.context);

    if (!mempool.IsLoaded()) {
        throw JSONRPCError(RPC_MISC_ERROR, "The mempool was not loaded yet");
    }

    if (!DumpMempool(mempool)) {
        throw JSONRPCError(RPC_MISC_ERROR, "Unable to dump mempool to disk");
    }

    return NullUniValue;
},
    };
}

namespace {
//! Search for a given set of pubkey scripts
bool FindScriptPubKey(std::atomic<int>& scan_progress, const std::atomic<bool>& should_abort, int64_t& count, CCoinsViewCursor* cursor, const std::set<CScript>& needles, std::map<COutPoint, Coin>& out_results, std::function<void()>& interruption_point)
{
    scan_progress = 0;
    count = 0;
    while (cursor->Valid()) {
        COutPoint key;
        Coin coin;
        if (!cursor->GetKey(key) || !cursor->GetValue(coin)) return false;
        if (++count % 8192 == 0) {
            interruption_point();
            if (should_abort) {
                // allow to abort the scan via the abort reference
                return false;
            }
        }
        if (count % 256 == 0) {
            // update progress reference every 256 item
            uint32_t high = 0x100 * *key.hash.begin() + *(key.hash.begin() + 1);
            scan_progress = (int)(high * 100.0 / 65536.0 + 0.5);
        }
        if (needles.count(coin.out.scriptPubKey)) {
            out_results.emplace(key, coin);
        }
        cursor->Next();
    }
    scan_progress = 100;
    return true;
}
} // namespace

/** RAII object to prevent concurrency issue when scanning the txout set */
static std::atomic<int> g_scan_progress;
static std::atomic<bool> g_scan_in_progress;
static std::atomic<bool> g_should_abort_scan;
class CoinsViewScanReserver
{
private:
    bool m_could_reserve;
public:
    explicit CoinsViewScanReserver() : m_could_reserve(false) {}

    bool reserve() {
        CHECK_NONFATAL(!m_could_reserve);
        if (g_scan_in_progress.exchange(true)) {
            return false;
        }
        m_could_reserve = true;
        return true;
    }

    ~CoinsViewScanReserver() {
        if (m_could_reserve) {
            g_scan_in_progress = false;
        }
    }
};

static RPCHelpMan scantxoutset()
{
    return RPCHelpMan{"scantxoutset",
        "\nScans the unspent transaction output set for entries that match certain output descriptors.\n"
        "Examples of output descriptors are:\n"
        "    addr(<address>)                      Outputs whose scriptPubKey corresponds to the specified address (does not include P2PK)\n"
        "    raw(<hex script>)                    Outputs whose scriptPubKey equals the specified hex scripts\n"
        "    combo(<pubkey>)                      P2PK, P2PKH, P2WPKH, and P2SH-P2WPKH outputs for the given pubkey\n"
        "    pkh(<pubkey>)                        P2PKH outputs for the given pubkey\n"
        "    sh(multi(<n>,<pubkey>,<pubkey>,...)) P2SH-multisig outputs for the given threshold and pubkeys\n"
        "\nIn the above, <pubkey> either refers to a fixed public key in hexadecimal notation, or to an xpub/xprv optionally followed by one\n"
        "or more path elements separated by \"/\", and optionally ending in \"/*\" (unhardened), or \"/*'\" or \"/*h\" (hardened) to specify all\n"
        "unhardened or hardened child keys.\n"
        "In the latter case, a range needs to be specified by below if different from 1000.\n"
        "For more information on output descriptors, see the documentation in the doc/descriptors.md file.\n",
        {
            {"action", RPCArg::Type::STR, RPCArg::Optional::NO, "The action to execute\n"
                "\"start\" for starting a scan\n"
                "\"abort\" for aborting the current scan (returns true when abort was successful)\n"
                "\"status\" for progress report (in %) of the current scan"},
            {"scanobjects", RPCArg::Type::ARR, RPCArg::Optional::OMITTED, "Array of scan objects. Required for \"start\" action\n"
                "Every scan object is either a string descriptor or an object:",
            {
                {"descriptor", RPCArg::Type::STR, RPCArg::Optional::OMITTED, "An output descriptor"},
                {"", RPCArg::Type::OBJ, RPCArg::Optional::OMITTED, "An object with output descriptor and metadata",
                {
                    {"desc", RPCArg::Type::STR, RPCArg::Optional::NO, "An output descriptor"},
                    {"range", RPCArg::Type::RANGE, RPCArg::Default{1000}, "The range of HD chain indexes to explore (either end or [begin,end])"},
                }},
            },
                        "[scanobjects,...]"},
        },
        {
            RPCResult{"When action=='abort'", RPCResult::Type::BOOL, "", ""},
            RPCResult{"When action=='status' and no scan is in progress", RPCResult::Type::NONE, "", ""},
            RPCResult{"When action=='status' and scan is in progress", RPCResult::Type::OBJ, "", "",
            {
                {RPCResult::Type::NUM, "progress", "The scan progress"},
            }},
            RPCResult{"When action=='start'", RPCResult::Type::OBJ, "", "", {
                {RPCResult::Type::BOOL, "success", "Whether the scan was completed"},
                {RPCResult::Type::NUM, "txouts", "The number of unspent transaction outputs scanned"},
                {RPCResult::Type::NUM, "height", "The current block height (index)"},
                {RPCResult::Type::STR_HEX, "bestblock", "The hash of the block at the tip of the chain"},
                {RPCResult::Type::ARR, "unspents", "",
                {
                    {RPCResult::Type::OBJ, "", "",
                    {
                        {RPCResult::Type::STR_HEX, "txid", "The transaction id"},
                        {RPCResult::Type::NUM, "vout", "The vout value"},
                        {RPCResult::Type::STR_HEX, "scriptPubKey", "The script key"},
                        {RPCResult::Type::STR, "desc", "A specialized descriptor for the matched scriptPubKey"},
                        {RPCResult::Type::STR_AMOUNT, "amount", "The total amount in " + CURRENCY_UNIT + " of the unspent output"},
                        {RPCResult::Type::NUM, "height", "Height of the unspent transaction output"},
                    }},
                }},
                {RPCResult::Type::STR_AMOUNT, "total_amount", "The total amount of all found unspent outputs in " + CURRENCY_UNIT},
            }},
        },
        RPCExamples{""},
        [&](const RPCHelpMan& self, const JSONRPCRequest& request) -> UniValue
{
    RPCTypeCheck(request.params, {UniValue::VSTR, UniValue::VARR});

    UniValue result(UniValue::VOBJ);
    if (request.params[0].get_str() == "status") {
        CoinsViewScanReserver reserver;
        if (reserver.reserve()) {
            // no scan in progress
            return NullUniValue;
        }
        result.pushKV("progress", g_scan_progress);
        return result;
    } else if (request.params[0].get_str() == "abort") {
        CoinsViewScanReserver reserver;
        if (reserver.reserve()) {
            // reserve was possible which means no scan was running
            return false;
        }
        // set the abort flag
        g_should_abort_scan = true;
        return true;
    } else if (request.params[0].get_str() == "start") {
        CoinsViewScanReserver reserver;
        if (!reserver.reserve()) {
            throw JSONRPCError(RPC_INVALID_PARAMETER, "Scan already in progress, use action \"abort\" or \"status\"");
        }

        if (request.params.size() < 2) {
            throw JSONRPCError(RPC_MISC_ERROR, "scanobjects argument is required for the start action");
        }

        std::set<CScript> needles;
        std::map<CScript, std::string> descriptors;
        CAmount total_in = 0;

        // loop through the scan objects
        for (const UniValue& scanobject : request.params[1].get_array().getValues()) {
            FlatSigningProvider provider;
            auto scripts = EvalDescriptorStringOrObject(scanobject, provider);
            for (const auto& script : scripts) {
                std::string inferred = InferDescriptor(script, provider)->ToString();
                needles.emplace(script);
                descriptors.emplace(std::move(script), std::move(inferred));
            }
        }

        // Scan the unspent transaction output set for inputs
        UniValue unspents(UniValue::VARR);
        std::vector<CTxOut> input_txos;
        std::map<COutPoint, Coin> coins;
        g_should_abort_scan = false;
        g_scan_progress = 0;
        int64_t count = 0;
        std::unique_ptr<CCoinsViewCursor> pcursor;
        CBlockIndex* tip;
        NodeContext& node = EnsureAnyNodeContext(request.context);
        {
            ChainstateManager& chainman = EnsureChainman(node);
            LOCK(cs_main);
            CChainState& active_chainstate = chainman.ActiveChainstate();
            active_chainstate.ForceFlushStateToDisk();
            pcursor = std::unique_ptr<CCoinsViewCursor>(active_chainstate.CoinsDB().Cursor());
            CHECK_NONFATAL(pcursor);
            tip = active_chainstate.m_chain.Tip();
            CHECK_NONFATAL(tip);
        }
        bool res = FindScriptPubKey(g_scan_progress, g_should_abort_scan, count, pcursor.get(), needles, coins, node.rpc_interruption_point);
        result.pushKV("success", res);
        result.pushKV("txouts", count);
        result.pushKV("height", tip->nHeight);
        result.pushKV("bestblock", tip->GetBlockHash().GetHex());

        for (const auto& it : coins) {
            const COutPoint& outpoint = it.first;
            const Coin& coin = it.second;
            const CTxOut& txo = coin.out;
            input_txos.push_back(txo);
            total_in += txo.nValue;

            UniValue unspent(UniValue::VOBJ);
            unspent.pushKV("txid", outpoint.hash.GetHex());
            unspent.pushKV("vout", (int32_t)outpoint.n);
            unspent.pushKV("scriptPubKey", HexStr(txo.scriptPubKey));
            unspent.pushKV("desc", descriptors[txo.scriptPubKey]);
            unspent.pushKV("amount", ValueFromAmount(txo.nValue));
            unspent.pushKV("height", (int32_t)coin.nHeight);

            unspents.push_back(unspent);
        }
        result.pushKV("unspents", unspents);
        result.pushKV("total_amount", ValueFromAmount(total_in));
    } else {
        throw JSONRPCError(RPC_INVALID_PARAMETER, "Invalid command");
    }
    return result;
},
    };
}

static RPCHelpMan getblockfilter()
{
    return RPCHelpMan{"getblockfilter",
                "\nRetrieve a BIP 157 content filter for a particular block.\n",
                {
                    {"blockhash", RPCArg::Type::STR_HEX, RPCArg::Optional::NO, "The hash of the block"},
                    {"filtertype", RPCArg::Type::STR, RPCArg::Default{"basic"}, "The type name of the filter"},
                },
                RPCResult{
                    RPCResult::Type::OBJ, "", "",
                    {
                        {RPCResult::Type::STR_HEX, "filter", "the hex-encoded filter data"},
                        {RPCResult::Type::STR_HEX, "header", "the hex-encoded filter header"},
                    }},
                RPCExamples{
                    HelpExampleCli("getblockfilter", "\"00000000c937983704a73af28acdec37b049d214adbda81d7e2a3dd146f6ed09\" \"basic\"") +
                    HelpExampleRpc("getblockfilter", "\"00000000c937983704a73af28acdec37b049d214adbda81d7e2a3dd146f6ed09\", \"basic\"")
                },
        [&](const RPCHelpMan& self, const JSONRPCRequest& request) -> UniValue
{
    uint256 block_hash = ParseHashV(request.params[0], "blockhash");
    std::string filtertype_name = "basic";
    if (!request.params[1].isNull()) {
        filtertype_name = request.params[1].get_str();
    }

    BlockFilterType filtertype;
    if (!BlockFilterTypeByName(filtertype_name, filtertype)) {
        throw JSONRPCError(RPC_INVALID_ADDRESS_OR_KEY, "Unknown filtertype");
    }

    BlockFilterIndex* index = GetBlockFilterIndex(filtertype);
    if (!index) {
        throw JSONRPCError(RPC_MISC_ERROR, "Index is not enabled for filtertype " + filtertype_name);
    }

    const CBlockIndex* block_index;
    bool block_was_connected;
    {
        ChainstateManager& chainman = EnsureAnyChainman(request.context);
        LOCK(cs_main);
        block_index = chainman.m_blockman.LookupBlockIndex(block_hash);
        if (!block_index) {
            throw JSONRPCError(RPC_INVALID_ADDRESS_OR_KEY, "Block not found");
        }
        block_was_connected = block_index->IsValid(BLOCK_VALID_SCRIPTS);
    }

    bool index_ready = index->BlockUntilSyncedToCurrentChain();

    BlockFilter filter;
    uint256 filter_header;
    if (!index->LookupFilter(block_index, filter) ||
        !index->LookupFilterHeader(block_index, filter_header)) {
        int err_code;
        std::string errmsg = "Filter not found.";

        if (!block_was_connected) {
            err_code = RPC_INVALID_ADDRESS_OR_KEY;
            errmsg += " Block was not connected to active chain.";
        } else if (!index_ready) {
            err_code = RPC_MISC_ERROR;
            errmsg += " Block filters are still in the process of being indexed.";
        } else {
            err_code = RPC_INTERNAL_ERROR;
            errmsg += " This error is unexpected and indicates index corruption.";
        }

        throw JSONRPCError(err_code, errmsg);
    }

    UniValue ret(UniValue::VOBJ);
    ret.pushKV("filter", HexStr(filter.GetEncodedFilter()));
    ret.pushKV("header", filter_header.GetHex());
    return ret;
},
    };
}

/**
 * Serialize the UTXO set to a file for loading elsewhere.
 *
 * @see SnapshotMetadata
 */
static RPCHelpMan dumptxoutset()
{
    return RPCHelpMan{
        "dumptxoutset",
        "\nWrite the serialized UTXO set to disk.\n",
        {
            {"path",
                RPCArg::Type::STR,
                RPCArg::Optional::NO,
                /* default_val */ "",
                "path to the output file. If relative, will be prefixed by datadir."},
        },
        RPCResult{
            RPCResult::Type::OBJ, "", "",
                {
                    {RPCResult::Type::NUM, "coins_written", "the number of coins written in the snapshot"},
                    {RPCResult::Type::STR_HEX, "base_hash", "the hash of the base of the snapshot"},
                    {RPCResult::Type::NUM, "base_height", "the height of the base of the snapshot"},
                    {RPCResult::Type::STR, "path", "the absolute path that the snapshot was written to"},
                }
        },
        RPCExamples{
            HelpExampleCli("dumptxoutset", "utxo.dat")
        },
        [&](const RPCHelpMan& self, const JSONRPCRequest& request) -> UniValue
{
    const fs::path path = fsbridge::AbsPathJoin(GetDataDir(), request.params[0].get_str());
    // Write to a temporary path and then move into `path` on completion
    // to avoid confusion due to an interruption.
    const fs::path temppath = fsbridge::AbsPathJoin(GetDataDir(), request.params[0].get_str() + ".incomplete");

    if (fs::exists(path)) {
        throw JSONRPCError(
            RPC_INVALID_PARAMETER,
            path.string() + " already exists. If you are sure this is what you want, "
            "move it out of the way first");
    }

    FILE* file{fsbridge::fopen(temppath, "wb")};
    CAutoFile afile{file, SER_DISK, CLIENT_VERSION};
    NodeContext& node = EnsureAnyNodeContext(request.context);
    UniValue result = CreateUTXOSnapshot(node, node.chainman->ActiveChainstate(), afile);
    fs::rename(temppath, path);

    result.pushKV("path", path.string());
    return result;
},
    };
}

UniValue CreateUTXOSnapshot(NodeContext& node, CChainState& chainstate, CAutoFile& afile)
{
    std::unique_ptr<CCoinsViewCursor> pcursor;
    CCoinsStats stats{CoinStatsHashType::NONE};
    CBlockIndex* tip;

    {
        // We need to lock cs_main to ensure that the coinsdb isn't written to
        // between (i) flushing coins cache to disk (coinsdb), (ii) getting stats
        // based upon the coinsdb, and (iii) constructing a cursor to the
        // coinsdb for use below this block.
        //
        // Cursors returned by leveldb iterate over snapshots, so the contents
        // of the pcursor will not be affected by simultaneous writes during
        // use below this block.
        //
        // See discussion here:
        //   https://github.com/bitcoin/bitcoin/pull/15606#discussion_r274479369
        //
        LOCK(::cs_main);

        chainstate.ForceFlushStateToDisk();

        if (!GetUTXOStats(&chainstate.CoinsDB(), chainstate.m_blockman, stats, node.rpc_interruption_point)) {
            throw JSONRPCError(RPC_INTERNAL_ERROR, "Unable to read UTXO set");
        }

        pcursor = std::unique_ptr<CCoinsViewCursor>(chainstate.CoinsDB().Cursor());
        tip = chainstate.m_blockman.LookupBlockIndex(stats.hashBlock);
        CHECK_NONFATAL(tip);
    }

    SnapshotMetadata metadata{tip->GetBlockHash(), stats.coins_count, tip->nChainTx};

    afile << metadata;

    COutPoint key;
    Coin coin;
    unsigned int iter{0};

    while (pcursor->Valid()) {
        if (iter % 5000 == 0) node.rpc_interruption_point();
        ++iter;
        if (pcursor->GetKey(key) && pcursor->GetValue(coin)) {
            afile << key;
            afile << coin;
        }

        pcursor->Next();
    }

    afile.fclose();

    UniValue result(UniValue::VOBJ);
    result.pushKV("coins_written", stats.coins_count);
    result.pushKV("base_hash", tip->GetBlockHash().ToString());
    result.pushKV("base_height", tip->nHeight);

    return result;
}

void RegisterBlockchainRPCCommands(CRPCTable &t)
{
// clang-format off
static const CRPCCommand commands[] =
{ //  category              actor (function)
  //  --------------------- ------------------------
    { "blockchain",         &getblockchaininfo,                  },
    { "blockchain",         &getchaintxstats,                    },
    { "blockchain",         &getblockstats,                      },
    { "blockchain",         &getbestblockhash,                   },
    { "blockchain",         &getblockcount,                      },
    { "blockchain",         &getblock,                           },
    { "blockchain",         &getblockhash,                       },
    { "blockchain",         &getblockheader,                     },
    { "blockchain",         &getchaintips,                       },
    { "blockchain",         &getdifficulty,                      },
    { "blockchain",         &getmempoolancestors,                },
    { "blockchain",         &getmempooldescendants,              },
    { "blockchain",         &getmempoolentry,                    },
    { "blockchain",         &getmempoolinfo,                     },
    { "blockchain",         &getrawmempool,                      },
    { "blockchain",         &gettxout,                           },
    { "blockchain",         &gettxoutsetinfo,                    },
    { "blockchain",         &pruneblockchain,                    },
    { "blockchain",         &savemempool,                        },
    { "blockchain",         &verifychain,                        },

    { "blockchain",         &preciousblock,                      },
    { "blockchain",         &scantxoutset,                       },
    { "blockchain",         &getblockfilter,                     },

    /* Not shown in help */
    { "hidden",              &invalidateblock,                   },
    { "hidden",              &reconsiderblock,                   },
    { "hidden",              &waitfornewblock,                   },
    { "hidden",              &waitforblock,                      },
    { "hidden",              &waitforblockheight,                },
    { "hidden",              &syncwithvalidationinterfacequeue,  },
    { "hidden",              &dumptxoutset,                      },
};
// clang-format on
    for (const auto& c : commands) {
        t.appendCommand(c.name, &c);
    }
}<|MERGE_RESOLUTION|>--- conflicted
+++ resolved
@@ -149,7 +149,33 @@
     return blockindex == tip ? 1 : -1;
 }
 
-<<<<<<< HEAD
+CBlockIndex* ParseHashOrHeight(const UniValue& param, ChainstateManager& chainman) {
+    LOCK(::cs_main);
+    CChain& active_chain = chainman.ActiveChain();
+
+    if (param.isNum()) {
+        const int height{param.get_int()};
+        if (height < 0) {
+            throw JSONRPCError(RPC_INVALID_PARAMETER, strprintf("Target block height %d is negative", height));
+        }
+        const int current_tip{active_chain.Height()};
+        if (height > current_tip) {
+            throw JSONRPCError(RPC_INVALID_PARAMETER, strprintf("Target block height %d after current tip %d", height, current_tip));
+        }
+
+        return active_chain[height];
+    } else {
+        const uint256 hash{ParseHashV(param, "hash_or_height")};
+        CBlockIndex* pindex = chainman.m_blockman.LookupBlockIndex(hash);
+
+        if (!pindex) {
+            throw JSONRPCError(RPC_INVALID_ADDRESS_OR_KEY, "Block not found");
+        }
+
+        return pindex;
+    }
+}
+
 /** Converts the base data, excluding any contextual information,
  * in a block header to JSON.  */
 static UniValue blockheaderToJSON(const CPureBlockHeader& header)
@@ -168,33 +194,6 @@
         result.pushKV("previousblockhash", header.hashPrevBlock.GetHex());
 
     return result;
-=======
-CBlockIndex* ParseHashOrHeight(const UniValue& param, ChainstateManager& chainman) {
-    LOCK(::cs_main);
-    CChain& active_chain = chainman.ActiveChain();
-
-    if (param.isNum()) {
-        const int height{param.get_int()};
-        if (height < 0) {
-            throw JSONRPCError(RPC_INVALID_PARAMETER, strprintf("Target block height %d is negative", height));
-        }
-        const int current_tip{active_chain.Height()};
-        if (height > current_tip) {
-            throw JSONRPCError(RPC_INVALID_PARAMETER, strprintf("Target block height %d after current tip %d", height, current_tip));
-        }
-
-        return active_chain[height];
-    } else {
-        const uint256 hash{ParseHashV(param, "hash_or_height")};
-        CBlockIndex* pindex = chainman.m_blockman.LookupBlockIndex(hash);
-
-        if (!pindex) {
-            throw JSONRPCError(RPC_INVALID_ADDRESS_OR_KEY, "Block not found");
-        }
-
-        return pindex;
-    }
->>>>>>> 2448457c
 }
 
 UniValue blockheaderToJSON(const CBlockIndex* tip, const CBlockIndex* blockindex)
