--- conflicted
+++ resolved
@@ -59,18 +59,14 @@
 
 NodeContext& EnsureNodeContext(const std::any& context)
 {
-<<<<<<< HEAD
-    if (context.Has<WalletContext>()) {
-        const auto& wctx = context.Get<WalletContext>();
-        if (wctx.nodeContext != nullptr)
-            return *wctx.nodeContext;
-    }
-
-    if (!context.Has<NodeContext>()) {
-=======
+    auto wallet_context = util::AnyPtr<WalletContext>(context);
+    if (wallet_context) {
+        if (wallet_context->nodeContext != nullptr)
+            return *wallet_context->nodeContext;
+    }
+
     auto node_context = util::AnyPtr<NodeContext>(context);
     if (!node_context) {
->>>>>>> 824eea56
         throw JSONRPCError(RPC_INTERNAL_ERROR, "Node context not found");
     }
     return *node_context;
