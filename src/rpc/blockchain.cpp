// Copyright (c) 2010 Satoshi Nakamoto
// Copyright (c) 2009-2020 The Bitcoin Core developers
// Distributed under the MIT software license, see the accompanying
// file COPYING or http://www.opensource.org/licenses/mit-license.php.

#include <rpc/blockchain.h>

#include <amount.h>
#include <blockfilter.h>
#include <chain.h>
#include <chainparams.h>
#include <coins.h>
#include <consensus/params.h>
#include <consensus/validation.h>
#include <core_io.h>
#include <deploymentinfo.h>
#include <deploymentstatus.h>
#include <hash.h>
#include <index/blockfilterindex.h>
#include <index/coinstatsindex.h>
#include <node/blockstorage.h>
#include <node/coinstats.h>
#include <node/context.h>
#include <node/utxo_snapshot.h>
#include <policy/feerate.h>
#include <policy/fees.h>
#include <policy/policy.h>
#include <policy/rbf.h>
#include <primitives/transaction.h>
#include <rpc/rawtransaction.h>
#include <rpc/server.h>
#include <rpc/util.h>
#include <script/descriptor.h>
#include <streams.h>
#include <sync.h>
#include <txdb.h>
#include <txmempool.h>
#include <undo.h>
#include <util/strencodings.h>
#include <util/system.h>
#include <util/translation.h>
#include <validation.h>
#include <validationinterface.h>
<<<<<<< HEAD
#include <wallet/context.h>
=======
#include <versionbits.h>
>>>>>>> c609e105
#include <warnings.h>

#include <stdint.h>

#include <univalue.h>

#include <condition_variable>
#include <memory>
#include <mutex>

struct CUpdatedBlock
{
    uint256 hash;
    int height;
};

static Mutex cs_blockchange;
static std::condition_variable cond_blockchange;
static CUpdatedBlock latestblock GUARDED_BY(cs_blockchange);

NodeContext& EnsureAnyNodeContext(const std::any& context)
{
    auto wallet_context = util::AnyPtr<WalletContext>(context);
    if (wallet_context) {
        if (wallet_context->nodeContext != nullptr)
            return *wallet_context->nodeContext;
    }

    auto node_context = util::AnyPtr<NodeContext>(context);
    if (!node_context) {
        throw JSONRPCError(RPC_INTERNAL_ERROR, "Node context not found");
    }
    return *node_context;
}

CTxMemPool& EnsureMemPool(const NodeContext& node)
{
    if (!node.mempool) {
        throw JSONRPCError(RPC_CLIENT_MEMPOOL_DISABLED, "Mempool disabled or instance not found");
    }
    return *node.mempool;
}

CTxMemPool& EnsureAnyMemPool(const std::any& context)
{
    return EnsureMemPool(EnsureAnyNodeContext(context));
}

ChainstateManager& EnsureChainman(const NodeContext& node)
{
    if (!node.chainman) {
        throw JSONRPCError(RPC_INTERNAL_ERROR, "Node chainman not found");
    }
    return *node.chainman;
}

ChainstateManager& EnsureAnyChainman(const std::any& context)
{
    return EnsureChainman(EnsureAnyNodeContext(context));
}

CBlockPolicyEstimator& EnsureFeeEstimator(const NodeContext& node)
{
    if (!node.fee_estimator) {
        throw JSONRPCError(RPC_INTERNAL_ERROR, "Fee estimation disabled");
    }
    return *node.fee_estimator;
}

CBlockPolicyEstimator& EnsureAnyFeeEstimator(const std::any& context)
{
    return EnsureFeeEstimator(EnsureAnyNodeContext(context));
}

/* Calculate the difficulty for a given block index.
 */
double GetDifficultyForBits(const uint32_t nBits)
{
    const uint32_t mantissa = nBits & 0x00ffffff;
    if (mantissa == 0)
        return 0.0;

    int nShift = (nBits >> 24) & 0xff;
    double dDiff = (double)0x0000ffff / (double)mantissa;

    while (nShift < 29)
    {
        dDiff *= 256.0;
        nShift++;
    }
    while (nShift > 29)
    {
        dDiff /= 256.0;
        nShift--;
    }

    return dDiff;
}

static int ComputeNextBlockAndDepth(const CBlockIndex* tip, const CBlockIndex* blockindex, const CBlockIndex*& next)
{
    next = tip->GetAncestor(blockindex->nHeight + 1);
    if (next && next->pprev == blockindex) {
        return tip->nHeight - blockindex->nHeight + 1;
    }
    next = nullptr;
    return blockindex == tip ? 1 : -1;
}

CBlockIndex* ParseHashOrHeight(const UniValue& param, ChainstateManager& chainman) {
    LOCK(::cs_main);
    CChain& active_chain = chainman.ActiveChain();

    if (param.isNum()) {
        const int height{param.get_int()};
        if (height < 0) {
            throw JSONRPCError(RPC_INVALID_PARAMETER, strprintf("Target block height %d is negative", height));
        }
        const int current_tip{active_chain.Height()};
        if (height > current_tip) {
            throw JSONRPCError(RPC_INVALID_PARAMETER, strprintf("Target block height %d after current tip %d", height, current_tip));
        }

        return active_chain[height];
    } else {
        const uint256 hash{ParseHashV(param, "hash_or_height")};
        CBlockIndex* pindex = chainman.m_blockman.LookupBlockIndex(hash);

        if (!pindex) {
            throw JSONRPCError(RPC_INVALID_ADDRESS_OR_KEY, "Block not found");
        }

        return pindex;
    }
}

/** Converts the base data, excluding any contextual information,
 * in a block header to JSON.  */
static UniValue blockheaderToJSON(const CPureBlockHeader& header)
{
    UniValue result(UniValue::VOBJ);
    result.pushKV("hash", header.GetHash().GetHex());
    result.pushKV("version", header.nVersion);
    result.pushKV("versionHex", strprintf("%08x", header.nVersion));
    result.pushKV("merkleroot", header.hashMerkleRoot.GetHex());
    result.pushKV("time", (int64_t)header.nTime);
    result.pushKV("nonce", (uint64_t)header.nNonce);
    result.pushKV("bits", strprintf("%08x", header.nBits));
    result.pushKV("difficulty", GetDifficultyForBits(header.nBits));

    if (!header.hashPrevBlock.IsNull())
        result.pushKV("previousblockhash", header.hashPrevBlock.GetHex());

    return result;
}

UniValue blockheaderToJSON(const CBlockIndex* tip, const CBlockIndex* blockindex)
{
    // Serialize passed information without accessing chain state of the active chain!
    AssertLockNotHeld(cs_main); // For performance reasons

    auto result = blockheaderToJSON(blockindex->GetBlockHeader(Params().GetConsensus()));

    const CBlockIndex* pnext;
    int confirmations = ComputeNextBlockAndDepth(tip, blockindex, pnext);
    result.pushKV("confirmations", confirmations);
    result.pushKV("height", blockindex->nHeight);
    result.pushKV("mediantime", (int64_t)blockindex->GetMedianTimePast());
    result.pushKV("chainwork", blockindex->nChainWork.GetHex());
    result.pushKV("nTx", (uint64_t)blockindex->nTx);

    if (pnext)
        result.pushKV("nextblockhash", pnext->GetBlockHash().GetHex());
    return result;
}

UniValue blockToJSON(const CBlock& block, const CBlockIndex* tip, const CBlockIndex* blockindex, bool txDetails)
{
    UniValue result = blockheaderToJSON(tip, blockindex);

    result.pushKV("strippedsize", (int)::GetSerializeSize(block, PROTOCOL_VERSION | SERIALIZE_TRANSACTION_NO_WITNESS));
    result.pushKV("size", (int)::GetSerializeSize(block, PROTOCOL_VERSION));
    result.pushKV("weight", (int)::GetBlockWeight(block));
    UniValue txs(UniValue::VARR);
    if (txDetails) {
        CBlockUndo blockUndo;
        const bool have_undo = !IsBlockPruned(blockindex) && UndoReadFromDisk(blockUndo, blockindex);
        for (size_t i = 0; i < block.vtx.size(); ++i) {
            const CTransactionRef& tx = block.vtx.at(i);
            // coinbase transaction (i == 0) doesn't have undo data
            const CTxUndo* txundo = (have_undo && i) ? &blockUndo.vtxundo.at(i - 1) : nullptr;
            UniValue objTx(UniValue::VOBJ);
            TxToUniv(*tx, uint256(), objTx, true, RPCSerializationFlags(), txundo);
            txs.push_back(objTx);
        }
    } else {
        for (const CTransactionRef& tx : block.vtx) {
            txs.push_back(tx->GetHash().GetHex());
        }
    }
    result.pushKV("tx", txs);

    return result;
}

UniValue AuxpowToJSON(const CAuxPow& auxpow, const bool verbose, CChainState& active_chainstate)
{
    UniValue result(UniValue::VOBJ);

    {
        UniValue tx(UniValue::VOBJ);
        tx.pushKV("hex", EncodeHexTx(*auxpow.coinbaseTx));
        TxToJSON(*auxpow.coinbaseTx, auxpow.parentBlock.GetHash(), tx, active_chainstate);
        result.pushKV("tx", tx);
    }

    result.pushKV("chainindex", auxpow.nChainIndex);

    {
        UniValue branch(UniValue::VARR);
        for (const auto& node : auxpow.vMerkleBranch)
            branch.push_back(node.GetHex());
        result.pushKV("merklebranch", branch);
    }

    {
        UniValue branch(UniValue::VARR);
        for (const auto& node : auxpow.vChainMerkleBranch)
            branch.push_back(node.GetHex());
        result.pushKV("chainmerklebranch", branch);
    }

    if (verbose)
        result.pushKV("parentblock", blockheaderToJSON(auxpow.parentBlock));
    else
    {
        CDataStream ssParent(SER_NETWORK, PROTOCOL_VERSION);
        ssParent << auxpow.parentBlock;
        const std::string strHex = HexStr(ssParent);
        result.pushKV("parentblock", strHex);
    }

    return result;
}

static RPCHelpMan getblockcount()
{
    return RPCHelpMan{"getblockcount",
                "\nReturns the height of the most-work fully-validated chain.\n"
                "The genesis block has height 0.\n",
                {},
                RPCResult{
                    RPCResult::Type::NUM, "", "The current block count"},
                RPCExamples{
                    HelpExampleCli("getblockcount", "")
            + HelpExampleRpc("getblockcount", "")
                },
        [&](const RPCHelpMan& self, const JSONRPCRequest& request) -> UniValue
{
    ChainstateManager& chainman = EnsureAnyChainman(request.context);
    LOCK(cs_main);
    return chainman.ActiveChain().Height();
},
    };
}

static RPCHelpMan getbestblockhash()
{
    return RPCHelpMan{"getbestblockhash",
                "\nReturns the hash of the best (tip) block in the most-work fully-validated chain.\n",
                {},
                RPCResult{
                    RPCResult::Type::STR_HEX, "", "the block hash, hex-encoded"},
                RPCExamples{
                    HelpExampleCli("getbestblockhash", "")
            + HelpExampleRpc("getbestblockhash", "")
                },
        [&](const RPCHelpMan& self, const JSONRPCRequest& request) -> UniValue
{
    ChainstateManager& chainman = EnsureAnyChainman(request.context);
    LOCK(cs_main);
    return chainman.ActiveChain().Tip()->GetBlockHash().GetHex();
},
    };
}

void RPCNotifyBlockChange(const CBlockIndex* pindex)
{
    if(pindex) {
        LOCK(cs_blockchange);
        latestblock.hash = pindex->GetBlockHash();
        latestblock.height = pindex->nHeight;
    }
    cond_blockchange.notify_all();
}

static RPCHelpMan waitfornewblock()
{
    return RPCHelpMan{"waitfornewblock",
                "\nWaits for a specific new block and returns useful info about it.\n"
                "\nReturns the current block on timeout or exit.\n",
                {
                    {"timeout", RPCArg::Type::NUM, RPCArg::Default{0}, "Time in milliseconds to wait for a response. 0 indicates no timeout."},
                },
                RPCResult{
                    RPCResult::Type::OBJ, "", "",
                    {
                        {RPCResult::Type::STR_HEX, "hash", "The blockhash"},
                        {RPCResult::Type::NUM, "height", "Block height"},
                    }},
                RPCExamples{
                    HelpExampleCli("waitfornewblock", "1000")
            + HelpExampleRpc("waitfornewblock", "1000")
                },
        [&](const RPCHelpMan& self, const JSONRPCRequest& request) -> UniValue
{
    int timeout = 0;
    if (!request.params[0].isNull())
        timeout = request.params[0].get_int();

    CUpdatedBlock block;
    {
        WAIT_LOCK(cs_blockchange, lock);
        block = latestblock;
        if(timeout)
            cond_blockchange.wait_for(lock, std::chrono::milliseconds(timeout), [&block]() EXCLUSIVE_LOCKS_REQUIRED(cs_blockchange) {return latestblock.height != block.height || latestblock.hash != block.hash || !IsRPCRunning(); });
        else
            cond_blockchange.wait(lock, [&block]() EXCLUSIVE_LOCKS_REQUIRED(cs_blockchange) {return latestblock.height != block.height || latestblock.hash != block.hash || !IsRPCRunning(); });
        block = latestblock;
    }
    UniValue ret(UniValue::VOBJ);
    ret.pushKV("hash", block.hash.GetHex());
    ret.pushKV("height", block.height);
    return ret;
},
    };
}

static RPCHelpMan waitforblock()
{
    return RPCHelpMan{"waitforblock",
                "\nWaits for a specific new block and returns useful info about it.\n"
                "\nReturns the current block on timeout or exit.\n",
                {
                    {"blockhash", RPCArg::Type::STR_HEX, RPCArg::Optional::NO, "Block hash to wait for."},
                    {"timeout", RPCArg::Type::NUM, RPCArg::Default{0}, "Time in milliseconds to wait for a response. 0 indicates no timeout."},
                },
                RPCResult{
                    RPCResult::Type::OBJ, "", "",
                    {
                        {RPCResult::Type::STR_HEX, "hash", "The blockhash"},
                        {RPCResult::Type::NUM, "height", "Block height"},
                    }},
                RPCExamples{
                    HelpExampleCli("waitforblock", "\"0000000000079f8ef3d2c688c244eb7a4570b24c9ed7b4a8c619eb02596f8862\" 1000")
            + HelpExampleRpc("waitforblock", "\"0000000000079f8ef3d2c688c244eb7a4570b24c9ed7b4a8c619eb02596f8862\", 1000")
                },
        [&](const RPCHelpMan& self, const JSONRPCRequest& request) -> UniValue
{
    int timeout = 0;

    uint256 hash(ParseHashV(request.params[0], "blockhash"));

    if (!request.params[1].isNull())
        timeout = request.params[1].get_int();

    CUpdatedBlock block;
    {
        WAIT_LOCK(cs_blockchange, lock);
        if(timeout)
            cond_blockchange.wait_for(lock, std::chrono::milliseconds(timeout), [&hash]() EXCLUSIVE_LOCKS_REQUIRED(cs_blockchange) {return latestblock.hash == hash || !IsRPCRunning();});
        else
            cond_blockchange.wait(lock, [&hash]() EXCLUSIVE_LOCKS_REQUIRED(cs_blockchange) {return latestblock.hash == hash || !IsRPCRunning(); });
        block = latestblock;
    }

    UniValue ret(UniValue::VOBJ);
    ret.pushKV("hash", block.hash.GetHex());
    ret.pushKV("height", block.height);
    return ret;
},
    };
}

static RPCHelpMan waitforblockheight()
{
    return RPCHelpMan{"waitforblockheight",
                "\nWaits for (at least) block height and returns the height and hash\n"
                "of the current tip.\n"
                "\nReturns the current block on timeout or exit.\n",
                {
                    {"height", RPCArg::Type::NUM, RPCArg::Optional::NO, "Block height to wait for."},
                    {"timeout", RPCArg::Type::NUM, RPCArg::Default{0}, "Time in milliseconds to wait for a response. 0 indicates no timeout."},
                },
                RPCResult{
                    RPCResult::Type::OBJ, "", "",
                    {
                        {RPCResult::Type::STR_HEX, "hash", "The blockhash"},
                        {RPCResult::Type::NUM, "height", "Block height"},
                    }},
                RPCExamples{
                    HelpExampleCli("waitforblockheight", "100 1000")
            + HelpExampleRpc("waitforblockheight", "100, 1000")
                },
        [&](const RPCHelpMan& self, const JSONRPCRequest& request) -> UniValue
{
    int timeout = 0;

    int height = request.params[0].get_int();

    if (!request.params[1].isNull())
        timeout = request.params[1].get_int();

    CUpdatedBlock block;
    {
        WAIT_LOCK(cs_blockchange, lock);
        if(timeout)
            cond_blockchange.wait_for(lock, std::chrono::milliseconds(timeout), [&height]() EXCLUSIVE_LOCKS_REQUIRED(cs_blockchange) {return latestblock.height >= height || !IsRPCRunning();});
        else
            cond_blockchange.wait(lock, [&height]() EXCLUSIVE_LOCKS_REQUIRED(cs_blockchange) {return latestblock.height >= height || !IsRPCRunning(); });
        block = latestblock;
    }
    UniValue ret(UniValue::VOBJ);
    ret.pushKV("hash", block.hash.GetHex());
    ret.pushKV("height", block.height);
    return ret;
},
    };
}

static RPCHelpMan syncwithvalidationinterfacequeue()
{
    return RPCHelpMan{"syncwithvalidationinterfacequeue",
                "\nWaits for the validation interface queue to catch up on everything that was there when we entered this function.\n",
                {},
                RPCResult{RPCResult::Type::NONE, "", ""},
                RPCExamples{
                    HelpExampleCli("syncwithvalidationinterfacequeue","")
            + HelpExampleRpc("syncwithvalidationinterfacequeue","")
                },
        [&](const RPCHelpMan& self, const JSONRPCRequest& request) -> UniValue
{
    SyncWithValidationInterfaceQueue();
    return NullUniValue;
},
    };
}

static RPCHelpMan getdifficulty()
{
    return RPCHelpMan{"getdifficulty",
                "\nReturns the proof-of-work difficulty as a multiple of the minimum difficulty.\n",
                {},
                RPCResult{
                    RPCResult::Type::NUM, "", "the proof-of-work difficulty as a multiple of the minimum difficulty."},
                RPCExamples{
                    HelpExampleCli("getdifficulty", "")
            + HelpExampleRpc("getdifficulty", "")
                },
        [&](const RPCHelpMan& self, const JSONRPCRequest& request) -> UniValue
{
    ChainstateManager& chainman = EnsureAnyChainman(request.context);
    LOCK(cs_main);
    return GetDifficultyForBits(chainman.ActiveChain().Tip()->nBits);
},
    };
}

static std::vector<RPCResult> MempoolEntryDescription() { return {
    RPCResult{RPCResult::Type::NUM, "vsize", "virtual transaction size as defined in BIP 141. This is different from actual serialized size for witness transactions as witness data is discounted."},
    RPCResult{RPCResult::Type::NUM, "weight", "transaction weight as defined in BIP 141."},
    RPCResult{RPCResult::Type::STR_AMOUNT, "fee", "transaction fee in " + CURRENCY_UNIT + " (DEPRECATED)"},
    RPCResult{RPCResult::Type::STR_AMOUNT, "modifiedfee", "transaction fee with fee deltas used for mining priority (DEPRECATED)"},
    RPCResult{RPCResult::Type::NUM_TIME, "time", "local time transaction entered pool in seconds since 1 Jan 1970 GMT"},
    RPCResult{RPCResult::Type::NUM, "height", "block height when transaction entered pool"},
    RPCResult{RPCResult::Type::NUM, "descendantcount", "number of in-mempool descendant transactions (including this one)"},
    RPCResult{RPCResult::Type::NUM, "descendantsize", "virtual transaction size of in-mempool descendants (including this one)"},
    RPCResult{RPCResult::Type::STR_AMOUNT, "descendantfees", "modified fees (see above) of in-mempool descendants (including this one) (DEPRECATED)"},
    RPCResult{RPCResult::Type::NUM, "ancestorcount", "number of in-mempool ancestor transactions (including this one)"},
    RPCResult{RPCResult::Type::NUM, "ancestorsize", "virtual transaction size of in-mempool ancestors (including this one)"},
    RPCResult{RPCResult::Type::STR_AMOUNT, "ancestorfees", "modified fees (see above) of in-mempool ancestors (including this one) (DEPRECATED)"},
    RPCResult{RPCResult::Type::STR_HEX, "wtxid", "hash of serialized transaction, including witness data"},
    RPCResult{RPCResult::Type::OBJ, "fees", "",
        {
            RPCResult{RPCResult::Type::STR_AMOUNT, "base", "transaction fee in " + CURRENCY_UNIT},
            RPCResult{RPCResult::Type::STR_AMOUNT, "modified", "transaction fee with fee deltas used for mining priority in " + CURRENCY_UNIT},
            RPCResult{RPCResult::Type::STR_AMOUNT, "ancestor", "modified fees (see above) of in-mempool ancestors (including this one) in " + CURRENCY_UNIT},
            RPCResult{RPCResult::Type::STR_AMOUNT, "descendant", "modified fees (see above) of in-mempool descendants (including this one) in " + CURRENCY_UNIT},
        }},
    RPCResult{RPCResult::Type::ARR, "depends", "unconfirmed transactions used as inputs for this transaction",
        {RPCResult{RPCResult::Type::STR_HEX, "transactionid", "parent transaction id"}}},
    RPCResult{RPCResult::Type::ARR, "spentby", "unconfirmed transactions spending outputs from this transaction",
        {RPCResult{RPCResult::Type::STR_HEX, "transactionid", "child transaction id"}}},
    RPCResult{RPCResult::Type::BOOL, "bip125-replaceable", "Whether this transaction could be replaced due to BIP125 (replace-by-fee)"},
    RPCResult{RPCResult::Type::BOOL, "unbroadcast", "Whether this transaction is currently unbroadcast (initial broadcast not yet acknowledged by any peers)"},
};}

static void entryToJSON(const CTxMemPool& pool, UniValue& info, const CTxMemPoolEntry& e) EXCLUSIVE_LOCKS_REQUIRED(pool.cs)
{
    AssertLockHeld(pool.cs);

    UniValue fees(UniValue::VOBJ);
    fees.pushKV("base", ValueFromAmount(e.GetFee()));
    fees.pushKV("modified", ValueFromAmount(e.GetModifiedFee()));
    fees.pushKV("ancestor", ValueFromAmount(e.GetModFeesWithAncestors()));
    fees.pushKV("descendant", ValueFromAmount(e.GetModFeesWithDescendants()));
    info.pushKV("fees", fees);

    info.pushKV("vsize", (int)e.GetTxSize());
    info.pushKV("weight", (int)e.GetTxWeight());
    info.pushKV("fee", ValueFromAmount(e.GetFee()));
    info.pushKV("modifiedfee", ValueFromAmount(e.GetModifiedFee()));
    info.pushKV("time", count_seconds(e.GetTime()));
    info.pushKV("height", (int)e.GetHeight());
    info.pushKV("descendantcount", e.GetCountWithDescendants());
    info.pushKV("descendantsize", e.GetSizeWithDescendants());
    info.pushKV("descendantfees", e.GetModFeesWithDescendants());
    info.pushKV("ancestorcount", e.GetCountWithAncestors());
    info.pushKV("ancestorsize", e.GetSizeWithAncestors());
    info.pushKV("ancestorfees", e.GetModFeesWithAncestors());
    info.pushKV("wtxid", pool.vTxHashes[e.vTxHashesIdx].first.ToString());
    const CTransaction& tx = e.GetTx();
    std::set<std::string> setDepends;
    for (const CTxIn& txin : tx.vin)
    {
        if (pool.exists(txin.prevout.hash))
            setDepends.insert(txin.prevout.hash.ToString());
    }

    UniValue depends(UniValue::VARR);
    for (const std::string& dep : setDepends)
    {
        depends.push_back(dep);
    }

    info.pushKV("depends", depends);

    UniValue spent(UniValue::VARR);
    const CTxMemPool::txiter& it = pool.mapTx.find(tx.GetHash());
    const CTxMemPoolEntry::Children& children = it->GetMemPoolChildrenConst();
    for (const CTxMemPoolEntry& child : children) {
        spent.push_back(child.GetTx().GetHash().ToString());
    }

    info.pushKV("spentby", spent);

    // Add opt-in RBF status
    bool rbfStatus = false;
    RBFTransactionState rbfState = IsRBFOptIn(tx, pool);
    if (rbfState == RBFTransactionState::UNKNOWN) {
        throw JSONRPCError(RPC_MISC_ERROR, "Transaction is not in mempool");
    } else if (rbfState == RBFTransactionState::REPLACEABLE_BIP125) {
        rbfStatus = true;
    }

    info.pushKV("bip125-replaceable", rbfStatus);
    info.pushKV("unbroadcast", pool.IsUnbroadcastTx(tx.GetHash()));
}

UniValue MempoolToJSON(const CTxMemPool& pool, bool verbose, bool include_mempool_sequence)
{
    if (verbose) {
        if (include_mempool_sequence) {
            throw JSONRPCError(RPC_INVALID_PARAMETER, "Verbose results cannot contain mempool sequence values.");
        }
        LOCK(pool.cs);
        UniValue o(UniValue::VOBJ);
        for (const CTxMemPoolEntry& e : pool.mapTx) {
            const uint256& hash = e.GetTx().GetHash();
            UniValue info(UniValue::VOBJ);
            entryToJSON(pool, info, e);
            // Mempool has unique entries so there is no advantage in using
            // UniValue::pushKV, which checks if the key already exists in O(N).
            // UniValue::__pushKV is used instead which currently is O(1).
            o.__pushKV(hash.ToString(), info);
        }
        return o;
    } else {
        uint64_t mempool_sequence;
        std::vector<uint256> vtxid;
        {
            LOCK(pool.cs);
            pool.queryHashes(vtxid);
            mempool_sequence = pool.GetSequence();
        }
        UniValue a(UniValue::VARR);
        for (const uint256& hash : vtxid)
            a.push_back(hash.ToString());

        if (!include_mempool_sequence) {
            return a;
        } else {
            UniValue o(UniValue::VOBJ);
            o.pushKV("txids", a);
            o.pushKV("mempool_sequence", mempool_sequence);
            return o;
        }
    }
}

static RPCHelpMan getrawmempool()
{
    return RPCHelpMan{"getrawmempool",
                "\nReturns all transaction ids in memory pool as a json array of string transaction ids.\n"
                "\nHint: use getmempoolentry to fetch a specific transaction from the mempool.\n",
                {
                    {"verbose", RPCArg::Type::BOOL, RPCArg::Default{false}, "True for a json object, false for array of transaction ids"},
                    {"mempool_sequence", RPCArg::Type::BOOL, RPCArg::Default{false}, "If verbose=false, returns a json object with transaction list and mempool sequence number attached."},
                },
                {
                    RPCResult{"for verbose = false",
                        RPCResult::Type::ARR, "", "",
                        {
                            {RPCResult::Type::STR_HEX, "", "The transaction id"},
                        }},
                    RPCResult{"for verbose = true",
                        RPCResult::Type::OBJ_DYN, "", "",
                        {
                            {RPCResult::Type::OBJ, "transactionid", "", MempoolEntryDescription()},
                        }},
                    RPCResult{"for verbose = false and mempool_sequence = true",
                        RPCResult::Type::OBJ, "", "",
                        {
                            {RPCResult::Type::ARR, "txids", "",
                            {
                                {RPCResult::Type::STR_HEX, "", "The transaction id"},
                            }},
                            {RPCResult::Type::NUM, "mempool_sequence", "The mempool sequence value."},
                        }},
                },
                RPCExamples{
                    HelpExampleCli("getrawmempool", "true")
            + HelpExampleRpc("getrawmempool", "true")
                },
        [&](const RPCHelpMan& self, const JSONRPCRequest& request) -> UniValue
{
    bool fVerbose = false;
    if (!request.params[0].isNull())
        fVerbose = request.params[0].get_bool();

    bool include_mempool_sequence = false;
    if (!request.params[1].isNull()) {
        include_mempool_sequence = request.params[1].get_bool();
    }

    return MempoolToJSON(EnsureAnyMemPool(request.context), fVerbose, include_mempool_sequence);
},
    };
}

static RPCHelpMan getmempoolancestors()
{
    return RPCHelpMan{"getmempoolancestors",
                "\nIf txid is in the mempool, returns all in-mempool ancestors.\n",
                {
                    {"txid", RPCArg::Type::STR_HEX, RPCArg::Optional::NO, "The transaction id (must be in mempool)"},
                    {"verbose", RPCArg::Type::BOOL, RPCArg::Default{false}, "True for a json object, false for array of transaction ids"},
                },
                {
                    RPCResult{"for verbose = false",
                        RPCResult::Type::ARR, "", "",
                        {{RPCResult::Type::STR_HEX, "", "The transaction id of an in-mempool ancestor transaction"}}},
                    RPCResult{"for verbose = true",
                        RPCResult::Type::OBJ_DYN, "", "",
                        {
                            {RPCResult::Type::OBJ, "transactionid", "", MempoolEntryDescription()},
                        }},
                },
                RPCExamples{
                    HelpExampleCli("getmempoolancestors", "\"mytxid\"")
            + HelpExampleRpc("getmempoolancestors", "\"mytxid\"")
                },
        [&](const RPCHelpMan& self, const JSONRPCRequest& request) -> UniValue
{
    bool fVerbose = false;
    if (!request.params[1].isNull())
        fVerbose = request.params[1].get_bool();

    uint256 hash = ParseHashV(request.params[0], "parameter 1");

    const CTxMemPool& mempool = EnsureAnyMemPool(request.context);
    LOCK(mempool.cs);

    CTxMemPool::txiter it = mempool.mapTx.find(hash);
    if (it == mempool.mapTx.end()) {
        throw JSONRPCError(RPC_INVALID_ADDRESS_OR_KEY, "Transaction not in mempool");
    }

    CTxMemPool::setEntries setAncestors;
    uint64_t noLimit = std::numeric_limits<uint64_t>::max();
    std::string dummy;
    mempool.CalculateMemPoolAncestors(*it, setAncestors, noLimit, noLimit, noLimit, noLimit, dummy, false);

    if (!fVerbose) {
        UniValue o(UniValue::VARR);
        for (CTxMemPool::txiter ancestorIt : setAncestors) {
            o.push_back(ancestorIt->GetTx().GetHash().ToString());
        }
        return o;
    } else {
        UniValue o(UniValue::VOBJ);
        for (CTxMemPool::txiter ancestorIt : setAncestors) {
            const CTxMemPoolEntry &e = *ancestorIt;
            const uint256& _hash = e.GetTx().GetHash();
            UniValue info(UniValue::VOBJ);
            entryToJSON(mempool, info, e);
            o.pushKV(_hash.ToString(), info);
        }
        return o;
    }
},
    };
}

static RPCHelpMan getmempooldescendants()
{
    return RPCHelpMan{"getmempooldescendants",
                "\nIf txid is in the mempool, returns all in-mempool descendants.\n",
                {
                    {"txid", RPCArg::Type::STR_HEX, RPCArg::Optional::NO, "The transaction id (must be in mempool)"},
                    {"verbose", RPCArg::Type::BOOL, RPCArg::Default{false}, "True for a json object, false for array of transaction ids"},
                },
                {
                    RPCResult{"for verbose = false",
                        RPCResult::Type::ARR, "", "",
                        {{RPCResult::Type::STR_HEX, "", "The transaction id of an in-mempool descendant transaction"}}},
                    RPCResult{"for verbose = true",
                        RPCResult::Type::OBJ_DYN, "", "",
                        {
                            {RPCResult::Type::OBJ, "transactionid", "", MempoolEntryDescription()},
                        }},
                },
                RPCExamples{
                    HelpExampleCli("getmempooldescendants", "\"mytxid\"")
            + HelpExampleRpc("getmempooldescendants", "\"mytxid\"")
                },
        [&](const RPCHelpMan& self, const JSONRPCRequest& request) -> UniValue
{
    bool fVerbose = false;
    if (!request.params[1].isNull())
        fVerbose = request.params[1].get_bool();

    uint256 hash = ParseHashV(request.params[0], "parameter 1");

    const CTxMemPool& mempool = EnsureAnyMemPool(request.context);
    LOCK(mempool.cs);

    CTxMemPool::txiter it = mempool.mapTx.find(hash);
    if (it == mempool.mapTx.end()) {
        throw JSONRPCError(RPC_INVALID_ADDRESS_OR_KEY, "Transaction not in mempool");
    }

    CTxMemPool::setEntries setDescendants;
    mempool.CalculateDescendants(it, setDescendants);
    // CTxMemPool::CalculateDescendants will include the given tx
    setDescendants.erase(it);

    if (!fVerbose) {
        UniValue o(UniValue::VARR);
        for (CTxMemPool::txiter descendantIt : setDescendants) {
            o.push_back(descendantIt->GetTx().GetHash().ToString());
        }

        return o;
    } else {
        UniValue o(UniValue::VOBJ);
        for (CTxMemPool::txiter descendantIt : setDescendants) {
            const CTxMemPoolEntry &e = *descendantIt;
            const uint256& _hash = e.GetTx().GetHash();
            UniValue info(UniValue::VOBJ);
            entryToJSON(mempool, info, e);
            o.pushKV(_hash.ToString(), info);
        }
        return o;
    }
},
    };
}

static RPCHelpMan getmempoolentry()
{
    return RPCHelpMan{"getmempoolentry",
                "\nReturns mempool data for given transaction\n",
                {
                    {"txid", RPCArg::Type::STR_HEX, RPCArg::Optional::NO, "The transaction id (must be in mempool)"},
                },
                RPCResult{
                    RPCResult::Type::OBJ, "", "", MempoolEntryDescription()},
                RPCExamples{
                    HelpExampleCli("getmempoolentry", "\"mytxid\"")
            + HelpExampleRpc("getmempoolentry", "\"mytxid\"")
                },
        [&](const RPCHelpMan& self, const JSONRPCRequest& request) -> UniValue
{
    uint256 hash = ParseHashV(request.params[0], "parameter 1");

    const CTxMemPool& mempool = EnsureAnyMemPool(request.context);
    LOCK(mempool.cs);

    CTxMemPool::txiter it = mempool.mapTx.find(hash);
    if (it == mempool.mapTx.end()) {
        throw JSONRPCError(RPC_INVALID_ADDRESS_OR_KEY, "Transaction not in mempool");
    }

    const CTxMemPoolEntry &e = *it;
    UniValue info(UniValue::VOBJ);
    entryToJSON(mempool, info, e);
    return info;
},
    };
}

static RPCHelpMan getblockhash()
{
    return RPCHelpMan{"getblockhash",
                "\nReturns hash of block in best-block-chain at height provided.\n",
                {
                    {"height", RPCArg::Type::NUM, RPCArg::Optional::NO, "The height index"},
                },
                RPCResult{
                    RPCResult::Type::STR_HEX, "", "The block hash"},
                RPCExamples{
                    HelpExampleCli("getblockhash", "1000")
            + HelpExampleRpc("getblockhash", "1000")
                },
        [&](const RPCHelpMan& self, const JSONRPCRequest& request) -> UniValue
{
    ChainstateManager& chainman = EnsureAnyChainman(request.context);
    LOCK(cs_main);
    const CChain& active_chain = chainman.ActiveChain();

    int nHeight = request.params[0].get_int();
    if (nHeight < 0 || nHeight > active_chain.Height())
        throw JSONRPCError(RPC_INVALID_PARAMETER, "Block height out of range");

    CBlockIndex* pblockindex = active_chain[nHeight];
    return pblockindex->GetBlockHash().GetHex();
},
    };
}

static RPCHelpMan getblockheader()
{
    return RPCHelpMan{"getblockheader",
                "\nIf verbose is false, returns a string that is serialized, hex-encoded data for blockheader 'hash'.\n"
                "If verbose is true, returns an Object with information about blockheader <hash>.\n",
                {
                    {"blockhash", RPCArg::Type::STR_HEX, RPCArg::Optional::NO, "The block hash"},
                    {"verbose", RPCArg::Type::BOOL, RPCArg::Default{true}, "true for a json object, false for the hex-encoded data"},
                },
                {
                    RPCResult{"for verbose = true",
                        RPCResult::Type::OBJ, "", "",
                        {
                            {RPCResult::Type::STR_HEX, "hash", "the block hash (same as provided)"},
                            {RPCResult::Type::NUM, "confirmations", "The number of confirmations, or -1 if the block is not on the main chain"},
                            {RPCResult::Type::NUM, "height", "The block height or index"},
                            {RPCResult::Type::NUM, "version", "The block version"},
                            {RPCResult::Type::STR_HEX, "versionHex", "The block version formatted in hexadecimal"},
                            {RPCResult::Type::STR_HEX, "merkleroot", "The merkle root"},
                            {RPCResult::Type::NUM_TIME, "time", "The block time expressed in " + UNIX_EPOCH_TIME},
                            {RPCResult::Type::NUM_TIME, "mediantime", "The median block time expressed in " + UNIX_EPOCH_TIME},
                            {RPCResult::Type::NUM, "nonce", "The nonce"},
                            {RPCResult::Type::STR_HEX, "bits", "The bits"},
                            {RPCResult::Type::NUM, "difficulty", "The difficulty"},
                            {RPCResult::Type::STR_HEX, "chainwork", "Expected number of hashes required to produce the current chain"},
                            {RPCResult::Type::NUM, "nTx", "The number of transactions in the block"},
                            {RPCResult::Type::STR_HEX, "previousblockhash", /* optional */ true, "The hash of the previous block (if available)"},
                            {RPCResult::Type::STR_HEX, "nextblockhash", /* optional */ true, "The hash of the next block (if available)"},
                        }},
                    RPCResult{"for verbose=false",
                        RPCResult::Type::STR_HEX, "", "A string that is serialized, hex-encoded data for block 'hash'"},
                },
                RPCExamples{
                    HelpExampleCli("getblockheader", "\"00000000c937983704a73af28acdec37b049d214adbda81d7e2a3dd146f6ed09\"")
            + HelpExampleRpc("getblockheader", "\"00000000c937983704a73af28acdec37b049d214adbda81d7e2a3dd146f6ed09\"")
                },
        [&](const RPCHelpMan& self, const JSONRPCRequest& request) -> UniValue
{
    uint256 hash(ParseHashV(request.params[0], "hash"));

    bool fVerbose = true;
    if (!request.params[1].isNull())
        fVerbose = request.params[1].get_bool();

    ChainstateManager& chainman = EnsureAnyChainman(request.context);

    const CBlockIndex* pblockindex;
    const CBlockIndex* tip;
    {
        LOCK(cs_main);
        pblockindex = chainman.m_blockman.LookupBlockIndex(hash);
        tip = chainman.ActiveChain().Tip();
    }

    if (!pblockindex) {
        throw JSONRPCError(RPC_INVALID_ADDRESS_OR_KEY, "Block not found");
    }

    const auto header = pblockindex->GetBlockHeader(Params().GetConsensus());

    if (!fVerbose)
    {
        CDataStream ssBlock(SER_NETWORK, PROTOCOL_VERSION);
        ssBlock << header;
        std::string strHex = HexStr(ssBlock);
        return strHex;
    }

    auto result = blockheaderToJSON(tip, pblockindex);
    if (header.auxpow)
        result.pushKV("auxpow", AuxpowToJSON(*header.auxpow, fVerbose, chainman.ActiveChainstate()));

    return blockheaderToJSON(tip, pblockindex);
},
    };
}

static CBlock GetBlockChecked(const CBlockIndex* pblockindex)
{
    CBlock block;
    if (IsBlockPruned(pblockindex)) {
        throw JSONRPCError(RPC_MISC_ERROR, "Block not available (pruned data)");
    }

    if (!ReadBlockFromDisk(block, pblockindex, Params().GetConsensus())) {
        // Block not found on disk. This could be because we have the block
        // header in our index but not yet have the block or did not accept the
        // block.
        throw JSONRPCError(RPC_MISC_ERROR, "Block not found on disk");
    }

    return block;
}

static CBlockUndo GetUndoChecked(const CBlockIndex* pblockindex)
{
    CBlockUndo blockUndo;
    if (IsBlockPruned(pblockindex)) {
        throw JSONRPCError(RPC_MISC_ERROR, "Undo data not available (pruned data)");
    }

    if (!UndoReadFromDisk(blockUndo, pblockindex)) {
        throw JSONRPCError(RPC_MISC_ERROR, "Can't read undo data from disk");
    }

    return blockUndo;
}

static RPCHelpMan getblock()
{
    return RPCHelpMan{"getblock",
                "\nIf verbosity is 0, returns a string that is serialized, hex-encoded data for block 'hash'.\n"
                "If verbosity is 1, returns an Object with information about block <hash>.\n"
                "If verbosity is 2, returns an Object with information about block <hash> and information about each transaction. \n",
                {
                    {"blockhash", RPCArg::Type::STR_HEX, RPCArg::Optional::NO, "The block hash"},
                    {"verbosity|verbose", RPCArg::Type::NUM, RPCArg::Default{1}, "0 for hex-encoded data, 1 for a json object, and 2 for json object with transaction data"},
                },
                {
                    RPCResult{"for verbosity = 0",
                RPCResult::Type::STR_HEX, "", "A string that is serialized, hex-encoded data for block 'hash'"},
                    RPCResult{"for verbosity = 1",
                RPCResult::Type::OBJ, "", "",
                {
                    {RPCResult::Type::STR_HEX, "hash", "the block hash (same as provided)"},
                    {RPCResult::Type::NUM, "confirmations", "The number of confirmations, or -1 if the block is not on the main chain"},
                    {RPCResult::Type::NUM, "size", "The block size"},
                    {RPCResult::Type::NUM, "strippedsize", "The block size excluding witness data"},
                    {RPCResult::Type::NUM, "weight", "The block weight as defined in BIP 141"},
                    {RPCResult::Type::NUM, "height", "The block height or index"},
                    {RPCResult::Type::NUM, "version", "The block version"},
                    {RPCResult::Type::STR_HEX, "versionHex", "The block version formatted in hexadecimal"},
                    {RPCResult::Type::STR_HEX, "merkleroot", "The merkle root"},
                    {RPCResult::Type::ARR, "tx", "The transaction ids",
                        {{RPCResult::Type::STR_HEX, "", "The transaction id"}}},
                    {RPCResult::Type::NUM_TIME, "time",       "The block time expressed in " + UNIX_EPOCH_TIME},
                    {RPCResult::Type::NUM_TIME, "mediantime", "The median block time expressed in " + UNIX_EPOCH_TIME},
                    {RPCResult::Type::NUM, "nonce", "The nonce"},
                    {RPCResult::Type::STR_HEX, "bits", "The bits"},
                    {RPCResult::Type::NUM, "difficulty", "The difficulty"},
                    {RPCResult::Type::STR_HEX, "chainwork", "Expected number of hashes required to produce the chain up to this block (in hex)"},
                    {RPCResult::Type::NUM, "nTx", "The number of transactions in the block"},
                    {RPCResult::Type::STR_HEX, "previousblockhash", /* optional */ true, "The hash of the previous block (if available)"},
                    {RPCResult::Type::STR_HEX, "nextblockhash", /* optional */ true, "The hash of the next block (if available)"},
                    {RPCResult::Type::OBJ, "auxpow", "The auxpow object attached to this block",
                        {
                            {RPCResult::Type::OBJ, "tx", "The parent chain coinbase tx of this auxpow",
                                {{RPCResult::Type::ELISION, "", "Same format as for decoded raw transactions"}}},
                            {RPCResult::Type::NUM, "index", "Merkle index of the parent coinbase"},
                            {RPCResult::Type::ARR, "merklebranch", "Merkle branch of the parent coinbase",
                                {{RPCResult::Type::STR_HEX, "", "The Merkle branch hash"}}},
                            {RPCResult::Type::NUM, "chainindex", "Index in the auxpow Merkle tree"},
                            {RPCResult::Type::ARR, "chainmerklebranch", "Branch in the auxpow Merkle tree",
                                {{RPCResult::Type::STR_HEX, "", "The Merkle branch hash"}}},
                            {RPCResult::Type::STR_HEX, "parentblock", "The parent block serialised as hex string"},
                        }},
                }},
                    RPCResult{"for verbosity = 2",
                RPCResult::Type::OBJ, "", "",
                {
                    {RPCResult::Type::ELISION, "", "Same output as verbosity = 1"},
                    {RPCResult::Type::ARR, "tx", "",
                    {
                        {RPCResult::Type::OBJ, "", "",
                        {
                            {RPCResult::Type::ELISION, "", "The transactions in the format of the getrawtransaction RPC. Different from verbosity = 1 \"tx\" result"},
                            {RPCResult::Type::NUM, "fee", "The transaction fee in " + CURRENCY_UNIT + ", omitted if block undo data is not available"},
                        }},
                    }},
                }},
        },
                RPCExamples{
                    HelpExampleCli("getblock", "\"00000000c937983704a73af28acdec37b049d214adbda81d7e2a3dd146f6ed09\"")
            + HelpExampleRpc("getblock", "\"00000000c937983704a73af28acdec37b049d214adbda81d7e2a3dd146f6ed09\"")
                },
        [&](const RPCHelpMan& self, const JSONRPCRequest& request) -> UniValue
{
    uint256 hash(ParseHashV(request.params[0], "blockhash"));

    int verbosity = 1;
    if (!request.params[1].isNull()) {
        if (request.params[1].isBool()) {
            verbosity = request.params[1].get_bool() ? 1 : 0;
        } else {
            verbosity = request.params[1].get_int();
        }
    }

    ChainstateManager& chainman = EnsureAnyChainman(request.context);

    CBlock block;
    const CBlockIndex* pblockindex;
    const CBlockIndex* tip;
    {
        LOCK(cs_main);
        pblockindex = chainman.m_blockman.LookupBlockIndex(hash);
        tip = chainman.ActiveChain().Tip();

        if (!pblockindex) {
            throw JSONRPCError(RPC_INVALID_ADDRESS_OR_KEY, "Block not found");
        }

        block = GetBlockChecked(pblockindex);
    }

    if (verbosity <= 0)
    {
        CDataStream ssBlock(SER_NETWORK, PROTOCOL_VERSION | RPCSerializationFlags());
        ssBlock << block;
        std::string strHex = HexStr(ssBlock);
        return strHex;
    }

    auto result = blockToJSON(block, tip, pblockindex, verbosity >= 2);

    if (block.auxpow)
        result.pushKV("auxpow", AuxpowToJSON(*block.auxpow, verbosity >= 1, chainman.ActiveChainstate()));

    return result;
},
    };
}

static RPCHelpMan pruneblockchain()
{
    return RPCHelpMan{"pruneblockchain", "",
                {
                    {"height", RPCArg::Type::NUM, RPCArg::Optional::NO, "The block height to prune up to. May be set to a discrete height, or to a " + UNIX_EPOCH_TIME + "\n"
            "                  to prune blocks whose block time is at least 2 hours older than the provided timestamp."},
                },
                RPCResult{
                    RPCResult::Type::NUM, "", "Height of the last block pruned"},
                RPCExamples{
                    HelpExampleCli("pruneblockchain", "1000")
            + HelpExampleRpc("pruneblockchain", "1000")
                },
        [&](const RPCHelpMan& self, const JSONRPCRequest& request) -> UniValue
{
    if (!fPruneMode)
        throw JSONRPCError(RPC_MISC_ERROR, "Cannot prune blocks because node is not in prune mode.");

    ChainstateManager& chainman = EnsureAnyChainman(request.context);
    LOCK(cs_main);
    CChainState& active_chainstate = chainman.ActiveChainstate();
    CChain& active_chain = active_chainstate.m_chain;

    int heightParam = request.params[0].get_int();
    if (heightParam < 0)
        throw JSONRPCError(RPC_INVALID_PARAMETER, "Negative block height.");

    // Height value more than a billion is too high to be a block height, and
    // too low to be a block time (corresponds to timestamp from Sep 2001).
    if (heightParam > 1000000000) {
        // Add a 2 hour buffer to include blocks which might have had old timestamps
        CBlockIndex* pindex = active_chain.FindEarliestAtLeast(heightParam - TIMESTAMP_WINDOW, 0);
        if (!pindex) {
            throw JSONRPCError(RPC_INVALID_PARAMETER, "Could not find block with at least the specified timestamp.");
        }
        heightParam = pindex->nHeight;
    }

    unsigned int height = (unsigned int) heightParam;
    unsigned int chainHeight = (unsigned int) active_chain.Height();
    if (chainHeight < Params().PruneAfterHeight())
        throw JSONRPCError(RPC_MISC_ERROR, "Blockchain is too short for pruning.");
    else if (height > chainHeight)
        throw JSONRPCError(RPC_INVALID_PARAMETER, "Blockchain is shorter than the attempted prune height.");
    else if (height > chainHeight - MIN_BLOCKS_TO_KEEP) {
        LogPrint(BCLog::RPC, "Attempt to prune blocks close to the tip.  Retaining the minimum number of blocks.\n");
        height = chainHeight - MIN_BLOCKS_TO_KEEP;
    }

    PruneBlockFilesManual(active_chainstate, height);
    const CBlockIndex* block = active_chain.Tip();
    CHECK_NONFATAL(block);
    while (block->pprev && (block->pprev->nStatus & BLOCK_HAVE_DATA)) {
        block = block->pprev;
    }
    return uint64_t(block->nHeight);
},
    };
}

CoinStatsHashType ParseHashType(const std::string& hash_type_input)
{
    if (hash_type_input == "hash_serialized_2") {
        return CoinStatsHashType::HASH_SERIALIZED;
    } else if (hash_type_input == "muhash") {
        return CoinStatsHashType::MUHASH;
    } else if (hash_type_input == "none") {
        return CoinStatsHashType::NONE;
    } else {
        throw JSONRPCError(RPC_INVALID_PARAMETER, strprintf("%s is not a valid hash_type", hash_type_input));
    }
}

static RPCHelpMan gettxoutsetinfo()
{
    return RPCHelpMan{"gettxoutsetinfo",
                "\nReturns statistics about the unspent transaction output set.\n"
                "Note this call may take some time if you are not using coinstatsindex.\n",
                {
                    {"hash_type", RPCArg::Type::STR, RPCArg::Default{"hash_serialized_2"}, "Which UTXO set hash should be calculated. Options: 'hash_serialized_2' (the legacy algorithm), 'muhash', 'none'."},
                    {"hash_or_height", RPCArg::Type::NUM, RPCArg::Optional::OMITTED_NAMED_ARG, "The block hash or height of the target height (only available with coinstatsindex).", "", {"", "string or numeric"}},
                    {"use_index", RPCArg::Type::BOOL, RPCArg::Default{true}, "Use coinstatsindex, if available."},
                },
                RPCResult{
                    RPCResult::Type::OBJ, "", "",
                    {
                        {RPCResult::Type::NUM, "height", "The block height (index) of the returned statistics"},
                        {RPCResult::Type::STR_HEX, "bestblock", "The hash of the block at which these statistics are calculated"},
                        {RPCResult::Type::NUM, "txouts", "The number of unspent transaction outputs"},
                        {RPCResult::Type::NUM, "bogosize", "Database-independent, meaningless metric indicating the UTXO set size"},
                        {RPCResult::Type::STR_HEX, "hash_serialized_2", /* optional */ true, "The serialized hash (only present if 'hash_serialized_2' hash_type is chosen)"},
                        {RPCResult::Type::STR_HEX, "muhash", /* optional */ true, "The serialized hash (only present if 'muhash' hash_type is chosen)"},
                        {RPCResult::Type::NUM, "transactions", "The number of transactions with unspent outputs (not available when coinstatsindex is used)"},
                        {RPCResult::Type::NUM, "disk_size", "The estimated size of the chainstate on disk (not available when coinstatsindex is used)"},
                        {RPCResult::Type::STR_AMOUNT, "total_amount", "The total amount of coins in the UTXO set"},
                        {RPCResult::Type::STR_AMOUNT, "total_unspendable_amount", "The total amount of coins permanently excluded from the UTXO set (only available if coinstatsindex is used)"},
                        {RPCResult::Type::OBJ, "block_info", "Info on amounts in the block at this block height (only available if coinstatsindex is used)",
                        {
                            {RPCResult::Type::STR_AMOUNT, "prevout_spent", ""},
                            {RPCResult::Type::STR_AMOUNT, "coinbase", ""},
                            {RPCResult::Type::STR_AMOUNT, "new_outputs_ex_coinbase", ""},
                            {RPCResult::Type::STR_AMOUNT, "unspendable", ""},
                            {RPCResult::Type::OBJ, "unspendables", "Detailed view of the unspendable categories",
                            {
                                {RPCResult::Type::STR_AMOUNT, "genesis_block", ""},
                                {RPCResult::Type::STR_AMOUNT, "bip30", "Transactions overridden by duplicates (no longer possible with BIP30)"},
                                {RPCResult::Type::STR_AMOUNT, "scripts", "Amounts sent to scripts that are unspendable (for example OP_RETURN outputs)"},
                                {RPCResult::Type::STR_AMOUNT, "unclaimed_rewards", "Fee rewards that miners did not claim in their coinbase transaction"},
                            }}
                        }},
                    }},
                RPCExamples{
                    HelpExampleCli("gettxoutsetinfo", "") +
                    HelpExampleCli("gettxoutsetinfo", R"("none")") +
                    HelpExampleCli("gettxoutsetinfo", R"("none" 1000)") +
                    HelpExampleCli("gettxoutsetinfo", R"("none" '"00000000c937983704a73af28acdec37b049d214adbda81d7e2a3dd146f6ed09"')") +
                    HelpExampleRpc("gettxoutsetinfo", "") +
                    HelpExampleRpc("gettxoutsetinfo", R"("none")") +
                    HelpExampleRpc("gettxoutsetinfo", R"("none", 1000)") +
                    HelpExampleRpc("gettxoutsetinfo", R"("none", "00000000c937983704a73af28acdec37b049d214adbda81d7e2a3dd146f6ed09")")
                },
        [&](const RPCHelpMan& self, const JSONRPCRequest& request) -> UniValue
{
    UniValue ret(UniValue::VOBJ);

    CBlockIndex* pindex{nullptr};
    const CoinStatsHashType hash_type{request.params[0].isNull() ? CoinStatsHashType::HASH_SERIALIZED : ParseHashType(request.params[0].get_str())};
    CCoinsStats stats{hash_type};
    stats.index_requested = request.params[2].isNull() || request.params[2].get_bool();

    NodeContext& node = EnsureAnyNodeContext(request.context);
    ChainstateManager& chainman = EnsureChainman(node);
    CChainState& active_chainstate = chainman.ActiveChainstate();
    active_chainstate.ForceFlushStateToDisk();

    CCoinsView* coins_view;
    BlockManager* blockman;
    {
        LOCK(::cs_main);
        coins_view = &active_chainstate.CoinsDB();
        blockman = &active_chainstate.m_blockman;
        pindex = blockman->LookupBlockIndex(coins_view->GetBestBlock());
    }

    if (!request.params[1].isNull()) {
        if (!g_coin_stats_index) {
            throw JSONRPCError(RPC_INVALID_PARAMETER, "Querying specific block heights requires coinstatsindex");
        }

        if (stats.m_hash_type == CoinStatsHashType::HASH_SERIALIZED) {
            throw JSONRPCError(RPC_INVALID_PARAMETER, "hash_serialized_2 hash type cannot be queried for a specific block");
        }

        pindex = ParseHashOrHeight(request.params[1], chainman);
    }

    if (GetUTXOStats(coins_view, *blockman, stats, node.rpc_interruption_point, pindex)) {
        ret.pushKV("height", (int64_t)stats.nHeight);
        ret.pushKV("bestblock", stats.hashBlock.GetHex());
        ret.pushKV("txouts", (int64_t)stats.nTransactionOutputs);
        ret.pushKV("bogosize", (int64_t)stats.nBogoSize);
        if (hash_type == CoinStatsHashType::HASH_SERIALIZED) {
            ret.pushKV("hash_serialized_2", stats.hashSerialized.GetHex());
        }
        if (hash_type == CoinStatsHashType::MUHASH) {
              ret.pushKV("muhash", stats.hashSerialized.GetHex());
        }
        ret.pushKV("total_amount", ValueFromAmount(stats.nTotalAmount));
        if (!stats.index_used) {
            ret.pushKV("transactions", static_cast<int64_t>(stats.nTransactions));
            ret.pushKV("disk_size", stats.nDiskSize);
        } else {
            ret.pushKV("total_unspendable_amount", ValueFromAmount(stats.block_unspendable_amount));

            CCoinsStats prev_stats{hash_type};

            if (pindex->nHeight > 0) {
                GetUTXOStats(coins_view, *blockman, prev_stats, node.rpc_interruption_point, pindex->pprev);
            }

            UniValue block_info(UniValue::VOBJ);
            block_info.pushKV("prevout_spent", ValueFromAmount(stats.block_prevout_spent_amount - prev_stats.block_prevout_spent_amount));
            block_info.pushKV("coinbase", ValueFromAmount(stats.block_coinbase_amount - prev_stats.block_coinbase_amount));
            block_info.pushKV("new_outputs_ex_coinbase", ValueFromAmount(stats.block_new_outputs_ex_coinbase_amount - prev_stats.block_new_outputs_ex_coinbase_amount));
            block_info.pushKV("unspendable", ValueFromAmount(stats.block_unspendable_amount - prev_stats.block_unspendable_amount));

            UniValue unspendables(UniValue::VOBJ);
            unspendables.pushKV("genesis_block", ValueFromAmount(stats.unspendables_genesis_block - prev_stats.unspendables_genesis_block));
            unspendables.pushKV("bip30", ValueFromAmount(stats.unspendables_bip30 - prev_stats.unspendables_bip30));
            unspendables.pushKV("scripts", ValueFromAmount(stats.unspendables_scripts - prev_stats.unspendables_scripts));
            unspendables.pushKV("unclaimed_rewards", ValueFromAmount(stats.unspendables_unclaimed_rewards - prev_stats.unspendables_unclaimed_rewards));
            block_info.pushKV("unspendables", unspendables);

            ret.pushKV("block_info", block_info);
        }
    } else {
        if (g_coin_stats_index) {
            const IndexSummary summary{g_coin_stats_index->GetSummary()};

            if (!summary.synced) {
                throw JSONRPCError(RPC_INTERNAL_ERROR, strprintf("Unable to read UTXO set because coinstatsindex is still syncing. Current height: %d", summary.best_block_height));
            }
        }
        throw JSONRPCError(RPC_INTERNAL_ERROR, "Unable to read UTXO set");
    }
    return ret;
},
    };
}

static RPCHelpMan gettxout()
{
    return RPCHelpMan{"gettxout",
        "\nReturns details about an unspent transaction output.\n",
        {
            {"txid", RPCArg::Type::STR, RPCArg::Optional::NO, "The transaction id"},
            {"n", RPCArg::Type::NUM, RPCArg::Optional::NO, "vout number"},
            {"include_mempool", RPCArg::Type::BOOL, RPCArg::Default{true}, "Whether to include the mempool. Note that an unspent output that is spent in the mempool won't appear."},
        },
        {
            RPCResult{"If the UTXO was not found", RPCResult::Type::NONE, "", ""},
            RPCResult{"Otherwise", RPCResult::Type::OBJ, "", "", {
                {RPCResult::Type::STR_HEX, "bestblock", "The hash of the block at the tip of the chain"},
                {RPCResult::Type::NUM, "confirmations", "The number of confirmations"},
                {RPCResult::Type::STR_AMOUNT, "value", "The transaction value in " + CURRENCY_UNIT},
                {RPCResult::Type::OBJ, "scriptPubKey", "", {
                    {RPCResult::Type::STR, "asm", ""},
                    {RPCResult::Type::STR_HEX, "hex", ""},
                    {RPCResult::Type::NUM, "reqSigs", /* optional */ true, "(DEPRECATED, returned only if config option -deprecatedrpc=addresses is passed) Number of required signatures"},
                    {RPCResult::Type::STR, "type", "The type, eg pubkeyhash"},
                    {RPCResult::Type::STR, "address", /* optional */ true, "bitcoin address (only if a well-defined address exists)"},
                    {RPCResult::Type::ARR, "addresses", /* optional */ true, "(DEPRECATED, returned only if config option -deprecatedrpc=addresses is passed) Array of bitcoin addresses",
                        {{RPCResult::Type::STR, "address", "bitcoin address"}}},
                }},
                {RPCResult::Type::BOOL, "coinbase", "Coinbase or not"},
            }},
        },
        RPCExamples{
            "\nGet unspent transactions\n"
            + HelpExampleCli("listunspent", "") +
            "\nView the details\n"
            + HelpExampleCli("gettxout", "\"txid\" 1") +
            "\nAs a JSON-RPC call\n"
            + HelpExampleRpc("gettxout", "\"txid\", 1")
                },
        [&](const RPCHelpMan& self, const JSONRPCRequest& request) -> UniValue
{
    NodeContext& node = EnsureAnyNodeContext(request.context);
    ChainstateManager& chainman = EnsureChainman(node);
    LOCK(cs_main);

    UniValue ret(UniValue::VOBJ);

    uint256 hash(ParseHashV(request.params[0], "txid"));
    int n = request.params[1].get_int();
    COutPoint out(hash, n);
    bool fMempool = true;
    if (!request.params[2].isNull())
        fMempool = request.params[2].get_bool();

    Coin coin;
    CChainState& active_chainstate = chainman.ActiveChainstate();
    CCoinsViewCache* coins_view = &active_chainstate.CoinsTip();

    if (fMempool) {
        const CTxMemPool& mempool = EnsureMemPool(node);
        LOCK(mempool.cs);
        CCoinsViewMemPool view(coins_view, mempool);
        if (!view.GetCoin(out, coin) || mempool.isSpent(out)) {
            return NullUniValue;
        }
    } else {
        if (!coins_view->GetCoin(out, coin)) {
            return NullUniValue;
        }
    }

    const CBlockIndex* pindex = active_chainstate.m_blockman.LookupBlockIndex(coins_view->GetBestBlock());
    ret.pushKV("bestblock", pindex->GetBlockHash().GetHex());
    if (coin.nHeight == MEMPOOL_HEIGHT) {
        ret.pushKV("confirmations", 0);
    } else {
        ret.pushKV("confirmations", (int64_t)(pindex->nHeight - coin.nHeight + 1));
    }
    ret.pushKV("value", ValueFromAmount(coin.out.nValue));
    UniValue o(UniValue::VOBJ);
    ScriptPubKeyToUniv(coin.out.scriptPubKey, o, true);
    ret.pushKV("scriptPubKey", o);
    ret.pushKV("coinbase", (bool)coin.fCoinBase);

    return ret;
},
    };
}

static RPCHelpMan verifychain()
{
    return RPCHelpMan{"verifychain",
                "\nVerifies blockchain database.\n",
                {
                    {"checklevel", RPCArg::Type::NUM, RPCArg::DefaultHint{strprintf("%d, range=0-4", DEFAULT_CHECKLEVEL)},
                        strprintf("How thorough the block verification is:\n - %s", Join(CHECKLEVEL_DOC, "\n- "))},
                    {"nblocks", RPCArg::Type::NUM, RPCArg::DefaultHint{strprintf("%d, 0=all", DEFAULT_CHECKBLOCKS)}, "The number of blocks to check."},
                },
                RPCResult{
                    RPCResult::Type::BOOL, "", "Verified or not"},
                RPCExamples{
                    HelpExampleCli("verifychain", "")
            + HelpExampleRpc("verifychain", "")
                },
        [&](const RPCHelpMan& self, const JSONRPCRequest& request) -> UniValue
{
    const int check_level(request.params[0].isNull() ? DEFAULT_CHECKLEVEL : request.params[0].get_int());
    const int check_depth{request.params[1].isNull() ? DEFAULT_CHECKBLOCKS : request.params[1].get_int()};

    ChainstateManager& chainman = EnsureAnyChainman(request.context);
    LOCK(cs_main);

    CChainState& active_chainstate = chainman.ActiveChainstate();
    return CVerifyDB().VerifyDB(
        active_chainstate, Params(), active_chainstate.CoinsTip(), check_level, check_depth);
},
    };
}

static void SoftForkDescPushBack(const CBlockIndex* active_chain_tip, UniValue& softforks, const Consensus::Params& params, Consensus::BuriedDeployment dep)
{
    // For buried deployments.
    // A buried deployment is one where the height of the activation has been hardcoded into
    // the client implementation long after the consensus change has activated. See BIP 90.
    // Buried deployments with activation height value of
    // std::numeric_limits<int>::max() are disabled and thus hidden.
    if (!DeploymentEnabled(params, dep)) return;

    UniValue rv(UniValue::VOBJ);
    rv.pushKV("type", "buried");
    // getblockchaininfo reports the softfork as active from when the chain height is
    // one below the activation height
    rv.pushKV("active", DeploymentActiveAfter(active_chain_tip, params, dep));
    rv.pushKV("height", params.DeploymentHeight(dep));
    softforks.pushKV(DeploymentName(dep), rv);
}

static void SoftForkDescPushBack(const CBlockIndex* active_chain_tip, UniValue& softforks, const Consensus::Params& consensusParams, Consensus::DeploymentPos id)
{
    // For BIP9 deployments.
    // Deployments that are never active are hidden.
    if (consensusParams.vDeployments[id].nStartTime == Consensus::BIP9Deployment::NEVER_ACTIVE) return;

    UniValue bip9(UniValue::VOBJ);
    const ThresholdState thresholdState = g_versionbitscache.State(active_chain_tip, consensusParams, id);
    switch (thresholdState) {
    case ThresholdState::DEFINED: bip9.pushKV("status", "defined"); break;
    case ThresholdState::STARTED: bip9.pushKV("status", "started"); break;
    case ThresholdState::LOCKED_IN: bip9.pushKV("status", "locked_in"); break;
    case ThresholdState::ACTIVE: bip9.pushKV("status", "active"); break;
    case ThresholdState::FAILED: bip9.pushKV("status", "failed"); break;
    }
    if (ThresholdState::STARTED == thresholdState)
    {
        bip9.pushKV("bit", consensusParams.vDeployments[id].bit);
    }
    bip9.pushKV("start_time", consensusParams.vDeployments[id].nStartTime);
    bip9.pushKV("timeout", consensusParams.vDeployments[id].nTimeout);
    int64_t since_height = g_versionbitscache.StateSinceHeight(active_chain_tip, consensusParams, id);
    bip9.pushKV("since", since_height);
    if (ThresholdState::STARTED == thresholdState)
    {
        UniValue statsUV(UniValue::VOBJ);
        BIP9Stats statsStruct = g_versionbitscache.Statistics(active_chain_tip, consensusParams, id);
        statsUV.pushKV("period", statsStruct.period);
        statsUV.pushKV("threshold", statsStruct.threshold);
        statsUV.pushKV("elapsed", statsStruct.elapsed);
        statsUV.pushKV("count", statsStruct.count);
        statsUV.pushKV("possible", statsStruct.possible);
        bip9.pushKV("statistics", statsUV);
    }
    bip9.pushKV("min_activation_height", consensusParams.vDeployments[id].min_activation_height);

    UniValue rv(UniValue::VOBJ);
    rv.pushKV("type", "bip9");
    rv.pushKV("bip9", bip9);
    if (ThresholdState::ACTIVE == thresholdState) {
        rv.pushKV("height", since_height);
    }
    rv.pushKV("active", ThresholdState::ACTIVE == thresholdState);

    softforks.pushKV(DeploymentName(id), rv);
}

RPCHelpMan getblockchaininfo()
{
    return RPCHelpMan{"getblockchaininfo",
                "Returns an object containing various state info regarding blockchain processing.\n",
                {},
                RPCResult{
                    RPCResult::Type::OBJ, "", "",
                    {
                        {RPCResult::Type::STR, "chain", "current network name (main, test, signet, regtest)"},
                        {RPCResult::Type::NUM, "blocks", "the height of the most-work fully-validated chain. The genesis block has height 0"},
                        {RPCResult::Type::NUM, "headers", "the current number of headers we have validated"},
                        {RPCResult::Type::STR, "bestblockhash", "the hash of the currently best block"},
                        {RPCResult::Type::NUM, "difficulty", "the current difficulty"},
                        {RPCResult::Type::NUM, "mediantime", "median time for the current best block"},
                        {RPCResult::Type::NUM, "verificationprogress", "estimate of verification progress [0..1]"},
                        {RPCResult::Type::BOOL, "initialblockdownload", "(debug information) estimate of whether this node is in Initial Block Download mode"},
                        {RPCResult::Type::STR_HEX, "chainwork", "total amount of work in active chain, in hexadecimal"},
                        {RPCResult::Type::NUM, "size_on_disk", "the estimated size of the block and undo files on disk"},
                        {RPCResult::Type::BOOL, "pruned", "if the blocks are subject to pruning"},
                        {RPCResult::Type::NUM, "pruneheight", "lowest-height complete block stored (only present if pruning is enabled)"},
                        {RPCResult::Type::BOOL, "automatic_pruning", "whether automatic pruning is enabled (only present if pruning is enabled)"},
                        {RPCResult::Type::NUM, "prune_target_size", "the target size used by pruning (only present if automatic pruning is enabled)"},
                        {RPCResult::Type::OBJ_DYN, "softforks", "status of softforks",
                        {
                            {RPCResult::Type::OBJ, "xxxx", "name of the softfork",
                            {
                                {RPCResult::Type::STR, "type", "one of \"buried\", \"bip9\""},
                                {RPCResult::Type::OBJ, "bip9", "status of bip9 softforks (only for \"bip9\" type)",
                                {
                                    {RPCResult::Type::STR, "status", "one of \"defined\", \"started\", \"locked_in\", \"active\", \"failed\""},
                                    {RPCResult::Type::NUM, "bit", "the bit (0-28) in the block version field used to signal this softfork (only for \"started\" status)"},
                                    {RPCResult::Type::NUM_TIME, "start_time", "the minimum median time past of a block at which the bit gains its meaning"},
                                    {RPCResult::Type::NUM_TIME, "timeout", "the median time past of a block at which the deployment is considered failed if not yet locked in"},
                                    {RPCResult::Type::NUM, "since", "height of the first block to which the status applies"},
                                    {RPCResult::Type::NUM, "min_activation_height", "minimum height of blocks for which the rules may be enforced"},
                                    {RPCResult::Type::OBJ, "statistics", "numeric statistics about BIP9 signalling for a softfork (only for \"started\" status)",
                                    {
                                        {RPCResult::Type::NUM, "period", "the length in blocks of the BIP9 signalling period"},
                                        {RPCResult::Type::NUM, "threshold", "the number of blocks with the version bit set required to activate the feature"},
                                        {RPCResult::Type::NUM, "elapsed", "the number of blocks elapsed since the beginning of the current period"},
                                        {RPCResult::Type::NUM, "count", "the number of blocks with the version bit set in the current period"},
                                        {RPCResult::Type::BOOL, "possible", "returns false if there are not enough blocks left in this period to pass activation threshold"},
                                    }},
                                }},
                                {RPCResult::Type::NUM, "height", "height of the first block which the rules are or will be enforced (only for \"buried\" type, or \"bip9\" type with \"active\" status)"},
                                {RPCResult::Type::BOOL, "active", "true if the rules are enforced for the mempool and the next block"},
                            }},
                        }},
                        {RPCResult::Type::STR, "warnings", "any network and blockchain warnings"},
                    }},
                RPCExamples{
                    HelpExampleCli("getblockchaininfo", "")
            + HelpExampleRpc("getblockchaininfo", "")
                },
        [&](const RPCHelpMan& self, const JSONRPCRequest& request) -> UniValue
{
    ChainstateManager& chainman = EnsureAnyChainman(request.context);
    LOCK(cs_main);
    CChainState& active_chainstate = chainman.ActiveChainstate();

    const CBlockIndex* tip = active_chainstate.m_chain.Tip();
    CHECK_NONFATAL(tip);
    const int height = tip->nHeight;
    UniValue obj(UniValue::VOBJ);
    obj.pushKV("chain",                 Params().NetworkIDString());
    obj.pushKV("blocks",                height);
    obj.pushKV("headers",               pindexBestHeader ? pindexBestHeader->nHeight : -1);
    obj.pushKV("bestblockhash",         tip->GetBlockHash().GetHex());
    obj.pushKV("difficulty",            (double)GetDifficultyForBits(tip->nBits));
    obj.pushKV("mediantime",            (int64_t)tip->GetMedianTimePast());
    obj.pushKV("verificationprogress",  GuessVerificationProgress(Params().TxData(), tip));
    obj.pushKV("initialblockdownload",  active_chainstate.IsInitialBlockDownload());
    obj.pushKV("chainwork",             tip->nChainWork.GetHex());
    obj.pushKV("size_on_disk",          CalculateCurrentUsage());
    obj.pushKV("pruned",                fPruneMode);
    if (fPruneMode) {
        const CBlockIndex* block = tip;
        CHECK_NONFATAL(block);
        while (block->pprev && (block->pprev->nStatus & BLOCK_HAVE_DATA)) {
            block = block->pprev;
        }

        obj.pushKV("pruneheight",        block->nHeight);

        // if 0, execution bypasses the whole if block.
        bool automatic_pruning = (gArgs.GetArg("-prune", 0) != 1);
        obj.pushKV("automatic_pruning",  automatic_pruning);
        if (automatic_pruning) {
            obj.pushKV("prune_target_size",  nPruneTarget);
        }
    }

    const Consensus::Params& consensusParams = Params().GetConsensus();
    UniValue softforks(UniValue::VOBJ);
<<<<<<< HEAD
    BuriedForkDescPushBack(softforks, "bip34", consensusParams.BIP34Height, height);
    BuriedForkDescPushBack(softforks, "bip66", consensusParams.BIP66Height, height);
    BuriedForkDescPushBack(softforks, "bip65", consensusParams.BIP65Height, height);
    BuriedForkDescPushBack(softforks, "csv", consensusParams.CSVHeight, height);
    BuriedForkDescPushBack(softforks, "segwit", consensusParams.SegwitHeight, height);
    // FIXME: Real BIP9 deployment (not yet buried) are not supported until we
    // do the always-auxpow fork.
    //BIP9SoftForkDescPushBack(softforks, "testdummy", consensusParams, Consensus::DEPLOYMENT_TESTDUMMY);
    //BIP9SoftForkDescPushBack(softforks, "taproot", consensusParams, Consensus::DEPLOYMENT_TAPROOT);
    obj.pushKV("softforks",             softforks);
=======
    SoftForkDescPushBack(tip, softforks, consensusParams, Consensus::DEPLOYMENT_HEIGHTINCB);
    SoftForkDescPushBack(tip, softforks, consensusParams, Consensus::DEPLOYMENT_DERSIG);
    SoftForkDescPushBack(tip, softforks, consensusParams, Consensus::DEPLOYMENT_CLTV);
    SoftForkDescPushBack(tip, softforks, consensusParams, Consensus::DEPLOYMENT_CSV);
    SoftForkDescPushBack(tip, softforks, consensusParams, Consensus::DEPLOYMENT_SEGWIT);
    SoftForkDescPushBack(tip, softforks, consensusParams, Consensus::DEPLOYMENT_TESTDUMMY);
    SoftForkDescPushBack(tip, softforks, consensusParams, Consensus::DEPLOYMENT_TAPROOT);
    obj.pushKV("softforks", softforks);
>>>>>>> c609e105

    obj.pushKV("warnings", GetWarnings(false).original);
    return obj;
},
    };
}

/** Comparison function for sorting the getchaintips heads.  */
struct CompareBlocksByHeight
{
    bool operator()(const CBlockIndex* a, const CBlockIndex* b) const
    {
        /* Make sure that unequal blocks with the same height do not compare
           equal. Use the pointers themselves to make a distinction. */

        if (a->nHeight != b->nHeight)
          return (a->nHeight > b->nHeight);

        return a < b;
    }
};

static RPCHelpMan getchaintips()
{
    return RPCHelpMan{"getchaintips",
                "Return information about all known tips in the block tree,"
                " including the main chain as well as orphaned branches.\n",
                {},
                RPCResult{
                    RPCResult::Type::ARR, "", "",
                    {{RPCResult::Type::OBJ, "", "",
                        {
                            {RPCResult::Type::NUM, "height", "height of the chain tip"},
                            {RPCResult::Type::STR_HEX, "hash", "block hash of the tip"},
                            {RPCResult::Type::NUM, "branchlen", "zero for main chain, otherwise length of branch connecting the tip to the main chain"},
                            {RPCResult::Type::STR, "status", "status of the chain, \"active\" for the main chain\n"
            "Possible values for status:\n"
            "1.  \"invalid\"               This branch contains at least one invalid block\n"
            "2.  \"headers-only\"          Not all blocks for this branch are available, but the headers are valid\n"
            "3.  \"valid-headers\"         All blocks are available for this branch, but they were never fully validated\n"
            "4.  \"valid-fork\"            This branch is not part of the active chain, but is fully validated\n"
            "5.  \"active\"                This is the tip of the active main chain, which is certainly valid"},
                        }}}},
                RPCExamples{
                    HelpExampleCli("getchaintips", "")
            + HelpExampleRpc("getchaintips", "")
                },
        [&](const RPCHelpMan& self, const JSONRPCRequest& request) -> UniValue
{
    ChainstateManager& chainman = EnsureAnyChainman(request.context);
    LOCK(cs_main);
    CChain& active_chain = chainman.ActiveChain();

    /*
     * Idea: The set of chain tips is the active chain tip, plus orphan blocks which do not have another orphan building off of them.
     * Algorithm:
     *  - Make one pass through BlockIndex(), picking out the orphan blocks, and also storing a set of the orphan block's pprev pointers.
     *  - Iterate through the orphan blocks. If the block isn't pointed to by another orphan, it is a chain tip.
     *  - Add the active chain tip
     */
    std::set<const CBlockIndex*, CompareBlocksByHeight> setTips;
    std::set<const CBlockIndex*> setOrphans;
    std::set<const CBlockIndex*> setPrevs;

    for (const std::pair<const uint256, CBlockIndex*>& item : chainman.BlockIndex()) {
        if (!active_chain.Contains(item.second)) {
            setOrphans.insert(item.second);
            setPrevs.insert(item.second->pprev);
        }
    }

    for (std::set<const CBlockIndex*>::iterator it = setOrphans.begin(); it != setOrphans.end(); ++it) {
        if (setPrevs.erase(*it) == 0) {
            setTips.insert(*it);
        }
    }

    // Always report the currently active tip.
    setTips.insert(active_chain.Tip());

    /* Construct the output array.  */
    UniValue res(UniValue::VARR);
    for (const CBlockIndex* block : setTips) {
        UniValue obj(UniValue::VOBJ);
        obj.pushKV("height", block->nHeight);
        obj.pushKV("hash", block->phashBlock->GetHex());

        const int branchLen = block->nHeight - active_chain.FindFork(block)->nHeight;
        obj.pushKV("branchlen", branchLen);

        std::string status;
        if (active_chain.Contains(block)) {
            // This block is part of the currently active chain.
            status = "active";
        } else if (block->nStatus & BLOCK_FAILED_MASK) {
            // This block or one of its ancestors is invalid.
            status = "invalid";
        } else if (!block->HaveTxsDownloaded()) {
            // This block cannot be connected because full block data for it or one of its parents is missing.
            status = "headers-only";
        } else if (block->IsValid(BLOCK_VALID_SCRIPTS)) {
            // This block is fully validated, but no longer part of the active chain. It was probably the active block once, but was reorganized.
            status = "valid-fork";
        } else if (block->IsValid(BLOCK_VALID_TREE)) {
            // The headers for this block are valid, but it has not been validated. It was probably never part of the most-work chain.
            status = "valid-headers";
        } else {
            // No clue.
            status = "unknown";
        }
        obj.pushKV("status", status);

        res.push_back(obj);
    }

    return res;
},
    };
}

UniValue MempoolInfoToJSON(const CTxMemPool& pool)
{
    // Make sure this call is atomic in the pool.
    LOCK(pool.cs);
    UniValue ret(UniValue::VOBJ);
    ret.pushKV("loaded", pool.IsLoaded());
    ret.pushKV("size", (int64_t)pool.size());
    ret.pushKV("bytes", (int64_t)pool.GetTotalTxSize());
    ret.pushKV("usage", (int64_t)pool.DynamicMemoryUsage());
    ret.pushKV("total_fee", ValueFromAmount(pool.GetTotalFee()));
    size_t maxmempool = gArgs.GetArg("-maxmempool", DEFAULT_MAX_MEMPOOL_SIZE) * 1000000;
    ret.pushKV("maxmempool", (int64_t) maxmempool);
    ret.pushKV("mempoolminfee", ValueFromAmount(std::max(pool.GetMinFee(maxmempool), ::minRelayTxFee).GetFeePerK()));
    ret.pushKV("minrelaytxfee", ValueFromAmount(::minRelayTxFee.GetFeePerK()));
    ret.pushKV("unbroadcastcount", uint64_t{pool.GetUnbroadcastTxs().size()});
    return ret;
}

static RPCHelpMan getmempoolinfo()
{
    return RPCHelpMan{"getmempoolinfo",
                "\nReturns details on the active state of the TX memory pool.\n",
                {},
                RPCResult{
                    RPCResult::Type::OBJ, "", "",
                    {
                        {RPCResult::Type::BOOL, "loaded", "True if the mempool is fully loaded"},
                        {RPCResult::Type::NUM, "size", "Current tx count"},
                        {RPCResult::Type::NUM, "bytes", "Sum of all virtual transaction sizes as defined in BIP 141. Differs from actual serialized size because witness data is discounted"},
                        {RPCResult::Type::NUM, "usage", "Total memory usage for the mempool"},
                        {RPCResult::Type::STR_AMOUNT, "total_fee", "Total fees for the mempool in " + CURRENCY_UNIT + ", ignoring modified fees through prioritizetransaction"},
                        {RPCResult::Type::NUM, "maxmempool", "Maximum memory usage for the mempool"},
                        {RPCResult::Type::STR_AMOUNT, "mempoolminfee", "Minimum fee rate in " + CURRENCY_UNIT + "/kvB for tx to be accepted. Is the maximum of minrelaytxfee and minimum mempool fee"},
                        {RPCResult::Type::STR_AMOUNT, "minrelaytxfee", "Current minimum relay fee for transactions"},
                        {RPCResult::Type::NUM, "unbroadcastcount", "Current number of transactions that haven't passed initial broadcast yet"}
                    }},
                RPCExamples{
                    HelpExampleCli("getmempoolinfo", "")
            + HelpExampleRpc("getmempoolinfo", "")
                },
        [&](const RPCHelpMan& self, const JSONRPCRequest& request) -> UniValue
{
    return MempoolInfoToJSON(EnsureAnyMemPool(request.context));
},
    };
}

static RPCHelpMan preciousblock()
{
    return RPCHelpMan{"preciousblock",
                "\nTreats a block as if it were received before others with the same work.\n"
                "\nA later preciousblock call can override the effect of an earlier one.\n"
                "\nThe effects of preciousblock are not retained across restarts.\n",
                {
                    {"blockhash", RPCArg::Type::STR_HEX, RPCArg::Optional::NO, "the hash of the block to mark as precious"},
                },
                RPCResult{RPCResult::Type::NONE, "", ""},
                RPCExamples{
                    HelpExampleCli("preciousblock", "\"blockhash\"")
            + HelpExampleRpc("preciousblock", "\"blockhash\"")
                },
        [&](const RPCHelpMan& self, const JSONRPCRequest& request) -> UniValue
{
    uint256 hash(ParseHashV(request.params[0], "blockhash"));
    CBlockIndex* pblockindex;

    ChainstateManager& chainman = EnsureAnyChainman(request.context);
    {
        LOCK(cs_main);
        pblockindex = chainman.m_blockman.LookupBlockIndex(hash);
        if (!pblockindex) {
            throw JSONRPCError(RPC_INVALID_ADDRESS_OR_KEY, "Block not found");
        }
    }

    BlockValidationState state;
    chainman.ActiveChainstate().PreciousBlock(state, pblockindex);

    if (!state.IsValid()) {
        throw JSONRPCError(RPC_DATABASE_ERROR, state.ToString());
    }

    return NullUniValue;
},
    };
}

static RPCHelpMan invalidateblock()
{
    return RPCHelpMan{"invalidateblock",
                "\nPermanently marks a block as invalid, as if it violated a consensus rule.\n",
                {
                    {"blockhash", RPCArg::Type::STR_HEX, RPCArg::Optional::NO, "the hash of the block to mark as invalid"},
                },
                RPCResult{RPCResult::Type::NONE, "", ""},
                RPCExamples{
                    HelpExampleCli("invalidateblock", "\"blockhash\"")
            + HelpExampleRpc("invalidateblock", "\"blockhash\"")
                },
        [&](const RPCHelpMan& self, const JSONRPCRequest& request) -> UniValue
{
    uint256 hash(ParseHashV(request.params[0], "blockhash"));
    BlockValidationState state;

    ChainstateManager& chainman = EnsureAnyChainman(request.context);
    CBlockIndex* pblockindex;
    {
        LOCK(cs_main);
        pblockindex = chainman.m_blockman.LookupBlockIndex(hash);
        if (!pblockindex) {
            throw JSONRPCError(RPC_INVALID_ADDRESS_OR_KEY, "Block not found");
        }
    }
    chainman.ActiveChainstate().InvalidateBlock(state, pblockindex);

    if (state.IsValid()) {
        chainman.ActiveChainstate().ActivateBestChain(state);
    }

    if (!state.IsValid()) {
        throw JSONRPCError(RPC_DATABASE_ERROR, state.ToString());
    }

    return NullUniValue;
},
    };
}

static RPCHelpMan reconsiderblock()
{
    return RPCHelpMan{"reconsiderblock",
                "\nRemoves invalidity status of a block, its ancestors and its descendants, reconsider them for activation.\n"
                "This can be used to undo the effects of invalidateblock.\n",
                {
                    {"blockhash", RPCArg::Type::STR_HEX, RPCArg::Optional::NO, "the hash of the block to reconsider"},
                },
                RPCResult{RPCResult::Type::NONE, "", ""},
                RPCExamples{
                    HelpExampleCli("reconsiderblock", "\"blockhash\"")
            + HelpExampleRpc("reconsiderblock", "\"blockhash\"")
                },
        [&](const RPCHelpMan& self, const JSONRPCRequest& request) -> UniValue
{
    ChainstateManager& chainman = EnsureAnyChainman(request.context);
    uint256 hash(ParseHashV(request.params[0], "blockhash"));

    {
        LOCK(cs_main);
        CBlockIndex* pblockindex = chainman.m_blockman.LookupBlockIndex(hash);
        if (!pblockindex) {
            throw JSONRPCError(RPC_INVALID_ADDRESS_OR_KEY, "Block not found");
        }

        chainman.ActiveChainstate().ResetBlockFailureFlags(pblockindex);
    }

    BlockValidationState state;
    chainman.ActiveChainstate().ActivateBestChain(state);

    if (!state.IsValid()) {
        throw JSONRPCError(RPC_DATABASE_ERROR, state.ToString());
    }

    return NullUniValue;
},
    };
}

static RPCHelpMan getchaintxstats()
{
    return RPCHelpMan{"getchaintxstats",
                "\nCompute statistics about the total number and rate of transactions in the chain.\n",
                {
                    {"nblocks", RPCArg::Type::NUM, RPCArg::DefaultHint{"one month"}, "Size of the window in number of blocks"},
                    {"blockhash", RPCArg::Type::STR_HEX, RPCArg::DefaultHint{"chain tip"}, "The hash of the block that ends the window."},
                },
                RPCResult{
                    RPCResult::Type::OBJ, "", "",
                    {
                        {RPCResult::Type::NUM_TIME, "time", "The timestamp for the final block in the window, expressed in " + UNIX_EPOCH_TIME},
                        {RPCResult::Type::NUM, "txcount", "The total number of transactions in the chain up to that point"},
                        {RPCResult::Type::STR_HEX, "window_final_block_hash", "The hash of the final block in the window"},
                        {RPCResult::Type::NUM, "window_final_block_height", "The height of the final block in the window."},
                        {RPCResult::Type::NUM, "window_block_count", "Size of the window in number of blocks"},
                        {RPCResult::Type::NUM, "window_tx_count", /* optional */ true, "The number of transactions in the window. Only returned if \"window_block_count\" is > 0"},
                        {RPCResult::Type::NUM, "window_interval", /* optional */ true, "The elapsed time in the window in seconds. Only returned if \"window_block_count\" is > 0"},
                        {RPCResult::Type::NUM, "txrate", /* optional */ true, "The average rate of transactions per second in the window. Only returned if \"window_interval\" is > 0"},
                    }},
                RPCExamples{
                    HelpExampleCli("getchaintxstats", "")
            + HelpExampleRpc("getchaintxstats", "2016")
                },
        [&](const RPCHelpMan& self, const JSONRPCRequest& request) -> UniValue
{
    ChainstateManager& chainman = EnsureAnyChainman(request.context);
    const CBlockIndex* pindex;
    int blockcount = 30 * 24 * 60 * 60 / Params().GetConsensus().nPowTargetSpacing; // By default: 1 month

    if (request.params[1].isNull()) {
        LOCK(cs_main);
        pindex = chainman.ActiveChain().Tip();
    } else {
        uint256 hash(ParseHashV(request.params[1], "blockhash"));
        LOCK(cs_main);
        pindex = chainman.m_blockman.LookupBlockIndex(hash);
        if (!pindex) {
            throw JSONRPCError(RPC_INVALID_ADDRESS_OR_KEY, "Block not found");
        }
        if (!chainman.ActiveChain().Contains(pindex)) {
            throw JSONRPCError(RPC_INVALID_PARAMETER, "Block is not in main chain");
        }
    }

    CHECK_NONFATAL(pindex != nullptr);

    if (request.params[0].isNull()) {
        blockcount = std::max(0, std::min(blockcount, pindex->nHeight - 1));
    } else {
        blockcount = request.params[0].get_int();

        if (blockcount < 0 || (blockcount > 0 && blockcount >= pindex->nHeight)) {
            throw JSONRPCError(RPC_INVALID_PARAMETER, "Invalid block count: should be between 0 and the block's height - 1");
        }
    }

    const CBlockIndex* pindexPast = pindex->GetAncestor(pindex->nHeight - blockcount);
    int nTimeDiff = pindex->GetMedianTimePast() - pindexPast->GetMedianTimePast();
    int nTxDiff = pindex->nChainTx - pindexPast->nChainTx;

    UniValue ret(UniValue::VOBJ);
    ret.pushKV("time", (int64_t)pindex->nTime);
    ret.pushKV("txcount", (int64_t)pindex->nChainTx);
    ret.pushKV("window_final_block_hash", pindex->GetBlockHash().GetHex());
    ret.pushKV("window_final_block_height", pindex->nHeight);
    ret.pushKV("window_block_count", blockcount);
    if (blockcount > 0) {
        ret.pushKV("window_tx_count", nTxDiff);
        ret.pushKV("window_interval", nTimeDiff);
        if (nTimeDiff > 0) {
            ret.pushKV("txrate", ((double)nTxDiff) / nTimeDiff);
        }
    }

    return ret;
},
    };
}

template<typename T>
static T CalculateTruncatedMedian(std::vector<T>& scores)
{
    size_t size = scores.size();
    if (size == 0) {
        return 0;
    }

    std::sort(scores.begin(), scores.end());
    if (size % 2 == 0) {
        return (scores[size / 2 - 1] + scores[size / 2]) / 2;
    } else {
        return scores[size / 2];
    }
}

void CalculatePercentilesByWeight(CAmount result[NUM_GETBLOCKSTATS_PERCENTILES], std::vector<std::pair<CAmount, int64_t>>& scores, int64_t total_weight)
{
    if (scores.empty()) {
        return;
    }

    std::sort(scores.begin(), scores.end());

    // 10th, 25th, 50th, 75th, and 90th percentile weight units.
    const double weights[NUM_GETBLOCKSTATS_PERCENTILES] = {
        total_weight / 10.0, total_weight / 4.0, total_weight / 2.0, (total_weight * 3.0) / 4.0, (total_weight * 9.0) / 10.0
    };

    int64_t next_percentile_index = 0;
    int64_t cumulative_weight = 0;
    for (const auto& element : scores) {
        cumulative_weight += element.second;
        while (next_percentile_index < NUM_GETBLOCKSTATS_PERCENTILES && cumulative_weight >= weights[next_percentile_index]) {
            result[next_percentile_index] = element.first;
            ++next_percentile_index;
        }
    }

    // Fill any remaining percentiles with the last value.
    for (int64_t i = next_percentile_index; i < NUM_GETBLOCKSTATS_PERCENTILES; i++) {
        result[i] = scores.back().first;
    }
}

void ScriptPubKeyToUniv(const CScript& scriptPubKey, UniValue& out, bool fIncludeHex)
{
    ScriptPubKeyToUniv(scriptPubKey, out, fIncludeHex, IsDeprecatedRPCEnabled("addresses"));
}

void TxToUniv(const CTransaction& tx, const uint256& hashBlock, UniValue& entry, bool include_hex, int serialize_flags, const CTxUndo* txundo)
{
    TxToUniv(tx, hashBlock, IsDeprecatedRPCEnabled("addresses"), entry, include_hex, serialize_flags, txundo);
}

template<typename T>
static inline bool SetHasKeys(const std::set<T>& set) {return false;}
template<typename T, typename Tk, typename... Args>
static inline bool SetHasKeys(const std::set<T>& set, const Tk& key, const Args&... args)
{
    return (set.count(key) != 0) || SetHasKeys(set, args...);
}

// outpoint (needed for the utxo index) + nHeight + fCoinBase
static constexpr size_t PER_UTXO_OVERHEAD = sizeof(COutPoint) + sizeof(uint32_t) + sizeof(bool);

static RPCHelpMan getblockstats()
{
    return RPCHelpMan{"getblockstats",
                "\nCompute per block statistics for a given window. All amounts are in satoshis.\n"
                "It won't work for some heights with pruning.\n",
                {
                    {"hash_or_height", RPCArg::Type::NUM, RPCArg::Optional::NO, "The block hash or height of the target block", "", {"", "string or numeric"}},
                    {"stats", RPCArg::Type::ARR, RPCArg::DefaultHint{"all values"}, "Values to plot (see result below)",
                        {
                            {"height", RPCArg::Type::STR, RPCArg::Optional::OMITTED, "Selected statistic"},
                            {"time", RPCArg::Type::STR, RPCArg::Optional::OMITTED, "Selected statistic"},
                        },
                        "stats"},
                },
                RPCResult{
            RPCResult::Type::OBJ, "", "",
            {
                {RPCResult::Type::NUM, "avgfee", "Average fee in the block"},
                {RPCResult::Type::NUM, "avgfeerate", "Average feerate (in satoshis per virtual byte)"},
                {RPCResult::Type::NUM, "avgtxsize", "Average transaction size"},
                {RPCResult::Type::STR_HEX, "blockhash", "The block hash (to check for potential reorgs)"},
                {RPCResult::Type::ARR_FIXED, "feerate_percentiles", "Feerates at the 10th, 25th, 50th, 75th, and 90th percentile weight unit (in satoshis per virtual byte)",
                {
                    {RPCResult::Type::NUM, "10th_percentile_feerate", "The 10th percentile feerate"},
                    {RPCResult::Type::NUM, "25th_percentile_feerate", "The 25th percentile feerate"},
                    {RPCResult::Type::NUM, "50th_percentile_feerate", "The 50th percentile feerate"},
                    {RPCResult::Type::NUM, "75th_percentile_feerate", "The 75th percentile feerate"},
                    {RPCResult::Type::NUM, "90th_percentile_feerate", "The 90th percentile feerate"},
                }},
                {RPCResult::Type::NUM, "height", "The height of the block"},
                {RPCResult::Type::NUM, "ins", "The number of inputs (excluding coinbase)"},
                {RPCResult::Type::NUM, "maxfee", "Maximum fee in the block"},
                {RPCResult::Type::NUM, "maxfeerate", "Maximum feerate (in satoshis per virtual byte)"},
                {RPCResult::Type::NUM, "maxtxsize", "Maximum transaction size"},
                {RPCResult::Type::NUM, "medianfee", "Truncated median fee in the block"},
                {RPCResult::Type::NUM, "mediantime", "The block median time past"},
                {RPCResult::Type::NUM, "mediantxsize", "Truncated median transaction size"},
                {RPCResult::Type::NUM, "minfee", "Minimum fee in the block"},
                {RPCResult::Type::NUM, "minfeerate", "Minimum feerate (in satoshis per virtual byte)"},
                {RPCResult::Type::NUM, "mintxsize", "Minimum transaction size"},
                {RPCResult::Type::NUM, "outs", "The number of outputs"},
                {RPCResult::Type::NUM, "subsidy", "The block subsidy"},
                {RPCResult::Type::NUM, "swtotal_size", "Total size of all segwit transactions"},
                {RPCResult::Type::NUM, "swtotal_weight", "Total weight of all segwit transactions"},
                {RPCResult::Type::NUM, "swtxs", "The number of segwit transactions"},
                {RPCResult::Type::NUM, "time", "The block time"},
                {RPCResult::Type::NUM, "total_out", "Total amount in all outputs (excluding coinbase and thus reward [ie subsidy + totalfee])"},
                {RPCResult::Type::NUM, "total_size", "Total size of all non-coinbase transactions"},
                {RPCResult::Type::NUM, "total_weight", "Total weight of all non-coinbase transactions"},
                {RPCResult::Type::NUM, "totalfee", "The fee total"},
                {RPCResult::Type::NUM, "txs", "The number of transactions (including coinbase)"},
                {RPCResult::Type::NUM, "utxo_increase", "The increase/decrease in the number of unspent outputs"},
                {RPCResult::Type::NUM, "utxo_size_inc", "The increase/decrease in size for the utxo index (not discounting op_return and similar)"},
            }},
                RPCExamples{
                    HelpExampleCli("getblockstats", R"('"00000000c937983704a73af28acdec37b049d214adbda81d7e2a3dd146f6ed09"' '["minfeerate","avgfeerate"]')") +
                    HelpExampleCli("getblockstats", R"(1000 '["minfeerate","avgfeerate"]')") +
                    HelpExampleRpc("getblockstats", R"("00000000c937983704a73af28acdec37b049d214adbda81d7e2a3dd146f6ed09", ["minfeerate","avgfeerate"])") +
                    HelpExampleRpc("getblockstats", R"(1000, ["minfeerate","avgfeerate"])")
                },
        [&](const RPCHelpMan& self, const JSONRPCRequest& request) -> UniValue
{
    ChainstateManager& chainman = EnsureAnyChainman(request.context);
    LOCK(cs_main);
    CBlockIndex* pindex{ParseHashOrHeight(request.params[0], chainman)};
    CHECK_NONFATAL(pindex != nullptr);

    std::set<std::string> stats;
    if (!request.params[1].isNull()) {
        const UniValue stats_univalue = request.params[1].get_array();
        for (unsigned int i = 0; i < stats_univalue.size(); i++) {
            const std::string stat = stats_univalue[i].get_str();
            stats.insert(stat);
        }
    }

    const CBlock block = GetBlockChecked(pindex);
    const CBlockUndo blockUndo = GetUndoChecked(pindex);

    const bool do_all = stats.size() == 0; // Calculate everything if nothing selected (default)
    const bool do_mediantxsize = do_all || stats.count("mediantxsize") != 0;
    const bool do_medianfee = do_all || stats.count("medianfee") != 0;
    const bool do_feerate_percentiles = do_all || stats.count("feerate_percentiles") != 0;
    const bool loop_inputs = do_all || do_medianfee || do_feerate_percentiles ||
        SetHasKeys(stats, "utxo_size_inc", "totalfee", "avgfee", "avgfeerate", "minfee", "maxfee", "minfeerate", "maxfeerate");
    const bool loop_outputs = do_all || loop_inputs || stats.count("total_out");
    const bool do_calculate_size = do_mediantxsize ||
        SetHasKeys(stats, "total_size", "avgtxsize", "mintxsize", "maxtxsize", "swtotal_size");
    const bool do_calculate_weight = do_all || SetHasKeys(stats, "total_weight", "avgfeerate", "swtotal_weight", "avgfeerate", "feerate_percentiles", "minfeerate", "maxfeerate");
    const bool do_calculate_sw = do_all || SetHasKeys(stats, "swtxs", "swtotal_size", "swtotal_weight");

    CAmount maxfee = 0;
    CAmount maxfeerate = 0;
    CAmount minfee = MAX_MONEY;
    CAmount minfeerate = MAX_MONEY;
    CAmount total_out = 0;
    CAmount totalfee = 0;
    int64_t inputs = 0;
    int64_t maxtxsize = 0;
    int64_t mintxsize = MAX_BLOCK_SERIALIZED_SIZE;
    int64_t outputs = 0;
    int64_t swtotal_size = 0;
    int64_t swtotal_weight = 0;
    int64_t swtxs = 0;
    int64_t total_size = 0;
    int64_t total_weight = 0;
    int64_t utxo_size_inc = 0;
    std::vector<CAmount> fee_array;
    std::vector<std::pair<CAmount, int64_t>> feerate_array;
    std::vector<int64_t> txsize_array;

    for (size_t i = 0; i < block.vtx.size(); ++i) {
        const auto& tx = block.vtx.at(i);
        outputs += tx->vout.size();

        CAmount tx_total_out = 0;
        if (loop_outputs) {
            for (const CTxOut& out : tx->vout) {
                tx_total_out += out.nValue;
                utxo_size_inc += GetSerializeSize(out, PROTOCOL_VERSION) + PER_UTXO_OVERHEAD;
            }
        }

        if (tx->IsCoinBase()) {
            continue;
        }

        inputs += tx->vin.size(); // Don't count coinbase's fake input
        total_out += tx_total_out; // Don't count coinbase reward

        int64_t tx_size = 0;
        if (do_calculate_size) {

            tx_size = tx->GetTotalSize();
            if (do_mediantxsize) {
                txsize_array.push_back(tx_size);
            }
            maxtxsize = std::max(maxtxsize, tx_size);
            mintxsize = std::min(mintxsize, tx_size);
            total_size += tx_size;
        }

        int64_t weight = 0;
        if (do_calculate_weight) {
            weight = GetTransactionWeight(*tx);
            total_weight += weight;
        }

        if (do_calculate_sw && tx->HasWitness()) {
            ++swtxs;
            swtotal_size += tx_size;
            swtotal_weight += weight;
        }

        if (loop_inputs) {
            CAmount tx_total_in = 0;
            const auto& txundo = blockUndo.vtxundo.at(i - 1);
            for (const Coin& coin: txundo.vprevout) {
                const CTxOut& prevoutput = coin.out;

                tx_total_in += prevoutput.nValue;
                utxo_size_inc -= GetSerializeSize(prevoutput, PROTOCOL_VERSION) + PER_UTXO_OVERHEAD;
            }

            CAmount txfee = tx_total_in - tx_total_out;
            CHECK_NONFATAL(MoneyRange(txfee));
            if (do_medianfee) {
                fee_array.push_back(txfee);
            }
            maxfee = std::max(maxfee, txfee);
            minfee = std::min(minfee, txfee);
            totalfee += txfee;

            // New feerate uses satoshis per virtual byte instead of per serialized byte
            CAmount feerate = weight ? (txfee * WITNESS_SCALE_FACTOR) / weight : 0;
            if (do_feerate_percentiles) {
                feerate_array.emplace_back(std::make_pair(feerate, weight));
            }
            maxfeerate = std::max(maxfeerate, feerate);
            minfeerate = std::min(minfeerate, feerate);
        }
    }

    CAmount feerate_percentiles[NUM_GETBLOCKSTATS_PERCENTILES] = { 0 };
    CalculatePercentilesByWeight(feerate_percentiles, feerate_array, total_weight);

    UniValue feerates_res(UniValue::VARR);
    for (int64_t i = 0; i < NUM_GETBLOCKSTATS_PERCENTILES; i++) {
        feerates_res.push_back(feerate_percentiles[i]);
    }

    UniValue ret_all(UniValue::VOBJ);
    ret_all.pushKV("avgfee", (block.vtx.size() > 1) ? totalfee / (block.vtx.size() - 1) : 0);
    ret_all.pushKV("avgfeerate", total_weight ? (totalfee * WITNESS_SCALE_FACTOR) / total_weight : 0); // Unit: sat/vbyte
    ret_all.pushKV("avgtxsize", (block.vtx.size() > 1) ? total_size / (block.vtx.size() - 1) : 0);
    ret_all.pushKV("blockhash", pindex->GetBlockHash().GetHex());
    ret_all.pushKV("feerate_percentiles", feerates_res);
    ret_all.pushKV("height", (int64_t)pindex->nHeight);
    ret_all.pushKV("ins", inputs);
    ret_all.pushKV("maxfee", maxfee);
    ret_all.pushKV("maxfeerate", maxfeerate);
    ret_all.pushKV("maxtxsize", maxtxsize);
    ret_all.pushKV("medianfee", CalculateTruncatedMedian(fee_array));
    ret_all.pushKV("mediantime", pindex->GetMedianTimePast());
    ret_all.pushKV("mediantxsize", CalculateTruncatedMedian(txsize_array));
    ret_all.pushKV("minfee", (minfee == MAX_MONEY) ? 0 : minfee);
    ret_all.pushKV("minfeerate", (minfeerate == MAX_MONEY) ? 0 : minfeerate);
    ret_all.pushKV("mintxsize", mintxsize == MAX_BLOCK_SERIALIZED_SIZE ? 0 : mintxsize);
    ret_all.pushKV("outs", outputs);
    ret_all.pushKV("subsidy", GetBlockSubsidy(pindex->nHeight, Params().GetConsensus()));
    ret_all.pushKV("swtotal_size", swtotal_size);
    ret_all.pushKV("swtotal_weight", swtotal_weight);
    ret_all.pushKV("swtxs", swtxs);
    ret_all.pushKV("time", pindex->GetBlockTime());
    ret_all.pushKV("total_out", total_out);
    ret_all.pushKV("total_size", total_size);
    ret_all.pushKV("total_weight", total_weight);
    ret_all.pushKV("totalfee", totalfee);
    ret_all.pushKV("txs", (int64_t)block.vtx.size());
    ret_all.pushKV("utxo_increase", outputs - inputs);
    ret_all.pushKV("utxo_size_inc", utxo_size_inc);

    if (do_all) {
        return ret_all;
    }

    UniValue ret(UniValue::VOBJ);
    for (const std::string& stat : stats) {
        const UniValue& value = ret_all[stat];
        if (value.isNull()) {
            throw JSONRPCError(RPC_INVALID_PARAMETER, strprintf("Invalid selected statistic %s", stat));
        }
        ret.pushKV(stat, value);
    }
    return ret;
},
    };
}

static RPCHelpMan savemempool()
{
    return RPCHelpMan{"savemempool",
                "\nDumps the mempool to disk. It will fail until the previous dump is fully loaded.\n",
                {},
                RPCResult{RPCResult::Type::NONE, "", ""},
                RPCExamples{
                    HelpExampleCli("savemempool", "")
            + HelpExampleRpc("savemempool", "")
                },
        [&](const RPCHelpMan& self, const JSONRPCRequest& request) -> UniValue
{
    const CTxMemPool& mempool = EnsureAnyMemPool(request.context);

    if (!mempool.IsLoaded()) {
        throw JSONRPCError(RPC_MISC_ERROR, "The mempool was not loaded yet");
    }

    if (!DumpMempool(mempool)) {
        throw JSONRPCError(RPC_MISC_ERROR, "Unable to dump mempool to disk");
    }

    return NullUniValue;
},
    };
}

namespace {
//! Search for a given set of pubkey scripts
bool FindScriptPubKey(std::atomic<int>& scan_progress, const std::atomic<bool>& should_abort, int64_t& count, CCoinsViewCursor* cursor, const std::set<CScript>& needles, std::map<COutPoint, Coin>& out_results, std::function<void()>& interruption_point)
{
    scan_progress = 0;
    count = 0;
    while (cursor->Valid()) {
        COutPoint key;
        Coin coin;
        if (!cursor->GetKey(key) || !cursor->GetValue(coin)) return false;
        if (++count % 8192 == 0) {
            interruption_point();
            if (should_abort) {
                // allow to abort the scan via the abort reference
                return false;
            }
        }
        if (count % 256 == 0) {
            // update progress reference every 256 item
            uint32_t high = 0x100 * *key.hash.begin() + *(key.hash.begin() + 1);
            scan_progress = (int)(high * 100.0 / 65536.0 + 0.5);
        }
        if (needles.count(coin.out.scriptPubKey)) {
            out_results.emplace(key, coin);
        }
        cursor->Next();
    }
    scan_progress = 100;
    return true;
}
} // namespace

/** RAII object to prevent concurrency issue when scanning the txout set */
static std::atomic<int> g_scan_progress;
static std::atomic<bool> g_scan_in_progress;
static std::atomic<bool> g_should_abort_scan;
class CoinsViewScanReserver
{
private:
    bool m_could_reserve;
public:
    explicit CoinsViewScanReserver() : m_could_reserve(false) {}

    bool reserve() {
        CHECK_NONFATAL(!m_could_reserve);
        if (g_scan_in_progress.exchange(true)) {
            return false;
        }
        CHECK_NONFATAL(g_scan_progress == 0);
        m_could_reserve = true;
        return true;
    }

    ~CoinsViewScanReserver() {
        if (m_could_reserve) {
            g_scan_in_progress = false;
            g_scan_progress = 0;
        }
    }
};

static RPCHelpMan scantxoutset()
{
    return RPCHelpMan{"scantxoutset",
        "\nScans the unspent transaction output set for entries that match certain output descriptors.\n"
        "Examples of output descriptors are:\n"
        "    addr(<address>)                      Outputs whose scriptPubKey corresponds to the specified address (does not include P2PK)\n"
        "    raw(<hex script>)                    Outputs whose scriptPubKey equals the specified hex scripts\n"
        "    combo(<pubkey>)                      P2PK, P2PKH, P2WPKH, and P2SH-P2WPKH outputs for the given pubkey\n"
        "    pkh(<pubkey>)                        P2PKH outputs for the given pubkey\n"
        "    sh(multi(<n>,<pubkey>,<pubkey>,...)) P2SH-multisig outputs for the given threshold and pubkeys\n"
        "\nIn the above, <pubkey> either refers to a fixed public key in hexadecimal notation, or to an xpub/xprv optionally followed by one\n"
        "or more path elements separated by \"/\", and optionally ending in \"/*\" (unhardened), or \"/*'\" or \"/*h\" (hardened) to specify all\n"
        "unhardened or hardened child keys.\n"
        "In the latter case, a range needs to be specified by below if different from 1000.\n"
        "For more information on output descriptors, see the documentation in the doc/descriptors.md file.\n",
        {
            {"action", RPCArg::Type::STR, RPCArg::Optional::NO, "The action to execute\n"
                "\"start\" for starting a scan\n"
                "\"abort\" for aborting the current scan (returns true when abort was successful)\n"
                "\"status\" for progress report (in %) of the current scan"},
            {"scanobjects", RPCArg::Type::ARR, RPCArg::Optional::OMITTED, "Array of scan objects. Required for \"start\" action\n"
                "Every scan object is either a string descriptor or an object:",
            {
                {"descriptor", RPCArg::Type::STR, RPCArg::Optional::OMITTED, "An output descriptor"},
                {"", RPCArg::Type::OBJ, RPCArg::Optional::OMITTED, "An object with output descriptor and metadata",
                {
                    {"desc", RPCArg::Type::STR, RPCArg::Optional::NO, "An output descriptor"},
                    {"range", RPCArg::Type::RANGE, RPCArg::Default{1000}, "The range of HD chain indexes to explore (either end or [begin,end])"},
                }},
            },
                        "[scanobjects,...]"},
        },
        {
            RPCResult{"When action=='abort'", RPCResult::Type::BOOL, "", ""},
            RPCResult{"When action=='status' and no scan is in progress", RPCResult::Type::NONE, "", ""},
            RPCResult{"When action=='status' and scan is in progress", RPCResult::Type::OBJ, "", "",
            {
                {RPCResult::Type::NUM, "progress", "The scan progress"},
            }},
            RPCResult{"When action=='start'", RPCResult::Type::OBJ, "", "", {
                {RPCResult::Type::BOOL, "success", "Whether the scan was completed"},
                {RPCResult::Type::NUM, "txouts", "The number of unspent transaction outputs scanned"},
                {RPCResult::Type::NUM, "height", "The current block height (index)"},
                {RPCResult::Type::STR_HEX, "bestblock", "The hash of the block at the tip of the chain"},
                {RPCResult::Type::ARR, "unspents", "",
                {
                    {RPCResult::Type::OBJ, "", "",
                    {
                        {RPCResult::Type::STR_HEX, "txid", "The transaction id"},
                        {RPCResult::Type::NUM, "vout", "The vout value"},
                        {RPCResult::Type::STR_HEX, "scriptPubKey", "The script key"},
                        {RPCResult::Type::STR, "desc", "A specialized descriptor for the matched scriptPubKey"},
                        {RPCResult::Type::STR_AMOUNT, "amount", "The total amount in " + CURRENCY_UNIT + " of the unspent output"},
                        {RPCResult::Type::NUM, "height", "Height of the unspent transaction output"},
                    }},
                }},
                {RPCResult::Type::STR_AMOUNT, "total_amount", "The total amount of all found unspent outputs in " + CURRENCY_UNIT},
            }},
        },
        RPCExamples{""},
        [&](const RPCHelpMan& self, const JSONRPCRequest& request) -> UniValue
{
    RPCTypeCheck(request.params, {UniValue::VSTR, UniValue::VARR});

    UniValue result(UniValue::VOBJ);
    if (request.params[0].get_str() == "status") {
        CoinsViewScanReserver reserver;
        if (reserver.reserve()) {
            // no scan in progress
            return NullUniValue;
        }
        result.pushKV("progress", g_scan_progress);
        return result;
    } else if (request.params[0].get_str() == "abort") {
        CoinsViewScanReserver reserver;
        if (reserver.reserve()) {
            // reserve was possible which means no scan was running
            return false;
        }
        // set the abort flag
        g_should_abort_scan = true;
        return true;
    } else if (request.params[0].get_str() == "start") {
        CoinsViewScanReserver reserver;
        if (!reserver.reserve()) {
            throw JSONRPCError(RPC_INVALID_PARAMETER, "Scan already in progress, use action \"abort\" or \"status\"");
        }

        if (request.params.size() < 2) {
            throw JSONRPCError(RPC_MISC_ERROR, "scanobjects argument is required for the start action");
        }

        std::set<CScript> needles;
        std::map<CScript, std::string> descriptors;
        CAmount total_in = 0;

        // loop through the scan objects
        for (const UniValue& scanobject : request.params[1].get_array().getValues()) {
            FlatSigningProvider provider;
            auto scripts = EvalDescriptorStringOrObject(scanobject, provider);
            for (const auto& script : scripts) {
                std::string inferred = InferDescriptor(script, provider)->ToString();
                needles.emplace(script);
                descriptors.emplace(std::move(script), std::move(inferred));
            }
        }

        // Scan the unspent transaction output set for inputs
        UniValue unspents(UniValue::VARR);
        std::vector<CTxOut> input_txos;
        std::map<COutPoint, Coin> coins;
        g_should_abort_scan = false;
        int64_t count = 0;
        std::unique_ptr<CCoinsViewCursor> pcursor;
        CBlockIndex* tip;
        NodeContext& node = EnsureAnyNodeContext(request.context);
        {
            ChainstateManager& chainman = EnsureChainman(node);
            LOCK(cs_main);
            CChainState& active_chainstate = chainman.ActiveChainstate();
            active_chainstate.ForceFlushStateToDisk();
            pcursor = active_chainstate.CoinsDB().Cursor();
            CHECK_NONFATAL(pcursor);
            tip = active_chainstate.m_chain.Tip();
            CHECK_NONFATAL(tip);
        }
        bool res = FindScriptPubKey(g_scan_progress, g_should_abort_scan, count, pcursor.get(), needles, coins, node.rpc_interruption_point);
        result.pushKV("success", res);
        result.pushKV("txouts", count);
        result.pushKV("height", tip->nHeight);
        result.pushKV("bestblock", tip->GetBlockHash().GetHex());

        for (const auto& it : coins) {
            const COutPoint& outpoint = it.first;
            const Coin& coin = it.second;
            const CTxOut& txo = coin.out;
            input_txos.push_back(txo);
            total_in += txo.nValue;

            UniValue unspent(UniValue::VOBJ);
            unspent.pushKV("txid", outpoint.hash.GetHex());
            unspent.pushKV("vout", (int32_t)outpoint.n);
            unspent.pushKV("scriptPubKey", HexStr(txo.scriptPubKey));
            unspent.pushKV("desc", descriptors[txo.scriptPubKey]);
            unspent.pushKV("amount", ValueFromAmount(txo.nValue));
            unspent.pushKV("height", (int32_t)coin.nHeight);

            unspents.push_back(unspent);
        }
        result.pushKV("unspents", unspents);
        result.pushKV("total_amount", ValueFromAmount(total_in));
    } else {
        throw JSONRPCError(RPC_INVALID_PARAMETER, "Invalid command");
    }
    return result;
},
    };
}

static RPCHelpMan getblockfilter()
{
    return RPCHelpMan{"getblockfilter",
                "\nRetrieve a BIP 157 content filter for a particular block.\n",
                {
                    {"blockhash", RPCArg::Type::STR_HEX, RPCArg::Optional::NO, "The hash of the block"},
                    {"filtertype", RPCArg::Type::STR, RPCArg::Default{"basic"}, "The type name of the filter"},
                },
                RPCResult{
                    RPCResult::Type::OBJ, "", "",
                    {
                        {RPCResult::Type::STR_HEX, "filter", "the hex-encoded filter data"},
                        {RPCResult::Type::STR_HEX, "header", "the hex-encoded filter header"},
                    }},
                RPCExamples{
                    HelpExampleCli("getblockfilter", "\"00000000c937983704a73af28acdec37b049d214adbda81d7e2a3dd146f6ed09\" \"basic\"") +
                    HelpExampleRpc("getblockfilter", "\"00000000c937983704a73af28acdec37b049d214adbda81d7e2a3dd146f6ed09\", \"basic\"")
                },
        [&](const RPCHelpMan& self, const JSONRPCRequest& request) -> UniValue
{
    uint256 block_hash = ParseHashV(request.params[0], "blockhash");
    std::string filtertype_name = "basic";
    if (!request.params[1].isNull()) {
        filtertype_name = request.params[1].get_str();
    }

    BlockFilterType filtertype;
    if (!BlockFilterTypeByName(filtertype_name, filtertype)) {
        throw JSONRPCError(RPC_INVALID_ADDRESS_OR_KEY, "Unknown filtertype");
    }

    BlockFilterIndex* index = GetBlockFilterIndex(filtertype);
    if (!index) {
        throw JSONRPCError(RPC_MISC_ERROR, "Index is not enabled for filtertype " + filtertype_name);
    }

    const CBlockIndex* block_index;
    bool block_was_connected;
    {
        ChainstateManager& chainman = EnsureAnyChainman(request.context);
        LOCK(cs_main);
        block_index = chainman.m_blockman.LookupBlockIndex(block_hash);
        if (!block_index) {
            throw JSONRPCError(RPC_INVALID_ADDRESS_OR_KEY, "Block not found");
        }
        block_was_connected = block_index->IsValid(BLOCK_VALID_SCRIPTS);
    }

    bool index_ready = index->BlockUntilSyncedToCurrentChain();

    BlockFilter filter;
    uint256 filter_header;
    if (!index->LookupFilter(block_index, filter) ||
        !index->LookupFilterHeader(block_index, filter_header)) {
        int err_code;
        std::string errmsg = "Filter not found.";

        if (!block_was_connected) {
            err_code = RPC_INVALID_ADDRESS_OR_KEY;
            errmsg += " Block was not connected to active chain.";
        } else if (!index_ready) {
            err_code = RPC_MISC_ERROR;
            errmsg += " Block filters are still in the process of being indexed.";
        } else {
            err_code = RPC_INTERNAL_ERROR;
            errmsg += " This error is unexpected and indicates index corruption.";
        }

        throw JSONRPCError(err_code, errmsg);
    }

    UniValue ret(UniValue::VOBJ);
    ret.pushKV("filter", HexStr(filter.GetEncodedFilter()));
    ret.pushKV("header", filter_header.GetHex());
    return ret;
},
    };
}

/**
 * Serialize the UTXO set to a file for loading elsewhere.
 *
 * @see SnapshotMetadata
 */
static RPCHelpMan dumptxoutset()
{
    return RPCHelpMan{
        "dumptxoutset",
        "\nWrite the serialized UTXO set to disk.\n",
        {
            {"path",
                RPCArg::Type::STR,
                RPCArg::Optional::NO,
                /* default_val */ "",
                "path to the output file. If relative, will be prefixed by datadir."},
        },
        RPCResult{
            RPCResult::Type::OBJ, "", "",
                {
                    {RPCResult::Type::NUM, "coins_written", "the number of coins written in the snapshot"},
                    {RPCResult::Type::STR_HEX, "base_hash", "the hash of the base of the snapshot"},
                    {RPCResult::Type::NUM, "base_height", "the height of the base of the snapshot"},
                    {RPCResult::Type::STR, "path", "the absolute path that the snapshot was written to"},
                }
        },
        RPCExamples{
            HelpExampleCli("dumptxoutset", "utxo.dat")
        },
        [&](const RPCHelpMan& self, const JSONRPCRequest& request) -> UniValue
{
    const fs::path path = fsbridge::AbsPathJoin(gArgs.GetDataDirNet(), request.params[0].get_str());
    // Write to a temporary path and then move into `path` on completion
    // to avoid confusion due to an interruption.
    const fs::path temppath = fsbridge::AbsPathJoin(gArgs.GetDataDirNet(), request.params[0].get_str() + ".incomplete");

    if (fs::exists(path)) {
        throw JSONRPCError(
            RPC_INVALID_PARAMETER,
            path.string() + " already exists. If you are sure this is what you want, "
            "move it out of the way first");
    }

    FILE* file{fsbridge::fopen(temppath, "wb")};
    CAutoFile afile{file, SER_DISK, CLIENT_VERSION};
    NodeContext& node = EnsureAnyNodeContext(request.context);
    UniValue result = CreateUTXOSnapshot(node, node.chainman->ActiveChainstate(), afile);
    fs::rename(temppath, path);

    result.pushKV("path", path.string());
    return result;
},
    };
}

UniValue CreateUTXOSnapshot(NodeContext& node, CChainState& chainstate, CAutoFile& afile)
{
    std::unique_ptr<CCoinsViewCursor> pcursor;
    CCoinsStats stats{CoinStatsHashType::NONE};
    CBlockIndex* tip;

    {
        // We need to lock cs_main to ensure that the coinsdb isn't written to
        // between (i) flushing coins cache to disk (coinsdb), (ii) getting stats
        // based upon the coinsdb, and (iii) constructing a cursor to the
        // coinsdb for use below this block.
        //
        // Cursors returned by leveldb iterate over snapshots, so the contents
        // of the pcursor will not be affected by simultaneous writes during
        // use below this block.
        //
        // See discussion here:
        //   https://github.com/bitcoin/bitcoin/pull/15606#discussion_r274479369
        //
        LOCK(::cs_main);

        chainstate.ForceFlushStateToDisk();

        if (!GetUTXOStats(&chainstate.CoinsDB(), chainstate.m_blockman, stats, node.rpc_interruption_point)) {
            throw JSONRPCError(RPC_INTERNAL_ERROR, "Unable to read UTXO set");
        }

        pcursor = chainstate.CoinsDB().Cursor();
        tip = chainstate.m_blockman.LookupBlockIndex(stats.hashBlock);
        CHECK_NONFATAL(tip);
    }

    SnapshotMetadata metadata{tip->GetBlockHash(), stats.coins_count, tip->nChainTx};

    afile << metadata;

    COutPoint key;
    Coin coin;
    unsigned int iter{0};

    while (pcursor->Valid()) {
        if (iter % 5000 == 0) node.rpc_interruption_point();
        ++iter;
        if (pcursor->GetKey(key) && pcursor->GetValue(coin)) {
            afile << key;
            afile << coin;
        }

        pcursor->Next();
    }

    afile.fclose();

    UniValue result(UniValue::VOBJ);
    result.pushKV("coins_written", stats.coins_count);
    result.pushKV("base_hash", tip->GetBlockHash().ToString());
    result.pushKV("base_height", tip->nHeight);

    return result;
}

void RegisterBlockchainRPCCommands(CRPCTable &t)
{
// clang-format off
static const CRPCCommand commands[] =
{ //  category              actor (function)
  //  --------------------- ------------------------
    { "blockchain",         &getblockchaininfo,                  },
    { "blockchain",         &getchaintxstats,                    },
    { "blockchain",         &getblockstats,                      },
    { "blockchain",         &getbestblockhash,                   },
    { "blockchain",         &getblockcount,                      },
    { "blockchain",         &getblock,                           },
    { "blockchain",         &getblockhash,                       },
    { "blockchain",         &getblockheader,                     },
    { "blockchain",         &getchaintips,                       },
    { "blockchain",         &getdifficulty,                      },
    { "blockchain",         &getmempoolancestors,                },
    { "blockchain",         &getmempooldescendants,              },
    { "blockchain",         &getmempoolentry,                    },
    { "blockchain",         &getmempoolinfo,                     },
    { "blockchain",         &getrawmempool,                      },
    { "blockchain",         &gettxout,                           },
    { "blockchain",         &gettxoutsetinfo,                    },
    { "blockchain",         &pruneblockchain,                    },
    { "blockchain",         &savemempool,                        },
    { "blockchain",         &verifychain,                        },

    { "blockchain",         &preciousblock,                      },
    { "blockchain",         &scantxoutset,                       },
    { "blockchain",         &getblockfilter,                     },

    /* Not shown in help */
    { "hidden",              &invalidateblock,                   },
    { "hidden",              &reconsiderblock,                   },
    { "hidden",              &waitfornewblock,                   },
    { "hidden",              &waitforblock,                      },
    { "hidden",              &waitforblockheight,                },
    { "hidden",              &syncwithvalidationinterfacequeue,  },
    { "hidden",              &dumptxoutset,                      },
};
// clang-format on
    for (const auto& c : commands) {
        t.appendCommand(c.name, &c);
    }
}<|MERGE_RESOLUTION|>--- conflicted
+++ resolved
@@ -41,11 +41,8 @@
 #include <util/translation.h>
 #include <validation.h>
 #include <validationinterface.h>
-<<<<<<< HEAD
+#include <versionbits.h>
 #include <wallet/context.h>
-=======
-#include <versionbits.h>
->>>>>>> c609e105
 #include <warnings.h>
 
 #include <stdint.h>
@@ -1455,6 +1452,9 @@
 
 static void SoftForkDescPushBack(const CBlockIndex* active_chain_tip, UniValue& softforks, const Consensus::Params& consensusParams, Consensus::DeploymentPos id)
 {
+    // FIXME: For now, BIP9 is not used until we can do always-auxpow.
+    return;
+
     // For BIP9 deployments.
     // Deployments that are never active are hidden.
     if (consensusParams.vDeployments[id].nStartTime == Consensus::BIP9Deployment::NEVER_ACTIVE) return;
@@ -1594,19 +1594,8 @@
 
     const Consensus::Params& consensusParams = Params().GetConsensus();
     UniValue softforks(UniValue::VOBJ);
-<<<<<<< HEAD
-    BuriedForkDescPushBack(softforks, "bip34", consensusParams.BIP34Height, height);
-    BuriedForkDescPushBack(softforks, "bip66", consensusParams.BIP66Height, height);
-    BuriedForkDescPushBack(softforks, "bip65", consensusParams.BIP65Height, height);
-    BuriedForkDescPushBack(softforks, "csv", consensusParams.CSVHeight, height);
-    BuriedForkDescPushBack(softforks, "segwit", consensusParams.SegwitHeight, height);
-    // FIXME: Real BIP9 deployment (not yet buried) are not supported until we
-    // do the always-auxpow fork.
-    //BIP9SoftForkDescPushBack(softforks, "testdummy", consensusParams, Consensus::DEPLOYMENT_TESTDUMMY);
-    //BIP9SoftForkDescPushBack(softforks, "taproot", consensusParams, Consensus::DEPLOYMENT_TAPROOT);
-    obj.pushKV("softforks",             softforks);
-=======
     SoftForkDescPushBack(tip, softforks, consensusParams, Consensus::DEPLOYMENT_HEIGHTINCB);
+    SoftForkDescPushBack(tip, softforks, consensusParams, Consensus::DEPLOYMENT_P2SH);
     SoftForkDescPushBack(tip, softforks, consensusParams, Consensus::DEPLOYMENT_DERSIG);
     SoftForkDescPushBack(tip, softforks, consensusParams, Consensus::DEPLOYMENT_CLTV);
     SoftForkDescPushBack(tip, softforks, consensusParams, Consensus::DEPLOYMENT_CSV);
@@ -1614,7 +1603,6 @@
     SoftForkDescPushBack(tip, softforks, consensusParams, Consensus::DEPLOYMENT_TESTDUMMY);
     SoftForkDescPushBack(tip, softforks, consensusParams, Consensus::DEPLOYMENT_TAPROOT);
     obj.pushKV("softforks", softforks);
->>>>>>> c609e105
 
     obj.pushKV("warnings", GetWarnings(false).original);
     return obj;
