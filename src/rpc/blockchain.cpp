--- conflicted
+++ resolved
@@ -29,10 +29,7 @@
 #include <node/transaction.h>
 #include <node/utxo_snapshot.h>
 #include <primitives/transaction.h>
-<<<<<<< HEAD
 #include <rpc/names.h>
-=======
->>>>>>> 1dbc3163
 #include <rpc/rawtransaction.h>
 #include <rpc/request.h>
 #include <rpc/server.h>
@@ -229,46 +226,6 @@
     }
 
     result.pushKV("tx", std::move(txs));
-
-    return result;
-}
-
-UniValue AuxpowToJSON(const CAuxPow& auxpow, const bool verbose, Chainstate& active_chainstate)
-{
-    UniValue result(UniValue::VOBJ);
-
-    {
-        UniValue tx(UniValue::VOBJ);
-        tx.pushKV("hex", EncodeHexTx(*auxpow.coinbaseTx));
-        TxToJSON(*auxpow.coinbaseTx, auxpow.parentBlock.GetHash(), tx, active_chainstate);
-        result.pushKV("tx", tx);
-    }
-
-    result.pushKV("chainindex", auxpow.nChainIndex);
-
-    {
-        UniValue branch(UniValue::VARR);
-        for (const auto& node : auxpow.vMerkleBranch)
-            branch.push_back(node.GetHex());
-        result.pushKV("merklebranch", branch);
-    }
-
-    {
-        UniValue branch(UniValue::VARR);
-        for (const auto& node : auxpow.vChainMerkleBranch)
-            branch.push_back(node.GetHex());
-        result.pushKV("chainmerklebranch", branch);
-    }
-
-    if (verbose)
-        result.pushKV("parentblock", blockheaderToJSON(auxpow.parentBlock));
-    else
-    {
-        CDataStream ssParent(SER_NETWORK, PROTOCOL_VERSION);
-        ssParent << auxpow.parentBlock;
-        const std::string strHex = HexStr(ssParent);
-        result.pushKV("parentblock", strHex);
-    }
 
     return result;
 }
