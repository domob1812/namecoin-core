--- conflicted
+++ resolved
@@ -304,13 +304,8 @@
                 },
                 RPCResult{RPCResult::Type::NONE, "", ""},
                 RPCExamples{
-<<<<<<< HEAD
-                    HelpExampleCli("addnode", "\"192.168.0.6:8334\" \"onetry\"")
-            + HelpExampleRpc("addnode", "\"192.168.0.6:8334\", \"onetry\"")
-=======
-                    HelpExampleCli("addnode", "\"192.168.0.6:8333\" \"onetry\" true")
-            + HelpExampleRpc("addnode", "\"192.168.0.6:8333\", \"onetry\" true")
->>>>>>> 6297241d
+                    HelpExampleCli("addnode", "\"192.168.0.6:8334\" \"onetry\" true")
+            + HelpExampleRpc("addnode", "\"192.168.0.6:8334\", \"onetry\" true")
                 },
         [&](const RPCHelpMan& self, const JSONRPCRequest& request) -> UniValue
 {
