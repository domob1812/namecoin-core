// Copyright (c) 2010 Satoshi Nakamoto
// Copyright (c) 2009-2016 The Bitcoin Core developers
// Distributed under the MIT software license, see the accompanying
// file COPYING or http://www.opensource.org/licenses/mit-license.php.

#include "base58.h"
#include "chain.h"
#include "coins.h"
#include "consensus/validation.h"
#include "core_io.h"
#include "init.h"
#include "keystore.h"
#include "validation.h"
#include "merkleblock.h"
#include "net.h"
#include "policy/policy.h"
#include "policy/rbf.h"
#include "primitives/transaction.h"
#include "rpc/server.h"
#include "script/script.h"
#include "script/script_error.h"
#include "script/sign.h"
#include "script/standard.h"
#include "txmempool.h"
#include "uint256.h"
#include "utilstrencodings.h"
#ifdef ENABLE_WALLET
#include "wallet/rpcwallet.h"
#include "wallet/wallet.h"
#endif

#include <stdint.h>

#include <univalue.h>

void TxToJSON(const CTransaction& tx, const uint256 hashBlock, UniValue& entry)
{
    // Call into TxToUniv() in bitcoin-common to decode the transaction hex.
    //
    // Blockchain contextual information (confirmations and blocktime) is not
    // available to code in bitcoin-common, so we query them here and push the
    // data into the returned UniValue.
    TxToUniv(tx, uint256(), entry);

    if (!hashBlock.IsNull()) {
        entry.push_back(Pair("blockhash", hashBlock.GetHex()));
        BlockMap::iterator mi = mapBlockIndex.find(hashBlock);
        if (mi != mapBlockIndex.end() && (*mi).second) {
            CBlockIndex* pindex = (*mi).second;
            if (chainActive.Contains(pindex)) {
                entry.push_back(Pair("confirmations", 1 + chainActive.Height() - pindex->nHeight));
                entry.push_back(Pair("time", pindex->GetBlockTime()));
                entry.push_back(Pair("blocktime", pindex->GetBlockTime()));
            }
            else
                entry.push_back(Pair("confirmations", 0));
        }
    }
}

UniValue getrawtransaction(const JSONRPCRequest& request)
{
    if (request.fHelp || request.params.size() < 1 || request.params.size() > 2)
        throw std::runtime_error(
            "getrawtransaction \"txid\" ( verbose )\n"

            "\nNOTE: By default this function only works for mempool transactions. If the -txindex option is\n"
            "enabled, it also works for blockchain transactions.\n"
            "DEPRECATED: for now, it also works for transactions with unspent outputs.\n"

            "\nReturn the raw transaction data.\n"
            "\nIf verbose is 'true', returns an Object with information about 'txid'.\n"
            "If verbose is 'false' or omitted, returns a string that is serialized, hex-encoded data for 'txid'.\n"

            "\nArguments:\n"
            "1. \"txid\"      (string, required) The transaction id\n"
            "2. verbose       (bool, optional, default=false) If false, return a string, otherwise return a json object\n"

            "\nResult (if verbose is not set or set to false):\n"
            "\"data\"      (string) The serialized, hex-encoded data for 'txid'\n"

            "\nResult (if verbose is set to true):\n"
            "{\n"
            "  \"hex\" : \"data\",       (string) The serialized, hex-encoded data for 'txid'\n"
            "  \"txid\" : \"id\",        (string) The transaction id (same as provided)\n"
            "  \"hash\" : \"id\",        (string) The transaction hash (differs from txid for witness transactions)\n"
            "  \"size\" : n,             (numeric) The serialized transaction size\n"
            "  \"vsize\" : n,            (numeric) The virtual transaction size (differs from size for witness transactions)\n"
            "  \"version\" : n,          (numeric) The version\n"
            "  \"locktime\" : ttt,       (numeric) The lock time\n"
            "  \"vin\" : [               (array of json objects)\n"
            "     {\n"
            "       \"txid\": \"id\",    (string) The transaction id\n"
            "       \"vout\": n,         (numeric) \n"
            "       \"scriptSig\": {     (json object) The script\n"
            "         \"asm\": \"asm\",  (string) asm\n"
            "         \"hex\": \"hex\"   (string) hex\n"
            "       },\n"
            "       \"sequence\": n      (numeric) The script sequence number\n"
            "       \"txinwitness\": [\"hex\", ...] (array of string) hex-encoded witness data (if any)\n"
            "     }\n"
            "     ,...\n"
            "  ],\n"
            "  \"vout\" : [              (array of json objects)\n"
            "     {\n"
            "       \"value\" : x.xxx,            (numeric) The value in " + CURRENCY_UNIT + "\n"
            "       \"n\" : n,                    (numeric) index\n"
            "       \"scriptPubKey\" : {          (json object)\n"
            "         \"asm\" : \"asm\",          (string) the asm\n"
            "         \"hex\" : \"hex\",          (string) the hex\n"
            "         \"reqSigs\" : n,            (numeric) The required sigs\n"
            "         \"type\" : \"pubkeyhash\",  (string) The type, eg 'pubkeyhash'\n"
            "         \"addresses\" : [           (json array of string)\n"
            "           \"address\"        (string) namecoin address\n"
            "           ,...\n"
            "         ]\n"
            "       }\n"
            "     }\n"
            "     ,...\n"
            "  ],\n"
            "  \"blockhash\" : \"hash\",   (string) the block hash\n"
            "  \"confirmations\" : n,      (numeric) The confirmations\n"
            "  \"time\" : ttt,             (numeric) The transaction time in seconds since epoch (Jan 1 1970 GMT)\n"
            "  \"blocktime\" : ttt         (numeric) The block time in seconds since epoch (Jan 1 1970 GMT)\n"
            "}\n"

            "\nExamples:\n"
            + HelpExampleCli("getrawtransaction", "\"mytxid\"")
            + HelpExampleCli("getrawtransaction", "\"mytxid\" true")
            + HelpExampleRpc("getrawtransaction", "\"mytxid\", true")
        );

    LOCK(cs_main);

    uint256 hash = ParseHashV(request.params[0], "parameter 1");

    // Accept either a bool (true) or a num (>=1) to indicate verbose output.
    bool fVerbose = false;
    if (request.params.size() > 1) {
        if (request.params[1].isNum()) {
            if (request.params[1].get_int() != 0) {
                fVerbose = true;
            }
        }
        else if(request.params[1].isBool()) {
            if(request.params[1].isTrue()) {
                fVerbose = true;
            }
        }
        else {
            throw JSONRPCError(RPC_TYPE_ERROR, "Invalid type provided. Verbose parameter must be a boolean.");
        }
    }

    CTransactionRef tx;
    uint256 hashBlock;
    if (!GetTransaction(hash, tx, Params().GetConsensus(), hashBlock, true))
        throw JSONRPCError(RPC_INVALID_ADDRESS_OR_KEY, std::string(fTxIndex ? "No such mempool or blockchain transaction"
            : "No such mempool transaction. Use -txindex to enable blockchain transaction queries") +
            ". Use gettransaction for wallet transactions.");

    std::string strHex = EncodeHexTx(*tx, RPCSerializationFlags());

    if (!fVerbose)
        return strHex;

    UniValue result(UniValue::VOBJ);
    result.push_back(Pair("hex", strHex));
    TxToJSON(*tx, hashBlock, result);
    return result;
}

UniValue gettxoutproof(const JSONRPCRequest& request)
{
    if (request.fHelp || (request.params.size() != 1 && request.params.size() != 2))
        throw std::runtime_error(
            "gettxoutproof [\"txid\",...] ( blockhash )\n"
            "\nReturns a hex-encoded proof that \"txid\" was included in a block.\n"
            "\nNOTE: By default this function only works sometimes. This is when there is an\n"
            "unspent output in the utxo for this transaction. To make it always work,\n"
            "you need to maintain a transaction index, using the -txindex command line option or\n"
            "specify the block in which the transaction is included manually (by blockhash).\n"
            "\nArguments:\n"
            "1. \"txids\"       (string) A json array of txids to filter\n"
            "    [\n"
            "      \"txid\"     (string) A transaction hash\n"
            "      ,...\n"
            "    ]\n"
            "2. \"blockhash\"   (string, optional) If specified, looks for txid in the block with this hash\n"
            "\nResult:\n"
            "\"data\"           (string) A string that is a serialized, hex-encoded data for the proof.\n"
        );

    std::set<uint256> setTxids;
    uint256 oneTxid;
    UniValue txids = request.params[0].get_array();
    for (unsigned int idx = 0; idx < txids.size(); idx++) {
        const UniValue& txid = txids[idx];
        if (txid.get_str().length() != 64 || !IsHex(txid.get_str()))
            throw JSONRPCError(RPC_INVALID_PARAMETER, std::string("Invalid txid ")+txid.get_str());
        uint256 hash(uint256S(txid.get_str()));
        if (setTxids.count(hash))
            throw JSONRPCError(RPC_INVALID_PARAMETER, std::string("Invalid parameter, duplicated txid: ")+txid.get_str());
       setTxids.insert(hash);
       oneTxid = hash;
    }

    LOCK(cs_main);

    CBlockIndex* pblockindex = NULL;

    uint256 hashBlock;
    if (request.params.size() > 1)
    {
        hashBlock = uint256S(request.params[1].get_str());
        if (!mapBlockIndex.count(hashBlock))
            throw JSONRPCError(RPC_INVALID_ADDRESS_OR_KEY, "Block not found");
        pblockindex = mapBlockIndex[hashBlock];
    } else {
        const Coin& coin = AccessByTxid(*pcoinsTip, oneTxid);
        if (!coin.IsSpent() && coin.nHeight > 0 && coin.nHeight <= chainActive.Height()) {
            pblockindex = chainActive[coin.nHeight];
        }
    }

    if (pblockindex == NULL)
    {
        CTransactionRef tx;
        if (!GetTransaction(oneTxid, tx, Params().GetConsensus(), hashBlock, false) || hashBlock.IsNull())
            throw JSONRPCError(RPC_INVALID_ADDRESS_OR_KEY, "Transaction not yet in block");
        if (!mapBlockIndex.count(hashBlock))
            throw JSONRPCError(RPC_INTERNAL_ERROR, "Transaction index corrupt");
        pblockindex = mapBlockIndex[hashBlock];
    }

    CBlock block;
    if(!ReadBlockFromDisk(block, pblockindex, Params().GetConsensus()))
        throw JSONRPCError(RPC_INTERNAL_ERROR, "Can't read block from disk");

    unsigned int ntxFound = 0;
    for (const auto& tx : block.vtx)
        if (setTxids.count(tx->GetHash()))
            ntxFound++;
    if (ntxFound != setTxids.size())
        throw JSONRPCError(RPC_INVALID_ADDRESS_OR_KEY, "(Not all) transactions not found in specified block");

    CDataStream ssMB(SER_NETWORK, PROTOCOL_VERSION | SERIALIZE_TRANSACTION_NO_WITNESS);
    CMerkleBlock mb(block, setTxids);
    ssMB << mb;
    std::string strHex = HexStr(ssMB.begin(), ssMB.end());
    return strHex;
}

UniValue verifytxoutproof(const JSONRPCRequest& request)
{
    if (request.fHelp || request.params.size() != 1)
        throw std::runtime_error(
            "verifytxoutproof \"proof\"\n"
            "\nVerifies that a proof points to a transaction in a block, returning the transaction it commits to\n"
            "and throwing an RPC error if the block is not in our best chain\n"
            "\nArguments:\n"
            "1. \"proof\"    (string, required) The hex-encoded proof generated by gettxoutproof\n"
            "\nResult:\n"
            "[\"txid\"]      (array, strings) The txid(s) which the proof commits to, or empty array if the proof is invalid\n"
        );

    CDataStream ssMB(ParseHexV(request.params[0], "proof"), SER_NETWORK, PROTOCOL_VERSION | SERIALIZE_TRANSACTION_NO_WITNESS);
    CMerkleBlock merkleBlock;
    ssMB >> merkleBlock;

    UniValue res(UniValue::VARR);

    std::vector<uint256> vMatch;
    std::vector<unsigned int> vIndex;
    if (merkleBlock.txn.ExtractMatches(vMatch, vIndex) != merkleBlock.header.hashMerkleRoot)
        return res;

    LOCK(cs_main);

    if (!mapBlockIndex.count(merkleBlock.header.GetHash()) || !chainActive.Contains(mapBlockIndex[merkleBlock.header.GetHash()]))
        throw JSONRPCError(RPC_INVALID_ADDRESS_OR_KEY, "Block not found in chain");

    BOOST_FOREACH(const uint256& hash, vMatch)
        res.push_back(hash.GetHex());
    return res;
}

UniValue createrawtransaction(const JSONRPCRequest& request)
{
    if (request.fHelp || request.params.size() < 2 || request.params.size() > 4)
        throw std::runtime_error(
<<<<<<< HEAD
            "createrawtransaction [{\"txid\":\"id\",\"vout\":n},...] {\"address\":amount,\"data\":\"hex\",...} (name operation) (locktime)\n"
=======
            "createrawtransaction [{\"txid\":\"id\",\"vout\":n},...] {\"address\":amount,\"data\":\"hex\",...} ( locktime ) ( optintorbf )\n"
>>>>>>> 113b74b5
            "\nCreate a transaction spending the given inputs and creating new outputs.\n"
            "Outputs can be addresses or data.\n"
            "Returns hex-encoded raw transaction.\n"
            "Note that the transaction's inputs are not signed, and\n"
            "it is not stored in the wallet or transmitted to the network.\n"

            "\nOptionally, a name update operation can be performed.  The name input must be added\n"
            "manually.  (name_show gives the necessary data.)\n"

            "\nArguments:\n"
            "1. \"inputs\"                (array, required) A json array of json objects\n"
            "     [\n"
            "       {\n"
            "         \"txid\":\"id\",    (string, required) The transaction id\n"
            "         \"vout\":n,         (numeric, required) The output number\n"
            "         \"sequence\":n      (numeric, optional) The sequence number\n"
            "       } \n"
            "       ,...\n"
            "     ]\n"
            "2. \"outputs\"               (object, required) a json object with outputs\n"
            "    {\n"
            "      \"address\": x.xxx,    (numeric or string, required) The key is the namecoin address, the numeric value (can be string) is the " + CURRENCY_UNIT + " amount\n"
            "      \"data\": \"hex\"      (string, required) The key is \"data\", the value is hex encoded data\n"
            "      ,...\n"
            "    }\n"
<<<<<<< HEAD
            "3. \"name_operation\"        (string, optional) json object for name operation\n"
            "    {\n"
            "      \"op\": \"name_update\",\n"
            "      \"name\": xxx,         (string, required) the name to update\n"
            "      \"value\": xxx,        (string, required) the new value\n"
            "      \"address\": xxx,      (string, required) address to send it to\n"
            "    }\n"
            "4. locktime                  (numeric, optional, default=0) Raw locktime. Non-0 value also locktime-activates inputs\n"
=======
            "3. locktime                  (numeric, optional, default=0) Raw locktime. Non-0 value also locktime-activates inputs\n"
            "4. optintorbf                (boolean, optional, default=false) Allow this transaction to be replaced by a transaction with higher fees. If provided, it is an error if explicit sequence numbers are incompatible.\n"
>>>>>>> 113b74b5
            "\nResult:\n"
            "\"transaction\"              (string) hex string of the transaction\n"

            "\nExamples:\n"
            + HelpExampleCli("createrawtransaction", "\"[{\\\"txid\\\":\\\"myid\\\",\\\"vout\\\":0}]\" \"{\\\"address\\\":0.01}\"")
            + HelpExampleCli("createrawtransaction", "\"[{\\\"txid\\\":\\\"myid\\\",\\\"vout\\\":0}]\" \"{\\\"data\\\":\\\"00010203\\\"}\"")
            + HelpExampleCli("createrawtransaction", "\"[{\\\"txid\\\":\\\"myid\\\",\\\"vout\\\":0}]\" \"{}\" \"{\\\"op\""":\\\"name_update\\\",\\\"name\\\":\\\"my-name\\\",\\\"value\\\":\\\"new value\\\",\\\"address\\\":\\\"NFt4cuHJ97dxfsNZpz5qKxAxnQVAUShwdX\\\"}\"")
            + HelpExampleRpc("createrawtransaction", "\"[{\\\"txid\\\":\\\"myid\\\",\\\"vout\\\":0}]\", \"{\\\"address\\\":0.01}\"")
            + HelpExampleRpc("createrawtransaction", "\"[{\\\"txid\\\":\\\"myid\\\",\\\"vout\\\":0}]\", \"{\\\"data\\\":\\\"00010203\\\"}\"")
        );

<<<<<<< HEAD
    RPCTypeCheck(request.params, boost::assign::list_of(UniValue::VARR)(UniValue::VOBJ)(UniValue::VOBJ)(UniValue::VNUM), true);
=======
    RPCTypeCheck(request.params, {UniValue::VARR, UniValue::VOBJ, UniValue::VNUM}, true);
>>>>>>> 113b74b5
    if (request.params[0].isNull() || request.params[1].isNull())
        throw JSONRPCError(RPC_INVALID_PARAMETER, "Invalid parameter, arguments 1 and 2 must be non-null");

    UniValue inputs = request.params[0].get_array();
    UniValue sendTo = request.params[1].get_obj();

    CMutableTransaction rawTx;

    if (request.params.size() > 3 && !request.params[3].isNull()) {
        int64_t nLockTime = request.params[3].get_int64();
        if (nLockTime < 0 || nLockTime > std::numeric_limits<uint32_t>::max())
            throw JSONRPCError(RPC_INVALID_PARAMETER, "Invalid parameter, locktime out of range");
        rawTx.nLockTime = nLockTime;
    }

    bool rbfOptIn = request.params.size() > 3 ? request.params[3].isTrue() : false;

    for (unsigned int idx = 0; idx < inputs.size(); idx++) {
        const UniValue& input = inputs[idx];
        const UniValue& o = input.get_obj();

        uint256 txid = ParseHashO(o, "txid");

        const UniValue& vout_v = find_value(o, "vout");
        if (!vout_v.isNum())
            throw JSONRPCError(RPC_INVALID_PARAMETER, "Invalid parameter, missing vout key");
        int nOutput = vout_v.get_int();
        if (nOutput < 0)
            throw JSONRPCError(RPC_INVALID_PARAMETER, "Invalid parameter, vout must be positive");

        uint32_t nSequence;
        if (rbfOptIn) {
            nSequence = MAX_BIP125_RBF_SEQUENCE;
        } else if (rawTx.nLockTime) {
            nSequence = std::numeric_limits<uint32_t>::max() - 1;
        } else {
            nSequence = std::numeric_limits<uint32_t>::max();
        }

        // set the sequence number if passed in the parameters object
        const UniValue& sequenceObj = find_value(o, "sequence");
        if (sequenceObj.isNum()) {
            int64_t seqNr64 = sequenceObj.get_int64();
            if (seqNr64 < 0 || seqNr64 > std::numeric_limits<uint32_t>::max()) {
                throw JSONRPCError(RPC_INVALID_PARAMETER, "Invalid parameter, sequence number is out of range");
            } else {
                nSequence = (uint32_t)seqNr64;
            }
        }

        CTxIn in(COutPoint(txid, nOutput), CScript(), nSequence);

        rawTx.vin.push_back(in);
    }

    std::set<CBitcoinAddress> setAddress;
    std::vector<std::string> addrList = sendTo.getKeys();
    BOOST_FOREACH(const std::string& name_, addrList) {

        if (name_ == "data") {
            std::vector<unsigned char> data = ParseHexV(sendTo[name_].getValStr(),"Data");

            CTxOut out(0, CScript() << OP_RETURN << data);
            rawTx.vout.push_back(out);
        } else {
            CBitcoinAddress address(name_);
            if (!address.IsValid())
                throw JSONRPCError(RPC_INVALID_ADDRESS_OR_KEY, std::string("Invalid Namecoin address: ")+name_);

            if (setAddress.count(address))
                throw JSONRPCError(RPC_INVALID_PARAMETER, std::string("Invalid parameter, duplicated address: ")+name_);
            setAddress.insert(address);

            CScript scriptPubKey = GetScriptForDestination(address.Get());
            CAmount nAmount = AmountFromValue(sendTo[name_]);

            CTxOut out(nAmount, scriptPubKey);
            rawTx.vout.push_back(out);
        }
    }

<<<<<<< HEAD
    if (request.params.size() > 2 && !request.params[2].isNull())
        AddRawTxNameOperation(rawTx, request.params[2].get_obj());
=======
    if (request.params.size() > 3 && rbfOptIn != SignalsOptInRBF(rawTx)) {
        throw JSONRPCError(RPC_INVALID_PARAMETER, "Invalid parameter combination: Sequence number(s) contradict optintorbf option");
    }
>>>>>>> 113b74b5

    return EncodeHexTx(rawTx);
}

UniValue decoderawtransaction(const JSONRPCRequest& request)
{
    if (request.fHelp || request.params.size() != 1)
        throw std::runtime_error(
            "decoderawtransaction \"hexstring\"\n"
            "\nReturn a JSON object representing the serialized, hex-encoded transaction.\n"

            "\nArguments:\n"
            "1. \"hexstring\"      (string, required) The transaction hex string\n"

            "\nResult:\n"
            "{\n"
            "  \"txid\" : \"id\",        (string) The transaction id\n"
            "  \"hash\" : \"id\",        (string) The transaction hash (differs from txid for witness transactions)\n"
            "  \"size\" : n,             (numeric) The transaction size\n"
            "  \"vsize\" : n,            (numeric) The virtual transaction size (differs from size for witness transactions)\n"
            "  \"version\" : n,          (numeric) The version\n"
            "  \"locktime\" : ttt,       (numeric) The lock time\n"
            "  \"vin\" : [               (array of json objects)\n"
            "     {\n"
            "       \"txid\": \"id\",    (string) The transaction id\n"
            "       \"vout\": n,         (numeric) The output number\n"
            "       \"scriptSig\": {     (json object) The script\n"
            "         \"asm\": \"asm\",  (string) asm\n"
            "         \"hex\": \"hex\"   (string) hex\n"
            "       },\n"
            "       \"txinwitness\": [\"hex\", ...] (array of string) hex-encoded witness data (if any)\n"
            "       \"sequence\": n     (numeric) The script sequence number\n"
            "     }\n"
            "     ,...\n"
            "  ],\n"
            "  \"vout\" : [             (array of json objects)\n"
            "     {\n"
            "       \"value\" : x.xxx,            (numeric) The value in " + CURRENCY_UNIT + "\n"
            "       \"n\" : n,                    (numeric) index\n"
            "       \"scriptPubKey\" : {          (json object)\n"
            "         \"asm\" : \"asm\",          (string) the asm\n"
            "         \"hex\" : \"hex\",          (string) the hex\n"
            "         \"reqSigs\" : n,            (numeric) The required sigs\n"
            "         \"type\" : \"pubkeyhash\",  (string) The type, eg 'pubkeyhash'\n"
            "         \"addresses\" : [           (json array of string)\n"
            "           \"NDLTK7j8CzK5YAbpCdUxC3Gi1bXGDCdV5h\"   (string) namecoin address\n"
            "           ,...\n"
            "         ]\n"
            "       }\n"
            "     }\n"
            "     ,...\n"
            "  ],\n"
            "}\n"

            "\nExamples:\n"
            + HelpExampleCli("decoderawtransaction", "\"hexstring\"")
            + HelpExampleRpc("decoderawtransaction", "\"hexstring\"")
        );

    LOCK(cs_main);
    RPCTypeCheck(request.params, {UniValue::VSTR});

    CMutableTransaction mtx;

    if (!DecodeHexTx(mtx, request.params[0].get_str(), true))
        throw JSONRPCError(RPC_DESERIALIZATION_ERROR, "TX decode failed");

    UniValue result(UniValue::VOBJ);
    TxToUniv(CTransaction(std::move(mtx)), uint256(), result);

    return result;
}

UniValue decodescript(const JSONRPCRequest& request)
{
    if (request.fHelp || request.params.size() != 1)
        throw std::runtime_error(
            "decodescript \"hexstring\"\n"
            "\nDecode a hex-encoded script.\n"
            "\nArguments:\n"
            "1. \"hexstring\"     (string) the hex encoded script\n"
            "\nResult:\n"
            "{\n"
            "  \"asm\":\"asm\",   (string) Script public key\n"
            "  \"hex\":\"hex\",   (string) hex encoded public key\n"
            "  \"type\":\"type\", (string) The output type\n"
            "  \"reqSigs\": n,    (numeric) The required signatures\n"
            "  \"addresses\": [   (json array of string)\n"
            "     \"address\"     (string) namecoin address\n"
            "     ,...\n"
            "  ],\n"
            "  \"p2sh\",\"address\" (string) address of P2SH script wrapping this redeem script (not returned if the script is already a P2SH).\n"
            "}\n"
            "\nExamples:\n"
            + HelpExampleCli("decodescript", "\"hexstring\"")
            + HelpExampleRpc("decodescript", "\"hexstring\"")
        );

    RPCTypeCheck(request.params, {UniValue::VSTR});

    UniValue r(UniValue::VOBJ);
    CScript script;
    if (request.params[0].get_str().size() > 0){
        std::vector<unsigned char> scriptData(ParseHexV(request.params[0], "argument"));
        script = CScript(scriptData.begin(), scriptData.end());
    } else {
        // Empty scripts are valid
    }
    ScriptPubKeyToUniv(script, r, false);

    UniValue type;
    type = find_value(r, "type");

    if (type.isStr() && type.get_str() != "scripthash") {
        // P2SH cannot be wrapped in a P2SH. If this script is already a P2SH,
        // don't return the address for a P2SH of the P2SH.
        r.push_back(Pair("p2sh", CBitcoinAddress(CScriptID(script)).ToString()));
    }

    return r;
}

/** Pushes a JSON object for script verification or signing errors to vErrorsRet. */
static void TxInErrorToJSON(const CTxIn& txin, UniValue& vErrorsRet, const std::string& strMessage)
{
    UniValue entry(UniValue::VOBJ);
    entry.push_back(Pair("txid", txin.prevout.hash.ToString()));
    entry.push_back(Pair("vout", (uint64_t)txin.prevout.n));
    UniValue witness(UniValue::VARR);
    for (unsigned int i = 0; i < txin.scriptWitness.stack.size(); i++) {
        witness.push_back(HexStr(txin.scriptWitness.stack[i].begin(), txin.scriptWitness.stack[i].end()));
    }
    entry.push_back(Pair("witness", witness));
    entry.push_back(Pair("scriptSig", HexStr(txin.scriptSig.begin(), txin.scriptSig.end())));
    entry.push_back(Pair("sequence", (uint64_t)txin.nSequence));
    entry.push_back(Pair("error", strMessage));
    vErrorsRet.push_back(entry);
}

UniValue signrawtransaction(const JSONRPCRequest& request)
{
#ifdef ENABLE_WALLET
    CWallet * const pwallet = GetWalletForJSONRPCRequest(request);
#endif

    if (request.fHelp || request.params.size() < 1 || request.params.size() > 4)
        throw std::runtime_error(
            "signrawtransaction \"hexstring\" ( [{\"txid\":\"id\",\"vout\":n,\"scriptPubKey\":\"hex\",\"redeemScript\":\"hex\"},...] [\"privatekey1\",...] sighashtype )\n"
            "\nSign inputs for raw transaction (serialized, hex-encoded).\n"
            "The second optional argument (may be null) is an array of previous transaction outputs that\n"
            "this transaction depends on but may not yet be in the block chain.\n"
            "The third optional argument (may be null) is an array of base58-encoded private\n"
            "keys that, if given, will be the only keys used to sign the transaction.\n"
#ifdef ENABLE_WALLET
            + HelpRequiringPassphrase(pwallet) + "\n"
#endif

            "\nArguments:\n"
            "1. \"hexstring\"     (string, required) The transaction hex string\n"
            "2. \"prevtxs\"       (string, optional) An json array of previous dependent transaction outputs\n"
            "     [               (json array of json objects, or 'null' if none provided)\n"
            "       {\n"
            "         \"txid\":\"id\",             (string, required) The transaction id\n"
            "         \"vout\":n,                  (numeric, required) The output number\n"
            "         \"scriptPubKey\": \"hex\",   (string, required) script key\n"
            "         \"redeemScript\": \"hex\",   (string, required for P2SH or P2WSH) redeem script\n"
            "         \"amount\": value            (numeric, required) The amount spent\n"
            "       }\n"
            "       ,...\n"
            "    ]\n"
            "3. \"privkeys\"     (string, optional) A json array of base58-encoded private keys for signing\n"
            "    [                  (json array of strings, or 'null' if none provided)\n"
            "      \"privatekey\"   (string) private key in base58-encoding\n"
            "      ,...\n"
            "    ]\n"
            "4. \"sighashtype\"     (string, optional, default=ALL) The signature hash type. Must be one of\n"
            "       \"ALL\"\n"
            "       \"NONE\"\n"
            "       \"SINGLE\"\n"
            "       \"ALL|ANYONECANPAY\"\n"
            "       \"NONE|ANYONECANPAY\"\n"
            "       \"SINGLE|ANYONECANPAY\"\n"

            "\nResult:\n"
            "{\n"
            "  \"hex\" : \"value\",           (string) The hex-encoded raw transaction with signature(s)\n"
            "  \"complete\" : true|false,   (boolean) If the transaction has a complete set of signatures\n"
            "  \"errors\" : [                 (json array of objects) Script verification errors (if there are any)\n"
            "    {\n"
            "      \"txid\" : \"hash\",           (string) The hash of the referenced, previous transaction\n"
            "      \"vout\" : n,                (numeric) The index of the output to spent and used as input\n"
            "      \"scriptSig\" : \"hex\",       (string) The hex-encoded signature script\n"
            "      \"sequence\" : n,            (numeric) Script sequence number\n"
            "      \"error\" : \"text\"           (string) Verification or signing error related to the input\n"
            "    }\n"
            "    ,...\n"
            "  ]\n"
            "}\n"

            "\nExamples:\n"
            + HelpExampleCli("signrawtransaction", "\"myhex\"")
            + HelpExampleRpc("signrawtransaction", "\"myhex\"")
        );

#ifdef ENABLE_WALLET
    LOCK2(cs_main, pwallet ? &pwallet->cs_wallet : NULL);
#else
    LOCK(cs_main);
#endif
    RPCTypeCheck(request.params, {UniValue::VSTR, UniValue::VARR, UniValue::VARR, UniValue::VSTR}, true);

    std::vector<unsigned char> txData(ParseHexV(request.params[0], "argument 1"));
    CDataStream ssData(txData, SER_NETWORK, PROTOCOL_VERSION);
    std::vector<CMutableTransaction> txVariants;
    while (!ssData.empty()) {
        try {
            CMutableTransaction tx;
            ssData >> tx;
            txVariants.push_back(tx);
        }
        catch (const std::exception&) {
            throw JSONRPCError(RPC_DESERIALIZATION_ERROR, "TX decode failed");
        }
    }

    if (txVariants.empty())
        throw JSONRPCError(RPC_DESERIALIZATION_ERROR, "Missing transaction");

    // mergedTx will end up with all the signatures; it
    // starts as a clone of the rawtx:
    CMutableTransaction mergedTx(txVariants[0]);

    // Fetch previous transactions (inputs):
    CCoinsView viewDummy;
    CCoinsViewCache view(&viewDummy);
    {
        LOCK(mempool.cs);
        CCoinsViewCache &viewChain = *pcoinsTip;
        CCoinsViewMemPool viewMempool(&viewChain, mempool);
        view.SetBackend(viewMempool); // temporarily switch cache backend to db+mempool view

        BOOST_FOREACH(const CTxIn& txin, mergedTx.vin) {
            view.AccessCoin(txin.prevout); // Load entries from viewChain into view; can fail.
        }

        view.SetBackend(viewDummy); // switch back to avoid locking mempool for too long
    }

    bool fGivenKeys = false;
    CBasicKeyStore tempKeystore;
    if (request.params.size() > 2 && !request.params[2].isNull()) {
        fGivenKeys = true;
        UniValue keys = request.params[2].get_array();
        for (unsigned int idx = 0; idx < keys.size(); idx++) {
            UniValue k = keys[idx];
            CBitcoinSecret vchSecret;
            bool fGood = vchSecret.SetString(k.get_str());
            if (!fGood)
                throw JSONRPCError(RPC_INVALID_ADDRESS_OR_KEY, "Invalid private key");
            CKey key = vchSecret.GetKey();
            if (!key.IsValid())
                throw JSONRPCError(RPC_INVALID_ADDRESS_OR_KEY, "Private key outside allowed range");
            tempKeystore.AddKey(key);
        }
    }
#ifdef ENABLE_WALLET
    else if (pwallet) {
        EnsureWalletIsUnlocked(pwallet);
    }
#endif

    // Add previous txouts given in the RPC call:
    if (request.params.size() > 1 && !request.params[1].isNull()) {
        UniValue prevTxs = request.params[1].get_array();
        for (unsigned int idx = 0; idx < prevTxs.size(); idx++) {
            const UniValue& p = prevTxs[idx];
            if (!p.isObject())
                throw JSONRPCError(RPC_DESERIALIZATION_ERROR, "expected object with {\"txid'\",\"vout\",\"scriptPubKey\"}");

            UniValue prevOut = p.get_obj();

            RPCTypeCheckObj(prevOut,
                {
                    {"txid", UniValueType(UniValue::VSTR)},
                    {"vout", UniValueType(UniValue::VNUM)},
                    {"scriptPubKey", UniValueType(UniValue::VSTR)},
                });

            uint256 txid = ParseHashO(prevOut, "txid");

            int nOut = find_value(prevOut, "vout").get_int();
            if (nOut < 0)
                throw JSONRPCError(RPC_DESERIALIZATION_ERROR, "vout must be positive");

            COutPoint out(txid, nOut);
            std::vector<unsigned char> pkData(ParseHexO(prevOut, "scriptPubKey"));
            CScript scriptPubKey(pkData.begin(), pkData.end());

            {
                const Coin& coin = view.AccessCoin(out);
                if (!coin.IsSpent() && coin.out.scriptPubKey != scriptPubKey) {
                    std::string err("Previous output scriptPubKey mismatch:\n");
                    err = err + ScriptToAsmStr(coin.out.scriptPubKey) + "\nvs:\n"+
                        ScriptToAsmStr(scriptPubKey);
                    throw JSONRPCError(RPC_DESERIALIZATION_ERROR, err);
                }
                Coin newcoin;
                newcoin.out.scriptPubKey = scriptPubKey;
                newcoin.out.nValue = 0;
                if (prevOut.exists("amount")) {
                    newcoin.out.nValue = AmountFromValue(find_value(prevOut, "amount"));
                }
                newcoin.nHeight = 1;
                view.AddCoin(out, std::move(newcoin), true);
            }

            // if redeemScript given and not using the local wallet (private keys
            // given), add redeemScript to the tempKeystore so it can be signed:
            if (fGivenKeys && (scriptPubKey.IsPayToScriptHash(true) || scriptPubKey.IsPayToWitnessScriptHash(true))) {
                RPCTypeCheckObj(prevOut,
                    {
                        {"txid", UniValueType(UniValue::VSTR)},
                        {"vout", UniValueType(UniValue::VNUM)},
                        {"scriptPubKey", UniValueType(UniValue::VSTR)},
                        {"redeemScript", UniValueType(UniValue::VSTR)},
                    });
                UniValue v = find_value(prevOut, "redeemScript");
                if (!v.isNull()) {
                    std::vector<unsigned char> rsData(ParseHexV(v, "redeemScript"));
                    CScript redeemScript(rsData.begin(), rsData.end());
                    tempKeystore.AddCScript(redeemScript);
                }
            }
        }
    }

#ifdef ENABLE_WALLET
    const CKeyStore& keystore = ((fGivenKeys || !pwallet) ? tempKeystore : *pwallet);
#else
    const CKeyStore& keystore = tempKeystore;
#endif

    int nHashType = SIGHASH_ALL;
    if (request.params.size() > 3 && !request.params[3].isNull()) {
        static std::map<std::string, int> mapSigHashValues = {
            {std::string("ALL"), int(SIGHASH_ALL)},
            {std::string("ALL|ANYONECANPAY"), int(SIGHASH_ALL|SIGHASH_ANYONECANPAY)},
            {std::string("NONE"), int(SIGHASH_NONE)},
            {std::string("NONE|ANYONECANPAY"), int(SIGHASH_NONE|SIGHASH_ANYONECANPAY)},
            {std::string("SINGLE"), int(SIGHASH_SINGLE)},
            {std::string("SINGLE|ANYONECANPAY"), int(SIGHASH_SINGLE|SIGHASH_ANYONECANPAY)},
        };
        std::string strHashType = request.params[3].get_str();
        if (mapSigHashValues.count(strHashType))
            nHashType = mapSigHashValues[strHashType];
        else
            throw JSONRPCError(RPC_INVALID_PARAMETER, "Invalid sighash param");
    }

    bool fHashSingle = ((nHashType & ~SIGHASH_ANYONECANPAY) == SIGHASH_SINGLE);

    // Script verification errors
    UniValue vErrors(UniValue::VARR);

    // Use CTransaction for the constant parts of the
    // transaction to avoid rehashing.
    const CTransaction txConst(mergedTx);
    // Sign what we can:
    for (unsigned int i = 0; i < mergedTx.vin.size(); i++) {
        CTxIn& txin = mergedTx.vin[i];
        const Coin& coin = view.AccessCoin(txin.prevout);
        if (coin.IsSpent()) {
            TxInErrorToJSON(txin, vErrors, "Input not found or already spent");
            continue;
        }
        const CScript& prevPubKey = coin.out.scriptPubKey;
        const CAmount& amount = coin.out.nValue;

        SignatureData sigdata;
        // Only sign SIGHASH_SINGLE if there's a corresponding output:
        if (!fHashSingle || (i < mergedTx.vout.size()))
            ProduceSignature(MutableTransactionSignatureCreator(&keystore, &mergedTx, i, amount, nHashType), prevPubKey, sigdata);

        // ... and merge in other signatures:
        BOOST_FOREACH(const CMutableTransaction& txv, txVariants) {
            if (txv.vin.size() > i) {
                sigdata = CombineSignatures(prevPubKey, TransactionSignatureChecker(&txConst, i, amount), sigdata, DataFromTransaction(txv, i));
            }
        }

        UpdateTransaction(mergedTx, i, sigdata);

        ScriptError serror = SCRIPT_ERR_OK;
        if (!VerifyScript(txin.scriptSig, prevPubKey, &txin.scriptWitness, STANDARD_SCRIPT_VERIFY_FLAGS, TransactionSignatureChecker(&txConst, i, amount), &serror)) {
            TxInErrorToJSON(txin, vErrors, ScriptErrorString(serror));
        }
    }
    bool fComplete = vErrors.empty();

    UniValue result(UniValue::VOBJ);
    result.push_back(Pair("hex", EncodeHexTx(mergedTx)));
    result.push_back(Pair("complete", fComplete));
    if (!vErrors.empty()) {
        result.push_back(Pair("errors", vErrors));
    }

    return result;
}

UniValue sendrawtransaction(const JSONRPCRequest& request)
{
    if (request.fHelp || request.params.size() < 1 || request.params.size() > 2)
        throw std::runtime_error(
            "sendrawtransaction \"hexstring\" ( allowhighfees )\n"
            "\nSubmits raw transaction (serialized, hex-encoded) to local node and network.\n"
            "\nAlso see createrawtransaction and signrawtransaction calls.\n"
            "\nArguments:\n"
            "1. \"hexstring\"    (string, required) The hex string of the raw transaction)\n"
            "2. allowhighfees    (boolean, optional, default=false) Allow high fees\n"
            "\nResult:\n"
            "\"hex\"             (string) The transaction hash in hex\n"
            "\nExamples:\n"
            "\nCreate a transaction\n"
            + HelpExampleCli("createrawtransaction", "\"[{\\\"txid\\\" : \\\"mytxid\\\",\\\"vout\\\":0}]\" \"{\\\"myaddress\\\":0.01}\"") +
            "Sign the transaction, and get back the hex\n"
            + HelpExampleCli("signrawtransaction", "\"myhex\"") +
            "\nSend the transaction (signed hex)\n"
            + HelpExampleCli("sendrawtransaction", "\"signedhex\"") +
            "\nAs a json rpc call\n"
            + HelpExampleRpc("sendrawtransaction", "\"signedhex\"")
        );

    LOCK(cs_main);
    RPCTypeCheck(request.params, {UniValue::VSTR, UniValue::VBOOL});

    // parse hex string from parameter
    CMutableTransaction mtx;
    if (!DecodeHexTx(mtx, request.params[0].get_str()))
        throw JSONRPCError(RPC_DESERIALIZATION_ERROR, "TX decode failed");
    CTransactionRef tx(MakeTransactionRef(std::move(mtx)));
    const uint256& hashTx = tx->GetHash();

    CAmount nMaxRawTxFee = maxTxFee;
    if (request.params.size() > 1 && request.params[1].get_bool())
        nMaxRawTxFee = 0;

    CCoinsViewCache &view = *pcoinsTip;
    bool fHaveChain = false;
    for (size_t o = 0; !fHaveChain && o < tx->vout.size(); o++) {
        const Coin& existingCoin = view.AccessCoin(COutPoint(hashTx, o));
        fHaveChain = !existingCoin.IsSpent();
    }
    bool fHaveMempool = mempool.exists(hashTx);
    if (!fHaveMempool && !fHaveChain) {
        // push to local node and sync with wallets
        CValidationState state;
        bool fMissingInputs;
        bool fLimitFree = true;
        if (!AcceptToMemoryPool(mempool, state, std::move(tx), fLimitFree, &fMissingInputs, NULL, false, nMaxRawTxFee)) {
            if (state.IsInvalid()) {
                throw JSONRPCError(RPC_TRANSACTION_REJECTED, strprintf("%i: %s", state.GetRejectCode(), state.GetRejectReason()));
            } else {
                if (fMissingInputs) {
                    throw JSONRPCError(RPC_TRANSACTION_ERROR, "Missing inputs");
                }
                throw JSONRPCError(RPC_TRANSACTION_ERROR, state.GetRejectReason());
            }
        }
    } else if (fHaveChain) {
        throw JSONRPCError(RPC_TRANSACTION_ALREADY_IN_CHAIN, "transaction already in block chain");
    }
    if(!g_connman)
        throw JSONRPCError(RPC_CLIENT_P2P_DISABLED, "Error: Peer-to-peer functionality missing or disabled");

    CInv inv(MSG_TX, hashTx);
    g_connman->ForEachNode([&inv](CNode* pnode)
    {
        pnode->PushInventory(inv);
    });
    return hashTx.GetHex();
}

static const CRPCCommand commands[] =
{ //  category              name                      actor (function)         okSafeMode
  //  --------------------- ------------------------  -----------------------  ----------
    { "rawtransactions",    "getrawtransaction",      &getrawtransaction,      true,  {"txid","verbose"} },
    { "rawtransactions",    "createrawtransaction",   &createrawtransaction,   true,  {"inputs","outputs","name_operation","locktime"} },
    { "rawtransactions",    "decoderawtransaction",   &decoderawtransaction,   true,  {"hexstring"} },
    { "rawtransactions",    "decodescript",           &decodescript,           true,  {"hexstring"} },
    { "rawtransactions",    "sendrawtransaction",     &sendrawtransaction,     false, {"hexstring","allowhighfees"} },
    { "rawtransactions",    "signrawtransaction",     &signrawtransaction,     false, {"hexstring","prevtxs","privkeys","sighashtype"} }, /* uses wallet if enabled */

    { "blockchain",         "gettxoutproof",          &gettxoutproof,          true,  {"txids", "blockhash"} },
    { "blockchain",         "verifytxoutproof",       &verifytxoutproof,       true,  {"proof"} },
};

void RegisterRawTransactionRPCCommands(CRPCTable &t)
{
    for (unsigned int vcidx = 0; vcidx < ARRAYLEN(commands); vcidx++)
        t.appendCommand(commands[vcidx].name, &commands[vcidx]);
}<|MERGE_RESOLUTION|>--- conflicted
+++ resolved
@@ -289,11 +289,7 @@
 {
     if (request.fHelp || request.params.size() < 2 || request.params.size() > 4)
         throw std::runtime_error(
-<<<<<<< HEAD
-            "createrawtransaction [{\"txid\":\"id\",\"vout\":n},...] {\"address\":amount,\"data\":\"hex\",...} (name operation) (locktime)\n"
-=======
-            "createrawtransaction [{\"txid\":\"id\",\"vout\":n},...] {\"address\":amount,\"data\":\"hex\",...} ( locktime ) ( optintorbf )\n"
->>>>>>> 113b74b5
+            "createrawtransaction [{\"txid\":\"id\",\"vout\":n},...] {\"address\":amount,\"data\":\"hex\",...} (name operation) (locktime) (optintorbf)\n"
             "\nCreate a transaction spending the given inputs and creating new outputs.\n"
             "Outputs can be addresses or data.\n"
             "Returns hex-encoded raw transaction.\n"
@@ -319,7 +315,6 @@
             "      \"data\": \"hex\"      (string, required) The key is \"data\", the value is hex encoded data\n"
             "      ,...\n"
             "    }\n"
-<<<<<<< HEAD
             "3. \"name_operation\"        (string, optional) json object for name operation\n"
             "    {\n"
             "      \"op\": \"name_update\",\n"
@@ -328,10 +323,7 @@
             "      \"address\": xxx,      (string, required) address to send it to\n"
             "    }\n"
             "4. locktime                  (numeric, optional, default=0) Raw locktime. Non-0 value also locktime-activates inputs\n"
-=======
-            "3. locktime                  (numeric, optional, default=0) Raw locktime. Non-0 value also locktime-activates inputs\n"
-            "4. optintorbf                (boolean, optional, default=false) Allow this transaction to be replaced by a transaction with higher fees. If provided, it is an error if explicit sequence numbers are incompatible.\n"
->>>>>>> 113b74b5
+            "5. optintorbf                (boolean, optional, default=false) Allow this transaction to be replaced by a transaction with higher fees. If provided, it is an error if explicit sequence numbers are incompatible.\n"
             "\nResult:\n"
             "\"transaction\"              (string) hex string of the transaction\n"
 
@@ -343,11 +335,7 @@
             + HelpExampleRpc("createrawtransaction", "\"[{\\\"txid\\\":\\\"myid\\\",\\\"vout\\\":0}]\", \"{\\\"data\\\":\\\"00010203\\\"}\"")
         );
 
-<<<<<<< HEAD
-    RPCTypeCheck(request.params, boost::assign::list_of(UniValue::VARR)(UniValue::VOBJ)(UniValue::VOBJ)(UniValue::VNUM), true);
-=======
-    RPCTypeCheck(request.params, {UniValue::VARR, UniValue::VOBJ, UniValue::VNUM}, true);
->>>>>>> 113b74b5
+    RPCTypeCheck(request.params, {UniValue::VARR, UniValue::VOBJ, UniValue::VOBJ, UniValue::VNUM}, true);
     if (request.params[0].isNull() || request.params[1].isNull())
         throw JSONRPCError(RPC_INVALID_PARAMETER, "Invalid parameter, arguments 1 and 2 must be non-null");
 
@@ -363,7 +351,7 @@
         rawTx.nLockTime = nLockTime;
     }
 
-    bool rbfOptIn = request.params.size() > 3 ? request.params[3].isTrue() : false;
+    bool rbfOptIn = request.params.size() > 4 ? request.params[4].isTrue() : false;
 
     for (unsigned int idx = 0; idx < inputs.size(); idx++) {
         const UniValue& input = inputs[idx];
@@ -429,14 +417,12 @@
         }
     }
 
-<<<<<<< HEAD
     if (request.params.size() > 2 && !request.params[2].isNull())
         AddRawTxNameOperation(rawTx, request.params[2].get_obj());
-=======
-    if (request.params.size() > 3 && rbfOptIn != SignalsOptInRBF(rawTx)) {
+
+    if (request.params.size() > 4 && rbfOptIn != SignalsOptInRBF(rawTx)) {
         throw JSONRPCError(RPC_INVALID_PARAMETER, "Invalid parameter combination: Sequence number(s) contradict optintorbf option");
     }
->>>>>>> 113b74b5
 
     return EncodeHexTx(rawTx);
 }
