--- conflicted
+++ resolved
@@ -40,15 +40,12 @@
 
 #include <univalue.h>
 
-<<<<<<< HEAD
-=======
 /** High fee for sendrawtransaction and testmempoolaccept.
  * By default, transaction with a fee higher than this will be rejected by the
  * RPCs. This can be overriden with the maxfeerate argument.
  */
 constexpr static CAmount DEFAULT_MAX_RAW_TX_FEE{COIN / 10};
 
->>>>>>> d572b3a1
 void TxToJSON(const CTransaction& tx, const uint256 hashBlock, UniValue& entry)
 {
     // Call into TxToUniv() in bitcoin-common to decode the transaction hex.
@@ -637,20 +634,11 @@
                 },
                 RPCResult{
             "{\n"
-<<<<<<< HEAD
-            "  \"asm\":\"asm\",   (string) Script public key\n"
-            "  \"hex\":\"hex\",   (string) hex-encoded public key\n"
-            "  \"type\":\"type\", (string) The output type\n"
-            "  \"reqSigs\": n,    (numeric) The required signatures\n"
-            "  \"addresses\": [   (json array of string)\n"
-            "     \"address\"     (string) namecoin address\n"
-=======
             "  \"asm\":\"asm\",          (string) Script public key\n"
             "  \"type\":\"type\",        (string) The output type (e.g. "+GetAllOutputTypes()+")\n"
             "  \"reqSigs\": n,         (numeric) The required signatures\n"
             "  \"addresses\": [        (json array of string)\n"
-            "     \"address\"          (string) bitcoin address\n"
->>>>>>> d572b3a1
+            "     \"address\"          (string) address\n"
             "     ,...\n"
             "  ],\n"
             "  \"p2sh\":\"str\"          (string) address of P2SH script wrapping this redeem script (not returned if the script is already a P2SH).\n"
