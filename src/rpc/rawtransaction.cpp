--- conflicted
+++ resolved
@@ -992,11 +992,7 @@
 { //  category              name                      actor (function)         okSafeMode
   //  --------------------- ------------------------  -----------------------  ----------
     { "rawtransactions",    "getrawtransaction",      &getrawtransaction,      true,  {"txid","verbose"} },
-<<<<<<< HEAD
-    { "rawtransactions",    "createrawtransaction",   &createrawtransaction,   true,  {"transactions","outputs","name_operation","locktime"} },
-=======
-    { "rawtransactions",    "createrawtransaction",   &createrawtransaction,   true,  {"inputs","outputs","locktime"} },
->>>>>>> 06393858
+    { "rawtransactions",    "createrawtransaction",   &createrawtransaction,   true,  {"inputs","outputs","name_operation","locktime"} },
     { "rawtransactions",    "decoderawtransaction",   &decoderawtransaction,   true,  {"hexstring"} },
     { "rawtransactions",    "decodescript",           &decodescript,           true,  {"hexstring"} },
     { "rawtransactions",    "sendrawtransaction",     &sendrawtransaction,     false, {"hexstring","allowhighfees"} },
