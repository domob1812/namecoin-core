--- conflicted
+++ resolved
@@ -16,7 +16,6 @@
 #include "policy/policy.h"
 #include "primitives/transaction.h"
 #include "rpc/server.h"
-#include "script/names.h"
 #include "script/script.h"
 #include "script/script_error.h"
 #include "script/sign.h"
@@ -34,74 +33,6 @@
 #include <boost/assign/list_of.hpp>
 
 #include <univalue.h>
-
-<<<<<<< HEAD
-void ScriptPubKeyToJSON(const CScript& scriptPubKey, UniValue& out, bool fIncludeHex)
-{
-    txnouttype type;
-    std::vector<CTxDestination> addresses;
-    int nRequired;
-
-    const CNameScript nameOp(scriptPubKey);
-    if (nameOp.isNameOp ())
-    {
-        UniValue jsonOp(UniValue::VOBJ);
-        switch (nameOp.getNameOp ())
-        {
-        case OP_NAME_NEW:
-            jsonOp.push_back (Pair("op", "name_new"));
-            jsonOp.push_back (Pair("hash", HexStr (nameOp.getOpHash ())));
-            break;
-
-        case OP_NAME_FIRSTUPDATE:
-        {
-            const std::string name = ValtypeToString (nameOp.getOpName ());
-            const std::string value = ValtypeToString (nameOp.getOpValue ());
-
-            jsonOp.push_back (Pair("op", "name_firstupdate"));
-            jsonOp.push_back (Pair("name", name));
-            jsonOp.push_back (Pair("value", value));
-            jsonOp.push_back (Pair("rand", HexStr (nameOp.getOpRand ())));
-            break;
-        }
-
-        case OP_NAME_UPDATE:
-        {
-            const std::string name = ValtypeToString (nameOp.getOpName ());
-            const std::string value = ValtypeToString (nameOp.getOpValue ());
-
-            jsonOp.push_back (Pair("op", "name_update"));
-            jsonOp.push_back (Pair("name", name));
-            jsonOp.push_back (Pair("value", value));
-            break;
-        }
-
-        default:
-            assert (false);
-        }
-
-        out.push_back (Pair("nameOp", jsonOp));
-    }
-
-    out.push_back(Pair("asm", ScriptToAsmStr(scriptPubKey)));
-    if (fIncludeHex)
-        out.push_back(Pair("hex", HexStr(scriptPubKey.begin(), scriptPubKey.end())));
-
-    if (!ExtractDestinations(scriptPubKey, type, addresses, nRequired)) {
-        out.push_back(Pair("type", GetTxnOutputType(type)));
-        return;
-    }
-
-    out.push_back(Pair("reqSigs", nRequired));
-    out.push_back(Pair("type", GetTxnOutputType(type)));
-
-    UniValue a(UniValue::VARR);
-    BOOST_FOREACH(const CTxDestination& addr, addresses)
-        a.push_back(CBitcoinAddress(addr).ToString());
-    out.push_back(Pair("addresses", a));
-}
-=======
->>>>>>> 838df256
 
 void TxToJSON(const CTransaction& tx, const uint256 hashBlock, UniValue& entry)
 {
