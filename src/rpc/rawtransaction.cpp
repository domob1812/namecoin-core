--- conflicted
+++ resolved
@@ -1552,14 +1552,9 @@
 
 static RPCHelpMan combinepsbt()
 {
-<<<<<<< HEAD
-    return RPCHelpMan{"combinepsbt",
-                "\nCombine multiple partially signed transactions into one transaction.\n"
-=======
     return RPCHelpMan{
         "combinepsbt",
-        "Combine multiple partially signed Bitcoin transactions into one transaction.\n"
->>>>>>> 042a7270
+        "Combine multiple partially signed transactions into one transaction.\n"
                 "Implements the Combiner role.\n",
                 {
                     {"txs", RPCArg::Type::ARR, RPCArg::Optional::NO, "The base64 strings of partially signed transactions",
