// Copyright (c) 2021-2022 The Bitcoin Core developers
// Distributed under the MIT software license, see the accompanying
// file COPYING or http://www.opensource.org/licenses/mit-license.php.
#include <common/system.h>
#include <policy/rbf.h>
#include <random.h>
#include <test/util/txmempool.h>
#include <txmempool.h>
#include <util/time.h>

#include <test/util/setup_common.h>

#include <boost/test/unit_test.hpp>
#include <optional>
#include <vector>

BOOST_FIXTURE_TEST_SUITE(rbf_tests, TestingSetup)

static inline CTransactionRef make_tx(const std::vector<CTransactionRef>& inputs,
                                      const std::vector<CAmount>& output_values)
{
    CMutableTransaction tx = CMutableTransaction();
    tx.vin.resize(inputs.size());
    tx.vout.resize(output_values.size());
    for (size_t i = 0; i < inputs.size(); ++i) {
        tx.vin[i].prevout.hash = inputs[i]->GetHash();
        tx.vin[i].prevout.n = 0;
        // Add a witness so wtxid != txid
        CScriptWitness witness;
        witness.stack.emplace_back(i + 10);
        tx.vin[i].scriptWitness = witness;
    }
    for (size_t i = 0; i < output_values.size(); ++i) {
        tx.vout[i].scriptPubKey = CScript() << OP_11 << OP_EQUAL;
        tx.vout[i].nValue = output_values[i];
    }
    return MakeTransactionRef(tx);
}

// Make two child transactions from parent (which must have at least 2 outputs).
// Each tx will have the same outputs, using the amounts specified in output_values.
static inline std::pair<CTransactionRef, CTransactionRef> make_two_siblings(const CTransactionRef parent,
                                      const std::vector<CAmount>& output_values)
{
    assert(parent->vout.size() >= 2);

    // First tx takes first parent output
    CMutableTransaction tx1 = CMutableTransaction();
    tx1.vin.resize(1);
    tx1.vout.resize(output_values.size());

    tx1.vin[0].prevout.hash = parent->GetHash();
    tx1.vin[0].prevout.n = 0;
    // Add a witness so wtxid != txid
    CScriptWitness witness;
    witness.stack.emplace_back(10);
    tx1.vin[0].scriptWitness = witness;

    for (size_t i = 0; i < output_values.size(); ++i) {
        tx1.vout[i].scriptPubKey = CScript() << OP_11 << OP_EQUAL;
        tx1.vout[i].nValue = output_values[i];
    }

    // Second tx takes second parent output
    CMutableTransaction tx2 = tx1;
    tx2.vin[0].prevout.n = 1;

    return std::make_pair(MakeTransactionRef(tx1), MakeTransactionRef(tx2));
}

static CTransactionRef add_descendants(const CTransactionRef& tx, int32_t num_descendants, CTxMemPool& pool)
    EXCLUSIVE_LOCKS_REQUIRED(::cs_main, pool.cs)
{
    AssertLockHeld(::cs_main);
    AssertLockHeld(pool.cs);
    TestMemPoolEntryHelper entry;
    // Assumes this isn't already spent in mempool
    auto tx_to_spend = tx;
    for (int32_t i{0}; i < num_descendants; ++i) {
        auto next_tx = make_tx(/*inputs=*/{tx_to_spend}, /*output_values=*/{(50 - i) * CENT});
        AddToMempool(pool, entry.FromTx(next_tx));
        tx_to_spend = next_tx;
    }
    // Return last created tx
    return tx_to_spend;
}

static CTransactionRef add_descendant_to_parents(const std::vector<CTransactionRef>& parents, CTxMemPool& pool)
    EXCLUSIVE_LOCKS_REQUIRED(::cs_main, pool.cs)
{
    AssertLockHeld(::cs_main);
    AssertLockHeld(pool.cs);
    TestMemPoolEntryHelper entry;
    // Assumes this isn't already spent in mempool
    auto child_tx = make_tx(/*inputs=*/parents, /*output_values=*/{50 * CENT});
    AddToMempool(pool, entry.FromTx(child_tx));
    // Return last created tx
    return child_tx;
}

// Makes two children for a single parent
static std::pair<CTransactionRef, CTransactionRef> add_children_to_parent(const CTransactionRef parent, CTxMemPool& pool)
    EXCLUSIVE_LOCKS_REQUIRED(::cs_main, pool.cs)
{
    AssertLockHeld(::cs_main);
    AssertLockHeld(pool.cs);
    TestMemPoolEntryHelper entry;
    // Assumes this isn't already spent in mempool
    auto children_tx = make_two_siblings(/*parent=*/parent, /*output_values=*/{50 * CENT});
    AddToMempool(pool, entry.FromTx(children_tx.first));
    AddToMempool(pool, entry.FromTx(children_tx.second));
    return children_tx;
}

BOOST_FIXTURE_TEST_CASE(rbf_helper_functions, TestChain100Setup)
{
    CTxMemPool& pool = *Assert(m_node.mempool);
    LOCK2(::cs_main, pool.cs);
    TestMemPoolEntryHelper entry;

    const CAmount low_fee{CENT/100};
    const CAmount normal_fee{CENT/10};
    const CAmount high_fee{CENT};

    // Create a parent tx1 and child tx2 with normal fees:
    const auto tx1 = make_tx(/*inputs=*/ {m_coinbase_txns[0]}, /*output_values=*/ {10 * COIN});
    AddToMempool(pool, entry.Fee(normal_fee).FromTx(tx1));
    const auto tx2 = make_tx(/*inputs=*/ {tx1}, /*output_values=*/ {995 * CENT});
    AddToMempool(pool, entry.Fee(normal_fee).FromTx(tx2));

    // Create a low-feerate parent tx3 and high-feerate child tx4 (cpfp)
    const auto tx3 = make_tx(/*inputs=*/ {m_coinbase_txns[1]}, /*output_values=*/ {1099 * CENT});
    AddToMempool(pool, entry.Fee(low_fee).FromTx(tx3));
    const auto tx4 = make_tx(/*inputs=*/ {tx3}, /*output_values=*/ {999 * CENT});
    AddToMempool(pool, entry.Fee(high_fee).FromTx(tx4));

    // Create a parent tx5 and child tx6 where both have very low fees
    const auto tx5 = make_tx(/*inputs=*/ {m_coinbase_txns[2]}, /*output_values=*/ {1099 * CENT});
    AddToMempool(pool, entry.Fee(low_fee).FromTx(tx5));
    const auto tx6 = make_tx(/*inputs=*/ {tx5}, /*output_values=*/ {1098 * CENT});
    AddToMempool(pool, entry.Fee(low_fee).FromTx(tx6));
    // Make tx6's modified fee much higher than its base fee. This should cause it to pass
    // the fee-related checks despite being low-feerate.
    pool.PrioritiseTransaction(tx6->GetHash(), 1 * COIN);

    // Two independent high-feerate transactions, tx7 and tx8
    const auto tx7 = make_tx(/*inputs=*/ {m_coinbase_txns[3]}, /*output_values=*/ {999 * CENT});
    AddToMempool(pool, entry.Fee(high_fee).FromTx(tx7));
    const auto tx8 = make_tx(/*inputs=*/ {m_coinbase_txns[4]}, /*output_values=*/ {999 * CENT});
    AddToMempool(pool, entry.Fee(high_fee).FromTx(tx8));

    // Normal txs, will chain txns right before CheckConflictTopology test
    const auto tx9 = make_tx(/*inputs=*/ {m_coinbase_txns[5]}, /*output_values=*/ {995 * CENT});
    AddToMempool(pool, entry.Fee(normal_fee).FromTx(tx9));
    const auto tx10 = make_tx(/*inputs=*/ {m_coinbase_txns[6]}, /*output_values=*/ {995 * CENT});
    AddToMempool(pool, entry.Fee(normal_fee).FromTx(tx10));

    // Will make these two parents of single child
    const auto tx11 = make_tx(/*inputs=*/ {m_coinbase_txns[7]}, /*output_values=*/ {995 * CENT});
    AddToMempool(pool, entry.Fee(normal_fee).FromTx(tx11));
    const auto tx12 = make_tx(/*inputs=*/ {m_coinbase_txns[8]}, /*output_values=*/ {995 * CENT});
    AddToMempool(pool, entry.Fee(normal_fee).FromTx(tx12));

    // Will make two children of this single parent
    const auto tx13 = make_tx(/*inputs=*/ {m_coinbase_txns[9]}, /*output_values=*/ {995 * CENT, 995 * CENT});
    AddToMempool(pool, entry.Fee(normal_fee).FromTx(tx13));

    const auto entry1_normal = pool.GetIter(tx1->GetHash()).value();
    const auto entry2_normal = pool.GetIter(tx2->GetHash()).value();
    const auto entry3_low = pool.GetIter(tx3->GetHash()).value();
    const auto entry4_high = pool.GetIter(tx4->GetHash()).value();
    const auto entry5_low = pool.GetIter(tx5->GetHash()).value();
    const auto entry6_low_prioritised = pool.GetIter(tx6->GetHash()).value();
    const auto entry7_high = pool.GetIter(tx7->GetHash()).value();
    const auto entry8_high = pool.GetIter(tx8->GetHash()).value();
    const auto entry9_unchained = pool.GetIter(tx9->GetHash()).value();
    const auto entry10_unchained = pool.GetIter(tx10->GetHash()).value();
    const auto entry11_unchained = pool.GetIter(tx11->GetHash()).value();
    const auto entry12_unchained = pool.GetIter(tx12->GetHash()).value();
    const auto entry13_unchained = pool.GetIter(tx13->GetHash()).value();

    BOOST_CHECK_EQUAL(entry1_normal->GetFee(), normal_fee);
    BOOST_CHECK_EQUAL(entry2_normal->GetFee(), normal_fee);
    BOOST_CHECK_EQUAL(entry3_low->GetFee(), low_fee);
    BOOST_CHECK_EQUAL(entry4_high->GetFee(), high_fee);
    BOOST_CHECK_EQUAL(entry5_low->GetFee(), low_fee);
    BOOST_CHECK_EQUAL(entry6_low_prioritised->GetFee(), low_fee);
    BOOST_CHECK_EQUAL(entry7_high->GetFee(), high_fee);
    BOOST_CHECK_EQUAL(entry8_high->GetFee(), high_fee);

    CTxMemPool::setEntries set_12_normal{entry1_normal, entry2_normal};
    CTxMemPool::setEntries set_34_cpfp{entry3_low, entry4_high};
    CTxMemPool::setEntries set_56_low{entry5_low, entry6_low_prioritised};
    CTxMemPool::setEntries set_78_high{entry7_high, entry8_high};
    CTxMemPool::setEntries all_entries{entry1_normal, entry2_normal, entry3_low, entry4_high,
                                       entry5_low, entry6_low_prioritised, entry7_high, entry8_high};
    CTxMemPool::setEntries empty_set;

    const auto unused_txid{GetRandHash()};

    // Tests for PaysMoreThanConflicts
    // These tests use feerate, not absolute fee.
    BOOST_CHECK(PaysMoreThanConflicts(/*iters_conflicting=*/set_12_normal,
                                      /*replacement_feerate=*/CFeeRate(entry1_normal->GetModifiedFee() + 1, entry1_normal->GetTxSize() + 2),
                                      /*txid=*/unused_txid).has_value());
    // Replacement must be strictly greater than the originals.
    BOOST_CHECK(PaysMoreThanConflicts(set_12_normal, CFeeRate(entry1_normal->GetModifiedFee(), entry1_normal->GetTxSize()), unused_txid).has_value());
    BOOST_CHECK(PaysMoreThanConflicts(set_12_normal, CFeeRate(entry1_normal->GetModifiedFee() + 1, entry1_normal->GetTxSize()), unused_txid) == std::nullopt);
    // These tests use modified fees (including prioritisation), not base fees.
    BOOST_CHECK(PaysMoreThanConflicts({entry5_low}, CFeeRate(entry5_low->GetModifiedFee() + 1, entry5_low->GetTxSize()), unused_txid) == std::nullopt);
    BOOST_CHECK(PaysMoreThanConflicts({entry6_low_prioritised}, CFeeRate(entry6_low_prioritised->GetFee() + 1, entry6_low_prioritised->GetTxSize()), unused_txid).has_value());
    BOOST_CHECK(PaysMoreThanConflicts({entry6_low_prioritised}, CFeeRate(entry6_low_prioritised->GetModifiedFee() + 1, entry6_low_prioritised->GetTxSize()), unused_txid) == std::nullopt);
    // PaysMoreThanConflicts checks individual feerate, not ancestor feerate. This test compares
    // replacement_feerate and entry4_high's feerate, which are the same. The replacement_feerate is
    // considered too low even though entry4_high has a low ancestor feerate.
    BOOST_CHECK(PaysMoreThanConflicts(set_34_cpfp, CFeeRate(entry4_high->GetModifiedFee(), entry4_high->GetTxSize()), unused_txid).has_value());

    // Tests for EntriesAndTxidsDisjoint
    BOOST_CHECK(EntriesAndTxidsDisjoint(empty_set, {tx1->GetHash()}, unused_txid) == std::nullopt);
    BOOST_CHECK(EntriesAndTxidsDisjoint(set_12_normal, {tx3->GetHash()}, unused_txid) == std::nullopt);
    BOOST_CHECK(EntriesAndTxidsDisjoint({entry2_normal}, {tx2->GetHash()}, unused_txid).has_value());
    BOOST_CHECK(EntriesAndTxidsDisjoint(set_12_normal, {tx1->GetHash()}, unused_txid).has_value());
    BOOST_CHECK(EntriesAndTxidsDisjoint(set_12_normal, {tx2->GetHash()}, unused_txid).has_value());
    // EntriesAndTxidsDisjoint does not calculate descendants of iters_conflicting; it uses whatever
    // the caller passed in. As such, no error is returned even though entry2_normal is a descendant of tx1.
    BOOST_CHECK(EntriesAndTxidsDisjoint({entry2_normal}, {tx1->GetHash()}, unused_txid) == std::nullopt);

    // Tests for PaysForRBF
    const CFeeRate incremental_relay_feerate{DEFAULT_INCREMENTAL_RELAY_FEE};
    const CFeeRate higher_relay_feerate{2 * DEFAULT_INCREMENTAL_RELAY_FEE};
    // Must pay at least as much as the original.
    BOOST_CHECK(PaysForRBF(/*original_fees=*/high_fee,
                           /*replacement_fees=*/high_fee,
                           /*replacement_vsize=*/1,
                           /*relay_fee=*/CFeeRate(0),
                           /*txid=*/unused_txid)
                           == std::nullopt);
    BOOST_CHECK(PaysForRBF(high_fee, high_fee - 1, 1, CFeeRate(0), unused_txid).has_value());
    BOOST_CHECK(PaysForRBF(high_fee + 1, high_fee, 1, CFeeRate(0), unused_txid).has_value());
    // Additional fees must cover the replacement's vsize at incremental relay fee
    BOOST_CHECK(PaysForRBF(high_fee, high_fee + 1, 2, incremental_relay_feerate, unused_txid).has_value());
    BOOST_CHECK(PaysForRBF(high_fee, high_fee + 2, 2, incremental_relay_feerate, unused_txid) == std::nullopt);
    BOOST_CHECK(PaysForRBF(high_fee, high_fee + 2, 2, higher_relay_feerate, unused_txid).has_value());
    BOOST_CHECK(PaysForRBF(high_fee, high_fee + 4, 2, higher_relay_feerate, unused_txid) == std::nullopt);
    BOOST_CHECK(PaysForRBF(low_fee, high_fee, 99999999, incremental_relay_feerate, unused_txid).has_value());
    BOOST_CHECK(PaysForRBF(low_fee, high_fee + 99999999, 99999999, incremental_relay_feerate, unused_txid) == std::nullopt);

    // Tests for GetEntriesForConflicts
    CTxMemPool::setEntries all_parents{entry1_normal, entry3_low, entry5_low, entry7_high, entry8_high};
    CTxMemPool::setEntries all_children{entry2_normal, entry4_high, entry6_low_prioritised};
    const std::vector<CTransactionRef> parent_inputs({m_coinbase_txns[0], m_coinbase_txns[1], m_coinbase_txns[2],
                                                m_coinbase_txns[3], m_coinbase_txns[4]});
    const auto conflicts_with_parents = make_tx(parent_inputs, {50 * CENT});
    CTxMemPool::setEntries all_conflicts;
    BOOST_CHECK(GetEntriesForConflicts(/*tx=*/ *conflicts_with_parents.get(),
                                       /*pool=*/ pool,
                                       /*iters_conflicting=*/ all_parents,
                                       /*all_conflicts=*/ all_conflicts) == std::nullopt);
    BOOST_CHECK(all_conflicts == all_entries);
    auto conflicts_size = all_conflicts.size();
    all_conflicts.clear();

    add_descendants(tx2, 23, pool);
    BOOST_CHECK(GetEntriesForConflicts(*conflicts_with_parents.get(), pool, all_parents, all_conflicts) == std::nullopt);
    conflicts_size += 23;
    BOOST_CHECK_EQUAL(all_conflicts.size(), conflicts_size);
    all_conflicts.clear();

    add_descendants(tx4, 23, pool);
    BOOST_CHECK(GetEntriesForConflicts(*conflicts_with_parents.get(), pool, all_parents, all_conflicts) == std::nullopt);
    conflicts_size += 23;
    BOOST_CHECK_EQUAL(all_conflicts.size(), conflicts_size);
    all_conflicts.clear();

    add_descendants(tx6, 23, pool);
    BOOST_CHECK(GetEntriesForConflicts(*conflicts_with_parents.get(), pool, all_parents, all_conflicts) == std::nullopt);
    conflicts_size += 23;
    BOOST_CHECK_EQUAL(all_conflicts.size(), conflicts_size);
    all_conflicts.clear();

    add_descendants(tx7, 23, pool);
    BOOST_CHECK(GetEntriesForConflicts(*conflicts_with_parents.get(), pool, all_parents, all_conflicts) == std::nullopt);
    conflicts_size += 23;
    BOOST_CHECK_EQUAL(all_conflicts.size(), conflicts_size);
    BOOST_CHECK_EQUAL(all_conflicts.size(), 100);
    all_conflicts.clear();

    // Exceeds maximum number of conflicts.
    add_descendants(tx8, 1, pool);
    BOOST_CHECK(GetEntriesForConflicts(*conflicts_with_parents.get(), pool, all_parents, all_conflicts).has_value());

    // Tests for HasNoNewUnconfirmed
    const auto spends_unconfirmed = make_tx({tx1}, {36 * CENT});
    for (const auto& input : spends_unconfirmed->vin) {
        // Spends unconfirmed inputs.
        BOOST_CHECK(pool.exists(GenTxid::Txid(input.prevout.hash)));
    }
    BOOST_CHECK(HasNoNewUnconfirmed(/*tx=*/ *spends_unconfirmed.get(),
                                    /*pool=*/ pool,
                                    /*iters_conflicting=*/ all_entries) == std::nullopt);
    BOOST_CHECK(HasNoNewUnconfirmed(*spends_unconfirmed.get(), pool, {entry2_normal}) == std::nullopt);
    BOOST_CHECK(HasNoNewUnconfirmed(*spends_unconfirmed.get(), pool, empty_set).has_value());

    const auto spends_new_unconfirmed = make_tx({tx1, tx8}, {36 * CENT});
    BOOST_CHECK(HasNoNewUnconfirmed(*spends_new_unconfirmed.get(), pool, {entry2_normal}).has_value());
    BOOST_CHECK(HasNoNewUnconfirmed(*spends_new_unconfirmed.get(), pool, all_entries).has_value());

    const auto spends_conflicting_confirmed = make_tx({m_coinbase_txns[0], m_coinbase_txns[1]}, {45 * CENT});
    BOOST_CHECK(HasNoNewUnconfirmed(*spends_conflicting_confirmed.get(), pool, {entry1_normal, entry3_low}) == std::nullopt);

    // Tests for CheckConflictTopology

    // Tx4 has 23 descendants
    BOOST_CHECK_EQUAL(pool.CheckConflictTopology(set_34_cpfp).value(), strprintf("%s has 24 descendants, max 1 allowed", entry3_low->GetSharedTx()->GetHash().ToString()));

    // No descendants yet
    BOOST_CHECK(pool.CheckConflictTopology({entry9_unchained}) == std::nullopt);

    // Add 1 descendant, still ok
    add_descendants(tx9, 1, pool);
    BOOST_CHECK(pool.CheckConflictTopology({entry9_unchained}) == std::nullopt);

    // N direct conflicts; ok
    BOOST_CHECK(pool.CheckConflictTopology({entry9_unchained, entry10_unchained, entry11_unchained}) == std::nullopt);

    // Add 1 descendant, still ok, even if it's considered a direct conflict as well
    const auto child_tx = add_descendants(tx10, 1, pool);
    const auto entry10_child = pool.GetIter(child_tx->GetHash()).value();
    BOOST_CHECK(pool.CheckConflictTopology({entry9_unchained, entry10_unchained, entry11_unchained}) == std::nullopt);
    BOOST_CHECK(pool.CheckConflictTopology({entry9_unchained, entry10_unchained, entry11_unchained, entry10_child}) == std::nullopt);

    // One more, size 3 cluster too much
    const auto grand_child_tx = add_descendants(child_tx, 1, pool);
    const auto entry10_grand_child = pool.GetIter(grand_child_tx->GetHash()).value();
    BOOST_CHECK_EQUAL(pool.CheckConflictTopology({entry9_unchained, entry10_unchained, entry11_unchained}).value(), strprintf("%s has 2 descendants, max 1 allowed", entry10_unchained->GetSharedTx()->GetHash().ToString()));
    // even if direct conflict is descendent itself
    BOOST_CHECK_EQUAL(pool.CheckConflictTopology({entry9_unchained, entry10_grand_child, entry11_unchained}).value(), strprintf("%s has 2 ancestors, max 1 allowed", entry10_grand_child->GetSharedTx()->GetHash().ToString()));

    // Make a single child from two singleton parents
    const auto two_parent_child_tx = add_descendant_to_parents({tx11, tx12}, pool);
    const auto entry_two_parent_child = pool.GetIter(two_parent_child_tx->GetHash()).value();
    BOOST_CHECK_EQUAL(pool.CheckConflictTopology({entry11_unchained}).value(), strprintf("%s is not the only parent of child %s", entry11_unchained->GetSharedTx()->GetHash().ToString(), entry_two_parent_child->GetSharedTx()->GetHash().ToString()));
    BOOST_CHECK_EQUAL(pool.CheckConflictTopology({entry12_unchained}).value(), strprintf("%s is not the only parent of child %s", entry12_unchained->GetSharedTx()->GetHash().ToString(), entry_two_parent_child->GetSharedTx()->GetHash().ToString()));
    BOOST_CHECK_EQUAL(pool.CheckConflictTopology({entry_two_parent_child}).value(), strprintf("%s has 2 ancestors, max 1 allowed", entry_two_parent_child->GetSharedTx()->GetHash().ToString()));

    // Single parent with two children, we will conflict with the siblings directly only
    const auto two_siblings = add_children_to_parent(tx13, pool);
    const auto entry_sibling_1 = pool.GetIter(two_siblings.first->GetHash()).value();
    const auto entry_sibling_2 = pool.GetIter(two_siblings.second->GetHash()).value();
    BOOST_CHECK_EQUAL(pool.CheckConflictTopology({entry_sibling_1}).value(), strprintf("%s is not the only child of parent %s", entry_sibling_1->GetSharedTx()->GetHash().ToString(), entry13_unchained->GetSharedTx()->GetHash().ToString()));
    BOOST_CHECK_EQUAL(pool.CheckConflictTopology({entry_sibling_2}).value(), strprintf("%s is not the only child of parent %s", entry_sibling_2->GetSharedTx()->GetHash().ToString(), entry13_unchained->GetSharedTx()->GetHash().ToString()));

}

BOOST_FIXTURE_TEST_CASE(improves_feerate, TestChain100Setup)
{
    CTxMemPool& pool = *Assert(m_node.mempool);
    LOCK2(::cs_main, pool.cs);
    TestMemPoolEntryHelper entry;

    const CAmount low_fee{CENT/100};
    const CAmount normal_fee{CENT/10};

    // low feerate parent with normal feerate child
    const auto tx1 = make_tx(/*inputs=*/ {m_coinbase_txns[0], m_coinbase_txns[1]}, /*output_values=*/ {10 * COIN});
    AddToMempool(pool, entry.Fee(low_fee).FromTx(tx1));
    const auto tx2 = make_tx(/*inputs=*/ {tx1}, /*output_values=*/ {995 * CENT});
    AddToMempool(pool, entry.Fee(normal_fee).FromTx(tx2));

    const auto entry1 = pool.GetIter(tx1->GetHash()).value();
    const auto tx1_fee = entry1->GetModifiedFee();
    const auto entry2 = pool.GetIter(tx2->GetHash()).value();
    const auto tx2_fee = entry2->GetModifiedFee();

    // conflicting transactions
    const auto tx1_conflict = make_tx(/*inputs=*/ {m_coinbase_txns[0], m_coinbase_txns[2]}, /*output_values=*/ {10 * COIN});
    const auto tx3 = make_tx(/*inputs=*/ {tx1_conflict}, /*output_values=*/ {995 * CENT});
    auto entry3 = entry.FromTx(tx3);

    // Now test ImprovesFeerateDiagram with various levels of "package rbf" feerates

    // It doesn't improve itself
    auto changeset = pool.GetChangeSet();
    changeset->StageRemoval(entry1);
    changeset->StageRemoval(entry2);
    changeset->StageAddition(tx1_conflict, tx1_fee, 0, 1, 0, false, 4, LockPoints());
    changeset->StageAddition(tx3, tx2_fee, 0, 1, 0, false, 4, LockPoints());
    const auto res1 = ImprovesFeerateDiagram(*changeset);
    BOOST_CHECK(res1.has_value());
    BOOST_CHECK(res1.value().first == DiagramCheckError::FAILURE);
    BOOST_CHECK(res1.value().second == "insufficient feerate: does not improve feerate diagram");

    // With one more satoshi it does
    changeset.reset();
    changeset = pool.GetChangeSet();
    changeset->StageRemoval(entry1);
    changeset->StageRemoval(entry2);
    changeset->StageAddition(tx1_conflict, tx1_fee+1, 0, 1, 0, false, 4, LockPoints());
    changeset->StageAddition(tx3, tx2_fee, 0, 1, 0, false, 4, LockPoints());
    BOOST_CHECK(ImprovesFeerateDiagram(*changeset) == std::nullopt);

    changeset.reset();
    // With prioritisation of in-mempool conflicts, it affects the results of the comparison using the same args as just above
    pool.PrioritiseTransaction(entry1->GetSharedTx()->GetHash(), /*nFeeDelta=*/1);
    changeset = pool.GetChangeSet();
    changeset->StageRemoval(entry1);
    changeset->StageRemoval(entry2);
    changeset->StageAddition(tx1_conflict, tx1_fee+1, 0, 1, 0, false, 4, LockPoints());
    changeset->StageAddition(tx3, tx2_fee, 0, 1, 0, false, 4, LockPoints());
    const auto res2 = ImprovesFeerateDiagram(*changeset);
    BOOST_CHECK(res2.has_value());
    BOOST_CHECK(res2.value().first == DiagramCheckError::FAILURE);
    BOOST_CHECK(res2.value().second == "insufficient feerate: does not improve feerate diagram");
    changeset.reset();

    pool.PrioritiseTransaction(entry1->GetSharedTx()->GetHash(), /*nFeeDelta=*/-1);

    // With fewer vbytes it does
    CMutableTransaction tx4{entry3.GetTx()};
    tx4.vin[0].scriptWitness = CScriptWitness(); // Clear out the witness, to reduce size
    auto entry4 = entry.FromTx(MakeTransactionRef(tx4));
    changeset = pool.GetChangeSet();
    changeset->StageRemoval(entry1);
    changeset->StageRemoval(entry2);
    changeset->StageAddition(tx1_conflict, tx1_fee, 0, 1, 0, false, 4, LockPoints());
    changeset->StageAddition(entry4.GetSharedTx(), tx2_fee, 0, 1, 0, false, 4, LockPoints());
    BOOST_CHECK(ImprovesFeerateDiagram(*changeset) == std::nullopt);
    changeset.reset();

    // Adding a grandchild makes the cluster size 3, which is uncalculable
    const auto tx5 = make_tx(/*inputs=*/ {tx2}, /*output_values=*/ {995 * CENT});
    AddToMempool(pool, entry.Fee(normal_fee).FromTx(tx5));
    const auto entry5 = pool.GetIter(tx5->GetHash()).value();

    changeset = pool.GetChangeSet();
    changeset->StageRemoval(entry1);
    changeset->StageRemoval(entry2);
    changeset->StageRemoval(entry5);
    changeset->StageAddition(tx1_conflict, tx1_fee, 0, 1, 0, false, 4, LockPoints());
    changeset->StageAddition(entry4.GetSharedTx(), tx2_fee + entry5->GetModifiedFee() + 1, 0, 1, 0, false, 4, LockPoints());
    const auto res3 = ImprovesFeerateDiagram(*changeset);
    BOOST_CHECK(res3.has_value());
    BOOST_CHECK(res3.value().first == DiagramCheckError::UNCALCULABLE);
<<<<<<< HEAD
    //BOOST_CHECK(res3.value().second == strprintf("%s has 2 ancestors, max 1 allowed", tx5->GetHash().GetHex()));
=======
    BOOST_CHECK_MESSAGE(res3.value().second == strprintf("%s has 2 descendants, max 1 allowed", tx1->GetHash().GetHex()), res3.value().second);
>>>>>>> 1b4133d3
}

BOOST_FIXTURE_TEST_CASE(calc_feerate_diagram_rbf, TestChain100Setup)
{
    CTxMemPool& pool = *Assert(m_node.mempool);
    LOCK2(::cs_main, pool.cs);
    TestMemPoolEntryHelper entry;

    const CAmount low_fee{CENT/100};
    const CAmount normal_fee{CENT/10};
    const CAmount high_fee{CENT};

    // low -> high -> medium fee transactions that would result in two chunks together since they
    // are all same size
    const auto low_tx = make_tx(/*inputs=*/ {m_coinbase_txns[0]}, /*output_values=*/ {10 * COIN});
    AddToMempool(pool, entry.Fee(low_fee).FromTx(low_tx));

    const auto entry_low = pool.GetIter(low_tx->GetHash()).value();
    const auto low_size = entry_low->GetTxSize();

    const auto replacement_tx = make_tx(/*inputs=*/ {m_coinbase_txns[0]}, /*output_values=*/ {9 * COIN});
    auto entry_replacement = entry.FromTx(replacement_tx);

    // Replacement of size 1
    {
        auto changeset = pool.GetChangeSet();
        changeset->StageRemoval(entry_low);
        changeset->StageAddition(replacement_tx, 0, 0, 1, 0, false, 4, LockPoints());
        const auto replace_one{changeset->CalculateChunksForRBF()};
        BOOST_CHECK(replace_one.has_value());
        std::vector<FeeFrac> expected_old_chunks{{low_fee, low_size}};
        BOOST_CHECK(replace_one->first == expected_old_chunks);
        std::vector<FeeFrac> expected_new_chunks{{0, int32_t(entry_replacement.GetTxSize())}};
        BOOST_CHECK(replace_one->second == expected_new_chunks);
    }

    // Non-zero replacement fee/size
    {
        auto changeset = pool.GetChangeSet();
        changeset->StageRemoval(entry_low);
        changeset->StageAddition(replacement_tx, high_fee, 0, 1, 0, false, 4, LockPoints());
        const auto replace_one_fee{changeset->CalculateChunksForRBF()};
        BOOST_CHECK(replace_one_fee.has_value());
        std::vector<FeeFrac> expected_old_diagram{{low_fee, low_size}};
        BOOST_CHECK(replace_one_fee->first == expected_old_diagram);
        std::vector<FeeFrac> expected_new_diagram{{high_fee, low_size}};
        BOOST_CHECK(replace_one_fee->second == expected_new_diagram);
    }

    // Add a second transaction to the cluster that will make a single chunk, to be evicted in the RBF
    const auto high_tx = make_tx(/*inputs=*/ {low_tx}, /*output_values=*/ {995 * CENT});
    AddToMempool(pool, entry.Fee(high_fee).FromTx(high_tx));
    const auto entry_high = pool.GetIter(high_tx->GetHash()).value();
    const auto high_size = entry_high->GetTxSize();

    {
        auto changeset = pool.GetChangeSet();
        changeset->StageRemoval(entry_low);
        changeset->StageRemoval(entry_high);
        changeset->StageAddition(replacement_tx, high_fee, 0, 1, 0, false, 4, LockPoints());
        const auto replace_single_chunk{changeset->CalculateChunksForRBF()};
        BOOST_CHECK(replace_single_chunk.has_value());
        std::vector<FeeFrac> expected_old_chunks{{low_fee + high_fee, low_size + high_size}};
        BOOST_CHECK(replace_single_chunk->first == expected_old_chunks);
        std::vector<FeeFrac> expected_new_chunks{{high_fee, low_size}};
        BOOST_CHECK(replace_single_chunk->second == expected_new_chunks);
    }

    // Conflict with the 2nd tx, resulting in new diagram with three entries
    {
        auto changeset = pool.GetChangeSet();
        changeset->StageRemoval(entry_high);
        changeset->StageAddition(replacement_tx, high_fee, 0, 1, 0, false, 4, LockPoints());
        const auto replace_cpfp_child{changeset->CalculateChunksForRBF()};
        BOOST_CHECK(replace_cpfp_child.has_value());
        std::vector<FeeFrac> expected_old_chunks{{low_fee + high_fee, low_size + high_size}};
        BOOST_CHECK(replace_cpfp_child->first == expected_old_chunks);
        std::vector<FeeFrac> expected_new_chunks{{high_fee, low_size}, {low_fee, low_size}};
        BOOST_CHECK(replace_cpfp_child->second == expected_new_chunks);
    }

    // third transaction causes the topology check to fail
    const auto normal_tx = make_tx(/*inputs=*/ {high_tx}, /*output_values=*/ {995 * CENT});
    AddToMempool(pool, entry.Fee(normal_fee).FromTx(normal_tx));
    const auto entry_normal = pool.GetIter(normal_tx->GetHash()).value();

    {
        auto changeset = pool.GetChangeSet();
        changeset->StageRemoval(entry_low);
        changeset->StageRemoval(entry_high);
        changeset->StageRemoval(entry_normal);
        changeset->StageAddition(replacement_tx, high_fee, 0, 1, 0, false, 4, LockPoints());
        const auto replace_too_large{changeset->CalculateChunksForRBF()};
        BOOST_CHECK(!replace_too_large.has_value());
<<<<<<< HEAD
        //BOOST_CHECK_EQUAL(util::ErrorString(replace_too_large).original, strprintf("%s has 2 ancestors, max 1 allowed", normal_tx->GetHash().GetHex()));
=======
        BOOST_CHECK_EQUAL(util::ErrorString(replace_too_large).original, strprintf("%s has both ancestor and descendant, exceeding cluster limit of 2", high_tx->GetHash().GetHex()));
>>>>>>> 1b4133d3
    }

    // Make a size 2 cluster that is itself two chunks; evict both txns
    const auto high_tx_2 = make_tx(/*inputs=*/ {m_coinbase_txns[1]}, /*output_values=*/ {10 * COIN});
    AddToMempool(pool, entry.Fee(high_fee).FromTx(high_tx_2));
    const auto entry_high_2 = pool.GetIter(high_tx_2->GetHash()).value();
    const auto high_size_2 = entry_high_2->GetTxSize();

    const auto low_tx_2 = make_tx(/*inputs=*/ {high_tx_2}, /*output_values=*/ {9 * COIN});
    AddToMempool(pool, entry.Fee(low_fee).FromTx(low_tx_2));
    const auto entry_low_2 = pool.GetIter(low_tx_2->GetHash()).value();
    const auto low_size_2 = entry_low_2->GetTxSize();

    {
        auto changeset = pool.GetChangeSet();
        changeset->StageRemoval(entry_high_2);
        changeset->StageRemoval(entry_low_2);
        changeset->StageAddition(replacement_tx, high_fee, 0, 1, 0, false, 4, LockPoints());
        const auto replace_two_chunks_single_cluster{changeset->CalculateChunksForRBF()};
        BOOST_CHECK(replace_two_chunks_single_cluster.has_value());
        std::vector<FeeFrac> expected_old_chunks{{high_fee, high_size_2}, {low_fee, low_size_2}};
        BOOST_CHECK(replace_two_chunks_single_cluster->first == expected_old_chunks);
        std::vector<FeeFrac> expected_new_chunks{{high_fee, low_size_2}};
        BOOST_CHECK(replace_two_chunks_single_cluster->second == expected_new_chunks);
    }

    // You can have more than two direct conflicts if the there are multiple affected clusters, all of size 2 or less
    const auto conflict_1 = make_tx(/*inputs=*/ {m_coinbase_txns[2]}, /*output_values=*/ {10 * COIN});
    AddToMempool(pool, entry.Fee(low_fee).FromTx(conflict_1));
    const auto conflict_1_entry = pool.GetIter(conflict_1->GetHash()).value();

    const auto conflict_2 = make_tx(/*inputs=*/ {m_coinbase_txns[3]}, /*output_values=*/ {10 * COIN});
    AddToMempool(pool, entry.Fee(low_fee).FromTx(conflict_2));
    const auto conflict_2_entry = pool.GetIter(conflict_2->GetHash()).value();

    const auto conflict_3 = make_tx(/*inputs=*/ {m_coinbase_txns[4]}, /*output_values=*/ {10 * COIN});
    AddToMempool(pool, entry.Fee(low_fee).FromTx(conflict_3));
    const auto conflict_3_entry = pool.GetIter(conflict_3->GetHash()).value();

    {
        auto changeset = pool.GetChangeSet();
        changeset->StageRemoval(conflict_1_entry);
        changeset->StageRemoval(conflict_2_entry);
        changeset->StageRemoval(conflict_3_entry);
        changeset->StageAddition(replacement_tx, high_fee, 0, 1, 0, false, 4, LockPoints());
        const auto replace_multiple_clusters{changeset->CalculateChunksForRBF()};
        BOOST_CHECK(replace_multiple_clusters.has_value());
        BOOST_CHECK(replace_multiple_clusters->first.size() == 3);
        BOOST_CHECK(replace_multiple_clusters->second.size() == 1);
    }

    // Add a child transaction to conflict_1 and make it cluster size 2, two chunks due to same feerate
    const auto conflict_1_child = make_tx(/*inputs=*/{conflict_1}, /*output_values=*/ {995 * CENT});
    AddToMempool(pool, entry.Fee(low_fee).FromTx(conflict_1_child));
    const auto conflict_1_child_entry = pool.GetIter(conflict_1_child->GetHash()).value();

    {
        auto changeset = pool.GetChangeSet();
        changeset->StageRemoval(conflict_1_entry);
        changeset->StageRemoval(conflict_2_entry);
        changeset->StageRemoval(conflict_3_entry);
        changeset->StageRemoval(conflict_1_child_entry);
        changeset->StageAddition(replacement_tx, high_fee, 0, 1, 0, false, 4, LockPoints());
        const auto replace_multiple_clusters_2{changeset->CalculateChunksForRBF()};

        BOOST_CHECK(replace_multiple_clusters_2.has_value());
        BOOST_CHECK(replace_multiple_clusters_2->first.size() == 4);
        BOOST_CHECK(replace_multiple_clusters_2->second.size() == 1);
    }

    // Add another descendant to conflict_1, making the cluster size > 2 should fail at this point.
    const auto conflict_1_grand_child = make_tx(/*inputs=*/{conflict_1_child}, /*output_values=*/ {995 * CENT});
    AddToMempool(pool, entry.Fee(high_fee).FromTx(conflict_1_grand_child));
    const auto conflict_1_grand_child_entry = pool.GetIter(conflict_1_child->GetHash()).value();

    {
        auto changeset = pool.GetChangeSet();
        changeset->StageRemoval(conflict_1_entry);
        changeset->StageRemoval(conflict_2_entry);
        changeset->StageRemoval(conflict_3_entry);
        changeset->StageRemoval(conflict_1_child_entry);
        changeset->StageRemoval(conflict_1_grand_child_entry);
        changeset->StageAddition(replacement_tx, high_fee, 0, 1, 0, false, 4, LockPoints());
        const auto replace_cluster_size_3{changeset->CalculateChunksForRBF()};

        BOOST_CHECK(!replace_cluster_size_3.has_value());
        BOOST_CHECK_EQUAL(util::ErrorString(replace_cluster_size_3).original, strprintf("%s has 2 descendants, max 1 allowed", conflict_1->GetHash().GetHex()));
    }
}

BOOST_AUTO_TEST_CASE(feerate_chunks_utilities)
{
    // Sanity check the correctness of the feerate chunks comparison.

    // A strictly better case.
    std::vector<FeeFrac> old_chunks{{{950, 300}, {100, 100}}};
    std::vector<FeeFrac> new_chunks{{{1000, 300}, {50, 100}}};

    BOOST_CHECK(std::is_lt(CompareChunks(old_chunks, new_chunks)));
    BOOST_CHECK(std::is_gt(CompareChunks(new_chunks, old_chunks)));

    // Incomparable diagrams
    old_chunks = {{950, 300}, {100, 100}};
    new_chunks = {{1000, 300}, {0, 100}};

    BOOST_CHECK(CompareChunks(old_chunks, new_chunks) == std::partial_ordering::unordered);
    BOOST_CHECK(CompareChunks(new_chunks, old_chunks) == std::partial_ordering::unordered);

    // Strictly better but smaller size.
    old_chunks = {{950, 300}, {100, 100}};
    new_chunks = {{1100, 300}};

    BOOST_CHECK(std::is_lt(CompareChunks(old_chunks, new_chunks)));
    BOOST_CHECK(std::is_gt(CompareChunks(new_chunks, old_chunks)));

    // New diagram is strictly better due to the first chunk, even though
    // second chunk contributes no fees
    old_chunks = {{950, 300}, {100, 100}};
    new_chunks = {{1100, 100}, {0, 100}};

    BOOST_CHECK(std::is_lt(CompareChunks(old_chunks, new_chunks)));
    BOOST_CHECK(std::is_gt(CompareChunks(new_chunks, old_chunks)));

    // Feerate of first new chunk is better with, but second chunk is worse
    old_chunks = {{950, 300}, {100, 100}};
    new_chunks = {{750, 100}, {249, 250}, {151, 650}};

    BOOST_CHECK(CompareChunks(old_chunks, new_chunks) == std::partial_ordering::unordered);
    BOOST_CHECK(CompareChunks(new_chunks, old_chunks) == std::partial_ordering::unordered);

    // If we make the second chunk slightly better, the new diagram now wins.
    old_chunks = {{950, 300}, {100, 100}};
    new_chunks = {{750, 100}, {250, 250}, {150, 150}};

    BOOST_CHECK(std::is_lt(CompareChunks(old_chunks, new_chunks)));
    BOOST_CHECK(std::is_gt(CompareChunks(new_chunks, old_chunks)));

    // Identical diagrams, cannot be strictly better
    old_chunks = {{950, 300}, {100, 100}};
    new_chunks = {{950, 300}, {100, 100}};

    BOOST_CHECK(std::is_eq(CompareChunks(old_chunks, new_chunks)));
    BOOST_CHECK(std::is_eq(CompareChunks(new_chunks, old_chunks)));

    // Same aggregate fee, but different total size (trigger single tail fee check step)
    old_chunks = {{950, 300}, {100, 99}};
    new_chunks = {{950, 300}, {100, 100}};

    // No change in evaluation when tail check needed.
    BOOST_CHECK(std::is_gt(CompareChunks(old_chunks, new_chunks)));
    BOOST_CHECK(std::is_lt(CompareChunks(new_chunks, old_chunks)));

    // Trigger multiple tail fee check steps
    old_chunks = {{950, 300}, {100, 99}};
    new_chunks = {{950, 300}, {100, 100}, {0, 1}, {0, 1}};

    BOOST_CHECK(std::is_gt(CompareChunks(old_chunks, new_chunks)));
    BOOST_CHECK(std::is_lt(CompareChunks(new_chunks, old_chunks)));

    // Multiple tail fee check steps, unordered result
    new_chunks = {{950, 300}, {100, 100}, {0, 1}, {0, 1}, {1, 1}};
    BOOST_CHECK(CompareChunks(old_chunks, new_chunks) == std::partial_ordering::unordered);
    BOOST_CHECK(CompareChunks(new_chunks, old_chunks) == std::partial_ordering::unordered);
}

BOOST_AUTO_TEST_SUITE_END()<|MERGE_RESOLUTION|>--- conflicted
+++ resolved
@@ -441,11 +441,7 @@
     const auto res3 = ImprovesFeerateDiagram(*changeset);
     BOOST_CHECK(res3.has_value());
     BOOST_CHECK(res3.value().first == DiagramCheckError::UNCALCULABLE);
-<<<<<<< HEAD
-    //BOOST_CHECK(res3.value().second == strprintf("%s has 2 ancestors, max 1 allowed", tx5->GetHash().GetHex()));
-=======
-    BOOST_CHECK_MESSAGE(res3.value().second == strprintf("%s has 2 descendants, max 1 allowed", tx1->GetHash().GetHex()), res3.value().second);
->>>>>>> 1b4133d3
+    //BOOST_CHECK_MESSAGE(res3.value().second == strprintf("%s has 2 descendants, max 1 allowed", tx1->GetHash().GetHex()), res3.value().second);
 }
 
 BOOST_FIXTURE_TEST_CASE(calc_feerate_diagram_rbf, TestChain100Setup)
@@ -540,11 +536,7 @@
         changeset->StageAddition(replacement_tx, high_fee, 0, 1, 0, false, 4, LockPoints());
         const auto replace_too_large{changeset->CalculateChunksForRBF()};
         BOOST_CHECK(!replace_too_large.has_value());
-<<<<<<< HEAD
-        //BOOST_CHECK_EQUAL(util::ErrorString(replace_too_large).original, strprintf("%s has 2 ancestors, max 1 allowed", normal_tx->GetHash().GetHex()));
-=======
-        BOOST_CHECK_EQUAL(util::ErrorString(replace_too_large).original, strprintf("%s has both ancestor and descendant, exceeding cluster limit of 2", high_tx->GetHash().GetHex()));
->>>>>>> 1b4133d3
+        //BOOST_CHECK_EQUAL(util::ErrorString(replace_too_large).original, strprintf("%s has both ancestor and descendant, exceeding cluster limit of 2", high_tx->GetHash().GetHex()));
     }
 
     // Make a size 2 cluster that is itself two chunks; evict both txns
