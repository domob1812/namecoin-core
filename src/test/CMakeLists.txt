--- conflicted
+++ resolved
@@ -172,24 +172,7 @@
 endif()
 
 if(ENABLE_IPC)
-<<<<<<< HEAD
-  target_link_libraries(bitcoin_ipc_test
-    PRIVATE
-      core_interface
-      univalue
-      Boost::headers
-  )
-
-  target_sources(test_namecoin
-    PRIVATE
-      ipc_tests.cpp
-  )
-  target_link_libraries(test_namecoin bitcoin_ipc_test bitcoin_ipc)
-
-  configure_file(.clang-tidy.in .clang-tidy USE_SOURCE_PERMISSIONS COPYONLY)
-=======
   add_subdirectory(${PROJECT_SOURCE_DIR}/src/ipc/test ipc)
->>>>>>> 1d37ca88
 endif()
 
 function(add_boost_test source_file)
