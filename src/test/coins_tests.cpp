// Copyright (c) 2014-2022 The Bitcoin Core developers
// Distributed under the MIT software license, see the accompanying
// file COPYING or http://www.opensource.org/licenses/mit-license.php.

#include <addresstype.h>
#include <clientversion.h>
#include <coins.h>
#include <streams.h>
#include <test/util/poolresourcetester.h>
#include <test/util/random.h>
#include <test/util/setup_common.h>
#include <txdb.h>
#include <uint256.h>
#include <undo.h>
#include <util/strencodings.h>
#include <validation.h>

#include <map>
#include <string>
#include <variant>
#include <vector>

#include <boost/test/unit_test.hpp>

class CNameCache;

using namespace util::hex_literals;

void UpdateCoins(const CTransaction& tx, CCoinsViewCache& inputs, CTxUndo &txundo, int nHeight);

namespace
{
class CCoinsViewTest : public CCoinsView
{
    FastRandomContext& m_rng;
    uint256 hashBestBlock_;
    std::map<COutPoint, Coin> map_;

public:
    CCoinsViewTest(FastRandomContext& rng) : m_rng{rng} {}

    std::optional<Coin> GetCoin(const COutPoint& outpoint) const override
    {
        if (auto it{map_.find(outpoint)}; it != map_.end()) {
            if (!it->second.IsSpent() || m_rng.randbool()) {
                return it->second; // TODO spent coins shouldn't be returned
            }
        }
        return std::nullopt;
    }

    uint256 GetBestBlock() const override { return hashBestBlock_; }

    bool BatchWrite(CoinsViewCacheCursor& cursor, const uint256& hashBlock, const CNameCache& names) override
    {
        for (auto it{cursor.Begin()}; it != cursor.End(); it = cursor.NextAndMaybeErase(*it)){
            if (it->second.IsDirty()) {
                // Same optimization used in CCoinsViewDB is to only write dirty entries.
                map_[it->first] = it->second.coin;
                if (it->second.coin.IsSpent() && m_rng.randrange(3) == 0) {
                    // Randomly delete empty entries on write.
                    map_.erase(it->first);
                }
            }
        }
        if (!hashBlock.IsNull())
            hashBestBlock_ = hashBlock;
        return true;
    }
};

class CCoinsViewCacheTest : public CCoinsViewCache
{
public:
    explicit CCoinsViewCacheTest(CCoinsView* _base) : CCoinsViewCache(_base) {}

    void SelfTest(bool sanity_check = true) const
    {
        // Manually recompute the dynamic usage of the whole data, and compare it.
        size_t ret = memusage::DynamicUsage(cacheCoins);
        size_t count = 0;
        for (const auto& entry : cacheCoins) {
            ret += entry.second.coin.DynamicMemoryUsage();
            ++count;
        }
        BOOST_CHECK_EQUAL(GetCacheSize(), count);
        BOOST_CHECK_EQUAL(DynamicMemoryUsage(), ret);
        if (sanity_check) {
            SanityCheck();
        }
    }

    CCoinsMap& map() const { return cacheCoins; }
    CoinsCachePair& sentinel() const { return m_sentinel; }
    size_t& usage() const { return cachedCoinsUsage; }
};

} // namespace

static const unsigned int NUM_SIMULATION_ITERATIONS = 40000;

struct CacheTest : BasicTestingSetup {
// This is a large randomized insert/remove simulation test on a variable-size
// stack of caches on top of CCoinsViewTest.
//
// It will randomly create/update/delete Coin entries to a tip of caches, with
// txids picked from a limited list of random 256-bit hashes. Occasionally, a
// new tip is added to the stack of caches, or the tip is flushed and removed.
//
// During the process, booleans are kept to make sure that the randomized
// operation hits all branches.
//
// If fake_best_block is true, assign a random uint256 to mock the recording
// of best block on flush. This is necessary when using CCoinsViewDB as the base,
// otherwise we'll hit an assertion in BatchWrite.
//
void SimulationTest(CCoinsView* base, bool fake_best_block)
{
    // Various coverage trackers.
    bool removed_all_caches = false;
    bool reached_4_caches = false;
    bool added_an_entry = false;
    bool added_an_unspendable_entry = false;
    bool removed_an_entry = false;
    bool updated_an_entry = false;
    bool found_an_entry = false;
    bool missed_an_entry = false;
    bool uncached_an_entry = false;
    bool flushed_without_erase = false;

    // A simple map to track what we expect the cache stack to represent.
    std::map<COutPoint, Coin> result;

    // The cache stack.
    std::vector<std::unique_ptr<CCoinsViewCacheTest>> stack; // A stack of CCoinsViewCaches on top.
    stack.push_back(std::make_unique<CCoinsViewCacheTest>(base)); // Start with one cache.

    // Use a limited set of random transaction ids, so we do test overwriting entries.
    std::vector<Txid> txids;
    txids.resize(NUM_SIMULATION_ITERATIONS / 8);
    for (unsigned int i = 0; i < txids.size(); i++) {
        txids[i] = Txid::FromUint256(m_rng.rand256());
    }

    for (unsigned int i = 0; i < NUM_SIMULATION_ITERATIONS; i++) {
        // Do a random modification.
        {
            auto txid = txids[m_rng.randrange(txids.size())]; // txid we're going to modify in this iteration.
            Coin& coin = result[COutPoint(txid, 0)];

            // Determine whether to test HaveCoin before or after Access* (or both). As these functions
            // can influence each other's behaviour by pulling things into the cache, all combinations
            // are tested.
            bool test_havecoin_before = m_rng.randbits(2) == 0;
            bool test_havecoin_after = m_rng.randbits(2) == 0;

            bool result_havecoin = test_havecoin_before ? stack.back()->HaveCoin(COutPoint(txid, 0)) : false;

            // Infrequently, test usage of AccessByTxid instead of AccessCoin - the
            // former just delegates to the latter and returns the first unspent in a txn.
            const Coin& entry = (m_rng.randrange(500) == 0) ?
                AccessByTxid(*stack.back(), txid) : stack.back()->AccessCoin(COutPoint(txid, 0));
            BOOST_CHECK(coin == entry);

            if (test_havecoin_before) {
                BOOST_CHECK(result_havecoin == !entry.IsSpent());
            }

            if (test_havecoin_after) {
                bool ret = stack.back()->HaveCoin(COutPoint(txid, 0));
                BOOST_CHECK(ret == !entry.IsSpent());
            }

            if (m_rng.randrange(5) == 0 || coin.IsSpent()) {
                Coin newcoin;
                newcoin.out.nValue = RandMoney(m_rng);
                newcoin.nHeight = 1;

                // Infrequently test adding unspendable coins.
                if (m_rng.randrange(16) == 0 && coin.IsSpent()) {
                    newcoin.out.scriptPubKey.assign(1 + m_rng.randbits(6), OP_RETURN);
                    BOOST_CHECK(newcoin.out.scriptPubKey.IsUnspendable());
                    added_an_unspendable_entry = true;
                } else {
                    // Random sizes so we can test memory usage accounting
                    newcoin.out.scriptPubKey.assign(m_rng.randbits(6), 0);
                    (coin.IsSpent() ? added_an_entry : updated_an_entry) = true;
                    coin = newcoin;
                }
                bool is_overwrite = !coin.IsSpent() || m_rng.rand32() & 1;
                stack.back()->AddCoin(COutPoint(txid, 0), std::move(newcoin), is_overwrite);
            } else {
                // Spend the coin.
                removed_an_entry = true;
                coin.Clear();
                BOOST_CHECK(stack.back()->SpendCoin(COutPoint(txid, 0)));
            }
        }

        // Once every 10 iterations, remove a random entry from the cache
        if (m_rng.randrange(10) == 0) {
            COutPoint out(txids[m_rng.rand32() % txids.size()], 0);
            int cacheid = m_rng.rand32() % stack.size();
            stack[cacheid]->Uncache(out);
            uncached_an_entry |= !stack[cacheid]->HaveCoinInCache(out);
        }

        // Once every 1000 iterations and at the end, verify the full cache.
        if (m_rng.randrange(1000) == 1 || i == NUM_SIMULATION_ITERATIONS - 1) {
            for (const auto& entry : result) {
                bool have = stack.back()->HaveCoin(entry.first);
                const Coin& coin = stack.back()->AccessCoin(entry.first);
                BOOST_CHECK(have == !coin.IsSpent());
                BOOST_CHECK(coin == entry.second);
                if (coin.IsSpent()) {
                    missed_an_entry = true;
                } else {
                    BOOST_CHECK(stack.back()->HaveCoinInCache(entry.first));
                    found_an_entry = true;
                }
            }
            for (const auto& test : stack) {
                test->SelfTest();
            }
        }

        if (m_rng.randrange(100) == 0) {
            // Every 100 iterations, flush an intermediate cache
            if (stack.size() > 1 && m_rng.randbool() == 0) {
                unsigned int flushIndex = m_rng.randrange(stack.size() - 1);
                if (fake_best_block) stack[flushIndex]->SetBestBlock(m_rng.rand256());
                bool should_erase = m_rng.randrange(4) < 3;
                BOOST_CHECK(should_erase ? stack[flushIndex]->Flush() : stack[flushIndex]->Sync());
                flushed_without_erase |= !should_erase;
            }
        }
        if (m_rng.randrange(100) == 0) {
            // Every 100 iterations, change the cache stack.
            if (stack.size() > 0 && m_rng.randbool() == 0) {
                //Remove the top cache
                if (fake_best_block) stack.back()->SetBestBlock(m_rng.rand256());
                bool should_erase = m_rng.randrange(4) < 3;
                BOOST_CHECK(should_erase ? stack.back()->Flush() : stack.back()->Sync());
                flushed_without_erase |= !should_erase;
                stack.pop_back();
            }
            if (stack.size() == 0 || (stack.size() < 4 && m_rng.randbool())) {
                //Add a new cache
                CCoinsView* tip = base;
                if (stack.size() > 0) {
                    tip = stack.back().get();
                } else {
                    removed_all_caches = true;
                }
                stack.push_back(std::make_unique<CCoinsViewCacheTest>(tip));
                if (stack.size() == 4) {
                    reached_4_caches = true;
                }
            }
        }
    }

    // Verify coverage.
    BOOST_CHECK(removed_all_caches);
    BOOST_CHECK(reached_4_caches);
    BOOST_CHECK(added_an_entry);
    BOOST_CHECK(added_an_unspendable_entry);
    BOOST_CHECK(removed_an_entry);
    BOOST_CHECK(updated_an_entry);
    BOOST_CHECK(found_an_entry);
    BOOST_CHECK(missed_an_entry);
    BOOST_CHECK(uncached_an_entry);
    BOOST_CHECK(flushed_without_erase);
}
}; // struct CacheTest

BOOST_FIXTURE_TEST_SUITE(coins_tests_base, BasicTestingSetup)

// Run the above simulation for multiple base types.
BOOST_FIXTURE_TEST_CASE(coins_cache_base_simulation_test, CacheTest)
{
    CCoinsViewTest base{m_rng};
    SimulationTest(&base, false);
}

BOOST_AUTO_TEST_SUITE_END()

BOOST_FIXTURE_TEST_SUITE(coins_tests_dbbase, BasicTestingSetup)

BOOST_FIXTURE_TEST_CASE(coins_cache_dbbase_simulation_test, CacheTest)
{
    CCoinsViewDB db_base{{.path = "test", .cache_bytes = 1 << 23, .memory_only = true}, {}};
    SimulationTest(&db_base, true);
}

BOOST_AUTO_TEST_SUITE_END()

BOOST_FIXTURE_TEST_SUITE(coins_tests, BasicTestingSetup)

struct UpdateTest : BasicTestingSetup {
// Store of all necessary tx and undo data for next test
typedef std::map<COutPoint, std::tuple<CTransaction,CTxUndo,Coin>> UtxoData;
UtxoData utxoData;

UtxoData::iterator FindRandomFrom(const std::set<COutPoint> &utxoSet) {
    assert(utxoSet.size());
    auto utxoSetIt = utxoSet.lower_bound(COutPoint(Txid::FromUint256(m_rng.rand256()), 0));
    if (utxoSetIt == utxoSet.end()) {
        utxoSetIt = utxoSet.begin();
    }
    auto utxoDataIt = utxoData.find(*utxoSetIt);
    assert(utxoDataIt != utxoData.end());
    return utxoDataIt;
}
}; // struct UpdateTest


// This test is similar to the previous test
// except the emphasis is on testing the functionality of UpdateCoins
// random txs are created and UpdateCoins is used to update the cache stack
// In particular it is tested that spending a duplicate coinbase tx
// has the expected effect (the other duplicate is overwritten at all cache levels)
BOOST_FIXTURE_TEST_CASE(updatecoins_simulation_test, UpdateTest)
{
    SeedRandomForTest(SeedRand::ZEROS);

    bool spent_a_duplicate_coinbase = false;
    // A simple map to track what we expect the cache stack to represent.
    std::map<COutPoint, Coin> result;

    // The cache stack.
    CCoinsViewTest base{m_rng}; // A CCoinsViewTest at the bottom.
    std::vector<std::unique_ptr<CCoinsViewCacheTest>> stack; // A stack of CCoinsViewCaches on top.
    stack.push_back(std::make_unique<CCoinsViewCacheTest>(&base)); // Start with one cache.

    // Track the txids we've used in various sets
    std::set<COutPoint> coinbase_coins;
    std::set<COutPoint> disconnected_coins;
    std::set<COutPoint> duplicate_coins;
    std::set<COutPoint> utxoset;

    for (unsigned int i = 0; i < NUM_SIMULATION_ITERATIONS; i++) {
        uint32_t randiter = m_rng.rand32();

        // 19/20 txs add a new transaction
        if (randiter % 20 < 19) {
            CMutableTransaction tx;
            tx.vin.resize(1);
            tx.vout.resize(1);
            tx.vout[0].nValue = i; //Keep txs unique unless intended to duplicate
            tx.vout[0].scriptPubKey.assign(m_rng.rand32() & 0x3F, 0); // Random sizes so we can test memory usage accounting
            const int height{int(m_rng.rand32() >> 1)};
            Coin old_coin;

            // 2/20 times create a new coinbase
            if (randiter % 20 < 2 || coinbase_coins.size() < 10) {
                // 1/10 of those times create a duplicate coinbase
                if (m_rng.randrange(10) == 0 && coinbase_coins.size()) {
                    auto utxod = FindRandomFrom(coinbase_coins);
                    // Reuse the exact same coinbase
                    tx = CMutableTransaction{std::get<0>(utxod->second)};
                    // shouldn't be available for reconnection if it's been duplicated
                    disconnected_coins.erase(utxod->first);

                    duplicate_coins.insert(utxod->first);
                }
                else {
                    coinbase_coins.insert(COutPoint(tx.GetHash(), 0));
                }
                assert(CTransaction(tx).IsCoinBase());
            }

            // 17/20 times reconnect previous or add a regular tx
            else {

                COutPoint prevout;
                // 1/20 times reconnect a previously disconnected tx
                if (randiter % 20 == 2 && disconnected_coins.size()) {
                    auto utxod = FindRandomFrom(disconnected_coins);
                    tx = CMutableTransaction{std::get<0>(utxod->second)};
                    prevout = tx.vin[0].prevout;
                    if (!CTransaction(tx).IsCoinBase() && !utxoset.count(prevout)) {
                        disconnected_coins.erase(utxod->first);
                        continue;
                    }

                    // If this tx is already IN the UTXO, then it must be a coinbase, and it must be a duplicate
                    if (utxoset.count(utxod->first)) {
                        assert(CTransaction(tx).IsCoinBase());
                        assert(duplicate_coins.count(utxod->first));
                    }
                    disconnected_coins.erase(utxod->first);
                }

                // 16/20 times create a regular tx
                else {
                    auto utxod = FindRandomFrom(utxoset);
                    prevout = utxod->first;

                    // Construct the tx to spend the coins of prevouthash
                    tx.vin[0].prevout = prevout;
                    assert(!CTransaction(tx).IsCoinBase());
                }
                // In this simple test coins only have two states, spent or unspent, save the unspent state to restore
                old_coin = result[prevout];
                // Update the expected result of prevouthash to know these coins are spent
                result[prevout].Clear();

                utxoset.erase(prevout);

                // The test is designed to ensure spending a duplicate coinbase will work properly
                // if that ever happens and not resurrect the previously overwritten coinbase
                if (duplicate_coins.count(prevout)) {
                    spent_a_duplicate_coinbase = true;
                }

            }
            // Update the expected result to know about the new output coins
            assert(tx.vout.size() == 1);
            const COutPoint outpoint(tx.GetHash(), 0);
            result[outpoint] = Coin{tx.vout[0], height, CTransaction{tx}.IsCoinBase()};

            // Call UpdateCoins on the top cache
            CTxUndo undo;
            UpdateCoins(CTransaction{tx}, *(stack.back()), undo, height);

            // Update the utxo set for future spends
            utxoset.insert(outpoint);

            // Track this tx and undo info to use later
            utxoData.emplace(outpoint, std::make_tuple(tx,undo,old_coin));
        } else if (utxoset.size()) {
            //1/20 times undo a previous transaction
            auto utxod = FindRandomFrom(utxoset);

            CTransaction &tx = std::get<0>(utxod->second);
            CTxUndo &undo = std::get<1>(utxod->second);
            Coin &orig_coin = std::get<2>(utxod->second);

            // Update the expected result
            // Remove new outputs
            result[utxod->first].Clear();
            // If not coinbase restore prevout
            if (!tx.IsCoinBase()) {
                result[tx.vin[0].prevout] = orig_coin;
            }

            // Disconnect the tx from the current UTXO
            // See code in DisconnectBlock
            // remove outputs
            BOOST_CHECK(stack.back()->SpendCoin(utxod->first));
            // restore inputs
            if (!tx.IsCoinBase()) {
                const COutPoint &out = tx.vin[0].prevout;
                Coin coin = undo.vprevout[0];
                ApplyTxInUndo(std::move(coin), *(stack.back()), out);
            }
            // Store as a candidate for reconnection
            disconnected_coins.insert(utxod->first);

            // Update the utxoset
            utxoset.erase(utxod->first);
            if (!tx.IsCoinBase())
                utxoset.insert(tx.vin[0].prevout);
        }

        // Once every 1000 iterations and at the end, verify the full cache.
        if (m_rng.randrange(1000) == 1 || i == NUM_SIMULATION_ITERATIONS - 1) {
            for (const auto& entry : result) {
                bool have = stack.back()->HaveCoin(entry.first);
                const Coin& coin = stack.back()->AccessCoin(entry.first);
                BOOST_CHECK(have == !coin.IsSpent());
                BOOST_CHECK(coin == entry.second);
            }
        }

        // One every 10 iterations, remove a random entry from the cache
        if (utxoset.size() > 1 && m_rng.randrange(30) == 0) {
            stack[m_rng.rand32() % stack.size()]->Uncache(FindRandomFrom(utxoset)->first);
        }
        if (disconnected_coins.size() > 1 && m_rng.randrange(30) == 0) {
            stack[m_rng.rand32() % stack.size()]->Uncache(FindRandomFrom(disconnected_coins)->first);
        }
        if (duplicate_coins.size() > 1 && m_rng.randrange(30) == 0) {
            stack[m_rng.rand32() % stack.size()]->Uncache(FindRandomFrom(duplicate_coins)->first);
        }

        if (m_rng.randrange(100) == 0) {
            // Every 100 iterations, flush an intermediate cache
            if (stack.size() > 1 && m_rng.randbool() == 0) {
                unsigned int flushIndex = m_rng.randrange(stack.size() - 1);
                BOOST_CHECK(stack[flushIndex]->Flush());
            }
        }
        if (m_rng.randrange(100) == 0) {
            // Every 100 iterations, change the cache stack.
            if (stack.size() > 0 && m_rng.randbool() == 0) {
                BOOST_CHECK(stack.back()->Flush());
                stack.pop_back();
            }
            if (stack.size() == 0 || (stack.size() < 4 && m_rng.randbool())) {
                CCoinsView* tip = &base;
                if (stack.size() > 0) {
                    tip = stack.back().get();
                }
                stack.push_back(std::make_unique<CCoinsViewCacheTest>(tip));
            }
        }
    }

    // Verify coverage.
    BOOST_CHECK(spent_a_duplicate_coinbase);
}

BOOST_AUTO_TEST_CASE(ccoins_serialization)
{
    // Good example
    DataStream ss1{"97f23c835800816115944e077fe7c803cfa57f29b36bf87c1d35"_hex};
    Coin cc1;
    ss1 >> cc1;
    BOOST_CHECK_EQUAL(cc1.fCoinBase, false);
    BOOST_CHECK_EQUAL(cc1.nHeight, 203998U);
    BOOST_CHECK_EQUAL(cc1.out.nValue, CAmount{60000000000});
    BOOST_CHECK_EQUAL(HexStr(cc1.out.scriptPubKey), HexStr(GetScriptForDestination(PKHash(uint160("816115944e077fe7c803cfa57f29b36bf87c1d35"_hex_u8)))));

    // Good example
    DataStream ss2{"8ddf77bbd123008c988f1a4a4de2161e0f50aac7f17e7f9555caa4"_hex};
    Coin cc2;
    ss2 >> cc2;
    BOOST_CHECK_EQUAL(cc2.fCoinBase, true);
    BOOST_CHECK_EQUAL(cc2.nHeight, 120891U);
    BOOST_CHECK_EQUAL(cc2.out.nValue, 110397);
    BOOST_CHECK_EQUAL(HexStr(cc2.out.scriptPubKey), HexStr(GetScriptForDestination(PKHash(uint160("8c988f1a4a4de2161e0f50aac7f17e7f9555caa4"_hex_u8)))));

    // Smallest possible example
    DataStream ss3{"000006"_hex};
    Coin cc3;
    ss3 >> cc3;
    BOOST_CHECK_EQUAL(cc3.fCoinBase, false);
    BOOST_CHECK_EQUAL(cc3.nHeight, 0U);
    BOOST_CHECK_EQUAL(cc3.out.nValue, 0);
    BOOST_CHECK_EQUAL(cc3.out.scriptPubKey.size(), 0U);

    // scriptPubKey that ends beyond the end of the stream
    DataStream ss4{"000007"_hex};
    try {
        Coin cc4;
        ss4 >> cc4;
        BOOST_CHECK_MESSAGE(false, "We should have thrown");
    } catch (const std::ios_base::failure&) {
    }

    // Very large scriptPubKey (3*10^9 bytes) past the end of the stream
    DataStream tmp{};
    uint64_t x = 3000000000ULL;
    tmp << VARINT(x);
    BOOST_CHECK_EQUAL(HexStr(tmp), "8a95c0bb00");
    DataStream ss5{"00008a95c0bb00"_hex};
    try {
        Coin cc5;
        ss5 >> cc5;
        BOOST_CHECK_MESSAGE(false, "We should have thrown");
    } catch (const std::ios_base::failure&) {
    }
}

const static COutPoint OUTPOINT;
constexpr CAmount SPENT {-1};
constexpr CAmount ABSENT{-2};
constexpr CAmount VALUE1{100};
constexpr CAmount VALUE2{200};
constexpr CAmount VALUE3{300};

struct CoinEntry {
    enum class State { CLEAN, DIRTY, FRESH, DIRTY_FRESH };

    const CAmount value;
    const State state;

    constexpr CoinEntry(const CAmount v, const State s) : value{v}, state{s} {}

    bool operator==(const CoinEntry& o) const = default;
    friend std::ostream& operator<<(std::ostream& os, const CoinEntry& e) { return os << e.value << ", " << e.state; }

    constexpr bool IsDirtyFresh() const { return state == State::DIRTY_FRESH; }
    constexpr bool IsDirty() const { return state == State::DIRTY || IsDirtyFresh(); }
    constexpr bool IsFresh() const { return state == State::FRESH || IsDirtyFresh(); }

    static constexpr State ToState(const bool is_dirty, const bool is_fresh) {
        if (is_dirty && is_fresh) return State::DIRTY_FRESH;
        if (is_dirty) return State::DIRTY;
        if (is_fresh) return State::FRESH;
        return State::CLEAN;
    }
};

using MaybeCoin   = std::optional<CoinEntry>;
using CoinOrError = std::variant<MaybeCoin, std::string>;

constexpr MaybeCoin MISSING           {std::nullopt};
constexpr MaybeCoin SPENT_DIRTY       {{SPENT,  CoinEntry::State::DIRTY}};
constexpr MaybeCoin SPENT_DIRTY_FRESH {{SPENT,  CoinEntry::State::DIRTY_FRESH}};
constexpr MaybeCoin SPENT_FRESH       {{SPENT,  CoinEntry::State::FRESH}};
constexpr MaybeCoin SPENT_CLEAN       {{SPENT,  CoinEntry::State::CLEAN}};
constexpr MaybeCoin VALUE1_DIRTY      {{VALUE1, CoinEntry::State::DIRTY}};
constexpr MaybeCoin VALUE1_DIRTY_FRESH{{VALUE1, CoinEntry::State::DIRTY_FRESH}};
constexpr MaybeCoin VALUE1_FRESH      {{VALUE1, CoinEntry::State::FRESH}};
constexpr MaybeCoin VALUE1_CLEAN      {{VALUE1, CoinEntry::State::CLEAN}};
constexpr MaybeCoin VALUE2_DIRTY      {{VALUE2, CoinEntry::State::DIRTY}};
constexpr MaybeCoin VALUE2_DIRTY_FRESH{{VALUE2, CoinEntry::State::DIRTY_FRESH}};
constexpr MaybeCoin VALUE2_FRESH      {{VALUE2, CoinEntry::State::FRESH}};
constexpr MaybeCoin VALUE2_CLEAN      {{VALUE2, CoinEntry::State::CLEAN}};
constexpr MaybeCoin VALUE3_DIRTY      {{VALUE3, CoinEntry::State::DIRTY}};
constexpr MaybeCoin VALUE3_DIRTY_FRESH{{VALUE3, CoinEntry::State::DIRTY_FRESH}};

constexpr auto EX_OVERWRITE_UNSPENT{"Attempted to overwrite an unspent coin (when possible_overwrite is false)"};
constexpr auto EX_FRESH_MISAPPLIED {"FRESH flag misapplied to coin that exists in parent cache"};

static void SetCoinsValue(const CAmount value, Coin& coin)
{
    assert(value != ABSENT);
    coin.Clear();
    assert(coin.IsSpent());
    if (value != SPENT) {
        coin.out.nValue = value;
        coin.nHeight = 1;
        assert(!coin.IsSpent());
    }
}

static size_t InsertCoinsMapEntry(CCoinsMap& map, CoinsCachePair& sentinel, const CoinEntry& cache_coin)
{
    CCoinsCacheEntry entry;
    SetCoinsValue(cache_coin.value, entry.coin);
    auto [iter, inserted] = map.emplace(OUTPOINT, std::move(entry));
    assert(inserted);
    if (cache_coin.IsDirty()) CCoinsCacheEntry::SetDirty(*iter, sentinel);
    if (cache_coin.IsFresh()) CCoinsCacheEntry::SetFresh(*iter, sentinel);
    return iter->second.coin.DynamicMemoryUsage();
}

static MaybeCoin GetCoinsMapEntry(const CCoinsMap& map, const COutPoint& outp = OUTPOINT)
{
    if (auto it{map.find(outp)}; it != map.end()) {
        return CoinEntry{
            it->second.coin.IsSpent() ? SPENT : it->second.coin.out.nValue,
            CoinEntry::ToState(it->second.IsDirty(), it->second.IsFresh())};
    }
    return MISSING;
}

static void WriteCoinsViewEntry(CCoinsView& view, const MaybeCoin& cache_coin)
{
    CoinsCachePair sentinel{};
    sentinel.second.SelfRef(sentinel);
    CCoinsMapMemoryResource resource;
    CCoinsMap map{0, CCoinsMap::hasher{}, CCoinsMap::key_equal{}, &resource};
<<<<<<< HEAD
    auto usage{cache_coin ? InsertCoinsMapEntry(map, sentinel, *cache_coin) : 0};
    auto cursor{CoinsViewCacheCursor(usage, sentinel, map, /*will_erase=*/true)};
    BOOST_CHECK(view.BatchWrite(cursor, {}, {}));
=======
    if (cache_coin) InsertCoinsMapEntry(map, sentinel, *cache_coin);
    auto cursor{CoinsViewCacheCursor(sentinel, map, /*will_erase=*/true)};
    BOOST_CHECK(view.BatchWrite(cursor, {}));
>>>>>>> ba77b836
}

class SingleEntryCacheTest
{
public:
    SingleEntryCacheTest(const CAmount base_value, const MaybeCoin& cache_coin)
    {
        auto base_cache_coin{base_value == ABSENT ? MISSING : CoinEntry{base_value, CoinEntry::State::DIRTY}};
        WriteCoinsViewEntry(base, base_cache_coin);
        if (cache_coin) cache.usage() += InsertCoinsMapEntry(cache.map(), cache.sentinel(), *cache_coin);
    }

    CCoinsView root;
    CCoinsViewCacheTest base{&root};
    CCoinsViewCacheTest cache{&base};
};

static void CheckAccessCoin(const CAmount base_value, const MaybeCoin& cache_coin, const MaybeCoin& expected)
{
    SingleEntryCacheTest test{base_value, cache_coin};
    auto& coin = test.cache.AccessCoin(OUTPOINT);
    BOOST_CHECK_EQUAL(coin.IsSpent(), !test.cache.GetCoin(OUTPOINT));
    test.cache.SelfTest(/*sanity_check=*/false);
    BOOST_CHECK_EQUAL(GetCoinsMapEntry(test.cache.map()), expected);
}

BOOST_AUTO_TEST_CASE(ccoins_access)
{
    /* Check AccessCoin behavior, requesting a coin from a cache view layered on
     * top of a base view, and checking the resulting entry in the cache after
     * the access.
     *                  Base        Cache               Expected
     */
    for (auto base_value : {ABSENT, SPENT, VALUE1}) {
        CheckAccessCoin(base_value, MISSING,            base_value == VALUE1 ? VALUE1_CLEAN : MISSING);

        CheckAccessCoin(base_value, SPENT_CLEAN,        SPENT_CLEAN       );
        CheckAccessCoin(base_value, SPENT_FRESH,        SPENT_FRESH       );
        CheckAccessCoin(base_value, SPENT_DIRTY,        SPENT_DIRTY       );
        CheckAccessCoin(base_value, SPENT_DIRTY_FRESH,  SPENT_DIRTY_FRESH );

        CheckAccessCoin(base_value, VALUE2_CLEAN,       VALUE2_CLEAN      );
        CheckAccessCoin(base_value, VALUE2_FRESH,       VALUE2_FRESH      );
        CheckAccessCoin(base_value, VALUE2_DIRTY,       VALUE2_DIRTY      );
        CheckAccessCoin(base_value, VALUE2_DIRTY_FRESH, VALUE2_DIRTY_FRESH);
    }
}

static void CheckSpendCoins(const CAmount base_value, const MaybeCoin& cache_coin, const MaybeCoin& expected)
{
    SingleEntryCacheTest test{base_value, cache_coin};
    test.cache.SpendCoin(OUTPOINT);
    test.cache.SelfTest();
    BOOST_CHECK_EQUAL(GetCoinsMapEntry(test.cache.map()), expected);
}

BOOST_AUTO_TEST_CASE(ccoins_spend)
{
    /* Check SpendCoin behavior, requesting a coin from a cache view layered on
     * top of a base view, spending, and then checking
     * the resulting entry in the cache after the modification.
     *                  Base        Cache               Expected
     */
    for (auto base_value : {ABSENT, SPENT, VALUE1}) {
        CheckSpendCoins(base_value, MISSING,            base_value == VALUE1 ? SPENT_DIRTY : MISSING);

        CheckSpendCoins(base_value, SPENT_CLEAN,        SPENT_DIRTY);
        CheckSpendCoins(base_value, SPENT_FRESH,        MISSING    );
        CheckSpendCoins(base_value, SPENT_DIRTY,        SPENT_DIRTY);
        CheckSpendCoins(base_value, SPENT_DIRTY_FRESH,  MISSING    );

        CheckSpendCoins(base_value, VALUE2_CLEAN,       SPENT_DIRTY);
        CheckSpendCoins(base_value, VALUE2_FRESH,       MISSING    );
        CheckSpendCoins(base_value, VALUE2_DIRTY,       SPENT_DIRTY);
        CheckSpendCoins(base_value, VALUE2_DIRTY_FRESH, MISSING    );
    }
}

static void CheckAddCoin(const CAmount base_value, const MaybeCoin& cache_coin, const CAmount modify_value, const CoinOrError& expected, const bool coinbase)
{
    SingleEntryCacheTest test{base_value, cache_coin};
    bool possible_overwrite{coinbase};
    auto add_coin{[&] { test.cache.AddCoin(OUTPOINT, Coin{CTxOut{modify_value, CScript{}}, 1, coinbase}, possible_overwrite); }};
    if (auto* expected_coin{std::get_if<MaybeCoin>(&expected)}) {
        add_coin();
        test.cache.SelfTest();
        BOOST_CHECK_EQUAL(GetCoinsMapEntry(test.cache.map()), *expected_coin);
    } else {
        BOOST_CHECK_EXCEPTION(add_coin(), std::logic_error, HasReason(std::get<std::string>(expected)));
    }
}

BOOST_AUTO_TEST_CASE(ccoins_add)
{
    /* Check AddCoin behavior, requesting a new coin from a cache view,
     * writing a modification to the coin, and then checking the resulting
     * entry in the cache after the modification. Verify behavior with the
     * AddCoin coinbase argument set to false, and to true.
     *               Base        Cache               Write   Expected              Coinbase
     */
    for (auto base_value : {ABSENT, SPENT, VALUE1}) {
        CheckAddCoin(base_value, MISSING,            VALUE3, VALUE3_DIRTY_FRESH,   false);
        CheckAddCoin(base_value, MISSING,            VALUE3, VALUE3_DIRTY,         true );

        CheckAddCoin(base_value, SPENT_CLEAN,        VALUE3, VALUE3_DIRTY_FRESH,   false);
        CheckAddCoin(base_value, SPENT_CLEAN,        VALUE3, VALUE3_DIRTY,         true );
        CheckAddCoin(base_value, SPENT_FRESH,        VALUE3, VALUE3_DIRTY_FRESH,   false);
        CheckAddCoin(base_value, SPENT_FRESH,        VALUE3, VALUE3_DIRTY_FRESH,   true );
        CheckAddCoin(base_value, SPENT_DIRTY,        VALUE3, VALUE3_DIRTY,         false);
        CheckAddCoin(base_value, SPENT_DIRTY,        VALUE3, VALUE3_DIRTY,         true );
        CheckAddCoin(base_value, SPENT_DIRTY_FRESH,  VALUE3, VALUE3_DIRTY_FRESH,   false);
        CheckAddCoin(base_value, SPENT_DIRTY_FRESH,  VALUE3, VALUE3_DIRTY_FRESH,   true );

        CheckAddCoin(base_value, VALUE2_CLEAN,       VALUE3, EX_OVERWRITE_UNSPENT, false);
        CheckAddCoin(base_value, VALUE2_CLEAN,       VALUE3, VALUE3_DIRTY,         true );
        CheckAddCoin(base_value, VALUE2_FRESH,       VALUE3, EX_OVERWRITE_UNSPENT, false);
        CheckAddCoin(base_value, VALUE2_FRESH,       VALUE3, VALUE3_DIRTY_FRESH,   true );
        CheckAddCoin(base_value, VALUE2_DIRTY,       VALUE3, EX_OVERWRITE_UNSPENT, false);
        CheckAddCoin(base_value, VALUE2_DIRTY,       VALUE3, VALUE3_DIRTY,         true );
        CheckAddCoin(base_value, VALUE2_DIRTY_FRESH, VALUE3, EX_OVERWRITE_UNSPENT, false);
        CheckAddCoin(base_value, VALUE2_DIRTY_FRESH, VALUE3, VALUE3_DIRTY_FRESH,   true );
    }
}

static void CheckWriteCoins(const MaybeCoin& parent, const MaybeCoin& child, const CoinOrError& expected)
{
    SingleEntryCacheTest test{ABSENT, parent};
    auto write_coins{[&] { WriteCoinsViewEntry(test.cache, child); }};
    if (auto* expected_coin{std::get_if<MaybeCoin>(&expected)}) {
        write_coins();
        test.cache.SelfTest(/*sanity_check=*/false);
        BOOST_CHECK_EQUAL(GetCoinsMapEntry(test.cache.map()), *expected_coin);
    } else {
        BOOST_CHECK_EXCEPTION(write_coins(), std::logic_error, HasReason(std::get<std::string>(expected)));
    }
}

BOOST_AUTO_TEST_CASE(ccoins_write)
{
    /* Check BatchWrite behavior, flushing one entry from a child cache to a
     * parent cache, and checking the resulting entry in the parent cache
     * after the write.
     *              Parent              Child               Expected
     */
    CheckWriteCoins(MISSING,            MISSING,            MISSING            );
    CheckWriteCoins(MISSING,            SPENT_DIRTY,        SPENT_DIRTY        );
    CheckWriteCoins(MISSING,            SPENT_DIRTY_FRESH,  MISSING            );
    CheckWriteCoins(MISSING,            VALUE2_DIRTY,       VALUE2_DIRTY       );
    CheckWriteCoins(MISSING,            VALUE2_DIRTY_FRESH, VALUE2_DIRTY_FRESH );
    CheckWriteCoins(SPENT_CLEAN,        MISSING,            SPENT_CLEAN        );
    CheckWriteCoins(SPENT_FRESH,        MISSING,            SPENT_FRESH        );
    CheckWriteCoins(SPENT_DIRTY,        MISSING,            SPENT_DIRTY        );
    CheckWriteCoins(SPENT_DIRTY_FRESH,  MISSING,            SPENT_DIRTY_FRESH  );

    CheckWriteCoins(SPENT_CLEAN,        SPENT_DIRTY,        SPENT_DIRTY        );
    CheckWriteCoins(SPENT_CLEAN,        SPENT_DIRTY_FRESH,  SPENT_DIRTY        );
    CheckWriteCoins(SPENT_FRESH,        SPENT_DIRTY,        MISSING            );
    CheckWriteCoins(SPENT_FRESH,        SPENT_DIRTY_FRESH,  MISSING            );
    CheckWriteCoins(SPENT_DIRTY,        SPENT_DIRTY,        SPENT_DIRTY        );
    CheckWriteCoins(SPENT_DIRTY,        SPENT_DIRTY_FRESH,  SPENT_DIRTY        );
    CheckWriteCoins(SPENT_DIRTY_FRESH,  SPENT_DIRTY,        MISSING            );
    CheckWriteCoins(SPENT_DIRTY_FRESH,  SPENT_DIRTY_FRESH,  MISSING            );

    CheckWriteCoins(SPENT_CLEAN,        VALUE2_DIRTY,       VALUE2_DIRTY       );
    CheckWriteCoins(SPENT_CLEAN,        VALUE2_DIRTY_FRESH, VALUE2_DIRTY       );
    CheckWriteCoins(SPENT_FRESH,        VALUE2_DIRTY,       VALUE2_DIRTY_FRESH );
    CheckWriteCoins(SPENT_FRESH,        VALUE2_DIRTY_FRESH, VALUE2_DIRTY_FRESH );
    CheckWriteCoins(SPENT_DIRTY,        VALUE2_DIRTY,       VALUE2_DIRTY       );
    CheckWriteCoins(SPENT_DIRTY,        VALUE2_DIRTY_FRESH, VALUE2_DIRTY       );
    CheckWriteCoins(SPENT_DIRTY_FRESH,  VALUE2_DIRTY,       VALUE2_DIRTY_FRESH );
    CheckWriteCoins(SPENT_DIRTY_FRESH,  VALUE2_DIRTY_FRESH, VALUE2_DIRTY_FRESH );

    CheckWriteCoins(VALUE1_CLEAN,       MISSING,            VALUE1_CLEAN       );
    CheckWriteCoins(VALUE1_FRESH,       MISSING,            VALUE1_FRESH       );
    CheckWriteCoins(VALUE1_DIRTY,       MISSING,            VALUE1_DIRTY       );
    CheckWriteCoins(VALUE1_DIRTY_FRESH, MISSING,            VALUE1_DIRTY_FRESH );
    CheckWriteCoins(VALUE1_CLEAN,       SPENT_DIRTY,        SPENT_DIRTY        );
    CheckWriteCoins(VALUE1_CLEAN,       SPENT_DIRTY_FRESH,  EX_FRESH_MISAPPLIED);
    CheckWriteCoins(VALUE1_FRESH,       SPENT_DIRTY,        MISSING            );
    CheckWriteCoins(VALUE1_FRESH,       SPENT_DIRTY_FRESH,  EX_FRESH_MISAPPLIED);
    CheckWriteCoins(VALUE1_DIRTY,       SPENT_DIRTY,        SPENT_DIRTY        );
    CheckWriteCoins(VALUE1_DIRTY,       SPENT_DIRTY_FRESH,  EX_FRESH_MISAPPLIED);
    CheckWriteCoins(VALUE1_DIRTY_FRESH, SPENT_DIRTY,        MISSING            );
    CheckWriteCoins(VALUE1_DIRTY_FRESH, SPENT_DIRTY_FRESH,  EX_FRESH_MISAPPLIED);

    CheckWriteCoins(VALUE1_CLEAN,       VALUE2_DIRTY,       VALUE2_DIRTY       );
    CheckWriteCoins(VALUE1_CLEAN,       VALUE2_DIRTY_FRESH, EX_FRESH_MISAPPLIED);
    CheckWriteCoins(VALUE1_FRESH,       VALUE2_DIRTY,       VALUE2_DIRTY_FRESH );
    CheckWriteCoins(VALUE1_FRESH,       VALUE2_DIRTY_FRESH, EX_FRESH_MISAPPLIED);
    CheckWriteCoins(VALUE1_DIRTY,       VALUE2_DIRTY,       VALUE2_DIRTY       );
    CheckWriteCoins(VALUE1_DIRTY,       VALUE2_DIRTY_FRESH, EX_FRESH_MISAPPLIED);
    CheckWriteCoins(VALUE1_DIRTY_FRESH, VALUE2_DIRTY,       VALUE2_DIRTY_FRESH );
    CheckWriteCoins(VALUE1_DIRTY_FRESH, VALUE2_DIRTY_FRESH, EX_FRESH_MISAPPLIED);

    // The checks above omit cases where the child state is not DIRTY, since
    // they would be too repetitive (the parent cache is never updated in these
    // cases). The loop below covers these cases and makes sure the parent cache
    // is always left unchanged.
    for (const MaybeCoin& parent : {MISSING,
                                    SPENT_CLEAN, SPENT_DIRTY, SPENT_FRESH, SPENT_DIRTY_FRESH,
                                    VALUE1_CLEAN, VALUE1_DIRTY, VALUE1_FRESH, VALUE1_DIRTY_FRESH}) {
        for (const MaybeCoin& child : {MISSING,
                                       SPENT_CLEAN, SPENT_FRESH,
                                       VALUE2_CLEAN, VALUE2_FRESH}) {
            auto expected{CoinOrError{parent}}; // TODO test failure cases as well
            CheckWriteCoins(parent, child, expected);
        }
    }
}

struct FlushTest : BasicTestingSetup {
Coin MakeCoin()
{
    Coin coin;
    coin.out.nValue = m_rng.rand32();
    coin.nHeight = m_rng.randrange(4096);
    coin.fCoinBase = 0;
    return coin;
}


//! For CCoinsViewCache instances backed by either another cache instance or
//! leveldb, test cache behavior and flag state (DIRTY/FRESH) by
//!
//! 1. Adding a random coin to the child-most cache,
//! 2. Flushing all caches (without erasing),
//! 3. Ensure the entry still exists in the cache and has been written to parent,
//! 4. (if `do_erasing_flush`) Flushing the caches again (with erasing),
//! 5. (if `do_erasing_flush`) Ensure the entry has been written to the parent and is no longer in the cache,
//! 6. Spend the coin, ensure it no longer exists in the parent.
//!
void TestFlushBehavior(
    CCoinsViewCacheTest* view,
    CCoinsViewDB& base,
    std::vector<std::unique_ptr<CCoinsViewCacheTest>>& all_caches,
    bool do_erasing_flush)
{
    size_t cache_usage;
    size_t cache_size;

    auto flush_all = [this, &all_caches](bool erase) {
        // Flush in reverse order to ensure that flushes happen from children up.
        for (auto i = all_caches.rbegin(); i != all_caches.rend(); ++i) {
            auto& cache = *i;
            cache->SanityCheck();
            // hashBlock must be filled before flushing to disk; value is
            // unimportant here. This is normally done during connect/disconnect block.
            cache->SetBestBlock(m_rng.rand256());
            erase ? cache->Flush() : cache->Sync();
        }
    };

    Txid txid = Txid::FromUint256(m_rng.rand256());
    COutPoint outp = COutPoint(txid, 0);
    Coin coin = MakeCoin();
    // Ensure the coins views haven't seen this coin before.
    BOOST_CHECK(!base.HaveCoin(outp));
    BOOST_CHECK(!view->HaveCoin(outp));

    // --- 1. Adding a random coin to the child cache
    //
    view->AddCoin(outp, Coin(coin), false);

    cache_usage = view->DynamicMemoryUsage();
    cache_size = view->map().size();

    // `base` shouldn't have coin (no flush yet) but `view` should have cached it.
    BOOST_CHECK(!base.HaveCoin(outp));
    BOOST_CHECK(view->HaveCoin(outp));

    BOOST_CHECK_EQUAL(GetCoinsMapEntry(view->map(), outp), CoinEntry(coin.out.nValue, CoinEntry::State::DIRTY_FRESH));

    // --- 2. Flushing all caches (without erasing)
    //
    flush_all(/*erase=*/ false);

    // CoinsMap usage should be unchanged since we didn't erase anything.
    BOOST_CHECK_EQUAL(cache_usage, view->DynamicMemoryUsage());
    BOOST_CHECK_EQUAL(cache_size, view->map().size());

    // --- 3. Ensuring the entry still exists in the cache and has been written to parent
    //
    BOOST_CHECK_EQUAL(GetCoinsMapEntry(view->map(), outp), CoinEntry(coin.out.nValue, CoinEntry::State::CLEAN)); // State should have been wiped.

    // Both views should now have the coin.
    BOOST_CHECK(base.HaveCoin(outp));
    BOOST_CHECK(view->HaveCoin(outp));

    if (do_erasing_flush) {
        // --- 4. Flushing the caches again (with erasing)
        //
        flush_all(/*erase=*/ true);

        // Memory does not necessarily go down due to the map using a memory pool
        BOOST_TEST(view->DynamicMemoryUsage() <= cache_usage);
        // Size of the cache must go down though
        BOOST_TEST(view->map().size() < cache_size);

        // --- 5. Ensuring the entry is no longer in the cache
        //
        BOOST_CHECK(!GetCoinsMapEntry(view->map(), outp));
        view->AccessCoin(outp);
        BOOST_CHECK_EQUAL(GetCoinsMapEntry(view->map(), outp), CoinEntry(coin.out.nValue, CoinEntry::State::CLEAN));
    }

    // Can't overwrite an entry without specifying that an overwrite is
    // expected.
    BOOST_CHECK_THROW(
        view->AddCoin(outp, Coin(coin), /*possible_overwrite=*/ false),
        std::logic_error);

    // --- 6. Spend the coin.
    //
    BOOST_CHECK(view->SpendCoin(outp));

    // The coin should be in the cache, but spent and marked dirty.
    BOOST_CHECK_EQUAL(GetCoinsMapEntry(view->map(), outp), SPENT_DIRTY);
    BOOST_CHECK(!view->HaveCoin(outp)); // Coin should be considered spent in `view`.
    BOOST_CHECK(base.HaveCoin(outp));  // But coin should still be unspent in `base`.

    flush_all(/*erase=*/ false);

    // Coin should be considered spent in both views.
    BOOST_CHECK(!view->HaveCoin(outp));
    BOOST_CHECK(!base.HaveCoin(outp));

    // Spent coin should not be spendable.
    BOOST_CHECK(!view->SpendCoin(outp));

    // --- Bonus check: ensure that a coin added to the base view via one cache
    //     can be spent by another cache which has never seen it.
    //
    txid = Txid::FromUint256(m_rng.rand256());
    outp = COutPoint(txid, 0);
    coin = MakeCoin();
    BOOST_CHECK(!base.HaveCoin(outp));
    BOOST_CHECK(!all_caches[0]->HaveCoin(outp));
    BOOST_CHECK(!all_caches[1]->HaveCoin(outp));

    all_caches[0]->AddCoin(outp, std::move(coin), false);
    all_caches[0]->Sync();
    BOOST_CHECK(base.HaveCoin(outp));
    BOOST_CHECK(all_caches[0]->HaveCoin(outp));
    BOOST_CHECK(!all_caches[1]->HaveCoinInCache(outp));

    BOOST_CHECK(all_caches[1]->SpendCoin(outp));
    flush_all(/*erase=*/ false);
    BOOST_CHECK(!base.HaveCoin(outp));
    BOOST_CHECK(!all_caches[0]->HaveCoin(outp));
    BOOST_CHECK(!all_caches[1]->HaveCoin(outp));

    flush_all(/*erase=*/ true); // Erase all cache content.

    // --- Bonus check 2: ensure that a FRESH, spent coin is deleted by Sync()
    //
    txid = Txid::FromUint256(m_rng.rand256());
    outp = COutPoint(txid, 0);
    coin = MakeCoin();
    CAmount coin_val = coin.out.nValue;
    BOOST_CHECK(!base.HaveCoin(outp));
    BOOST_CHECK(!all_caches[0]->HaveCoin(outp));
    BOOST_CHECK(!all_caches[1]->HaveCoin(outp));

    // Add and spend from same cache without flushing.
    all_caches[0]->AddCoin(outp, std::move(coin), false);

    // Coin should be FRESH in the cache.
    BOOST_CHECK_EQUAL(GetCoinsMapEntry(all_caches[0]->map(), outp), CoinEntry(coin_val, CoinEntry::State::DIRTY_FRESH));
    // Base shouldn't have seen coin.
    BOOST_CHECK(!base.HaveCoin(outp));

    BOOST_CHECK(all_caches[0]->SpendCoin(outp));
    all_caches[0]->Sync();

    // Ensure there is no sign of the coin after spend/flush.
    BOOST_CHECK(!GetCoinsMapEntry(all_caches[0]->map(), outp));
    BOOST_CHECK(!all_caches[0]->HaveCoinInCache(outp));
    BOOST_CHECK(!base.HaveCoin(outp));
}
}; // struct FlushTest

BOOST_FIXTURE_TEST_CASE(ccoins_flush_behavior, FlushTest)
{
    // Create two in-memory caches atop a leveldb view.
    CCoinsViewDB base{{.path = "test", .cache_bytes = 1 << 23, .memory_only = true}, {}};
    std::vector<std::unique_ptr<CCoinsViewCacheTest>> caches;
    caches.push_back(std::make_unique<CCoinsViewCacheTest>(&base));
    caches.push_back(std::make_unique<CCoinsViewCacheTest>(caches.back().get()));

    for (const auto& view : caches) {
        TestFlushBehavior(view.get(), base, caches, /*do_erasing_flush=*/false);
        TestFlushBehavior(view.get(), base, caches, /*do_erasing_flush=*/true);
    }
}

BOOST_AUTO_TEST_CASE(coins_resource_is_used)
{
    CCoinsMapMemoryResource resource;
    PoolResourceTester::CheckAllDataAccountedFor(resource);

    {
        CCoinsMap map{0, CCoinsMap::hasher{}, CCoinsMap::key_equal{}, &resource};
        BOOST_TEST(memusage::DynamicUsage(map) >= resource.ChunkSizeBytes());

        map.reserve(1000);

        // The resource has preallocated a chunk, so we should have space for at several nodes without the need to allocate anything else.
        const auto usage_before = memusage::DynamicUsage(map);

        COutPoint out_point{};
        for (size_t i = 0; i < 1000; ++i) {
            out_point.n = i;
            map[out_point];
        }
        BOOST_TEST(usage_before == memusage::DynamicUsage(map));
    }

    PoolResourceTester::CheckAllDataAccountedFor(resource);
}

BOOST_AUTO_TEST_CASE(ccoins_addcoin_exception_keeps_usage_balanced)
{
    CCoinsView root;
    CCoinsViewCacheTest cache{&root};

    const COutPoint outpoint{Txid::FromUint256(m_rng.rand256()), m_rng.rand32()};

    const Coin coin1{CTxOut{m_rng.randrange(10), CScript{} << m_rng.randbytes(CScriptBase::STATIC_SIZE + 1)}, 1, false};
    cache.AddCoin(outpoint, Coin{coin1}, /*possible_overwrite=*/false);
    cache.SelfTest();

    const Coin coin2{CTxOut{m_rng.randrange(20), CScript{} << m_rng.randbytes(CScriptBase::STATIC_SIZE + 2)}, 2, false};
    BOOST_CHECK_THROW(cache.AddCoin(outpoint, Coin{coin2}, /*possible_overwrite=*/false), std::logic_error);
    cache.SelfTest();

    BOOST_CHECK(cache.AccessCoin(outpoint) == coin1);
}

BOOST_AUTO_TEST_CASE(ccoins_emplace_duplicate_keeps_usage_balanced)
{
    CCoinsView root;
    CCoinsViewCacheTest cache{&root};

    const COutPoint outpoint{Txid::FromUint256(m_rng.rand256()), m_rng.rand32()};

    const Coin coin1{CTxOut{m_rng.randrange(10), CScript{} << m_rng.randbytes(CScriptBase::STATIC_SIZE + 1)}, 1, false};
    cache.EmplaceCoinInternalDANGER(COutPoint{outpoint}, Coin{coin1});
    cache.SelfTest();

    const Coin coin2{CTxOut{m_rng.randrange(20), CScript{} << m_rng.randbytes(CScriptBase::STATIC_SIZE + 2)}, 2, false};
    cache.EmplaceCoinInternalDANGER(COutPoint{outpoint}, Coin{coin2});
    cache.SelfTest();

    BOOST_CHECK(cache.AccessCoin(outpoint) == coin1);
}

BOOST_AUTO_TEST_SUITE_END()<|MERGE_RESOLUTION|>--- conflicted
+++ resolved
@@ -655,15 +655,9 @@
     sentinel.second.SelfRef(sentinel);
     CCoinsMapMemoryResource resource;
     CCoinsMap map{0, CCoinsMap::hasher{}, CCoinsMap::key_equal{}, &resource};
-<<<<<<< HEAD
-    auto usage{cache_coin ? InsertCoinsMapEntry(map, sentinel, *cache_coin) : 0};
-    auto cursor{CoinsViewCacheCursor(usage, sentinel, map, /*will_erase=*/true)};
-    BOOST_CHECK(view.BatchWrite(cursor, {}, {}));
-=======
     if (cache_coin) InsertCoinsMapEntry(map, sentinel, *cache_coin);
     auto cursor{CoinsViewCacheCursor(sentinel, map, /*will_erase=*/true)};
-    BOOST_CHECK(view.BatchWrite(cursor, {}));
->>>>>>> ba77b836
+    BOOST_CHECK(view.BatchWrite(cursor, {}, {}));
 }
 
 class SingleEntryCacheTest
