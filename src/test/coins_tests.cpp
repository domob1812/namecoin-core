--- conflicted
+++ resolved
@@ -20,14 +20,10 @@
 
 #include <boost/test/unit_test.hpp>
 
-<<<<<<< HEAD
 class CNameCache;
 
-=======
 using namespace util::hex_literals;
 
-int ApplyTxInUndo(Coin&& undo, CCoinsViewCache& view, const COutPoint& out);
->>>>>>> 5f68cd78
 void UpdateCoins(const CTransaction& tx, CCoinsViewCache& inputs, CTxUndo &txundo, int nHeight);
 
 namespace
