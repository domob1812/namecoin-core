--- conflicted
+++ resolved
@@ -23,113 +23,6 @@
     return hash;
 }
 
-<<<<<<< HEAD
-/* This implements a constant-space merkle root/path calculator, limited to 2^32 leaves. */
-static void MerkleComputation(const std::vector<uint256>& leaves, uint256* proot, bool* pmutated, uint32_t branchpos, std::vector<uint256>* pbranch) {
-    if (pbranch) pbranch->clear();
-    if (leaves.size() == 0) {
-        if (pmutated) *pmutated = false;
-        if (proot) *proot = uint256();
-        return;
-    }
-    bool mutated = false;
-    // count is the number of leaves processed so far.
-    uint32_t count = 0;
-    // inner is an array of eagerly computed subtree hashes, indexed by tree
-    // level (0 being the leaves).
-    // For example, when count is 25 (11001 in binary), inner[4] is the hash of
-    // the first 16 leaves, inner[3] of the next 8 leaves, and inner[0] equal to
-    // the last leaf. The other inner entries are undefined.
-    uint256 inner[32];
-    // Which position in inner is a hash that depends on the matching leaf.
-    int matchlevel = -1;
-    // First process all leaves into 'inner' values.
-    while (count < leaves.size()) {
-        uint256 h = leaves[count];
-        bool matchh = count == branchpos;
-        count++;
-        int level;
-        // For each of the lower bits in count that are 0, do 1 step. Each
-        // corresponds to an inner value that existed before processing the
-        // current leaf, and each needs a hash to combine it.
-        for (level = 0; !(count & ((uint32_t{1}) << level)); level++) {
-            if (pbranch) {
-                if (matchh) {
-                    pbranch->push_back(inner[level]);
-                } else if (matchlevel == level) {
-                    pbranch->push_back(h);
-                    matchh = true;
-                }
-            }
-            mutated |= (inner[level] == h);
-            h = Hash(inner[level], h);
-        }
-        // Store the resulting hash at inner position level.
-        inner[level] = h;
-        if (matchh) {
-            matchlevel = level;
-        }
-    }
-    // Do a final 'sweep' over the rightmost branch of the tree to process
-    // odd levels, and reduce everything to a single top value.
-    // Level is the level (counted from the bottom) up to which we've sweeped.
-    int level = 0;
-    // As long as bit number level in count is zero, skip it. It means there
-    // is nothing left at this level.
-    while (!(count & ((uint32_t{1}) << level))) {
-        level++;
-    }
-    uint256 h = inner[level];
-    bool matchh = matchlevel == level;
-    while (count != ((uint32_t{1}) << level)) {
-        // If we reach this point, h is an inner value that is not the top.
-        // We combine it with itself (Bitcoin's special rule for odd levels in
-        // the tree) to produce a higher level one.
-        if (pbranch && matchh) {
-            pbranch->push_back(h);
-        }
-        h = Hash(h, h);
-        // Increment count to the value it would have if two entries at this
-        // level had existed.
-        count += ((uint32_t{1}) << level);
-        level++;
-        // And propagate the result upwards accordingly.
-        while (!(count & ((uint32_t{1}) << level))) {
-            if (pbranch) {
-                if (matchh) {
-                    pbranch->push_back(inner[level]);
-                } else if (matchlevel == level) {
-                    pbranch->push_back(h);
-                    matchh = true;
-                }
-            }
-            h = Hash(inner[level], h);
-            level++;
-        }
-    }
-    // Return result.
-    if (pmutated) *pmutated = mutated;
-    if (proot) *proot = h;
-}
-
-static std::vector<uint256> ComputeMerkleBranch(const std::vector<uint256>& leaves, uint32_t position) {
-    std::vector<uint256> ret;
-    MerkleComputation(leaves, nullptr, nullptr, position, &ret);
-    return ret;
-}
-
-std::vector<uint256> BlockMerkleBranch(const CBlock& block, uint32_t position)
-{
-    std::vector<uint256> leaves;
-    leaves.resize(block.vtx.size());
-    for (size_t s = 0; s < block.vtx.size(); s++) {
-        leaves[s] = block.vtx[s]->GetHash();
-    }
-    return ComputeMerkleBranch(leaves, position);
-}
-
-=======
->>>>>>> 48cf3da6
 // Older version of the merkle root computation code, for comparison.
 static uint256 BlockBuildMerkleTree(const CBlock& block, bool* fMutated, std::vector<uint256>& vMerkleTree)
 {
