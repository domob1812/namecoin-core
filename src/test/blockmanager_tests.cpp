--- conflicted
+++ resolved
@@ -179,20 +179,12 @@
     CBlock read_block;
     BOOST_CHECK_EQUAL(read_block.nVersion, 0);
     {
-<<<<<<< HEAD
-        ASSERT_DEBUG_LOG("ReadBlockOrHeader: Errors in block header");
-=======
         ASSERT_DEBUG_LOG("Errors in block header");
->>>>>>> d91a7468
         BOOST_CHECK(!blockman.ReadBlock(read_block, pos1));
         BOOST_CHECK_EQUAL(read_block.nVersion, 1);
     }
     {
-<<<<<<< HEAD
-        ASSERT_DEBUG_LOG("ReadBlockOrHeader: Errors in block header");
-=======
         ASSERT_DEBUG_LOG("Errors in block header");
->>>>>>> d91a7468
         BOOST_CHECK(!blockman.ReadBlock(read_block, pos2));
         BOOST_CHECK_EQUAL(read_block.nVersion, 2);
     }
