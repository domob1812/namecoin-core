--- conflicted
+++ resolved
@@ -141,15 +141,9 @@
     }
 
 #if defined(HAVE_CONSENSUS_LIB)
-<<<<<<< HEAD
-    CDataStream stream(SER_NETWORK, PROTOCOL_VERSION);
-    stream << tx2;
-    uint32_t libconsensus_flags = flags & namecoinconsensus_SCRIPT_FLAGS_VERIFY_ALL;
-=======
     DataStream stream;
     stream << TX_WITH_WITNESS(tx2);
-    uint32_t libconsensus_flags{flags & bitcoinconsensus_SCRIPT_FLAGS_VERIFY_ALL};
->>>>>>> 88a6751a
+    uint32_t libconsensus_flags{flags & namecoinconsensus_SCRIPT_FLAGS_VERIFY_ALL};
     if (libconsensus_flags == flags) {
         int expectedSuccessCode = expect ? 1 : 0;
         if (flags & namecoinconsensus_SCRIPT_FLAGS_VERIFY_WITNESS) {
