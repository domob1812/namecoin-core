--- conflicted
+++ resolved
@@ -23,13 +23,6 @@
 #include <util/fs.h>
 #include <util/strencodings.h>
 
-<<<<<<< HEAD
-#if defined(HAVE_CONSENSUS_LIB)
-#include <script/namecoinconsensus.h>
-#endif
-
-=======
->>>>>>> d8d32ae6
 #include <cstdint>
 #include <fstream>
 #include <string>
@@ -142,24 +135,6 @@
         if (combined_flags & SCRIPT_VERIFY_WITNESS && ~combined_flags & SCRIPT_VERIFY_P2SH) continue;
         BOOST_CHECK_MESSAGE(VerifyScript(scriptSig, scriptPubKey, &scriptWitness, combined_flags, MutableTransactionSignatureChecker(&tx, 0, txCredit.vout[0].nValue, MissingDataBehavior::ASSERT_FAIL), &err) == expect, message + strprintf(" (with flags %x)", combined_flags));
     }
-<<<<<<< HEAD
-
-#if defined(HAVE_CONSENSUS_LIB)
-    DataStream stream;
-    stream << TX_WITH_WITNESS(tx2);
-    uint32_t libconsensus_flags{flags & namecoinconsensus_SCRIPT_FLAGS_VERIFY_ALL};
-    if (libconsensus_flags == flags) {
-        int expectedSuccessCode = expect ? 1 : 0;
-        if (flags & namecoinconsensus_SCRIPT_FLAGS_VERIFY_WITNESS) {
-            BOOST_CHECK_MESSAGE(namecoinconsensus_verify_script_with_amount(scriptPubKey.data(), scriptPubKey.size(), txCredit.vout[0].nValue, UCharCast(stream.data()), stream.size(), 0, libconsensus_flags, nullptr) == expectedSuccessCode, message);
-        } else {
-            BOOST_CHECK_MESSAGE(namecoinconsensus_verify_script_with_amount(scriptPubKey.data(), scriptPubKey.size(), 0, UCharCast(stream.data()), stream.size(), 0, libconsensus_flags, nullptr) == expectedSuccessCode, message);
-            BOOST_CHECK_MESSAGE(namecoinconsensus_verify_script(scriptPubKey.data(), scriptPubKey.size(), UCharCast(stream.data()), stream.size(), 0, libconsensus_flags, nullptr) == expectedSuccessCode, message);
-        }
-    }
-#endif
-=======
->>>>>>> d8d32ae6
 }
 
 void static NegateSignatureS(std::vector<unsigned char>& vchSig) {
@@ -1500,182 +1475,6 @@
     return scriptwitness;
 }
 
-<<<<<<< HEAD
-#if defined(HAVE_CONSENSUS_LIB)
-
-/* Test simple (successful) usage of namecoinconsensus_verify_script */
-BOOST_AUTO_TEST_CASE(namecoinconsensus_verify_script_returns_true)
-{
-    unsigned int libconsensus_flags = 0;
-    int nIn = 0;
-
-    CScript scriptPubKey;
-    CScript scriptSig;
-    CScriptWitness wit;
-
-    scriptPubKey << OP_1;
-    CTransaction creditTx{BuildCreditingTransaction(scriptPubKey, 1)};
-    CTransaction spendTx{BuildSpendingTransaction(scriptSig, wit, creditTx)};
-
-    DataStream stream;
-    stream << TX_WITH_WITNESS(spendTx);
-
-    namecoinconsensus_error err;
-    int result = namecoinconsensus_verify_script(scriptPubKey.data(), scriptPubKey.size(), UCharCast(stream.data()), stream.size(), nIn, libconsensus_flags, &err);
-    BOOST_CHECK_EQUAL(result, 1);
-    BOOST_CHECK_EQUAL(err, namecoinconsensus_ERR_OK);
-}
-
-/* Test namecoinconsensus_verify_script returns invalid tx index err*/
-BOOST_AUTO_TEST_CASE(namecoinconsensus_verify_script_tx_index_err)
-{
-    unsigned int libconsensus_flags = 0;
-    int nIn = 3;
-
-    CScript scriptPubKey;
-    CScript scriptSig;
-    CScriptWitness wit;
-
-    scriptPubKey << OP_EQUAL;
-    CTransaction creditTx{BuildCreditingTransaction(scriptPubKey, 1)};
-    CTransaction spendTx{BuildSpendingTransaction(scriptSig, wit, creditTx)};
-
-    DataStream stream;
-    stream << TX_WITH_WITNESS(spendTx);
-
-    namecoinconsensus_error err;
-    int result = namecoinconsensus_verify_script(scriptPubKey.data(), scriptPubKey.size(), UCharCast(stream.data()), stream.size(), nIn, libconsensus_flags, &err);
-    BOOST_CHECK_EQUAL(result, 0);
-    BOOST_CHECK_EQUAL(err, namecoinconsensus_ERR_TX_INDEX);
-}
-
-/* Test namecoinconsensus_verify_script returns tx size mismatch err*/
-BOOST_AUTO_TEST_CASE(namecoinconsensus_verify_script_tx_size)
-{
-    unsigned int libconsensus_flags = 0;
-    int nIn = 0;
-
-    CScript scriptPubKey;
-    CScript scriptSig;
-    CScriptWitness wit;
-
-    scriptPubKey << OP_EQUAL;
-    CTransaction creditTx{BuildCreditingTransaction(scriptPubKey, 1)};
-    CTransaction spendTx{BuildSpendingTransaction(scriptSig, wit, creditTx)};
-
-    DataStream stream;
-    stream << TX_WITH_WITNESS(spendTx);
-
-    namecoinconsensus_error err;
-    int result = namecoinconsensus_verify_script(scriptPubKey.data(), scriptPubKey.size(), UCharCast(stream.data()), stream.size() * 2, nIn, libconsensus_flags, &err);
-    BOOST_CHECK_EQUAL(result, 0);
-    BOOST_CHECK_EQUAL(err, namecoinconsensus_ERR_TX_SIZE_MISMATCH);
-}
-
-/* Test namecoinconsensus_verify_script returns invalid tx serialization error */
-BOOST_AUTO_TEST_CASE(namecoinconsensus_verify_script_tx_serialization)
-{
-    unsigned int libconsensus_flags = 0;
-    int nIn = 0;
-
-    CScript scriptPubKey;
-    CScript scriptSig;
-    CScriptWitness wit;
-
-    scriptPubKey << OP_EQUAL;
-    CTransaction creditTx{BuildCreditingTransaction(scriptPubKey, 1)};
-    CTransaction spendTx{BuildSpendingTransaction(scriptSig, wit, creditTx)};
-
-    DataStream stream;
-    stream << 0xffffffff;
-
-    namecoinconsensus_error err;
-    int result = namecoinconsensus_verify_script(scriptPubKey.data(), scriptPubKey.size(), UCharCast(stream.data()), stream.size(), nIn, libconsensus_flags, &err);
-    BOOST_CHECK_EQUAL(result, 0);
-    BOOST_CHECK_EQUAL(err, namecoinconsensus_ERR_TX_DESERIALIZE);
-}
-
-/* Test namecoinconsensus_verify_script returns amount required error */
-BOOST_AUTO_TEST_CASE(namecoinconsensus_verify_script_amount_required_err)
-{
-    unsigned int libconsensus_flags = namecoinconsensus_SCRIPT_FLAGS_VERIFY_WITNESS;
-    int nIn = 0;
-
-    CScript scriptPubKey;
-    CScript scriptSig;
-    CScriptWitness wit;
-
-    scriptPubKey << OP_EQUAL;
-    CTransaction creditTx{BuildCreditingTransaction(scriptPubKey, 1)};
-    CTransaction spendTx{BuildSpendingTransaction(scriptSig, wit, creditTx)};
-
-    DataStream stream;
-    stream << TX_WITH_WITNESS(spendTx);
-
-    namecoinconsensus_error err;
-    int result = namecoinconsensus_verify_script(scriptPubKey.data(), scriptPubKey.size(), UCharCast(stream.data()), stream.size(), nIn, libconsensus_flags, &err);
-    BOOST_CHECK_EQUAL(result, 0);
-    BOOST_CHECK_EQUAL(err, namecoinconsensus_ERR_AMOUNT_REQUIRED);
-}
-
-/* Test namecoinconsensus_verify_script returns invalid flags err */
-BOOST_AUTO_TEST_CASE(namecoinconsensus_verify_script_invalid_flags)
-{
-    unsigned int libconsensus_flags = 1 << 3;
-    int nIn = 0;
-
-    CScript scriptPubKey;
-    CScript scriptSig;
-    CScriptWitness wit;
-
-    scriptPubKey << OP_EQUAL;
-    CTransaction creditTx{BuildCreditingTransaction(scriptPubKey, 1)};
-    CTransaction spendTx{BuildSpendingTransaction(scriptSig, wit, creditTx)};
-
-    DataStream stream;
-    stream << TX_WITH_WITNESS(spendTx);
-
-    namecoinconsensus_error err;
-    int result = namecoinconsensus_verify_script(scriptPubKey.data(), scriptPubKey.size(), UCharCast(stream.data()), stream.size(), nIn, libconsensus_flags, &err);
-    BOOST_CHECK_EQUAL(result, 0);
-    BOOST_CHECK_EQUAL(err, namecoinconsensus_ERR_INVALID_FLAGS);
-}
-
-/* Test namecoinconsensus_verify_script returns spent outputs required err */
-BOOST_AUTO_TEST_CASE(namecoinconsensus_verify_script_spent_outputs_required_err)
-{
-    unsigned int libconsensus_flags{namecoinconsensus_SCRIPT_FLAGS_VERIFY_TAPROOT};
-    const int nIn{0};
-
-    CScript scriptPubKey;
-    CScript scriptSig;
-    CScriptWitness wit;
-
-    scriptPubKey << OP_EQUAL;
-    CTransaction creditTx{BuildCreditingTransaction(scriptPubKey, 1)};
-    CTransaction spendTx{BuildSpendingTransaction(scriptSig, wit, creditTx)};
-
-    DataStream stream;
-    stream << TX_WITH_WITNESS(spendTx);
-
-    namecoinconsensus_error err;
-    int result{namecoinconsensus_verify_script_with_spent_outputs(scriptPubKey.data(), scriptPubKey.size(), creditTx.vout[0].nValue, UCharCast(stream.data()), stream.size(), nullptr, 0, nIn, libconsensus_flags, &err)};
-    BOOST_CHECK_EQUAL(result, 0);
-    BOOST_CHECK_EQUAL(err, namecoinconsensus_ERR_SPENT_OUTPUTS_REQUIRED);
-
-    result = namecoinconsensus_verify_script_with_amount(scriptPubKey.data(), scriptPubKey.size(), creditTx.vout[0].nValue, UCharCast(stream.data()), stream.size(), nIn, libconsensus_flags, &err);
-    BOOST_CHECK_EQUAL(result, 0);
-    BOOST_CHECK_EQUAL(err, namecoinconsensus_ERR_SPENT_OUTPUTS_REQUIRED);
-
-    result = namecoinconsensus_verify_script(scriptPubKey.data(), scriptPubKey.size(), UCharCast(stream.data()), stream.size(), nIn, libconsensus_flags, &err);
-    BOOST_CHECK_EQUAL(result, 0);
-    BOOST_CHECK_EQUAL(err, namecoinconsensus_ERR_SPENT_OUTPUTS_REQUIRED);
-}
-
-#endif // defined(HAVE_CONSENSUS_LIB)
-
-=======
->>>>>>> d8d32ae6
 static std::vector<unsigned int> AllConsensusFlags()
 {
     std::vector<unsigned int> ret;
@@ -1729,13 +1528,6 @@
             if (fin || ((flags & test_flags) == flags)) {
                 bool ret = VerifyScript(tx.vin[idx].scriptSig, prevouts[idx].scriptPubKey, &tx.vin[idx].scriptWitness, flags, txcheck, nullptr);
                 BOOST_CHECK(ret);
-<<<<<<< HEAD
-#if defined(HAVE_CONSENSUS_LIB)
-                int lib_ret = namecoinconsensus_verify_script_with_spent_outputs(prevouts[idx].scriptPubKey.data(), prevouts[idx].scriptPubKey.size(), prevouts[idx].nValue, UCharCast(stream.data()), stream.size(), utxos.data(), utxos.size(), idx, flags, nullptr);
-                BOOST_CHECK(lib_ret == 1);
-#endif
-=======
->>>>>>> d8d32ae6
             }
         }
     }
@@ -1753,13 +1545,6 @@
             if ((flags & test_flags) == test_flags) {
                 bool ret = VerifyScript(tx.vin[idx].scriptSig, prevouts[idx].scriptPubKey, &tx.vin[idx].scriptWitness, flags, txcheck, nullptr);
                 BOOST_CHECK(!ret);
-<<<<<<< HEAD
-#if defined(HAVE_CONSENSUS_LIB)
-                int lib_ret = namecoinconsensus_verify_script_with_spent_outputs(prevouts[idx].scriptPubKey.data(), prevouts[idx].scriptPubKey.size(), prevouts[idx].nValue, UCharCast(stream.data()), stream.size(), utxos.data(), utxos.size(), idx, flags, nullptr);
-                BOOST_CHECK(lib_ret == 0);
-#endif
-=======
->>>>>>> d8d32ae6
             }
         }
     }
