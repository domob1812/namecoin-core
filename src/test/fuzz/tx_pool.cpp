// Copyright (c) 2021-2022 The Bitcoin Core developers
// Distributed under the MIT software license, see the accompanying
// file COPYING or http://www.opensource.org/licenses/mit-license.php.

#include <consensus/validation.h>
#include <node/context.h>
#include <node/mempool_args.h>
#include <node/miner.h>
#include <test/fuzz/FuzzedDataProvider.h>
#include <test/fuzz/fuzz.h>
#include <test/fuzz/util.h>
#include <test/fuzz/util/mempool.h>
#include <test/util/mining.h>
#include <test/util/script.h>
#include <test/util/setup_common.h>
#include <test/util/txmempool.h>
#include <util/rbf.h>
#include <validation.h>
#include <validationinterface.h>

using node::BlockAssembler;
using node::NodeContext;

namespace {

const TestingSetup* g_setup;
std::vector<COutPoint> g_outpoints_coinbase_init_mature;
std::vector<COutPoint> g_outpoints_coinbase_init_immature;

struct MockedTxPool : public CTxMemPool {
    void RollingFeeUpdate() EXCLUSIVE_LOCKS_REQUIRED(!cs)
    {
        LOCK(cs);
        lastRollingFeeUpdate = GetTime();
        blockSinceLastRollingFeeBump = true;
    }
};

void initialize_tx_pool()
{
    static const auto testing_setup = MakeNoLogFileContext<const TestingSetup>();
    g_setup = testing_setup.get();

    for (int i = 0; i < 2 * COINBASE_MATURITY; ++i) {
        CTxIn in = MineBlock(g_setup->m_node, P2WSH_OP_TRUE);
        // Remember the txids to avoid expensive disk access later on
        auto& outpoints = i < COINBASE_MATURITY ?
                              g_outpoints_coinbase_init_mature :
                              g_outpoints_coinbase_init_immature;
        outpoints.push_back(in.prevout);
    }
    SyncWithValidationInterfaceQueue();
}

struct TransactionsDelta final : public CValidationInterface {
    std::set<CTransactionRef>& m_removed;
    std::set<CTransactionRef>& m_added;

    explicit TransactionsDelta(std::set<CTransactionRef>& r, std::set<CTransactionRef>& a)
        : m_removed{r}, m_added{a} {}

    void TransactionAddedToMempool(const CTransactionRef& tx, uint64_t /* mempool_sequence */) override
    {
        Assert(m_added.insert(tx).second);
    }

    void TransactionRemovedFromMempool(const CTransactionRef& tx, MemPoolRemovalReason reason, uint64_t /* mempool_sequence */) override
    {
        Assert(m_removed.insert(tx).second);
    }
};

void SetMempoolConstraints(ArgsManager& args, FuzzedDataProvider& fuzzed_data_provider)
{
    args.ForceSetArg("-limitancestorcount",
                     ToString(fuzzed_data_provider.ConsumeIntegralInRange<unsigned>(0, 50)));
    args.ForceSetArg("-limitancestorsize",
                     ToString(fuzzed_data_provider.ConsumeIntegralInRange<unsigned>(0, 202)));
    args.ForceSetArg("-limitdescendantcount",
                     ToString(fuzzed_data_provider.ConsumeIntegralInRange<unsigned>(0, 50)));
    args.ForceSetArg("-limitdescendantsize",
                     ToString(fuzzed_data_provider.ConsumeIntegralInRange<unsigned>(0, 202)));
    args.ForceSetArg("-maxmempool",
                     ToString(fuzzed_data_provider.ConsumeIntegralInRange<unsigned>(0, 200)));
    args.ForceSetArg("-mempoolexpiry",
                     ToString(fuzzed_data_provider.ConsumeIntegralInRange<unsigned>(0, 999)));
}

void Finish(FuzzedDataProvider& fuzzed_data_provider, MockedTxPool& tx_pool, ChainstateManager& chainman)
{
    auto& chainstate = chainman.ActiveChainstate();
    WITH_LOCK(::cs_main, tx_pool.check(chainstate.CoinsTip(), chainstate.m_chain.Height() + 1));
    {
        BlockAssembler::Options options;
        options.nBlockMaxWeight = fuzzed_data_provider.ConsumeIntegralInRange(0U, MAX_BLOCK_WEIGHT);
        options.blockMinFeeRate = CFeeRate{ConsumeMoney(fuzzed_data_provider, /*max=*/COIN)};
        auto assembler = BlockAssembler{chainstate, &tx_pool, options};
        auto block_template = assembler.CreateNewBlock(CScript{} << OP_TRUE);
        Assert(block_template->block.vtx.size() >= 1);
    }
    const auto info_all = tx_pool.infoAll();
    if (!info_all.empty()) {
        const auto& tx_to_remove = *PickValue(fuzzed_data_provider, info_all).tx;
        WITH_LOCK(tx_pool.cs, tx_pool.removeRecursive(tx_to_remove, MemPoolRemovalReason::BLOCK /* dummy */));
        std::vector<uint256> all_txids;
        tx_pool.queryHashes(all_txids);
        assert(all_txids.size() < info_all.size());
        WITH_LOCK(::cs_main, tx_pool.check(chainstate.CoinsTip(), chainstate.m_chain.Height() + 1));
    }
    SyncWithValidationInterfaceQueue();
}

void MockTime(FuzzedDataProvider& fuzzed_data_provider, const Chainstate& chainstate)
{
    const auto time = ConsumeTime(fuzzed_data_provider,
                                  chainstate.m_chain.Tip()->GetMedianTimePast() + 1,
                                  std::numeric_limits<decltype(chainstate.m_chain.Tip()->nTime)>::max());
    SetMockTime(time);
}

CTxMemPool MakeMempool(FuzzedDataProvider& fuzzed_data_provider, const NodeContext& node)
{
    // Take the default options for tests...
    CTxMemPool::Options mempool_opts{MemPoolOptionsForTest(node)};

    // ...override specific options for this specific fuzz suite
    mempool_opts.estimator = nullptr;
    mempool_opts.check_ratio = 1;
    mempool_opts.require_standard = fuzzed_data_provider.ConsumeBool();

    // ...and construct a CTxMemPool from it
    return CTxMemPool{mempool_opts};
}

FUZZ_TARGET_INIT(tx_pool_standard, initialize_tx_pool)
{
    FuzzedDataProvider fuzzed_data_provider(buffer.data(), buffer.size());
    const auto& node = g_setup->m_node;
    auto& chainstate{static_cast<DummyChainState&>(node.chainman->ActiveChainstate())};
    auto& chainman = *node.chainman;

    MockTime(fuzzed_data_provider, chainstate);

    // All RBF-spendable outpoints
    std::set<COutPoint> outpoints_rbf;
    // All outpoints counting toward the total supply (subset of outpoints_rbf)
    std::set<COutPoint> outpoints_supply;
    for (const auto& outpoint : g_outpoints_coinbase_init_mature) {
        Assert(outpoints_supply.insert(outpoint).second);
    }
    outpoints_rbf = outpoints_supply;

    // The sum of the values of all spendable outpoints
    constexpr CAmount SUPPLY_TOTAL{COINBASE_MATURITY * 50 * COIN};

    SetMempoolConstraints(*node.args, fuzzed_data_provider);
    CTxMemPool tx_pool_{MakeMempool(fuzzed_data_provider, node)};
    MockedTxPool& tx_pool = *static_cast<MockedTxPool*>(&tx_pool_);

    chainstate.SetMempool(&tx_pool);

    // Helper to query an amount
    const CCoinsViewMemPool amount_view{WITH_LOCK(::cs_main, return &chainstate.CoinsTip()), tx_pool};
    const auto GetAmount = [&](const COutPoint& outpoint) {
        Coin c;
        Assert(amount_view.GetCoin(outpoint, c));
        return c.out.nValue;
    };

    LIMITED_WHILE(fuzzed_data_provider.ConsumeBool(), 300)
    {
        {
            // Total supply is the mempool fee + all outpoints
            CAmount supply_now{WITH_LOCK(tx_pool.cs, return tx_pool.GetTotalFee())};
            for (const auto& op : outpoints_supply) {
                supply_now += GetAmount(op);
            }
            Assert(supply_now == SUPPLY_TOTAL);
        }
        Assert(!outpoints_supply.empty());

        // Create transaction to add to the mempool
        const CTransactionRef tx = [&] {
            CMutableTransaction tx_mut;
            tx_mut.nVersion = CTransaction::CURRENT_VERSION;
            tx_mut.nLockTime = fuzzed_data_provider.ConsumeBool() ? 0 : fuzzed_data_provider.ConsumeIntegral<uint32_t>();
            const auto num_in = fuzzed_data_provider.ConsumeIntegralInRange<int>(1, outpoints_rbf.size());
            const auto num_out = fuzzed_data_provider.ConsumeIntegralInRange<int>(1, outpoints_rbf.size() * 2);

            CAmount amount_in{0};
            for (int i = 0; i < num_in; ++i) {
                // Pop random outpoint
                auto pop = outpoints_rbf.begin();
                std::advance(pop, fuzzed_data_provider.ConsumeIntegralInRange<size_t>(0, outpoints_rbf.size() - 1));
                const auto outpoint = *pop;
                outpoints_rbf.erase(pop);
                amount_in += GetAmount(outpoint);

                // Create input
                const auto sequence = ConsumeSequence(fuzzed_data_provider);
                const auto script_sig = CScript{};
                const auto script_wit_stack = std::vector<std::vector<uint8_t>>{WITNESS_STACK_ELEM_OP_TRUE};
                CTxIn in;
                in.prevout = outpoint;
                in.nSequence = sequence;
                in.scriptSig = script_sig;
                in.scriptWitness.stack = script_wit_stack;

                tx_mut.vin.push_back(in);
            }
            const auto amount_fee = fuzzed_data_provider.ConsumeIntegralInRange<CAmount>(-1000, amount_in);
            const auto amount_out = (amount_in - amount_fee) / num_out;
            for (int i = 0; i < num_out; ++i) {
                tx_mut.vout.emplace_back(amount_out, P2WSH_OP_TRUE);
            }
            auto tx = MakeTransactionRef(tx_mut);
            // Restore previously removed outpoints
            for (const auto& in : tx->vin) {
                Assert(outpoints_rbf.insert(in.prevout).second);
            }
            return tx;
        }();

        if (fuzzed_data_provider.ConsumeBool()) {
            MockTime(fuzzed_data_provider, chainstate);
        }
        if (fuzzed_data_provider.ConsumeBool()) {
            tx_pool.RollingFeeUpdate();
        }
        if (fuzzed_data_provider.ConsumeBool()) {
            const auto& txid = fuzzed_data_provider.ConsumeBool() ?
                                   tx->GetHash() :
                                   PickValue(fuzzed_data_provider, outpoints_rbf).hash;
            const auto delta = fuzzed_data_provider.ConsumeIntegralInRange<CAmount>(-50 * COIN, +50 * COIN);
            tx_pool.PrioritiseTransaction(txid, delta);
        }

        // Remember all removed and added transactions
        std::set<CTransactionRef> removed;
        std::set<CTransactionRef> added;
        auto txr = std::make_shared<TransactionsDelta>(removed, added);
        RegisterSharedValidationInterface(txr);
        const bool bypass_limits = fuzzed_data_provider.ConsumeBool();

        // Make sure ProcessNewPackage on one transaction works.
        // The result is not guaranteed to be the same as what is returned by ATMP.
        const auto result_package = WITH_LOCK(::cs_main,
                                    return ProcessNewPackage(chainstate, tx_pool, {tx}, true));
        // If something went wrong due to a package-specific policy, it might not return a
        // validation result for the transaction.
        if (result_package.m_state.GetResult() != PackageValidationResult::PCKG_POLICY) {
            auto it = result_package.m_tx_results.find(tx->GetWitnessHash());
            Assert(it != result_package.m_tx_results.end());
            Assert(it->second.m_result_type == MempoolAcceptResult::ResultType::VALID ||
                   it->second.m_result_type == MempoolAcceptResult::ResultType::INVALID);
        }

        const auto res = WITH_LOCK(::cs_main, return AcceptToMemoryPool(chainstate, tx, GetTime(), bypass_limits, /*test_accept=*/false));
        const bool accepted = res.m_result_type == MempoolAcceptResult::ResultType::VALID;
        SyncWithValidationInterfaceQueue();
        UnregisterSharedValidationInterface(txr);

        Assert(accepted != added.empty());
        Assert(accepted == res.m_state.IsValid());
        Assert(accepted != res.m_state.IsInvalid());
        if (accepted) {
            Assert(added.size() == 1); // For now, no package acceptance
            Assert(tx == *added.begin());
        } else {
            // Do not consider rejected transaction removed
            removed.erase(tx);
        }

        // Helper to insert spent and created outpoints of a tx into collections
        using Sets = std::vector<std::reference_wrapper<std::set<COutPoint>>>;
        const auto insert_tx = [](Sets created_by_tx, Sets consumed_by_tx, const auto& tx) {
            for (size_t i{0}; i < tx.vout.size(); ++i) {
                for (auto& set : created_by_tx) {
                    Assert(set.get().emplace(tx.GetHash(), i).second);
                }
            }
            for (const auto& in : tx.vin) {
                for (auto& set : consumed_by_tx) {
                    Assert(set.get().insert(in.prevout).second);
                }
            }
        };
        // Add created outpoints, remove spent outpoints
        {
            // Outpoints that no longer exist at all
            std::set<COutPoint> consumed_erased;
            // Outpoints that no longer count toward the total supply
            std::set<COutPoint> consumed_supply;
            for (const auto& removed_tx : removed) {
                insert_tx(/*created_by_tx=*/{consumed_erased}, /*consumed_by_tx=*/{outpoints_supply}, /*tx=*/*removed_tx);
            }
            for (const auto& added_tx : added) {
                insert_tx(/*created_by_tx=*/{outpoints_supply, outpoints_rbf}, /*consumed_by_tx=*/{consumed_supply}, /*tx=*/*added_tx);
            }
            for (const auto& p : consumed_erased) {
                Assert(outpoints_supply.erase(p) == 1);
                Assert(outpoints_rbf.erase(p) == 1);
            }
            for (const auto& p : consumed_supply) {
                Assert(outpoints_supply.erase(p) == 1);
            }
        }
    }
    Finish(fuzzed_data_provider, tx_pool, chainman);
}

FUZZ_TARGET_INIT(tx_pool, initialize_tx_pool)
{
    FuzzedDataProvider fuzzed_data_provider(buffer.data(), buffer.size());
    const auto& node = g_setup->m_node;
<<<<<<< HEAD
    auto& chainstate = node.chainman->ActiveChainstate();
    auto& chainman = *node.chainman;
=======
    auto& chainstate{static_cast<DummyChainState&>(node.chainman->ActiveChainstate())};
>>>>>>> 142141f0

    MockTime(fuzzed_data_provider, chainstate);

    std::vector<uint256> txids;
    for (const auto& outpoint : g_outpoints_coinbase_init_mature) {
        txids.push_back(outpoint.hash);
    }
    for (int i{0}; i <= 3; ++i) {
        // Add some immature and non-existent outpoints
        txids.push_back(g_outpoints_coinbase_init_immature.at(i).hash);
        txids.push_back(ConsumeUInt256(fuzzed_data_provider));
    }

    SetMempoolConstraints(*node.args, fuzzed_data_provider);
    CTxMemPool tx_pool_{MakeMempool(fuzzed_data_provider, node)};
    MockedTxPool& tx_pool = *static_cast<MockedTxPool*>(&tx_pool_);

    chainstate.SetMempool(&tx_pool);

    LIMITED_WHILE(fuzzed_data_provider.ConsumeBool(), 300)
    {
        const auto mut_tx = ConsumeTransaction(fuzzed_data_provider, txids);

        if (fuzzed_data_provider.ConsumeBool()) {
            MockTime(fuzzed_data_provider, chainstate);
        }
        if (fuzzed_data_provider.ConsumeBool()) {
            tx_pool.RollingFeeUpdate();
        }
        if (fuzzed_data_provider.ConsumeBool()) {
            const auto& txid = fuzzed_data_provider.ConsumeBool() ?
                                   mut_tx.GetHash() :
                                   PickValue(fuzzed_data_provider, txids);
            const auto delta = fuzzed_data_provider.ConsumeIntegralInRange<CAmount>(-50 * COIN, +50 * COIN);
            tx_pool.PrioritiseTransaction(txid, delta);
        }

        const auto tx = MakeTransactionRef(mut_tx);
        const bool bypass_limits = fuzzed_data_provider.ConsumeBool();
        const auto res = WITH_LOCK(::cs_main, return AcceptToMemoryPool(chainstate, tx, GetTime(), bypass_limits, /*test_accept=*/false));
        const bool accepted = res.m_result_type == MempoolAcceptResult::ResultType::VALID;
        if (accepted) {
            txids.push_back(tx->GetHash());
        }
    }
    Finish(fuzzed_data_provider, tx_pool, chainman);
}
} // namespace<|MERGE_RESOLUTION|>--- conflicted
+++ resolved
@@ -313,12 +313,8 @@
 {
     FuzzedDataProvider fuzzed_data_provider(buffer.data(), buffer.size());
     const auto& node = g_setup->m_node;
-<<<<<<< HEAD
-    auto& chainstate = node.chainman->ActiveChainstate();
     auto& chainman = *node.chainman;
-=======
-    auto& chainstate{static_cast<DummyChainState&>(node.chainman->ActiveChainstate())};
->>>>>>> 142141f0
+    auto& chainstate{static_cast<DummyChainState&>(chainman.ActiveChainstate())};
 
     MockTime(fuzzed_data_provider, chainstate);
 
