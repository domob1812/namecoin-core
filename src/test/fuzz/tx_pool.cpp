--- conflicted
+++ resolved
@@ -124,12 +124,8 @@
 {
     FuzzedDataProvider fuzzed_data_provider(buffer.data(), buffer.size());
     const auto& node = g_setup->m_node;
-<<<<<<< HEAD
-    auto& chainstate = node.chainman->ActiveChainstate();
+    auto& chainstate{static_cast<DummyChainState&>(node.chainman->ActiveChainstate())};
     auto& chainman = *node.chainman;
-=======
-    auto& chainstate{static_cast<DummyChainState&>(node.chainman->ActiveChainstate())};
->>>>>>> f84d9fb7
 
     MockTime(fuzzed_data_provider, chainstate);
     SetMempoolConstraints(*node.args, fuzzed_data_provider);
