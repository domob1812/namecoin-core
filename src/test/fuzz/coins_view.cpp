--- conflicted
+++ resolved
@@ -142,12 +142,8 @@
                 }
                 bool expected_code_path = false;
                 try {
-<<<<<<< HEAD
                     CNameCache dummyNames;
-                    auto cursor{CoinsViewCacheCursor(usage, sentinel, coins_map, /*will_erase=*/true)};
-=======
                     auto cursor{CoinsViewCacheCursor(sentinel, coins_map, /*will_erase=*/true)};
->>>>>>> ba77b836
                     uint256 best_block{coins_view_cache.GetBestBlock()};
                     if (fuzzed_data_provider.ConsumeBool()) best_block = ConsumeUInt256(fuzzed_data_provider);
                     // Set best block hash to non-null to satisfy the assertion in CCoinsViewDB::BatchWrite().
