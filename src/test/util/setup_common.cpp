// Copyright (c) 2011-present The Bitcoin Core developers
// Distributed under the MIT software license, see the accompanying
// file COPYING or http://www.opensource.org/licenses/mit-license.php.

#include <test/util/setup_common.h>

#include <addrman.h>
#include <banman.h>
#include <chainparams.h>
#include <common/system.h>
#include <consensus/consensus.h>
#include <consensus/params.h>
#include <consensus/validation.h>
#include <crypto/sha256.h>
#include <init.h>
#include <init/common.h>
#include <interfaces/chain.h>
#include <interfaces/mining.h>
#include <kernel/mempool_entry.h>
#include <logging.h>
#include <net.h>
#include <net_processing.h>
#include <node/blockstorage.h>
#include <node/chainstate.h>
#include <node/context.h>
#include <node/kernel_notifications.h>
#include <node/mempool_args.h>
#include <node/miner.h>
#include <node/peerman_args.h>
#include <node/warnings.h>
#include <noui.h>
#include <policy/fees.h>
#include <pow.h>
#include <random.h>
#include <rpc/blockchain.h>
#include <rpc/register.h>
#include <rpc/server.h>
#include <scheduler.h>
#include <script/sigcache.h>
#include <streams.h>
#include <test/util/coverage.h>
#include <test/util/net.h>
#include <test/util/random.h>
#include <test/util/txmempool.h>
#include <txdb.h>
#include <txmempool.h>
#include <util/chaintype.h>
#include <util/check.h>
#include <util/fs_helpers.h>
#include <util/rbf.h>
#include <util/strencodings.h>
#include <util/string.h>
#include <util/task_runner.h>
#include <util/thread.h>
#include <util/threadnames.h>
#include <util/time.h>
#include <util/translation.h>
#include <util/vector.h>
#include <validation.h>
#include <validationinterface.h>
#include <walletinitinterface.h>

#include <algorithm>
#include <future>
#include <functional>
#include <stdexcept>

using namespace util::hex_literals;
using node::ApplyArgsManOptions;
using node::BlockAssembler;
using node::BlockManager;
using node::KernelNotifications;
using node::LoadChainstate;
using node::RegenerateCommitments;
using node::VerifyLoadedChainstate;

const TranslateFn G_TRANSLATION_FUN{nullptr};

constexpr inline auto TEST_DIR_PATH_ELEMENT{"test_common bitcoin"}; // Includes a space to catch possible path escape issues.
/** Random context to get unique temp data dirs. Separate from m_rng, which can be seeded from a const env var */
static FastRandomContext g_rng_temp_path;
static const bool g_rng_temp_path_init{[] {
    // Must be initialized before any SeedRandomForTest
    Assert(!g_used_g_prng);
    (void)g_rng_temp_path.rand64();
    g_used_g_prng = false;
    ResetCoverageCounters(); // The seed strengthen in SeedStartup is not deterministic, so exclude it from coverage counts
    return true;
}()};

struct NetworkSetup
{
    NetworkSetup()
    {
        Assert(SetupNetworking());
    }
};
static NetworkSetup g_networksetup_instance;

void SetupCommonTestArgs(ArgsManager& argsman)
{
    argsman.AddArg("-testdatadir", strprintf("Custom data directory (default: %s<random_string>)", fs::PathToString(fs::temp_directory_path() / TEST_DIR_PATH_ELEMENT / "")),
                   ArgsManager::ALLOW_ANY, OptionsCategory::DEBUG_TEST);
}

/** Test setup failure */
static void ExitFailure(std::string_view str_err)
{
    std::cerr << str_err << std::endl;
    exit(EXIT_FAILURE);
}

BasicTestingSetup::BasicTestingSetup(const ChainType chainType, TestOpts opts)
    : m_args{}
{
    if (!EnableFuzzDeterminism()) {
        SeedRandomForTest(SeedRand::FIXED_SEED);
    }
    m_node.shutdown_signal = &m_interrupt;
    m_node.shutdown_request = [this]{ return m_interrupt(); };
    m_node.args = &gArgs;
    std::vector<const char*> arguments = Cat(
        {
            "dummy",
            "-printtoconsole=0",
            "-logsourcelocations",
            "-logtimemicros",
            "-logthreadnames",
            "-loglevel=trace",
            "-debug",
            "-debugexclude=libevent",
            "-debugexclude=leveldb",
        },
        opts.extra_args);
    if (G_TEST_COMMAND_LINE_ARGUMENTS) {
        arguments = Cat(arguments, G_TEST_COMMAND_LINE_ARGUMENTS());
    }
    util::ThreadRename("test");
    gArgs.ClearPathCache();
    {
        SetupServerArgs(*m_node.args);
        SetupCommonTestArgs(*m_node.args);
        std::string error;
        if (!m_node.args->ParseParameters(arguments.size(), arguments.data(), error)) {
            m_node.args->ClearArgs();
            throw std::runtime_error{error};
        }
    }

    const std::string test_name{G_TEST_GET_FULL_NAME ? G_TEST_GET_FULL_NAME() : ""};
    if (!m_node.args->IsArgSet("-testdatadir")) {
        // To avoid colliding with a leftover prior datadir, and to allow
        // tests, such as the fuzz tests to run in several processes at the
        // same time, add a random element to the path. Keep it small enough to
        // avoid a MAX_PATH violation on Windows.
        const auto rand{HexStr(g_rng_temp_path.randbytes(10))};
        m_path_root = fs::temp_directory_path() / TEST_DIR_PATH_ELEMENT / test_name / rand;
        TryCreateDirectories(m_path_root);
    } else {
        // Custom data directory
        m_has_custom_datadir = true;
        fs::path root_dir{m_node.args->GetPathArg("-testdatadir")};
        if (root_dir.empty()) ExitFailure("-testdatadir argument is empty, please specify a path");

        root_dir = fs::absolute(root_dir);
        m_path_lock = root_dir / TEST_DIR_PATH_ELEMENT / fs::PathFromString(test_name);
        m_path_root = m_path_lock / "datadir";

        // Try to obtain the lock; if unsuccessful don't disturb the existing test.
        TryCreateDirectories(m_path_lock);
        if (util::LockDirectory(m_path_lock, ".lock", /*probe_only=*/false) != util::LockResult::Success) {
            ExitFailure("Cannot obtain a lock on test data lock directory " + fs::PathToString(m_path_lock) + '\n' + "The test executable is probably already running.");
        }

        // Always start with a fresh data directory; this doesn't delete the .lock file located one level above.
        fs::remove_all(m_path_root);
        if (!TryCreateDirectories(m_path_root)) ExitFailure("Cannot create test data directory");

        // Print the test directory name if custom.
        std::cout << "Test directory (will not be deleted): " << m_path_root << std::endl;
    }
    m_args.ForceSetArg("-datadir", fs::PathToString(m_path_root));
    gArgs.ForceSetArg("-datadir", fs::PathToString(m_path_root));

    SelectParams(chainType);
    if (G_TEST_LOG_FUN) LogInstance().PushBackCallback(G_TEST_LOG_FUN);
    InitLogging(*m_node.args);
    AppInitParameterInteraction(*m_node.args);
    LogInstance().StartLogging();
    m_node.warnings = std::make_unique<node::Warnings>();
    m_node.kernel = std::make_unique<kernel::Context>();
    m_node.ecc_context = std::make_unique<ECC_Context>();
    SetupEnvironment();

    m_node.chain = interfaces::MakeChain(m_node);
    static bool noui_connected = false;
    if (!noui_connected) {
        noui_connect();
        noui_connected = true;
    }
}

BasicTestingSetup::~BasicTestingSetup()
{
    m_node.ecc_context.reset();
    m_node.kernel.reset();
    if (!EnableFuzzDeterminism()) {
        SetMockTime(0s); // Reset mocktime for following tests
    }
    LogInstance().DisconnectTestLogger();
    if (m_has_custom_datadir) {
        // Only remove the lock file, preserve the data directory.
        UnlockDirectory(m_path_lock, ".lock");
        fs::remove(m_path_lock / ".lock");
    } else {
        fs::remove_all(m_path_root);
    }
    gArgs.ClearArgs();
}

ChainTestingSetup::ChainTestingSetup(const ChainType chainType, TestOpts opts)
    : BasicTestingSetup(chainType, opts)
{
    const CChainParams& chainparams = Params();

    // A task runner is required to prevent ActivateBestChain
    // from blocking due to queue overrun.
    if (opts.setup_validation_interface) {
        m_node.scheduler = std::make_unique<CScheduler>();
        m_node.scheduler->m_service_thread = std::thread(util::TraceThread, "scheduler", [&] { m_node.scheduler->serviceQueue(); });
        m_node.validation_signals =
            // Use synchronous task runner while fuzzing to avoid non-determinism
            EnableFuzzDeterminism() ?
                std::make_unique<ValidationSignals>(std::make_unique<util::ImmediateTaskRunner>()) :
                std::make_unique<ValidationSignals>(std::make_unique<SerialTaskRunner>(*m_node.scheduler));
        {
            // Ensure deterministic coverage by waiting for m_service_thread to be running
            std::promise<void> promise;
            m_node.scheduler->scheduleFromNow([&promise] { promise.set_value(); }, 0ms);
            promise.get_future().wait();
        }
    }

    bilingual_str error{};
    m_node.mempool = std::make_unique<CTxMemPool>(MemPoolOptionsForTest(m_node), error);
    Assert(error.empty());
    m_node.warnings = std::make_unique<node::Warnings>();

    m_node.notifications = std::make_unique<KernelNotifications>(Assert(m_node.shutdown_request), m_node.exit_status, *Assert(m_node.warnings));

    m_make_chainman = [this, &chainparams, opts] {
        Assert(!m_node.chainman);
        ChainstateManager::Options chainman_opts{
            .chainparams = chainparams,
            .datadir = m_args.GetDataDirNet(),
            .check_block_index = 1,
            .notifications = *m_node.notifications,
            .signals = m_node.validation_signals.get(),
            // Use no worker threads while fuzzing to avoid non-determinism
            .worker_threads_num = EnableFuzzDeterminism() ? 0 : 2,
        };
        if (opts.min_validation_cache) {
            chainman_opts.script_execution_cache_bytes = 0;
            chainman_opts.signature_cache_bytes = 0;
        }
        const BlockManager::Options blockman_opts{
            .chainparams = chainman_opts.chainparams,
            .blocks_dir = m_args.GetBlocksDirPath(),
            .notifications = chainman_opts.notifications,
            .block_tree_db_params = DBParams{
                .path = m_args.GetDataDirNet() / "blocks" / "index",
                .cache_bytes = m_kernel_cache_sizes.block_tree_db,
                .memory_only = opts.block_tree_db_in_memory,
                .wipe_data = m_args.GetBoolArg("-reindex", false),
            },
        };
        m_node.chainman = std::make_unique<ChainstateManager>(*Assert(m_node.shutdown_signal), chainman_opts, blockman_opts);
    };
    m_make_chainman();
    m_node.mining = interfaces::MakeMining(m_node);
}

ChainTestingSetup::~ChainTestingSetup()
{
    if (m_node.scheduler) m_node.scheduler->stop();
    if (m_node.validation_signals) m_node.validation_signals->FlushBackgroundCallbacks();
    m_node.mining.reset();
    m_node.connman.reset();
    m_node.banman.reset();
    m_node.addrman.reset();
    m_node.netgroupman.reset();
    m_node.args = nullptr;
    m_node.mempool.reset();
    Assert(!m_node.fee_estimator); // Each test must create a local object, if they wish to use the fee_estimator
    m_node.chainman.reset();
    m_node.validation_signals.reset();
    m_node.scheduler.reset();
}

void ChainTestingSetup::LoadVerifyActivateChainstate()
{
    auto& chainman{*Assert(m_node.chainman)};
    node::ChainstateLoadOptions options;
    options.mempool = Assert(m_node.mempool.get());
    options.coins_db_in_memory = m_coins_db_in_memory;
    options.wipe_chainstate_db = m_args.GetBoolArg("-reindex", false) || m_args.GetBoolArg("-reindex-chainstate", false);
    options.prune = chainman.m_blockman.IsPruneMode();
    fNameHistory = false;
    options.nameHistory = false;
    options.check_blocks = m_args.GetIntArg("-checkblocks", DEFAULT_CHECKBLOCKS);
    options.check_level = m_args.GetIntArg("-checklevel", DEFAULT_CHECKLEVEL);
    options.require_full_verification = m_args.IsArgSet("-checkblocks") || m_args.IsArgSet("-checklevel");
    auto [status, error] = LoadChainstate(chainman, m_kernel_cache_sizes, options);
    assert(status == node::ChainstateLoadStatus::SUCCESS);

    std::tie(status, error) = VerifyLoadedChainstate(chainman, options);
    assert(status == node::ChainstateLoadStatus::SUCCESS);

    BlockValidationState state;
    if (!chainman.ActiveChainstate().ActivateBestChain(state)) {
        throw std::runtime_error(strprintf("ActivateBestChain failed. (%s)", state.ToString()));
    }
}

TestingSetup::TestingSetup(
    const ChainType chainType,
    TestOpts opts)
    : ChainTestingSetup(chainType, opts)
{
    m_coins_db_in_memory = opts.coins_db_in_memory;
    m_block_tree_db_in_memory = opts.block_tree_db_in_memory;
    // Ideally we'd move all the RPC tests to the functional testing framework
    // instead of unit tests, but for now we need these here.
    RegisterAllCoreRPCCommands(tableRPC);

    LoadVerifyActivateChainstate();

    if (!opts.setup_net) return;

    m_node.netgroupman = std::make_unique<NetGroupManager>(/*asmap=*/std::vector<bool>());
    m_node.addrman = std::make_unique<AddrMan>(*m_node.netgroupman,
                                               /*deterministic=*/false,
                                               m_node.args->GetIntArg("-checkaddrman", 0));
    m_node.banman = std::make_unique<BanMan>(m_args.GetDataDirBase() / "banlist", nullptr, DEFAULT_MISBEHAVING_BANTIME);
    m_node.connman = std::make_unique<ConnmanTestMsg>(0x1337, 0x1337, *m_node.addrman, *m_node.netgroupman, Params()); // Deterministic randomness for tests.
    PeerManager::Options peerman_opts;
    ApplyArgsManOptions(*m_node.args, peerman_opts);
    peerman_opts.deterministic_rng = true;
    m_node.peerman = PeerManager::make(*m_node.connman, *m_node.addrman,
                                       m_node.banman.get(), *m_node.chainman,
                                       *m_node.mempool, *m_node.warnings,
                                       peerman_opts);

    {
        CConnman::Options options;
        options.m_msgproc = m_node.peerman.get();
        m_node.connman->Init(options);
    }
}

TestChain100Setup::TestChain100Setup(
    const ChainType chain_type,
    TestOpts opts)
    : TestingSetup{ChainType::REGTEST, opts}
{
    /* Turn off automatic name DB checks for Namecoin.  They flush the
       coin cache, which messes up some of the upstream tests.  We test
       the name-DB checking explicitly anyway, and only want them active
       by default for the regtests.  */
    gArgs.ForceSetArg("-checknamedb", "-1");

    SetMockTime(1598887952);
    constexpr std::array<unsigned char, 32> vchKey = {
        {0, 0, 0, 0, 0, 0, 0, 0, 0, 0, 0, 0, 0, 0, 0, 0, 0, 0, 0, 0, 0, 0, 0, 0, 0, 0, 0, 0, 0, 0, 0, 1}};
    coinbaseKey.Set(vchKey.begin(), vchKey.end(), true);

    // Generate a 100-block chain:
    this->mineBlocks(COINBASE_MATURITY);

    {
        LOCK(::cs_main);
        assert(
            m_node.chainman->ActiveChain().Tip()->GetBlockHash().ToString() ==
<<<<<<< HEAD
            "6f110610ee53128e9d43ecdbde839504e20cb170534ebd10978cd456fb2005be");
=======
            "0aa0fbd9de018e4458aee9c9e7e9dac28ce376bb723f408c3c7a0f93cd8bad5c");
>>>>>>> 1b4133d3
    }
}

void TestChain100Setup::mineBlocks(int num_blocks)
{
    CScript scriptPubKey = CScript() << ToByteVector(coinbaseKey.GetPubKey()) << OP_CHECKSIG;
    for (int i = 0; i < num_blocks; i++) {
        std::vector<CMutableTransaction> noTxns;
        CBlock b = CreateAndProcessBlock(noTxns, scriptPubKey);
        SetMockTime(GetTime() + 1);
        m_coinbase_txns.push_back(b.vtx[0]);
    }
}

CBlock TestChain100Setup::CreateBlock(
    const std::vector<CMutableTransaction>& txns,
    const CScript& scriptPubKey,
    Chainstate& chainstate)
{
    BlockAssembler::Options options;
    options.coinbase_output_script = scriptPubKey;
    CBlock block = BlockAssembler{chainstate, nullptr, options}.CreateNewBlock()->block;

    Assert(block.vtx.size() == 1);
    for (const CMutableTransaction& tx : txns) {
        block.vtx.push_back(MakeTransactionRef(tx));
    }
    RegenerateCommitments(block, *Assert(m_node.chainman));

    while (!CheckProofOfWork(block.GetHash(), block.nBits, m_node.chainman->GetConsensus())) ++block.nNonce;

    return block;
}

CBlock TestChain100Setup::CreateAndProcessBlock(
    const std::vector<CMutableTransaction>& txns,
    const CScript& scriptPubKey,
    Chainstate* chainstate)
{
    if (!chainstate) {
        chainstate = &Assert(m_node.chainman)->ActiveChainstate();
    }

    CBlock block = this->CreateBlock(txns, scriptPubKey, *chainstate);
    std::shared_ptr<const CBlock> shared_pblock = std::make_shared<const CBlock>(block);
    Assert(m_node.chainman)->ProcessNewBlock(shared_pblock, true, true, nullptr);

    return block;
}

std::pair<CMutableTransaction, CAmount> TestChain100Setup::CreateValidTransaction(const std::vector<CTransactionRef>& input_transactions,
                                                                                  const std::vector<COutPoint>& inputs,
                                                                                  int input_height,
                                                                                  const std::vector<CKey>& input_signing_keys,
                                                                                  const std::vector<CTxOut>& outputs,
                                                                                  const std::optional<CFeeRate>& feerate,
                                                                                  const std::optional<uint32_t>& fee_output)
{
    CMutableTransaction mempool_txn;
    mempool_txn.vin.reserve(inputs.size());
    mempool_txn.vout.reserve(outputs.size());

    for (const auto& outpoint : inputs) {
        mempool_txn.vin.emplace_back(outpoint, CScript(), MAX_BIP125_RBF_SEQUENCE);
    }
    mempool_txn.vout = outputs;

    // - Add the signing key to a keystore
    FillableSigningProvider keystore;
    for (const auto& input_signing_key : input_signing_keys) {
        keystore.AddKey(input_signing_key);
    }
    // - Populate a CoinsViewCache with the unspent output
    CCoinsView coins_view;
    CCoinsViewCache coins_cache(&coins_view);
    for (const auto& input_transaction : input_transactions) {
        AddCoins(coins_cache, *input_transaction.get(), input_height);
    }
    // Build Outpoint to Coin map for SignTransaction
    std::map<COutPoint, Coin> input_coins;
    CAmount inputs_amount{0};
    for (const auto& outpoint_to_spend : inputs) {
        // Use GetCoin to properly populate utxo_to_spend
        auto utxo_to_spend{coins_cache.GetCoin(outpoint_to_spend).value()};
        input_coins.insert({outpoint_to_spend, utxo_to_spend});
        inputs_amount += utxo_to_spend.out.nValue;
    }
    // - Default signature hashing type
    int nHashType = SIGHASH_ALL;
    std::map<int, bilingual_str> input_errors;
    assert(SignTransaction(mempool_txn, &keystore, input_coins, nHashType, input_errors));
    CAmount current_fee = inputs_amount - std::accumulate(outputs.begin(), outputs.end(), CAmount(0),
        [](const CAmount& acc, const CTxOut& out) {
        return acc + out.nValue;
    });
    // Deduct fees from fee_output to meet feerate if set
    if (feerate.has_value()) {
        assert(fee_output.has_value());
        assert(fee_output.value() < mempool_txn.vout.size());
        CAmount target_fee = feerate.value().GetFee(GetVirtualTransactionSize(CTransaction{mempool_txn}));
        CAmount deduction = target_fee - current_fee;
        if (deduction > 0) {
            // Only deduct fee if there's anything to deduct. If the caller has put more fees than
            // the target feerate, don't change the fee.
            mempool_txn.vout[fee_output.value()].nValue -= deduction;
            // Re-sign since an output has changed
            input_errors.clear();
            assert(SignTransaction(mempool_txn, &keystore, input_coins, nHashType, input_errors));
            current_fee = target_fee;
        }
    }
    return {mempool_txn, current_fee};
}

CMutableTransaction TestChain100Setup::CreateValidMempoolTransaction(const std::vector<CTransactionRef>& input_transactions,
                                                                     const std::vector<COutPoint>& inputs,
                                                                     int input_height,
                                                                     const std::vector<CKey>& input_signing_keys,
                                                                     const std::vector<CTxOut>& outputs,
                                                                     bool submit)
{
    CMutableTransaction mempool_txn = CreateValidTransaction(input_transactions, inputs, input_height, input_signing_keys, outputs, std::nullopt, std::nullopt).first;
    // If submit=true, add transaction to the mempool.
    if (submit) {
        LOCK(cs_main);
        const MempoolAcceptResult result = m_node.chainman->ProcessTransaction(MakeTransactionRef(mempool_txn));
        assert(result.m_result_type == MempoolAcceptResult::ResultType::VALID);
    }
    return mempool_txn;
}

CMutableTransaction TestChain100Setup::CreateValidMempoolTransaction(CTransactionRef input_transaction,
                                                                     uint32_t input_vout,
                                                                     int input_height,
                                                                     CKey input_signing_key,
                                                                     CScript output_destination,
                                                                     CAmount output_amount,
                                                                     bool submit)
{
    COutPoint input{input_transaction->GetHash(), input_vout};
    CTxOut output{output_amount, output_destination};
    return CreateValidMempoolTransaction(/*input_transactions=*/{input_transaction},
                                         /*inputs=*/{input},
                                         /*input_height=*/input_height,
                                         /*input_signing_keys=*/{input_signing_key},
                                         /*outputs=*/{output},
                                         /*submit=*/submit);
}

std::vector<CTransactionRef> TestChain100Setup::PopulateMempool(FastRandomContext& det_rand, size_t num_transactions, bool submit)
{
    std::vector<CTransactionRef> mempool_transactions;
    std::deque<std::pair<COutPoint, CAmount>> unspent_prevouts;
    std::transform(m_coinbase_txns.begin(), m_coinbase_txns.end(), std::back_inserter(unspent_prevouts),
        [](const auto& tx){ return std::make_pair(COutPoint(tx->GetHash(), 0), tx->vout[0].nValue); });
    while (num_transactions > 0 && !unspent_prevouts.empty()) {
        // The number of inputs and outputs are random, between 1 and 24.
        CMutableTransaction mtx = CMutableTransaction();
        const size_t num_inputs = det_rand.randrange(24) + 1;
        CAmount total_in{0};
        for (size_t n{0}; n < num_inputs; ++n) {
            if (unspent_prevouts.empty()) break;
            const auto& [prevout, amount] = unspent_prevouts.front();
            mtx.vin.emplace_back(prevout, CScript());
            total_in += amount;
            unspent_prevouts.pop_front();
        }
        const size_t num_outputs = det_rand.randrange(24) + 1;
        const CAmount fee = 100 * det_rand.randrange(30);
        const CAmount amount_per_output = (total_in - fee) / num_outputs;
        for (size_t n{0}; n < num_outputs; ++n) {
            CScript spk = CScript() << CScriptNum(num_transactions + n);
            mtx.vout.emplace_back(amount_per_output, spk);
        }
        CTransactionRef ptx = MakeTransactionRef(mtx);
        mempool_transactions.push_back(ptx);
        if (amount_per_output > 3000) {
            // If the value is high enough to fund another transaction + fees, keep track of it so
            // it can be used to build a more complex transaction graph. Insert randomly into
            // unspent_prevouts for extra randomness in the resulting structures.
            for (size_t n{0}; n < num_outputs; ++n) {
                unspent_prevouts.emplace_back(COutPoint(ptx->GetHash(), n), amount_per_output);
                std::swap(unspent_prevouts.back(), unspent_prevouts[det_rand.randrange(unspent_prevouts.size())]);
            }
        }
        if (submit) {
            LOCK2(cs_main, m_node.mempool->cs);
            LockPoints lp;
            auto changeset = m_node.mempool->GetChangeSet();
            changeset->StageAddition(ptx, /*fee=*/(total_in - num_outputs * amount_per_output),
                    /*time=*/0, /*entry_height=*/1, /*entry_sequence=*/0,
                    /*spends_coinbase=*/false, /*sigops_cost=*/4, lp);
            changeset->Apply();
        }
        --num_transactions;
    }
    return mempool_transactions;
}

void TestChain100Setup::MockMempoolMinFee(const CFeeRate& target_feerate)
{
    LOCK2(cs_main, m_node.mempool->cs);
    // Transactions in the mempool will affect the new minimum feerate.
    assert(m_node.mempool->size() == 0);
    // The target feerate cannot be too low...
    // ...otherwise the transaction's feerate will need to be negative.
    assert(target_feerate > m_node.mempool->m_opts.incremental_relay_feerate);
    // ...otherwise this is not meaningful. The feerate policy uses the maximum of both feerates.
    assert(target_feerate > m_node.mempool->m_opts.min_relay_feerate);

    // Manually create an invalid transaction. Manually set the fee in the CTxMemPoolEntry to
    // achieve the exact target feerate.
    CMutableTransaction mtx = CMutableTransaction();
    mtx.vin.emplace_back(COutPoint{Txid::FromUint256(m_rng.rand256()), 0});
    mtx.vout.emplace_back(1 * COIN, GetScriptForDestination(WitnessV0ScriptHash(CScript() << OP_TRUE)));
    const auto tx{MakeTransactionRef(mtx)};
    LockPoints lp;
    // The new mempool min feerate is equal to the removed package's feerate + incremental feerate.
    const auto tx_fee = target_feerate.GetFee(GetVirtualTransactionSize(*tx)) -
        m_node.mempool->m_opts.incremental_relay_feerate.GetFee(GetVirtualTransactionSize(*tx));
    {
        auto changeset = m_node.mempool->GetChangeSet();
        changeset->StageAddition(tx, /*fee=*/tx_fee,
                /*time=*/0, /*entry_height=*/1, /*entry_sequence=*/0,
                /*spends_coinbase=*/true, /*sigops_cost=*/1, lp);
        changeset->Apply();
    }
    m_node.mempool->TrimToSize(0);
    assert(m_node.mempool->GetMinFee() == target_feerate);
}
/**
 * @returns a real block (0000000000013b8ab2cd513b0261a14096412195a72a0c4827d229dcc7e0f7af)
 *      with 9 txs.
 */
CBlock getBlock13b8a()
{
    CBlock block;
    DataStream stream{
        "0100000090f0a9f110702f808219ebea1173056042a714bad51b916cb6800000000000005275289558f51c9966699404ae2294730c3c9f9bda53523ce50e9b95e558da2fdb261b4d4c86041b1ab1bf930901000000010000000000000000000000000000000000000000000000000000000000000000ffffffff07044c86041b0146ffffffff0100f2052a01000000434104e18f7afbe4721580e81e8414fc8c24d7cfacf254bb5c7b949450c3e997c2dc1242487a8169507b631eb3771f2b425483fb13102c4eb5d858eef260fe70fbfae0ac00000000010000000196608ccbafa16abada902780da4dc35dafd7af05fa0da08cf833575f8cf9e836000000004a493046022100dab24889213caf43ae6adc41cf1c9396c08240c199f5225acf45416330fd7dbd022100fe37900e0644bf574493a07fc5edba06dbc07c311b947520c2d514bc5725dcb401ffffffff0100f2052a010000001976a914f15d1921f52e4007b146dfa60f369ed2fc393ce288ac000000000100000001fb766c1288458c2bafcfec81e48b24d98ec706de6b8af7c4e3c29419bfacb56d000000008c493046022100f268ba165ce0ad2e6d93f089cfcd3785de5c963bb5ea6b8c1b23f1ce3e517b9f022100da7c0f21adc6c401887f2bfd1922f11d76159cbc597fbd756a23dcbb00f4d7290141042b4e8625a96127826915a5b109852636ad0da753c9e1d5606a50480cd0c40f1f8b8d898235e571fe9357d9ec842bc4bba1827daaf4de06d71844d0057707966affffffff0280969800000000001976a9146963907531db72d0ed1a0cfb471ccb63923446f388ac80d6e34c000000001976a914f0688ba1c0d1ce182c7af6741e02658c7d4dfcd388ac000000000100000002c40297f730dd7b5a99567eb8d27b78758f607507c52292d02d4031895b52f2ff010000008b483045022100f7edfd4b0aac404e5bab4fd3889e0c6c41aa8d0e6fa122316f68eddd0a65013902205b09cc8b2d56e1cd1f7f2fafd60a129ed94504c4ac7bdc67b56fe67512658b3e014104732012cb962afa90d31b25d8fb0e32c94e513ab7a17805c14ca4c3423e18b4fb5d0e676841733cb83abaf975845c9f6f2a8097b7d04f4908b18368d6fc2d68ecffffffffca5065ff9617cbcba45eb23726df6498a9b9cafed4f54cbab9d227b0035ddefb000000008a473044022068010362a13c7f9919fa832b2dee4e788f61f6f5d344a7c2a0da6ae740605658022006d1af525b9a14a35c003b78b72bd59738cd676f845d1ff3fc25049e01003614014104732012cb962afa90d31b25d8fb0e32c94e513ab7a17805c14ca4c3423e18b4fb5d0e676841733cb83abaf975845c9f6f2a8097b7d04f4908b18368d6fc2d68ecffffffff01001ec4110200000043410469ab4181eceb28985b9b4e895c13fa5e68d85761b7eee311db5addef76fa8621865134a221bd01f28ec9999ee3e021e60766e9d1f3458c115fb28650605f11c9ac000000000100000001cdaf2f758e91c514655e2dc50633d1e4c84989f8aa90a0dbc883f0d23ed5c2fa010000008b48304502207ab51be6f12a1962ba0aaaf24a20e0b69b27a94fac5adf45aa7d2d18ffd9236102210086ae728b370e5329eead9accd880d0cb070aea0c96255fae6c4f1ddcce1fd56e014104462e76fd4067b3a0aa42070082dcb0bf2f388b6495cf33d789904f07d0f55c40fbd4b82963c69b3dc31895d0c772c812b1d5fbcade15312ef1c0e8ebbb12dcd4ffffffff02404b4c00000000001976a9142b6ba7c9d796b75eef7942fc9288edd37c32f5c388ac002d3101000000001976a9141befba0cdc1ad56529371864d9f6cb042faa06b588ac000000000100000001b4a47603e71b61bc3326efd90111bf02d2f549b067f4c4a8fa183b57a0f800cb010000008a4730440220177c37f9a505c3f1a1f0ce2da777c339bd8339ffa02c7cb41f0a5804f473c9230220585b25a2ee80eb59292e52b987dad92acb0c64eced92ed9ee105ad153cdb12d001410443bd44f683467e549dae7d20d1d79cbdb6df985c6e9c029c8d0c6cb46cc1a4d3cf7923c5021b27f7a0b562ada113bc85d5fda5a1b41e87fe6e8802817cf69996ffffffff0280651406000000001976a9145505614859643ab7b547cd7f1f5e7e2a12322d3788ac00aa0271000000001976a914ea4720a7a52fc166c55ff2298e07baf70ae67e1b88ac00000000010000000586c62cd602d219bb60edb14a3e204de0705176f9022fe49a538054fb14abb49e010000008c493046022100f2bc2aba2534becbdf062eb993853a42bbbc282083d0daf9b4b585bd401aa8c9022100b1d7fd7ee0b95600db8535bbf331b19eed8d961f7a8e54159c53675d5f69df8c014104462e76fd4067b3a0aa42070082dcb0bf2f388b6495cf33d789904f07d0f55c40fbd4b82963c69b3dc31895d0c772c812b1d5fbcade15312ef1c0e8ebbb12dcd4ffffffff03ad0e58ccdac3df9dc28a218bcf6f1997b0a93306faaa4b3a28ae83447b2179010000008b483045022100be12b2937179da88599e27bb31c3525097a07cdb52422d165b3ca2f2020ffcf702200971b51f853a53d644ebae9ec8f3512e442b1bcb6c315a5b491d119d10624c83014104462e76fd4067b3a0aa42070082dcb0bf2f388b6495cf33d789904f07d0f55c40fbd4b82963c69b3dc31895d0c772c812b1d5fbcade15312ef1c0e8ebbb12dcd4ffffffff2acfcab629bbc8685792603762c921580030ba144af553d271716a95089e107b010000008b483045022100fa579a840ac258871365dd48cd7552f96c8eea69bd00d84f05b283a0dab311e102207e3c0ee9234814cfbb1b659b83671618f45abc1326b9edcc77d552a4f2a805c0014104462e76fd4067b3a0aa42070082dcb0bf2f388b6495cf33d789904f07d0f55c40fbd4b82963c69b3dc31895d0c772c812b1d5fbcade15312ef1c0e8ebbb12dcd4ffffffffdcdc6023bbc9944a658ddc588e61eacb737ddf0a3cd24f113b5a8634c517fcd2000000008b4830450221008d6df731df5d32267954bd7d2dda2302b74c6c2a6aa5c0ca64ecbabc1af03c75022010e55c571d65da7701ae2da1956c442df81bbf076cdbac25133f99d98a9ed34c014104462e76fd4067b3a0aa42070082dcb0bf2f388b6495cf33d789904f07d0f55c40fbd4b82963c69b3dc31895d0c772c812b1d5fbcade15312ef1c0e8ebbb12dcd4ffffffffe15557cd5ce258f479dfd6dc6514edf6d7ed5b21fcfa4a038fd69f06b83ac76e010000008b483045022023b3e0ab071eb11de2eb1cc3a67261b866f86bf6867d4558165f7c8c8aca2d86022100dc6e1f53a91de3efe8f63512850811f26284b62f850c70ca73ed5de8771fb451014104462e76fd4067b3a0aa42070082dcb0bf2f388b6495cf33d789904f07d0f55c40fbd4b82963c69b3dc31895d0c772c812b1d5fbcade15312ef1c0e8ebbb12dcd4ffffffff01404b4c00000000001976a9142b6ba7c9d796b75eef7942fc9288edd37c32f5c388ac00000000010000000166d7577163c932b4f9690ca6a80b6e4eb001f0a2fa9023df5595602aae96ed8d000000008a4730440220262b42546302dfb654a229cefc86432b89628ff259dc87edd1154535b16a67e102207b4634c020a97c3e7bbd0d4d19da6aa2269ad9dded4026e896b213d73ca4b63f014104979b82d02226b3a4597523845754d44f13639e3bf2df5e82c6aab2bdc79687368b01b1ab8b19875ae3c90d661a3d0a33161dab29934edeb36aa01976be3baf8affffffff02404b4c00000000001976a9144854e695a02af0aeacb823ccbc272134561e0a1688ac40420f00000000001976a914abee93376d6b37b5c2940655a6fcaf1c8e74237988ac0000000001000000014e3f8ef2e91349a9059cb4f01e54ab2597c1387161d3da89919f7ea6acdbb371010000008c49304602210081f3183471a5ca22307c0800226f3ef9c353069e0773ac76bb580654d56aa523022100d4c56465bdc069060846f4fbf2f6b20520b2a80b08b168b31e66ddb9c694e240014104976c79848e18251612f8940875b2b08d06e6dc73b9840e8860c066b7e87432c477e9a59a453e71e6d76d5fe34058b800a098fc1740ce3012e8fc8a00c96af966ffffffff02c0e1e400000000001976a9144134e75a6fcb6042034aab5e18570cf1f844f54788ac404b4c00000000001976a9142b6ba7c9d796b75eef7942fc9288edd37c32f5c388ac00000000"_hex,
    };
    stream >> TX_WITH_WITNESS(block);
    return block;
}

//! equality test
bool operator==(const Coin &a, const Coin &b) {
    // Empty Coin objects are always equal.
    if (a.IsSpent() && b.IsSpent()) return true;
    return a.fCoinBase == b.fCoinBase &&
           a.nHeight == b.nHeight &&
           a.out == b.out;
}

std::ostream& operator<<(std::ostream& os, const arith_uint256& num)
{
    return os << num.ToString();
}

std::ostream& operator<<(std::ostream& os, const uint160& num)
{
    return os << num.ToString();
}

std::ostream& operator<<(std::ostream& os, const uint256& num)
{
    return os << num.ToString();
}<|MERGE_RESOLUTION|>--- conflicted
+++ resolved
@@ -381,11 +381,7 @@
         LOCK(::cs_main);
         assert(
             m_node.chainman->ActiveChain().Tip()->GetBlockHash().ToString() ==
-<<<<<<< HEAD
-            "6f110610ee53128e9d43ecdbde839504e20cb170534ebd10978cd456fb2005be");
-=======
-            "0aa0fbd9de018e4458aee9c9e7e9dac28ce376bb723f408c3c7a0f93cd8bad5c");
->>>>>>> 1b4133d3
+            "4b692ed2f473aff1222e7e8bbd64c793208d9cabd7c3e3cdce21efd8cde09d8d");
     }
 }
 
