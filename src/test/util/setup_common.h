--- conflicted
+++ resolved
@@ -283,15 +283,7 @@
     const std::string m_reason;
 };
 
-<<<<<<< HEAD
-/* This is defined in merkle_tests.cpp, but also used by auxpow_tests.cpp.  */
-namespace merkle_tests {
-std::vector<uint256> BlockMerkleBranch(const CBlock& block, uint32_t position);
-}
-
 // Define == for coin equality (used by multiple tests).
 bool operator==(const Coin &a, const Coin &b);
 
-=======
->>>>>>> 9aacb022
 #endif // BITCOIN_TEST_UTIL_SETUP_COMMON_H