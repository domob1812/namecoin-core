// Copyright (c) 2018 The Bitcoin Core developers
// Distributed under the MIT software license, see the accompanying
// file COPYING or http://www.opensource.org/licenses/mit-license.php.

#include <boost/test/unit_test.hpp>

#include <auxpow.h>
#include <chainparams.h>
#include <consensus/merkle.h>
#include <consensus/validation.h>
#include <miner.h>
#include <pow.h>
#include <random.h>
#include <test/test_bitcoin.h>
#include <validation.h>
#include <validationinterface.h>

struct RegtestingSetup : public TestingSetup {
    RegtestingSetup() : TestingSetup(CBaseChainParams::REGTEST) {}
};

BOOST_FIXTURE_TEST_SUITE(validation_block_tests, RegtestingSetup)

struct TestSubscriber : public CValidationInterface {
    uint256 m_expected_tip;

    TestSubscriber(uint256 tip) : m_expected_tip(tip) {}

    void UpdatedBlockTip(const CBlockIndex* pindexNew, const CBlockIndex* pindexFork, bool fInitialDownload) override
    {
        BOOST_CHECK_EQUAL(m_expected_tip, pindexNew->GetBlockHash());
    }

<<<<<<< HEAD
    void BlockConnected(const std::shared_ptr<const CBlock>& block, const CBlockIndex* pindex, const std::vector<CTransactionRef>& txnConflicted, const std::vector<CTransactionRef>& vNameConflicts) override
=======
    void BlockConnected(const std::shared_ptr<const CBlock>& block, const CBlockIndex* pindex, const std::vector<CTransactionRef>& txnConflicted) override
>>>>>>> 1be66f06
    {
        BOOST_CHECK_EQUAL(m_expected_tip, block->hashPrevBlock);
        BOOST_CHECK_EQUAL(m_expected_tip, pindex->pprev->GetBlockHash());

        m_expected_tip = block->GetHash();
    }

<<<<<<< HEAD
    void BlockDisconnected(const std::shared_ptr<const CBlock>& block, const CBlockIndex* pindexDelete, const std::vector<CTransactionRef>& vNameConflicts) override
=======
    void BlockDisconnected(const std::shared_ptr<const CBlock>& block) override
>>>>>>> 1be66f06
    {
        BOOST_CHECK_EQUAL(m_expected_tip, block->GetHash());

        m_expected_tip = block->hashPrevBlock;
    }
};

std::shared_ptr<CBlock> Block(const uint256& prev_hash)
{
    static int i = 0;
    static uint64_t time = Params().GenesisBlock().nTime;

    CScript pubKey;
    pubKey << i++ << OP_TRUE;

    auto ptemplate = BlockAssembler(Params()).CreateNewBlock(pubKey, false);
    auto pblock = std::make_shared<CBlock>(ptemplate->block);
    pblock->hashPrevBlock = prev_hash;
    pblock->nTime = ++time;

    CMutableTransaction txCoinbase(*pblock->vtx[0]);
    txCoinbase.vout.resize(1);
    txCoinbase.vin[0].scriptWitness.SetNull();
    pblock->vtx[0] = MakeTransactionRef(std::move(txCoinbase));

    return pblock;
}

std::shared_ptr<CBlock> FinalizeBlock(std::shared_ptr<CBlock> pblock)
{
    pblock->hashMerkleRoot = BlockMerkleRoot(*pblock);

    CAuxPow::initAuxPow(*pblock);
    CPureBlockHeader& miningHeader = pblock->auxpow->parentBlock;

    while (!CheckProofOfWork(miningHeader.GetHash(), pblock->nBits, Params().GetConsensus())) {
        ++(miningHeader.nNonce);
    }

    return pblock;
}

// construct a valid block
const std::shared_ptr<const CBlock> GoodBlock(const uint256& prev_hash)
{
    return FinalizeBlock(Block(prev_hash));
}

// construct an invalid block (but with a valid header)
const std::shared_ptr<const CBlock> BadBlock(const uint256& prev_hash)
{
    auto pblock = Block(prev_hash);

    CMutableTransaction coinbase_spend;
    coinbase_spend.vin.push_back(CTxIn(COutPoint(pblock->vtx[0]->GetHash(), 0), CScript(), 0));
    coinbase_spend.vout.push_back(pblock->vtx[0]->vout[0]);

    CTransactionRef tx = MakeTransactionRef(coinbase_spend);
    pblock->vtx.push_back(tx);

    auto ret = FinalizeBlock(pblock);
    return ret;
}

void BuildChain(const uint256& root, int height, const unsigned int invalid_rate, const unsigned int branch_rate, const unsigned int max_size, std::vector<std::shared_ptr<const CBlock>>& blocks)
{
    if (height <= 0 || blocks.size() >= max_size) return;

    bool gen_invalid = GetRand(100) < invalid_rate;
    bool gen_fork = GetRand(100) < branch_rate;

    const std::shared_ptr<const CBlock> pblock = gen_invalid ? BadBlock(root) : GoodBlock(root);
    blocks.push_back(pblock);
    if (!gen_invalid) {
        BuildChain(pblock->GetHash(), height - 1, invalid_rate, branch_rate, max_size, blocks);
    }

    if (gen_fork) {
        blocks.push_back(GoodBlock(root));
        BuildChain(blocks.back()->GetHash(), height - 1, invalid_rate, branch_rate, max_size, blocks);
    }
}

BOOST_AUTO_TEST_CASE(processnewblock_signals_ordering)
{
    // build a large-ish chain that's likely to have some forks
    std::vector<std::shared_ptr<const CBlock>> blocks;
    while (blocks.size() < 50) {
        blocks.clear();
        BuildChain(Params().GenesisBlock().GetHash(), 100, 15, 10, 500, blocks);
    }

    bool ignored;
    CValidationState state;
    std::vector<CBlockHeader> headers;
    std::transform(blocks.begin(), blocks.end(), std::back_inserter(headers), [](std::shared_ptr<const CBlock> b) { return b->GetBlockHeader(); });

    // Process all the headers so we understand the toplogy of the chain
    BOOST_CHECK(ProcessNewBlockHeaders(headers, state, Params()));

    // Connect the genesis block and drain any outstanding events
    ProcessNewBlock(Params(), std::make_shared<CBlock>(Params().GenesisBlock()), true, &ignored);
    SyncWithValidationInterfaceQueue();

    // subscribe to events (this subscriber will validate event ordering)
    const CBlockIndex* initial_tip = nullptr;
    {
        LOCK(cs_main);
        initial_tip = chainActive.Tip();
    }
    TestSubscriber sub(initial_tip->GetBlockHash());
    RegisterValidationInterface(&sub);

    // create a bunch of threads that repeatedly process a block generated above at random
    // this will create parallelism and randomness inside validation - the ValidationInterface
    // will subscribe to events generated during block validation and assert on ordering invariance
    boost::thread_group threads;
    for (int i = 0; i < 10; i++) {
        threads.create_thread([&blocks]() {
            bool ignored;
            for (int i = 0; i < 1000; i++) {
                auto block = blocks[GetRand(blocks.size() - 1)];
                ProcessNewBlock(Params(), block, true, &ignored);
            }

            // to make sure that eventually we process the full chain - do it here
            for (auto block : blocks) {
                if (block->vtx.size() == 1) {
                    bool processed = ProcessNewBlock(Params(), block, true, &ignored);
                    assert(processed);
                }
            }
        });
    }

    threads.join_all();
    while (GetMainSignals().CallbacksPending() > 0) {
        MilliSleep(100);
    }

    UnregisterValidationInterface(&sub);

    BOOST_CHECK_EQUAL(sub.m_expected_tip, chainActive.Tip()->GetBlockHash());
}

BOOST_AUTO_TEST_SUITE_END()<|MERGE_RESOLUTION|>--- conflicted
+++ resolved
@@ -31,11 +31,7 @@
         BOOST_CHECK_EQUAL(m_expected_tip, pindexNew->GetBlockHash());
     }
 
-<<<<<<< HEAD
     void BlockConnected(const std::shared_ptr<const CBlock>& block, const CBlockIndex* pindex, const std::vector<CTransactionRef>& txnConflicted, const std::vector<CTransactionRef>& vNameConflicts) override
-=======
-    void BlockConnected(const std::shared_ptr<const CBlock>& block, const CBlockIndex* pindex, const std::vector<CTransactionRef>& txnConflicted) override
->>>>>>> 1be66f06
     {
         BOOST_CHECK_EQUAL(m_expected_tip, block->hashPrevBlock);
         BOOST_CHECK_EQUAL(m_expected_tip, pindex->pprev->GetBlockHash());
@@ -43,11 +39,7 @@
         m_expected_tip = block->GetHash();
     }
 
-<<<<<<< HEAD
     void BlockDisconnected(const std::shared_ptr<const CBlock>& block, const CBlockIndex* pindexDelete, const std::vector<CTransactionRef>& vNameConflicts) override
-=======
-    void BlockDisconnected(const std::shared_ptr<const CBlock>& block) override
->>>>>>> 1be66f06
     {
         BOOST_CHECK_EQUAL(m_expected_tip, block->GetHash());
 
