--- conflicted
+++ resolved
@@ -82,12 +82,7 @@
 
 BOOST_AUTO_TEST_CASE(CheckProofOfWork_test_negative_target)
 {
-<<<<<<< HEAD
-    const auto params = CreateChainParams(*m_node.args, CBaseChainParams::MAIN);
-    const auto& consensus = params->GetConsensus();
-=======
-    const auto consensus = CreateChainParams(*m_node.args, ChainType::MAIN)->GetConsensus();
->>>>>>> b7450d70
+    const auto& consensus = CreateChainParams(*m_node.args, ChainType::MAIN)->GetConsensus();
     uint256 hash;
     unsigned int nBits;
     nBits = UintToArith256(consensus.powLimit).GetCompact(true);
@@ -97,12 +92,7 @@
 
 BOOST_AUTO_TEST_CASE(CheckProofOfWork_test_overflow_target)
 {
-<<<<<<< HEAD
-    const auto params = CreateChainParams(*m_node.args, CBaseChainParams::MAIN);
-    const auto& consensus = params->GetConsensus();
-=======
-    const auto consensus = CreateChainParams(*m_node.args, ChainType::MAIN)->GetConsensus();
->>>>>>> b7450d70
+    const auto& consensus = CreateChainParams(*m_node.args, ChainType::MAIN)->GetConsensus();
     uint256 hash;
     unsigned int nBits{~0x00800000U};
     hash.SetHex("0x1");
@@ -111,12 +101,7 @@
 
 BOOST_AUTO_TEST_CASE(CheckProofOfWork_test_too_easy_target)
 {
-<<<<<<< HEAD
-    const auto params = CreateChainParams(*m_node.args, CBaseChainParams::MAIN);
-    const auto& consensus = params->GetConsensus();
-=======
-    const auto consensus = CreateChainParams(*m_node.args, ChainType::MAIN)->GetConsensus();
->>>>>>> b7450d70
+    const auto& consensus = CreateChainParams(*m_node.args, ChainType::MAIN)->GetConsensus();
     uint256 hash;
     unsigned int nBits;
     arith_uint256 nBits_arith = UintToArith256(consensus.powLimit);
@@ -128,12 +113,7 @@
 
 BOOST_AUTO_TEST_CASE(CheckProofOfWork_test_biger_hash_than_target)
 {
-<<<<<<< HEAD
-    const auto params = CreateChainParams(*m_node.args, CBaseChainParams::MAIN);
-    const auto& consensus = params->GetConsensus();
-=======
-    const auto consensus = CreateChainParams(*m_node.args, ChainType::MAIN)->GetConsensus();
->>>>>>> b7450d70
+    const auto& consensus = CreateChainParams(*m_node.args, ChainType::MAIN)->GetConsensus();
     uint256 hash;
     unsigned int nBits;
     arith_uint256 hash_arith = UintToArith256(consensus.powLimit);
@@ -145,12 +125,7 @@
 
 BOOST_AUTO_TEST_CASE(CheckProofOfWork_test_zero_target)
 {
-<<<<<<< HEAD
-    const auto params = CreateChainParams(*m_node.args, CBaseChainParams::MAIN);
-    const auto& consensus = params->GetConsensus();
-=======
-    const auto consensus = CreateChainParams(*m_node.args, ChainType::MAIN)->GetConsensus();
->>>>>>> b7450d70
+    const auto& consensus = CreateChainParams(*m_node.args, ChainType::MAIN)->GetConsensus();
     uint256 hash;
     unsigned int nBits;
     arith_uint256 hash_arith{0};
@@ -183,13 +158,8 @@
 
 void sanity_check_chainparams(const ArgsManager& args, ChainType chain_type)
 {
-<<<<<<< HEAD
-    const auto params = CreateChainParams(args, chainName);
+    const auto params = CreateChainParams(args, chain_type);
     const auto& consensus = params->GetConsensus();
-=======
-    const auto chainParams = CreateChainParams(args, chain_type);
-    const auto consensus = chainParams->GetConsensus();
->>>>>>> b7450d70
 
     // hash genesis is correct
     BOOST_CHECK_EQUAL(consensus.hashGenesisBlock, params->GenesisBlock().GetHash());
