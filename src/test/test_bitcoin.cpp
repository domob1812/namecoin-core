// Copyright (c) 2011-2018 The Bitcoin Core developers
// Distributed under the MIT software license, see the accompanying
// file COPYING or http://www.opensource.org/licenses/mit-license.php.

#include <test/test_bitcoin.h>

#include <chainparams.h>
#include <consensus/consensus.h>
#include <consensus/params.h>
#include <consensus/validation.h>
#include <crypto/sha256.h>
#include <miner.h>
#include <net_processing.h>
#include <pow.h>
#include <rpc/register.h>
#include <rpc/server.h>
#include <script/sigcache.h>
#include <streams.h>
#include <ui_interface.h>
#include <validation.h>

const std::function<std::string(const char*)> G_TRANSLATION_FUN = nullptr;

void CConnmanTest::AddNode(CNode& node)
{
    LOCK(g_connman->cs_vNodes);
    g_connman->vNodes.push_back(&node);
}

void CConnmanTest::ClearNodes()
{
    LOCK(g_connman->cs_vNodes);
    for (const CNode* node : g_connman->vNodes) {
        delete node;
    }
    g_connman->vNodes.clear();
}

uint256 insecure_rand_seed = GetRandHash();
FastRandomContext insecure_rand_ctx(insecure_rand_seed);

extern bool fPrintToConsole;
extern void noui_connect();

std::ostream& operator<<(std::ostream& os, const uint256& num)
{
    os << num.ToString();
    return os;
}

BasicTestingSetup::BasicTestingSetup(const std::string& chainName)
    : m_path_root(fs::temp_directory_path() / "test_bitcoin" / strprintf("%lu_%i", (unsigned long)GetTime(), (int)(InsecureRandRange(1 << 30))))
{
    SHA256AutoDetect();
    RandomInit();
    ECC_Start();
    SetupEnvironment();
    SetupNetworking();
    InitSignatureCache();
    InitScriptExecutionCache();
    fCheckBlockIndex = true;
    // CreateAndProcessBlock() does not support building SegWit blocks, so don't activate in these tests.
    // TODO: fix the code to support SegWit blocks.
    gArgs.ForceSetArg("-vbparams", strprintf("segwit:0:%d", (int64_t)Consensus::BIP9Deployment::NO_TIMEOUT));
    SelectParams(chainName);
    noui_connect();
}

BasicTestingSetup::~BasicTestingSetup()
{
    fs::remove_all(m_path_root);
    ECC_Stop();
}

fs::path BasicTestingSetup::SetDataDir(const std::string& name)
{
    fs::path ret = m_path_root / name;
    fs::create_directories(ret);
    gArgs.ForceSetArg("-datadir", ret.string());
    return ret;
}

TestingSetup::TestingSetup(const std::string& chainName) : BasicTestingSetup(chainName)
{
    SetDataDir("tempdir");
    const CChainParams& chainparams = Params();
        // Ideally we'd move all the RPC tests to the functional testing framework
        // instead of unit tests, but for now we need these here.

        RegisterAllCoreRPCCommands(tableRPC);
        ClearDatadirCache();

        // We have to run a scheduler thread to prevent ActivateBestChain
        // from blocking due to queue overrun.
        threadGroup.create_thread(boost::bind(&CScheduler::serviceQueue, &scheduler));
        GetMainSignals().RegisterBackgroundSignalScheduler(scheduler);

        mempool.setSanityCheck(1.0);
        pblocktree.reset(new CBlockTreeDB(1 << 20, true));
        pcoinsdbview.reset(new CCoinsViewDB(1 << 23, true));
        pcoinsTip.reset(new CCoinsViewCache(pcoinsdbview.get()));
        if (!LoadGenesisBlock(chainparams)) {
            throw std::runtime_error("LoadGenesisBlock failed.");
        }
        {
            CValidationState state;
            if (!ActivateBestChain(state, chainparams)) {
                throw std::runtime_error(strprintf("ActivateBestChain failed. (%s)", FormatStateMessage(state)));
            }
        }
        nScriptCheckThreads = 3;
        for (int i=0; i < nScriptCheckThreads-1; i++)
            threadGroup.create_thread(&ThreadScriptCheck);
        g_connman = MakeUnique<CConnman>(0x1337, 0x1337); // Deterministic randomness for tests.
        connman = g_connman.get();
        peerLogic.reset(new PeerLogicValidation(connman, scheduler, /*enable_bip61=*/true));
}

TestingSetup::~TestingSetup()
{
        threadGroup.interrupt_all();
        threadGroup.join_all();
        GetMainSignals().FlushBackgroundCallbacks();
        GetMainSignals().UnregisterBackgroundSignalScheduler();
        g_connman.reset();
        peerLogic.reset();
        UnloadBlockIndex();
        pcoinsTip.reset();
        pcoinsdbview.reset();
        pblocktree.reset();
}

TestChain100Setup::TestChain100Setup() : TestingSetup(CBaseChainParams::REGTEST)
{
<<<<<<< HEAD
    // CreateAndProcessBlock() does not support building SegWit blocks, so don't activate in these tests.
    // TODO: fix the code to support SegWit blocks.
    TurnOffSegwitForUnitTests();
=======
>>>>>>> 011c39c2
    // Generate a 100-block chain:
    coinbaseKey.MakeNewKey(true);
    CScript scriptPubKey = CScript() <<  ToByteVector(coinbaseKey.GetPubKey()) << OP_CHECKSIG;
    for (int i = 0; i < COINBASE_MATURITY; i++)
    {
        std::vector<CMutableTransaction> noTxns;
        CBlock b = CreateAndProcessBlock(noTxns, scriptPubKey);
        m_coinbase_txns.push_back(b.vtx[0]);
    }
}

//
// Create a new block with just given transactions, coinbase paying to
// scriptPubKey, and try to add it to the current chain.
//
CBlock
TestChain100Setup::CreateAndProcessBlock(const std::vector<CMutableTransaction>& txns, const CScript& scriptPubKey)
{
    const CChainParams& chainparams = Params();
    std::unique_ptr<CBlockTemplate> pblocktemplate = BlockAssembler(chainparams).CreateNewBlock(scriptPubKey);
    CBlock& block = pblocktemplate->block;

    // Replace mempool-selected txns with just coinbase plus passed-in txns:
    block.vtx.resize(1);
    for (const CMutableTransaction& tx : txns)
        block.vtx.push_back(MakeTransactionRef(tx));
    // IncrementExtraNonce creates a valid coinbase and merkleRoot
    {
        LOCK(cs_main);
        unsigned int extraNonce = 0;
        IncrementExtraNonce(&block, chainActive.Tip(), extraNonce);
    }

    while (!CheckProofOfWork(block.GetHash(), block.nBits, chainparams.GetConsensus())) ++block.nNonce;

    std::shared_ptr<const CBlock> shared_pblock = std::make_shared<const CBlock>(block);
    ProcessNewBlock(chainparams, shared_pblock, true, nullptr);

    CBlock result = block;
    return result;
}

TestChain100Setup::~TestChain100Setup()
{
}


CTxMemPoolEntry TestMemPoolEntryHelper::FromTx(const CMutableTransaction &tx) {
    return FromTx(MakeTransactionRef(tx));
}

CTxMemPoolEntry TestMemPoolEntryHelper::FromTx(const CTransactionRef& tx)
{
    return CTxMemPoolEntry(tx, nFee, nTime, nHeight,
                           spendsCoinbase, sigOpCost, lp);
}

/**
 * @returns a real block (0000000000013b8ab2cd513b0261a14096412195a72a0c4827d229dcc7e0f7af)
 *      with 9 txs.
 */
CBlock getBlock13b8a()
{
    CBlock block;
    CDataStream stream(ParseHex("0100000090f0a9f110702f808219ebea1173056042a714bad51b916cb6800000000000005275289558f51c9966699404ae2294730c3c9f9bda53523ce50e9b95e558da2fdb261b4d4c86041b1ab1bf930901000000010000000000000000000000000000000000000000000000000000000000000000ffffffff07044c86041b0146ffffffff0100f2052a01000000434104e18f7afbe4721580e81e8414fc8c24d7cfacf254bb5c7b949450c3e997c2dc1242487a8169507b631eb3771f2b425483fb13102c4eb5d858eef260fe70fbfae0ac00000000010000000196608ccbafa16abada902780da4dc35dafd7af05fa0da08cf833575f8cf9e836000000004a493046022100dab24889213caf43ae6adc41cf1c9396c08240c199f5225acf45416330fd7dbd022100fe37900e0644bf574493a07fc5edba06dbc07c311b947520c2d514bc5725dcb401ffffffff0100f2052a010000001976a914f15d1921f52e4007b146dfa60f369ed2fc393ce288ac000000000100000001fb766c1288458c2bafcfec81e48b24d98ec706de6b8af7c4e3c29419bfacb56d000000008c493046022100f268ba165ce0ad2e6d93f089cfcd3785de5c963bb5ea6b8c1b23f1ce3e517b9f022100da7c0f21adc6c401887f2bfd1922f11d76159cbc597fbd756a23dcbb00f4d7290141042b4e8625a96127826915a5b109852636ad0da753c9e1d5606a50480cd0c40f1f8b8d898235e571fe9357d9ec842bc4bba1827daaf4de06d71844d0057707966affffffff0280969800000000001976a9146963907531db72d0ed1a0cfb471ccb63923446f388ac80d6e34c000000001976a914f0688ba1c0d1ce182c7af6741e02658c7d4dfcd388ac000000000100000002c40297f730dd7b5a99567eb8d27b78758f607507c52292d02d4031895b52f2ff010000008b483045022100f7edfd4b0aac404e5bab4fd3889e0c6c41aa8d0e6fa122316f68eddd0a65013902205b09cc8b2d56e1cd1f7f2fafd60a129ed94504c4ac7bdc67b56fe67512658b3e014104732012cb962afa90d31b25d8fb0e32c94e513ab7a17805c14ca4c3423e18b4fb5d0e676841733cb83abaf975845c9f6f2a8097b7d04f4908b18368d6fc2d68ecffffffffca5065ff9617cbcba45eb23726df6498a9b9cafed4f54cbab9d227b0035ddefb000000008a473044022068010362a13c7f9919fa832b2dee4e788f61f6f5d344a7c2a0da6ae740605658022006d1af525b9a14a35c003b78b72bd59738cd676f845d1ff3fc25049e01003614014104732012cb962afa90d31b25d8fb0e32c94e513ab7a17805c14ca4c3423e18b4fb5d0e676841733cb83abaf975845c9f6f2a8097b7d04f4908b18368d6fc2d68ecffffffff01001ec4110200000043410469ab4181eceb28985b9b4e895c13fa5e68d85761b7eee311db5addef76fa8621865134a221bd01f28ec9999ee3e021e60766e9d1f3458c115fb28650605f11c9ac000000000100000001cdaf2f758e91c514655e2dc50633d1e4c84989f8aa90a0dbc883f0d23ed5c2fa010000008b48304502207ab51be6f12a1962ba0aaaf24a20e0b69b27a94fac5adf45aa7d2d18ffd9236102210086ae728b370e5329eead9accd880d0cb070aea0c96255fae6c4f1ddcce1fd56e014104462e76fd4067b3a0aa42070082dcb0bf2f388b6495cf33d789904f07d0f55c40fbd4b82963c69b3dc31895d0c772c812b1d5fbcade15312ef1c0e8ebbb12dcd4ffffffff02404b4c00000000001976a9142b6ba7c9d796b75eef7942fc9288edd37c32f5c388ac002d3101000000001976a9141befba0cdc1ad56529371864d9f6cb042faa06b588ac000000000100000001b4a47603e71b61bc3326efd90111bf02d2f549b067f4c4a8fa183b57a0f800cb010000008a4730440220177c37f9a505c3f1a1f0ce2da777c339bd8339ffa02c7cb41f0a5804f473c9230220585b25a2ee80eb59292e52b987dad92acb0c64eced92ed9ee105ad153cdb12d001410443bd44f683467e549dae7d20d1d79cbdb6df985c6e9c029c8d0c6cb46cc1a4d3cf7923c5021b27f7a0b562ada113bc85d5fda5a1b41e87fe6e8802817cf69996ffffffff0280651406000000001976a9145505614859643ab7b547cd7f1f5e7e2a12322d3788ac00aa0271000000001976a914ea4720a7a52fc166c55ff2298e07baf70ae67e1b88ac00000000010000000586c62cd602d219bb60edb14a3e204de0705176f9022fe49a538054fb14abb49e010000008c493046022100f2bc2aba2534becbdf062eb993853a42bbbc282083d0daf9b4b585bd401aa8c9022100b1d7fd7ee0b95600db8535bbf331b19eed8d961f7a8e54159c53675d5f69df8c014104462e76fd4067b3a0aa42070082dcb0bf2f388b6495cf33d789904f07d0f55c40fbd4b82963c69b3dc31895d0c772c812b1d5fbcade15312ef1c0e8ebbb12dcd4ffffffff03ad0e58ccdac3df9dc28a218bcf6f1997b0a93306faaa4b3a28ae83447b2179010000008b483045022100be12b2937179da88599e27bb31c3525097a07cdb52422d165b3ca2f2020ffcf702200971b51f853a53d644ebae9ec8f3512e442b1bcb6c315a5b491d119d10624c83014104462e76fd4067b3a0aa42070082dcb0bf2f388b6495cf33d789904f07d0f55c40fbd4b82963c69b3dc31895d0c772c812b1d5fbcade15312ef1c0e8ebbb12dcd4ffffffff2acfcab629bbc8685792603762c921580030ba144af553d271716a95089e107b010000008b483045022100fa579a840ac258871365dd48cd7552f96c8eea69bd00d84f05b283a0dab311e102207e3c0ee9234814cfbb1b659b83671618f45abc1326b9edcc77d552a4f2a805c0014104462e76fd4067b3a0aa42070082dcb0bf2f388b6495cf33d789904f07d0f55c40fbd4b82963c69b3dc31895d0c772c812b1d5fbcade15312ef1c0e8ebbb12dcd4ffffffffdcdc6023bbc9944a658ddc588e61eacb737ddf0a3cd24f113b5a8634c517fcd2000000008b4830450221008d6df731df5d32267954bd7d2dda2302b74c6c2a6aa5c0ca64ecbabc1af03c75022010e55c571d65da7701ae2da1956c442df81bbf076cdbac25133f99d98a9ed34c014104462e76fd4067b3a0aa42070082dcb0bf2f388b6495cf33d789904f07d0f55c40fbd4b82963c69b3dc31895d0c772c812b1d5fbcade15312ef1c0e8ebbb12dcd4ffffffffe15557cd5ce258f479dfd6dc6514edf6d7ed5b21fcfa4a038fd69f06b83ac76e010000008b483045022023b3e0ab071eb11de2eb1cc3a67261b866f86bf6867d4558165f7c8c8aca2d86022100dc6e1f53a91de3efe8f63512850811f26284b62f850c70ca73ed5de8771fb451014104462e76fd4067b3a0aa42070082dcb0bf2f388b6495cf33d789904f07d0f55c40fbd4b82963c69b3dc31895d0c772c812b1d5fbcade15312ef1c0e8ebbb12dcd4ffffffff01404b4c00000000001976a9142b6ba7c9d796b75eef7942fc9288edd37c32f5c388ac00000000010000000166d7577163c932b4f9690ca6a80b6e4eb001f0a2fa9023df5595602aae96ed8d000000008a4730440220262b42546302dfb654a229cefc86432b89628ff259dc87edd1154535b16a67e102207b4634c020a97c3e7bbd0d4d19da6aa2269ad9dded4026e896b213d73ca4b63f014104979b82d02226b3a4597523845754d44f13639e3bf2df5e82c6aab2bdc79687368b01b1ab8b19875ae3c90d661a3d0a33161dab29934edeb36aa01976be3baf8affffffff02404b4c00000000001976a9144854e695a02af0aeacb823ccbc272134561e0a1688ac40420f00000000001976a914abee93376d6b37b5c2940655a6fcaf1c8e74237988ac0000000001000000014e3f8ef2e91349a9059cb4f01e54ab2597c1387161d3da89919f7ea6acdbb371010000008c49304602210081f3183471a5ca22307c0800226f3ef9c353069e0773ac76bb580654d56aa523022100d4c56465bdc069060846f4fbf2f6b20520b2a80b08b168b31e66ddb9c694e240014104976c79848e18251612f8940875b2b08d06e6dc73b9840e8860c066b7e87432c477e9a59a453e71e6d76d5fe34058b800a098fc1740ce3012e8fc8a00c96af966ffffffff02c0e1e400000000001976a9144134e75a6fcb6042034aab5e18570cf1f844f54788ac404b4c00000000001976a9142b6ba7c9d796b75eef7942fc9288edd37c32f5c388ac00000000"), SER_NETWORK, PROTOCOL_VERSION);
    stream >> block;
    return block;
}<|MERGE_RESOLUTION|>--- conflicted
+++ resolved
@@ -59,9 +59,6 @@
     InitSignatureCache();
     InitScriptExecutionCache();
     fCheckBlockIndex = true;
-    // CreateAndProcessBlock() does not support building SegWit blocks, so don't activate in these tests.
-    // TODO: fix the code to support SegWit blocks.
-    gArgs.ForceSetArg("-vbparams", strprintf("segwit:0:%d", (int64_t)Consensus::BIP9Deployment::NO_TIMEOUT));
     SelectParams(chainName);
     noui_connect();
 }
@@ -132,12 +129,10 @@
 
 TestChain100Setup::TestChain100Setup() : TestingSetup(CBaseChainParams::REGTEST)
 {
-<<<<<<< HEAD
     // CreateAndProcessBlock() does not support building SegWit blocks, so don't activate in these tests.
     // TODO: fix the code to support SegWit blocks.
     TurnOffSegwitForUnitTests();
-=======
->>>>>>> 011c39c2
+
     // Generate a 100-block chain:
     coinbaseKey.MakeNewKey(true);
     CScript scriptPubKey = CScript() <<  ToByteVector(coinbaseKey.GetPubKey()) << OP_CHECKSIG;
