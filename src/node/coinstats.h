--- conflicted
+++ resolved
@@ -15,19 +15,6 @@
 
 struct CCoinsStats
 {
-<<<<<<< HEAD
-    int nHeight;
-    uint256 hashBlock;
-    uint64_t nTransactions;
-    uint64_t nTransactionOutputs;
-    uint64_t nBogoSize;
-    uint256 hashSerialized;
-    uint64_t nDiskSize;
-    CAmount nCoinAmount;
-    CAmount nNameAmount;
-
-    CCoinsStats() : nHeight(0), nTransactions(0), nTransactionOutputs(0), nBogoSize(0), nDiskSize(0), nCoinAmount(0), nNameAmount(0) {}
-=======
     int nHeight{0};
     uint256 hashBlock{};
     uint64_t nTransactions{0};
@@ -35,11 +22,11 @@
     uint64_t nBogoSize{0};
     uint256 hashSerialized{};
     uint64_t nDiskSize{0};
-    CAmount nTotalAmount{0};
+    CAmount nCoinAmount{0};
+    CAmount nNameAmount{0};
 
     //! The number of coins contained.
     uint64_t coins_count{0};
->>>>>>> 7233eca7
 };
 
 //! Calculate statistics about the unspent transaction output set
