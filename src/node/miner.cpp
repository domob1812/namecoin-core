--- conflicted
+++ resolved
@@ -134,14 +134,9 @@
 
     // -regtest only: allow overriding block.nVersion with
     // -blockversion=N to test forking scenarios
-<<<<<<< HEAD
-    if (chainparams.MineBlocksOnDemand())
+    if (chainparams.MineBlocksOnDemand()) {
         pblock->SetBaseVersion(gArgs.GetIntArg("-blockversion", pblock->GetBaseVersion()), nChainId);
-=======
-    if (chainparams.MineBlocksOnDemand()) {
-        pblock->nVersion = gArgs.GetIntArg("-blockversion", pblock->nVersion);
-    }
->>>>>>> ea989dee
+    }
 
     pblock->nTime = GetAdjustedTime();
     m_lock_time_cutoff = pindexPrev->GetMedianTimePast();
