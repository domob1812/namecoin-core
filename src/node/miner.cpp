// Copyright (c) 2009-2010 Satoshi Nakamoto
// Copyright (c) 2009-2022 The Bitcoin Core developers
// Distributed under the MIT software license, see the accompanying
// file COPYING or http://www.opensource.org/licenses/mit-license.php.

#include <node/miner.h>

#include <chain.h>
#include <chainparams.h>
#include <coins.h>
#include <common/args.h>
#include <consensus/amount.h>
#include <consensus/consensus.h>
#include <consensus/merkle.h>
#include <consensus/tx_verify.h>
#include <consensus/validation.h>
#include <deploymentstatus.h>
#include <logging.h>
#include <names/main.h>
#include <node/context.h>
#include <node/kernel_notifications.h>
#include <policy/feerate.h>
#include <policy/policy.h>
#include <pow.h>
#include <primitives/transaction.h>
#include <util/moneystr.h>
#include <util/signalinterrupt.h>
#include <util/time.h>
#include <validation.h>

#include <algorithm>
#include <utility>
#include <numeric>

namespace node {

int64_t GetMinimumTime(const CBlockIndex* pindexPrev, const int64_t difficulty_adjustment_interval)
{
    int64_t min_time{pindexPrev->GetMedianTimePast() + 1};
    // Height of block to be mined.
    const int height{pindexPrev->nHeight + 1};
    // Account for BIP94 timewarp rule on all networks. This makes future
    // activation safer.
    if (height % difficulty_adjustment_interval == 0) {
        min_time = std::max<int64_t>(min_time, pindexPrev->GetBlockTime() - MAX_TIMEWARP);
    }
    return min_time;
}

int64_t UpdateTime(CBlockHeader* pblock, const Consensus::Params& consensusParams, const CBlockIndex* pindexPrev)
{
    int64_t nOldTime = pblock->nTime;
    int64_t nNewTime{std::max<int64_t>(GetMinimumTime(pindexPrev, consensusParams.DifficultyAdjustmentInterval()),
                                       TicksSinceEpoch<std::chrono::seconds>(NodeClock::now()))};

    if (nOldTime < nNewTime) {
        pblock->nTime = nNewTime;
    }

    // Updating time can change work required on testnet:
    if (consensusParams.AllowMinDifficultyBlocks(pblock->GetBlockTime())) {
        pblock->nBits = GetNextWorkRequired(pindexPrev, pblock, consensusParams);
    }

    return nNewTime - nOldTime;
}

void RegenerateCommitments(CBlock& block, ChainstateManager& chainman)
{
    CMutableTransaction tx{*block.vtx.at(0)};
    tx.vout.erase(tx.vout.begin() + GetWitnessCommitmentIndex(block));
    block.vtx.at(0) = MakeTransactionRef(tx);

    const CBlockIndex* prev_block = WITH_LOCK(::cs_main, return chainman.m_blockman.LookupBlockIndex(block.hashPrevBlock));
    chainman.GenerateCoinbaseCommitment(block, prev_block);

    block.hashMerkleRoot = BlockMerkleRoot(block);
}

static BlockAssembler::Options ClampOptions(BlockAssembler::Options options)
{
    options.block_reserved_weight = std::clamp<size_t>(options.block_reserved_weight, MINIMUM_BLOCK_RESERVED_WEIGHT, MAX_BLOCK_WEIGHT);
    options.coinbase_output_max_additional_sigops = std::clamp<size_t>(options.coinbase_output_max_additional_sigops, 0, MAX_BLOCK_SIGOPS_COST);
    // Limit weight to between block_reserved_weight and MAX_BLOCK_WEIGHT for sanity:
    // block_reserved_weight can safely exceed -blockmaxweight, but the rest of the block template will be empty.
    options.nBlockMaxWeight = std::clamp<size_t>(options.nBlockMaxWeight, options.block_reserved_weight, MAX_BLOCK_WEIGHT);
    return options;
}

BlockAssembler::BlockAssembler(Chainstate& chainstate, const CTxMemPool* mempool, const Options& options)
    : chainparams{chainstate.m_chainman.GetParams()},
      m_mempool{options.use_mempool ? mempool : nullptr},
      m_chainstate{chainstate},
      m_options{ClampOptions(options)}
{
}

void ApplyArgsManOptions(const ArgsManager& args, BlockAssembler::Options& options)
{
    // Block resource limits
    options.nBlockMaxWeight = args.GetIntArg("-blockmaxweight", options.nBlockMaxWeight);
    if (const auto blockmintxfee{args.GetArg("-blockmintxfee")}) {
        if (const auto parsed{ParseMoney(*blockmintxfee)}) options.blockMinFeeRate = CFeeRate{*parsed};
    }
    options.print_modified_fee = args.GetBoolArg("-printpriority", options.print_modified_fee);
    options.block_reserved_weight = args.GetIntArg("-blockreservedweight", options.block_reserved_weight);
}

void BlockAssembler::resetBlock()
{
    // Reserve space for fixed-size block header, txs count, and coinbase tx.
    nBlockWeight = m_options.block_reserved_weight;
    nBlockSigOpsCost = m_options.coinbase_output_max_additional_sigops;

    // These counters do not include coinbase tx
    nBlockTx = 0;
    nFees = 0;
}

std::unique_ptr<CBlockTemplate> BlockAssembler::CreateNewBlock()
{
    const auto time_start{SteadyClock::now()};

    resetBlock();

    pblocktemplate.reset(new CBlockTemplate());
    CBlock* const pblock = &pblocktemplate->block; // pointer for convenience

    // Add dummy coinbase tx as first transaction. It is skipped by the
    // getblocktemplate RPC and mining interface consumers must not use it.
    pblock->vtx.emplace_back();

    LOCK(::cs_main);
    CBlockIndex* pindexPrev = m_chainstate.m_chain.Tip();
    assert(pindexPrev != nullptr);
    nHeight = pindexPrev->nHeight + 1;

    const int32_t nChainId = chainparams.GetConsensus ().nAuxpowChainId;
    pblock->SetBaseVersion(4, nChainId);
    // FIXME: Active version bits after the always-auxpow fork!
    //pblock->nVersion = m_chainstate.m_chainman.m_versionbitscache.ComputeBlockVersion(pindexPrev, chainparams.GetConsensus());

    // -regtest only: allow overriding block.nVersion with
    // -blockversion=N to test forking scenarios
    if (chainparams.MineBlocksOnDemand()) {
        pblock->SetBaseVersion(gArgs.GetIntArg("-blockversion", pblock->GetBaseVersion()), nChainId);
    }

    pblock->nTime = TicksSinceEpoch<std::chrono::seconds>(NodeClock::now());
    m_lock_time_cutoff = pindexPrev->GetMedianTimePast();

    if (m_mempool) {
        LOCK(m_mempool->cs);
        m_mempool->StartBlockBuilding();
        addChunks();
        m_mempool->StopBlockBuilding();
    }

    const auto time_1{SteadyClock::now()};

    m_last_block_num_txs = nBlockTx;
    m_last_block_weight = nBlockWeight;

    // Create coinbase transaction.
    CMutableTransaction coinbaseTx;
    coinbaseTx.vin.resize(1);
    coinbaseTx.vin[0].prevout.SetNull();
    coinbaseTx.vin[0].nSequence = CTxIn::MAX_SEQUENCE_NONFINAL; // Make sure timelock is enforced.
    coinbaseTx.vout.resize(1);
    coinbaseTx.vout[0].scriptPubKey = m_options.coinbase_output_script;
    coinbaseTx.vout[0].nValue = nFees + GetBlockSubsidy(nHeight, chainparams.GetConsensus());
    coinbaseTx.vin[0].scriptSig = CScript() << nHeight << OP_0;
    Assert(nHeight > 0);
    coinbaseTx.nLockTime = static_cast<uint32_t>(nHeight - 1);
    pblock->vtx[0] = MakeTransactionRef(std::move(coinbaseTx));
    pblocktemplate->vchCoinbaseCommitment = m_chainstate.m_chainman.GenerateCoinbaseCommitment(*pblock, pindexPrev);

    LogPrintf("CreateNewBlock(): block weight: %u txs: %u fees: %ld sigops %d\n", GetBlockWeight(*pblock), nBlockTx, nFees, nBlockSigOpsCost);

    // Fill in header
    pblock->hashPrevBlock  = pindexPrev->GetBlockHash();
    UpdateTime(pblock, chainparams.GetConsensus(), pindexPrev);
    pblock->nBits          = GetNextWorkRequired(pindexPrev, pblock, chainparams.GetConsensus());
    pblock->nNonce         = 0;

    if (m_options.test_block_validity) {
        if (BlockValidationState state{TestBlockValidity(m_chainstate, *pblock, /*check_pow=*/false, /*check_merkle_root=*/false)}; !state.IsValid()) {
            throw std::runtime_error(strprintf("TestBlockValidity failed: %s", state.ToString()));
        }
    }
    const auto time_2{SteadyClock::now()};

    LogDebug(BCLog::BENCH, "CreateNewBlock() chunks: %.2fms, validity: %.2fms (total %.2fms)\n",
             Ticks<MillisecondsDouble>(time_1 - time_start),
             Ticks<MillisecondsDouble>(time_2 - time_1),
             Ticks<MillisecondsDouble>(time_2 - time_start));

    return std::move(pblocktemplate);
}

bool BlockAssembler::TestPackage(FeePerWeight package_feerate, int64_t packageSigOpsCost) const
{
    if (nBlockWeight + package_feerate.size >= m_options.nBlockMaxWeight) {
        return false;
    }
    if (nBlockSigOpsCost + packageSigOpsCost >= MAX_BLOCK_SIGOPS_COST) {
        return false;
    }
    return true;
}

// Perform transaction-level checks before adding to block:
// - transaction finality (locktime)
<<<<<<< HEAD
// - Namecoin maturity conditions
bool BlockAssembler::TestPackageTransactions(const CTxMemPool::setEntries& package) const
{
    for (CTxMemPool::txiter it : package) {
        if (!TxAllowedForNamecoin(it->GetTx())) {
            return false;
        }
        if (!IsFinalTx(it->GetTx(), nHeight, m_lock_time_cutoff)) {
=======
bool BlockAssembler::TestPackageTransactions(const std::vector<CTxMemPoolEntryRef>& txs) const
{
    for (const auto tx : txs) {
        if (!IsFinalTx(tx.get().GetTx(), nHeight, m_lock_time_cutoff)) {
>>>>>>> 41624497
            return false;
        }
    }
    return true;
}

<<<<<<< HEAD
bool
BlockAssembler::TxAllowedForNamecoin (const CTransaction& tx) const
{
  if (!tx.IsNamecoin ())
    return true;

  bool nameOutFound = false;
  CNameScript nameOpOut;
  for (const auto& txOut : tx.vout)
    {
      const CNameScript op(txOut.scriptPubKey);
      if (op.isNameOp ())
        {
          nameOutFound = true;
          nameOpOut = op;
          break;
        }
    }

  if (nameOutFound && nameOpOut.getNameOp () == OP_NAME_FIRSTUPDATE)
    {
      bool nameNewFound = false;
      const auto& coinsTip = m_chainstate.CoinsTip ();
      for (const auto& txIn : tx.vin)
        {
          const auto coin = coinsTip.GetCoin (txIn.prevout);
          if (!coin)
            continue;

          const CNameScript op(coin->out.scriptPubKey);
          if (op.isNameOp () && op.getNameOp () == OP_NAME_NEW)
            {
              const int minHeight = coin->nHeight + MIN_FIRSTUPDATE_DEPTH;
              if (minHeight > nHeight)
                return false;
              nameNewFound = true;
            }
        }

      /* If the name_new is not only immature but actually unconfirmed, then
         the GetCoin lookup above fails for it and we never reach the height
         check.  In this case, nameNewFound is false and we should not yet
         include the transaction in a mined block.  */
      if (!nameNewFound)
        return false;
    }

  return true;
}

bool
BlockAssembler::DbLockLimitOk (const CTxMemPool::setEntries& candidates) const
{
  std::vector<CTransactionRef> vtx;
  for (Txid it : inBlock)
    {
      const auto* entry = m_mempool->GetEntry (it);
      assert (entry != nullptr);
      vtx.push_back(entry->GetSharedTx());
    }
  for (CTxMemPool::txiter it : candidates)
    vtx.push_back(it->GetSharedTx());

  return CheckDbLockLimit (vtx);
}

void BlockAssembler::AddToBlock(CTxMemPool::txiter iter)
=======
void BlockAssembler::AddToBlock(const CTxMemPoolEntry& entry)
>>>>>>> 41624497
{
    pblocktemplate->block.vtx.emplace_back(entry.GetSharedTx());
    pblocktemplate->vTxFees.push_back(entry.GetFee());
    pblocktemplate->vTxSigOpsCost.push_back(entry.GetSigOpCost());
    nBlockWeight += entry.GetTxWeight();
    ++nBlockTx;
    nBlockSigOpsCost += entry.GetSigOpCost();
    nFees += entry.GetFee();

    if (m_options.print_modified_fee) {
        LogPrintf("fee rate %s txid %s\n",
                  CFeeRate(entry.GetModifiedFee(), entry.GetTxSize()).ToString(),
                  entry.GetTx().GetHash().ToString());
    }
}

void BlockAssembler::addChunks()
{
    // Limit the number of attempts to add transactions to the block when it is
    // close to full; this is just a simple heuristic to finish quickly if the
    // mempool has a lot of entries.
    const int64_t MAX_CONSECUTIVE_FAILURES = 1000;
    constexpr int32_t BLOCK_FULL_ENOUGH_WEIGHT_DELTA = 4000;
    int64_t nConsecutiveFailed = 0;

    std::vector<CTxMemPoolEntry::CTxMemPoolEntryRef> selected_transactions;
    selected_transactions.reserve(MAX_CLUSTER_COUNT_LIMIT);
    FeePerWeight chunk_feerate;

    // This fills selected_transactions
    chunk_feerate = m_mempool->GetBlockBuilderChunk(selected_transactions);
    FeePerVSize chunk_feerate_vsize = ToFeePerVSize(chunk_feerate);

    while (selected_transactions.size() > 0) {
        // Check to see if min fee rate is still respected.
        if (chunk_feerate.fee < m_options.blockMinFeeRate.GetFee(chunk_feerate_vsize.size)) {
            // Everything else we might consider has a lower feerate
            return;
        }

        int64_t package_sig_ops = 0;
        for (const auto& tx : selected_transactions) {
            package_sig_ops += tx.get().GetSigOpCost();
        }

        // Check to see if this chunk will fit.
        if (!TestPackage(chunk_feerate, package_sig_ops) || !TestPackageTransactions(selected_transactions)) {
            // This chunk won't fit, so we skip it and will try the next best one.
            m_mempool->SkipBuilderChunk();
            ++nConsecutiveFailed;

            if (nConsecutiveFailed > MAX_CONSECUTIVE_FAILURES && nBlockWeight +
                    BLOCK_FULL_ENOUGH_WEIGHT_DELTA > m_options.nBlockMaxWeight) {
                // Give up if we're close to full and haven't succeeded in a while
                return;
            }
        } else {
            m_mempool->IncludeBuilderChunk();

<<<<<<< HEAD
        // Test if all tx's are Final
        if (!TestPackageTransactions(ancestors) || !DbLockLimitOk(ancestors)) {
            if (fUsingModified) {
                mapModifiedTx.get<ancestor_score>().erase(modit);
                failedTx.insert(iter->GetSharedTx()->GetHash());
=======
            // This chunk will fit, so add it to the block.
            nConsecutiveFailed = 0;
            for (const auto& tx : selected_transactions) {
                AddToBlock(tx);
>>>>>>> 41624497
            }
            pblocktemplate->m_package_feerates.emplace_back(chunk_feerate_vsize);
        }

        selected_transactions.clear();
        chunk_feerate = m_mempool->GetBlockBuilderChunk(selected_transactions);
        chunk_feerate_vsize = ToFeePerVSize(chunk_feerate);
    }
}

void AddMerkleRootAndCoinbase(CBlock& block, CTransactionRef coinbase, uint32_t version, uint32_t timestamp, uint32_t nonce)
{
    if (block.vtx.size() == 0) {
        block.vtx.emplace_back(coinbase);
    } else {
        block.vtx[0] = coinbase;
    }
    block.nVersion = version;
    block.nTime = timestamp;
    block.nNonce = nonce;
    block.hashMerkleRoot = BlockMerkleRoot(block);

    // Reset cached checks
    block.m_checked_witness_commitment = false;
    block.m_checked_merkle_root = false;
    block.fChecked = false;
}

void InterruptWait(KernelNotifications& kernel_notifications, bool& interrupt_wait)
{
    LOCK(kernel_notifications.m_tip_block_mutex);
    interrupt_wait = true;
    kernel_notifications.m_tip_block_cv.notify_all();
}

std::unique_ptr<CBlockTemplate> WaitAndCreateNewBlock(ChainstateManager& chainman,
                                                      KernelNotifications& kernel_notifications,
                                                      CTxMemPool* mempool,
                                                      const std::unique_ptr<CBlockTemplate>& block_template,
                                                      const BlockWaitOptions& options,
                                                      const BlockAssembler::Options& assemble_options,
                                                      bool& interrupt_wait)
{
    // Delay calculating the current template fees, just in case a new block
    // comes in before the next tick.
    CAmount current_fees = -1;

    // Alternate waiting for a new tip and checking if fees have risen.
    // The latter check is expensive so we only run it once per second.
    auto now{NodeClock::now()};
    const auto deadline = now + options.timeout;
    const MillisecondsDouble tick{1000};
    const bool allow_min_difficulty{chainman.GetParams().GetConsensus().fPowAllowMinDifficultyBlocks};

    do {
        bool tip_changed{false};
        {
            WAIT_LOCK(kernel_notifications.m_tip_block_mutex, lock);
            // Note that wait_until() checks the predicate before waiting
            kernel_notifications.m_tip_block_cv.wait_until(lock, std::min(now + tick, deadline), [&]() EXCLUSIVE_LOCKS_REQUIRED(kernel_notifications.m_tip_block_mutex) {
                AssertLockHeld(kernel_notifications.m_tip_block_mutex);
                const auto tip_block{kernel_notifications.TipBlock()};
                // We assume tip_block is set, because this is an instance
                // method on BlockTemplate and no template could have been
                // generated before a tip exists.
                tip_changed = Assume(tip_block) && tip_block != block_template->block.hashPrevBlock;
                return tip_changed || chainman.m_interrupt || interrupt_wait;
            });
            if (interrupt_wait) {
                interrupt_wait = false;
                return nullptr;
            }
        }

        if (chainman.m_interrupt) return nullptr;
        // At this point the tip changed, a full tick went by or we reached
        // the deadline.

        // Must release m_tip_block_mutex before locking cs_main, to avoid deadlocks.
        LOCK(::cs_main);

        // On test networks return a minimum difficulty block after 20 minutes
        if (!tip_changed && allow_min_difficulty) {
            const NodeClock::time_point tip_time{std::chrono::seconds{chainman.ActiveChain().Tip()->GetBlockTime()}};
            if (now > tip_time + 20min) {
                tip_changed = true;
            }
        }

        /**
         * We determine if fees increased compared to the previous template by generating
         * a fresh template. There may be more efficient ways to determine how much
         * (approximate) fees for the next block increased, perhaps more so after
         * Cluster Mempool.
         *
         * We'll also create a new template if the tip changed during this iteration.
         */
        if (options.fee_threshold < MAX_MONEY || tip_changed) {
            auto new_tmpl{BlockAssembler{
                chainman.ActiveChainstate(),
                mempool,
                assemble_options}
                              .CreateNewBlock()};

            // If the tip changed, return the new template regardless of its fees.
            if (tip_changed) return new_tmpl;

            // Calculate the original template total fees if we haven't already
            if (current_fees == -1) {
                current_fees = std::accumulate(block_template->vTxFees.begin(), block_template->vTxFees.end(), CAmount{0});
            }

            // Check if fees increased enough to return the new template
            const CAmount new_fees = std::accumulate(new_tmpl->vTxFees.begin(), new_tmpl->vTxFees.end(), CAmount{0});
            Assume(options.fee_threshold != MAX_MONEY);
            if (new_fees >= current_fees + options.fee_threshold) return new_tmpl;
        }

        now = NodeClock::now();
    } while (now < deadline);

    return nullptr;
}

std::optional<BlockRef> GetTip(ChainstateManager& chainman)
{
    LOCK(::cs_main);
    CBlockIndex* tip{chainman.ActiveChain().Tip()};
    if (!tip) return {};
    return BlockRef{tip->GetBlockHash(), tip->nHeight};
}

std::optional<BlockRef> WaitTipChanged(ChainstateManager& chainman, KernelNotifications& kernel_notifications, const uint256& current_tip, MillisecondsDouble& timeout)
{
    Assume(timeout >= 0ms); // No internal callers should use a negative timeout
    if (timeout < 0ms) timeout = 0ms;
    if (timeout > std::chrono::years{100}) timeout = std::chrono::years{100}; // Upper bound to avoid UB in std::chrono
    auto deadline{std::chrono::steady_clock::now() + timeout};
    {
        WAIT_LOCK(kernel_notifications.m_tip_block_mutex, lock);
        // For callers convenience, wait longer than the provided timeout
        // during startup for the tip to be non-null. That way this function
        // always returns valid tip information when possible and only
        // returns null when shutting down, not when timing out.
        kernel_notifications.m_tip_block_cv.wait(lock, [&]() EXCLUSIVE_LOCKS_REQUIRED(kernel_notifications.m_tip_block_mutex) {
            return kernel_notifications.TipBlock() || chainman.m_interrupt;
        });
        if (chainman.m_interrupt) return {};
        // At this point TipBlock is set, so continue to wait until it is
        // different then `current_tip` provided by caller.
        kernel_notifications.m_tip_block_cv.wait_until(lock, deadline, [&]() EXCLUSIVE_LOCKS_REQUIRED(kernel_notifications.m_tip_block_mutex) {
            return Assume(kernel_notifications.TipBlock()) != current_tip || chainman.m_interrupt;
        });
    }
    if (chainman.m_interrupt) return {};

    // Must release m_tip_block_mutex before getTip() locks cs_main, to
    // avoid deadlocks.
    return GetTip(chainman);
}
} // namespace node<|MERGE_RESOLUTION|>--- conflicted
+++ resolved
@@ -211,28 +211,20 @@
 
 // Perform transaction-level checks before adding to block:
 // - transaction finality (locktime)
-<<<<<<< HEAD
 // - Namecoin maturity conditions
-bool BlockAssembler::TestPackageTransactions(const CTxMemPool::setEntries& package) const
-{
-    for (CTxMemPool::txiter it : package) {
-        if (!TxAllowedForNamecoin(it->GetTx())) {
+bool BlockAssembler::TestPackageTransactions(const std::vector<CTxMemPoolEntryRef>& txs) const
+{
+    for (const auto tx : txs) {
+        if (!TxAllowedForNamecoin(tx.get().GetTx())) {
             return false;
         }
-        if (!IsFinalTx(it->GetTx(), nHeight, m_lock_time_cutoff)) {
-=======
-bool BlockAssembler::TestPackageTransactions(const std::vector<CTxMemPoolEntryRef>& txs) const
-{
-    for (const auto tx : txs) {
         if (!IsFinalTx(tx.get().GetTx(), nHeight, m_lock_time_cutoff)) {
->>>>>>> 41624497
             return false;
         }
     }
     return true;
 }
 
-<<<<<<< HEAD
 bool
 BlockAssembler::TxAllowedForNamecoin (const CTransaction& tx) const
 {
@@ -284,25 +276,23 @@
 }
 
 bool
-BlockAssembler::DbLockLimitOk (const CTxMemPool::setEntries& candidates) const
+BlockAssembler::DbLockLimitOk (const std::vector<CTxMemPoolEntryRef>& candidates) const
 {
   std::vector<CTransactionRef> vtx;
-  for (Txid it : inBlock)
+  for (const auto& tx : pblocktemplate->block.vtx)
     {
-      const auto* entry = m_mempool->GetEntry (it);
-      assert (entry != nullptr);
-      vtx.push_back(entry->GetSharedTx());
-    }
-  for (CTxMemPool::txiter it : candidates)
-    vtx.push_back(it->GetSharedTx());
+      /* Some parts of the logic here add a dummy coinbase to vtx
+         in the block template.  Ignore it here if so.  */
+      if (tx != nullptr)
+        vtx.push_back(tx);
+    }
+  for (const auto& it : candidates)
+    vtx.push_back(it.get().GetSharedTx());
 
   return CheckDbLockLimit (vtx);
 }
 
-void BlockAssembler::AddToBlock(CTxMemPool::txiter iter)
-=======
 void BlockAssembler::AddToBlock(const CTxMemPoolEntry& entry)
->>>>>>> 41624497
 {
     pblocktemplate->block.vtx.emplace_back(entry.GetSharedTx());
     pblocktemplate->vTxFees.push_back(entry.GetFee());
@@ -349,7 +339,7 @@
         }
 
         // Check to see if this chunk will fit.
-        if (!TestPackage(chunk_feerate, package_sig_ops) || !TestPackageTransactions(selected_transactions)) {
+        if (!TestPackage(chunk_feerate, package_sig_ops) || !TestPackageTransactions(selected_transactions) || !DbLockLimitOk(selected_transactions)) {
             // This chunk won't fit, so we skip it and will try the next best one.
             m_mempool->SkipBuilderChunk();
             ++nConsecutiveFailed;
@@ -362,18 +352,10 @@
         } else {
             m_mempool->IncludeBuilderChunk();
 
-<<<<<<< HEAD
-        // Test if all tx's are Final
-        if (!TestPackageTransactions(ancestors) || !DbLockLimitOk(ancestors)) {
-            if (fUsingModified) {
-                mapModifiedTx.get<ancestor_score>().erase(modit);
-                failedTx.insert(iter->GetSharedTx()->GetHash());
-=======
             // This chunk will fit, so add it to the block.
             nConsecutiveFailed = 0;
             for (const auto& tx : selected_transactions) {
                 AddToBlock(tx);
->>>>>>> 41624497
             }
             pblocktemplate->m_package_feerates.emplace_back(chunk_feerate_vsize);
         }
