--- conflicted
+++ resolved
@@ -37,11 +37,7 @@
     }
 
     // Updating time can change work required on testnet:
-<<<<<<< HEAD
-    if (consensusParams.AllowMinDifficultyBlocks(pblock->GetBlockTime()))
-=======
-    if (consensusParams.fPowAllowMinDifficultyBlocks) {
->>>>>>> 7c700bd4
+    if (consensusParams.AllowMinDifficultyBlocks(pblock->GetBlockTime())) {
         pblock->nBits = GetNextWorkRequired(pindexPrev, pblock, consensusParams);
     }
 
@@ -230,13 +226,10 @@
 bool BlockAssembler::TestPackageTransactions(const CTxMemPool::setEntries& package) const
 {
     for (CTxMemPool::txiter it : package) {
-<<<<<<< HEAD
-        if (!TxAllowedForNamecoin(it->GetTx()))
+        if (!TxAllowedForNamecoin(it->GetTx())) {
             return false;
-        if (!IsFinalTx(it->GetTx(), nHeight, nLockTimeCutoff))
-=======
+        }
         if (!IsFinalTx(it->GetTx(), nHeight, m_lock_time_cutoff)) {
->>>>>>> 7c700bd4
             return false;
         }
         if (!fIncludeWitness && it->GetTx().HasWitness()) {
