--- conflicted
+++ resolved
@@ -116,10 +116,7 @@
       * locktime, premature-witness, serialized size (if necessary)
       * These checks should always succeed, and they're here
       * only as an extra check in case of suboptimal node configuration */
-<<<<<<< HEAD
-    bool TestPackageTransactions(const CTxMemPool::setEntries& package) const;
-    /** Sort the package in an order that is valid to appear in a block */
-    void SortForBlock(const CTxMemPool::setEntries& package, std::vector<CTxMemPool::txiter>& sortedEntries);
+    bool TestPackageTransactions(const std::vector<CTxMemPoolEntryRef>& txs) const;
     
     /**
      * Verify if a tx can be added from a Namecoin perspective.  This may not
@@ -128,10 +125,7 @@
      */
     bool TxAllowedForNamecoin(const CTransaction& tx) const;
     /** Check DB lock limit.  */
-    bool DbLockLimitOk(const CTxMemPool::setEntries& candidates) const;
-=======
-    bool TestPackageTransactions(const std::vector<CTxMemPoolEntryRef>& txs) const;
->>>>>>> 41624497
+    bool DbLockLimitOk(const std::vector<CTxMemPoolEntryRef>& candidates) const;
 };
 
 /**
