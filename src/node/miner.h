// Copyright (c) 2009-2010 Satoshi Nakamoto
// Copyright (c) 2009-present The Bitcoin Core developers
// Distributed under the MIT software license, see the accompanying
// file COPYING or http://www.opensource.org/licenses/mit-license.php.

#ifndef BITCOIN_NODE_MINER_H
#define BITCOIN_NODE_MINER_H

#include <interfaces/types.h>
#include <node/types.h>
#include <policy/policy.h>
#include <primitives/block.h>
#include <txmempool.h>
#include <util/feefrac.h>

#include <cstdint>
#include <memory>
#include <optional>

#include <boost/multi_index/identity.hpp>
#include <boost/multi_index/indexed_by.hpp>
#include <boost/multi_index/ordered_index.hpp>
#include <boost/multi_index/tag.hpp>
#include <boost/multi_index_container.hpp>

class ArgsManager;
class CBlockIndex;
class CChainParams;
class CScript;
class Chainstate;
class ChainstateManager;

namespace Consensus { struct Params; };

using interfaces::BlockRef;

namespace node {
class KernelNotifications;

static const bool DEFAULT_PRINT_MODIFIED_FEE = false;

struct CBlockTemplate
{
    CBlock block;
    // Fees per transaction, not including coinbase transaction (unlike CBlock::vtx).
    std::vector<CAmount> vTxFees;
    // Sigops per transaction, not including coinbase transaction (unlike CBlock::vtx).
    std::vector<int64_t> vTxSigOpsCost;
    std::vector<unsigned char> vchCoinbaseCommitment;
    /* A vector of package fee rates, ordered by the sequence in which
     * packages are selected for inclusion in the block template.*/
    std::vector<FeePerVSize> m_package_feerates;
};

/** Generate a new block, without valid proof-of-work */
class BlockAssembler
{
private:
    // The constructed block template
    std::unique_ptr<CBlockTemplate> pblocktemplate;

    // Information on the current status of the block
    uint64_t nBlockWeight;
    uint64_t nBlockTx;
    uint64_t nBlockSigOpsCost;
    CAmount nFees;

    // Chain context for the block
    int nHeight;
    int64_t m_lock_time_cutoff;

    const CChainParams& chainparams;
    const CTxMemPool* const m_mempool;
    Chainstate& m_chainstate;

public:
    struct Options : BlockCreateOptions {
        // Configuration parameters for the block size
        size_t nBlockMaxWeight{DEFAULT_BLOCK_MAX_WEIGHT};
        CFeeRate blockMinFeeRate{DEFAULT_BLOCK_MIN_TX_FEE};
        // Whether to call TestBlockValidity() at the end of CreateNewBlock().
        bool test_block_validity{true};
        bool print_modified_fee{DEFAULT_PRINT_MODIFIED_FEE};
    };

    explicit BlockAssembler(Chainstate& chainstate, const CTxMemPool* mempool, const Options& options);

    /** Construct a new block template */
    std::unique_ptr<CBlockTemplate> CreateNewBlock();

    /** The number of transactions in the last assembled block (excluding coinbase transaction) */
    inline static std::optional<int64_t> m_last_block_num_txs{};
    /** The weight of the last assembled block (including reserved weight for block header, txs count and coinbase tx) */
    inline static std::optional<int64_t> m_last_block_weight{};

private:
    const Options m_options;

    // utility functions
    /** Clear the block's state and prepare for assembling a new block */
    void resetBlock();
    /** Add a tx to the block */
    void AddToBlock(const CTxMemPoolEntry& entry);

    // Methods for how to add transactions to a block.
    /** Add transactions based on chunk feerate
      *
      * @pre BlockAssembler::m_mempool must not be nullptr
    */
    void addChunks() EXCLUSIVE_LOCKS_REQUIRED(m_mempool->cs);

    // helper functions for addChunks()
<<<<<<< HEAD
    /** Test if a new package would "fit" in the block */
    bool TestPackage(FeePerWeight package_feerate, int64_t packageSigOpsCost) const;
    /** Perform checks on each transaction in a package:
      * locktime, premature-witness, serialized size (if necessary)
      * These checks should always succeed, and they're here
      * only as an extra check in case of suboptimal node configuration */
    bool TestPackageTransactions(const std::vector<CTxMemPoolEntryRef>& txs) const;
    
    /**
     * Verify if a tx can be added from a Namecoin perspective.  This may not
     * (yet) be the case if it is a NAME_FIRSTUPDATE with a not-yet-mature
     * NAME_NEW.  Those are allowed in the mempool, but not in blocks.
     */
    bool TxAllowedForNamecoin(const CTransaction& tx) const;
    /** Check DB lock limit.  */
    bool DbLockLimitOk(const std::vector<CTxMemPoolEntryRef>& candidates) const;
=======
    /** Test if a new chunk would "fit" in the block */
    bool TestChunkBlockLimits(FeePerWeight chunk_feerate, int64_t chunk_sigops_cost) const;
    /** Perform locktime checks on each transaction in a chunk:
      * This check should always succeed, and is here
      * only as an extra check in case of a bug */
    bool TestChunkTransactions(const std::vector<CTxMemPoolEntryRef>& txs) const;
>>>>>>> 1d37ca88
};

/**
 * Get the minimum time a miner should use in the next block. This always
 * accounts for the BIP94 timewarp rule, so does not necessarily reflect the
 * consensus limit.
 */
int64_t GetMinimumTime(const CBlockIndex* pindexPrev, const int64_t difficulty_adjustment_interval);

int64_t UpdateTime(CBlockHeader* pblock, const Consensus::Params& consensusParams, const CBlockIndex* pindexPrev);

/** Update an old GenerateCoinbaseCommitment from CreateNewBlock after the block txs have changed */
void RegenerateCommitments(CBlock& block, ChainstateManager& chainman);

/** Apply -blockmintxfee and -blockmaxweight options from ArgsManager to BlockAssembler options. */
void ApplyArgsManOptions(const ArgsManager& gArgs, BlockAssembler::Options& options);

/* Compute the block's merkle root, insert or replace the coinbase transaction and the merkle root into the block */
void AddMerkleRootAndCoinbase(CBlock& block, CTransactionRef coinbase, uint32_t version, uint32_t timestamp, uint32_t nonce);


/* Interrupt the current wait for the next block template. */
void InterruptWait(KernelNotifications& kernel_notifications, bool& interrupt_wait);
/**
 * Return a new block template when fees rise to a certain threshold or after a
 * new tip; return nullopt if timeout is reached.
 */
std::unique_ptr<CBlockTemplate> WaitAndCreateNewBlock(ChainstateManager& chainman,
                                                      KernelNotifications& kernel_notifications,
                                                      CTxMemPool* mempool,
                                                      const std::unique_ptr<CBlockTemplate>& block_template,
                                                      const BlockWaitOptions& options,
                                                      const BlockAssembler::Options& assemble_options,
                                                      bool& interrupt_wait);

/* Locks cs_main and returns the block hash and block height of the active chain if it exists; otherwise, returns nullopt.*/
std::optional<BlockRef> GetTip(ChainstateManager& chainman);

/* Waits for the connected tip to change until timeout has elapsed. During node initialization, this will wait until the tip is connected (regardless of `timeout`).
 * Returns the current tip, or nullopt if the node is shutting down. */
std::optional<BlockRef> WaitTipChanged(ChainstateManager& chainman, KernelNotifications& kernel_notifications, const uint256& current_tip, MillisecondsDouble& timeout);
} // namespace node

#endif // BITCOIN_NODE_MINER_H<|MERGE_RESOLUTION|>--- conflicted
+++ resolved
@@ -110,14 +110,12 @@
     void addChunks() EXCLUSIVE_LOCKS_REQUIRED(m_mempool->cs);
 
     // helper functions for addChunks()
-<<<<<<< HEAD
-    /** Test if a new package would "fit" in the block */
-    bool TestPackage(FeePerWeight package_feerate, int64_t packageSigOpsCost) const;
-    /** Perform checks on each transaction in a package:
-      * locktime, premature-witness, serialized size (if necessary)
-      * These checks should always succeed, and they're here
-      * only as an extra check in case of suboptimal node configuration */
-    bool TestPackageTransactions(const std::vector<CTxMemPoolEntryRef>& txs) const;
+    /** Test if a new chunk would "fit" in the block */
+    bool TestChunkBlockLimits(FeePerWeight chunk_feerate, int64_t chunk_sigops_cost) const;
+    /** Perform locktime checks on each transaction in a chunk:
+      * This check should always succeed, and is here
+      * only as an extra check in case of a bug */
+    bool TestChunkTransactions(const std::vector<CTxMemPoolEntryRef>& txs) const;
     
     /**
      * Verify if a tx can be added from a Namecoin perspective.  This may not
@@ -127,14 +125,6 @@
     bool TxAllowedForNamecoin(const CTransaction& tx) const;
     /** Check DB lock limit.  */
     bool DbLockLimitOk(const std::vector<CTxMemPoolEntryRef>& candidates) const;
-=======
-    /** Test if a new chunk would "fit" in the block */
-    bool TestChunkBlockLimits(FeePerWeight chunk_feerate, int64_t chunk_sigops_cost) const;
-    /** Perform locktime checks on each transaction in a chunk:
-      * This check should always succeed, and is here
-      * only as an extra check in case of a bug */
-    bool TestChunkTransactions(const std::vector<CTxMemPoolEntryRef>& txs) const;
->>>>>>> 1d37ca88
 };
 
 /**
