// Copyright (c) 2011-2022 The Bitcoin Core developers
// Distributed under the MIT software license, see the accompanying
// file COPYING or http://www.opensource.org/licenses/mit-license.php.

#ifndef BITCOIN_NODE_BLOCKSTORAGE_H
#define BITCOIN_NODE_BLOCKSTORAGE_H

#include <attributes.h>
#include <chain.h>
#include <dbwrapper.h>
#include <flatfile.h>
#include <kernel/blockmanager_opts.h>
#include <kernel/chainparams.h>
#include <kernel/cs_main.h>
#include <kernel/messagestartchars.h>
#include <primitives/block.h>
#include <streams.h>
#include <sync.h>
#include <uint256.h>
#include <util/fs.h>
#include <util/hasher.h>

#include <array>
#include <atomic>
#include <cstdint>
#include <functional>
#include <limits>
#include <map>
#include <memory>
#include <optional>
#include <set>
#include <span>
#include <string>
#include <unordered_map>
#include <utility>
#include <vector>

class BlockValidationState;
class CBlockUndo;
class Chainstate;
class ChainstateManager;
namespace Consensus {
struct Params;
}
namespace util {
class SignalInterrupt;
} // namespace util

namespace kernel {
/** Access to the block database (blocks/index/) */
class BlockTreeDB : public CDBWrapper
{
public:
    using CDBWrapper::CDBWrapper;
    bool WriteBatchSync(const std::vector<std::pair<int, const CBlockFileInfo*>>& fileInfo, int nLastFile, const std::vector<const CBlockIndex*>& blockinfo);
    bool ReadBlockFileInfo(int nFile, CBlockFileInfo& info);
    bool ReadLastBlockFile(int& nFile);
    bool WriteReindexing(bool fReindexing);
    void ReadReindexing(bool& fReindexing);
    bool WriteFlag(const std::string& name, bool fValue);
    bool ReadFlag(const std::string& name, bool& fValue);
    bool LoadBlockIndexGuts(const Consensus::Params& consensusParams, std::function<CBlockIndex*(const uint256&)> insertBlockIndex, const util::SignalInterrupt& interrupt)
        EXCLUSIVE_LOCKS_REQUIRED(::cs_main);
};
} // namespace kernel

namespace node {
using kernel::BlockTreeDB;

/** The pre-allocation chunk size for blk?????.dat files (since 0.8) */
static const unsigned int BLOCKFILE_CHUNK_SIZE = 0x1000000; // 16 MiB
/** The pre-allocation chunk size for rev?????.dat files (since 0.8) */
static const unsigned int UNDOFILE_CHUNK_SIZE = 0x100000; // 1 MiB
/** The maximum size of a blk?????.dat file (since 0.8) */
static const unsigned int MAX_BLOCKFILE_SIZE = 0x8000000; // 128 MiB

/** Size of header written by WriteBlock before a serialized CBlock (8 bytes) */
static constexpr size_t BLOCK_SERIALIZATION_HEADER_SIZE{std::tuple_size_v<MessageStartChars> + sizeof(unsigned int)};

/** Total overhead when writing undo data: header (8 bytes) plus checksum (32 bytes) */
static constexpr size_t UNDO_DATA_DISK_OVERHEAD{BLOCK_SERIALIZATION_HEADER_SIZE + uint256::size()};

// Because validation code takes pointers to the map's CBlockIndex objects, if
// we ever switch to another associative container, we need to either use a
// container that has stable addressing (true of all std associative
// containers), or make the key a `std::unique_ptr<CBlockIndex>`
using BlockMap = std::unordered_map<uint256, CBlockIndex, BlockHasher>;

struct CBlockIndexWorkComparator {
    bool operator()(const CBlockIndex* pa, const CBlockIndex* pb) const;
};

struct CBlockIndexHeightOnlyComparator {
    /* Only compares the height of two block indices, doesn't try to tie-break */
    bool operator()(const CBlockIndex* pa, const CBlockIndex* pb) const;
};

struct PruneLockInfo {
    int height_first{std::numeric_limits<int>::max()}; //! Height of earliest block that should be kept and not pruned
};

enum BlockfileType {
    // Values used as array indexes - do not change carelessly.
    NORMAL = 0,
    ASSUMED = 1,
    NUM_TYPES = 2,
};

std::ostream& operator<<(std::ostream& os, const BlockfileType& type);

struct BlockfileCursor {
    // The latest blockfile number.
    int file_num{0};

    // Track the height of the highest block in file_num whose undo
    // data has been written. Block data is written to block files in download
    // order, but is written to undo files in validation order, which is
    // usually in order by height. To avoid wasting disk space, undo files will
    // be trimmed whenever the corresponding block file is finalized and
    // the height of the highest block written to the block file equals the
    // height of the highest block written to the undo file. This is a
    // heuristic and can sometimes preemptively trim undo files that will write
    // more data later, and sometimes fail to trim undo files that can't have
    // more data written later.
    int undo_height{0};
};

std::ostream& operator<<(std::ostream& os, const BlockfileCursor& cursor);


/**
 * Maintains a tree of blocks (stored in `m_block_index`) which is consulted
 * to determine where the most-work tip is.
 *
 * This data is used mostly in `Chainstate` - information about, e.g.,
 * candidate tips is not maintained here.
 */
class BlockManager
{
    friend Chainstate;
    friend ChainstateManager;

private:
    const CChainParams& GetParams() const { return m_opts.chainparams; }
/* auxpow: GetConsensus() is marked public here for use in the
   ReadBlockOrHeader template.  */
public:
    const Consensus::Params& GetConsensus() const { return m_opts.chainparams.GetConsensus(); }
private:
    /**
     * Load the blocktree off disk and into memory. Populate certain metadata
     * per index entry (nStatus, nChainWork, nTimeMax, etc.) as well as peripheral
     * collections like m_dirty_blockindex.
     */
    bool LoadBlockIndex(const std::optional<uint256>& snapshot_blockhash)
        EXCLUSIVE_LOCKS_REQUIRED(cs_main);

    /** Return false if block file or undo file flushing fails. */
    [[nodiscard]] bool FlushBlockFile(int blockfile_num, bool fFinalize, bool finalize_undo);

    /** Return false if undo file flushing fails. */
    [[nodiscard]] bool FlushUndoFile(int block_file, bool finalize = false);

    /**
     * Helper function performing various preparations before a block can be saved to disk:
     * Returns the correct position for the block to be saved, which may be in the current or a new
     * block file depending on nAddSize. May flush the previous blockfile to disk if full, updates
     * blockfile info, and checks if there is enough disk space to save the block.
     *
     * The nAddSize argument passed to this function should include not just the size of the serialized CBlock, but also the size of
     * separator fields (BLOCK_SERIALIZATION_HEADER_SIZE).
     */
    [[nodiscard]] FlatFilePos FindNextBlockPos(unsigned int nAddSize, unsigned int nHeight, uint64_t nTime);
    [[nodiscard]] bool FlushChainstateBlockFile(int tip_height);
    bool FindUndoPos(BlockValidationState& state, int nFile, FlatFilePos& pos, unsigned int nAddSize);

    AutoFile OpenUndoFile(const FlatFilePos& pos, bool fReadOnly = false) const;

    /* Calculate the block/rev files to delete based on height specified by user with RPC command pruneblockchain */
    void FindFilesToPruneManual(
        std::set<int>& setFilesToPrune,
        int nManualPruneHeight,
        const Chainstate& chain,
        ChainstateManager& chainman);

    /**
     * Prune block and undo files (blk???.dat and rev???.dat) so that the disk space used is less than a user-defined target.
     * The user sets the target (in MB) on the command line or in config file.  This will be run on startup and whenever new
     * space is allocated in a block or undo file, staying below the target. Changing back to unpruned requires a reindex
     * (which in this case means the blockchain must be re-downloaded.)
     *
     * Pruning functions are called from FlushStateToDisk when the m_check_for_pruning flag has been set.
     * Block and undo files are deleted in lock-step (when blk00003.dat is deleted, so is rev00003.dat.)
     * Pruning cannot take place until the longest chain is at least a certain length (CChainParams::nPruneAfterHeight).
     * Pruning will never delete a block within a defined distance (currently 288) from the active chain's tip.
     * The block index is updated by unsetting HAVE_DATA and HAVE_UNDO for any blocks that were stored in the deleted files.
     * A db flag records the fact that at least some block files have been pruned.
     *
     * @param[out]   setFilesToPrune   The set of file indices that can be unlinked will be returned
     * @param        last_prune        The last height we're able to prune, according to the prune locks
     */
    void FindFilesToPrune(
        std::set<int>& setFilesToPrune,
        int last_prune,
        const Chainstate& chain,
        ChainstateManager& chainman);

    RecursiveMutex cs_LastBlockFile;
    std::vector<CBlockFileInfo> m_blockfile_info;

    //! Since assumedvalid chainstates may be syncing a range of the chain that is very
    //! far away from the normal/background validation process, we should segment blockfiles
    //! for assumed chainstates. Otherwise, we might have wildly different height ranges
    //! mixed into the same block files, which would impair our ability to prune
    //! effectively.
    //!
    //! This data structure maintains separate blockfile number cursors for each
    //! BlockfileType. The ASSUMED state is initialized, when necessary, in FindNextBlockPos().
    //!
    //! The first element is the NORMAL cursor, second is ASSUMED.
    std::array<std::optional<BlockfileCursor>, BlockfileType::NUM_TYPES>
        m_blockfile_cursors GUARDED_BY(cs_LastBlockFile) = {
            BlockfileCursor{},
            std::nullopt,
    };
    int MaxBlockfileNum() const EXCLUSIVE_LOCKS_REQUIRED(cs_LastBlockFile)
    {
        static const BlockfileCursor empty_cursor;
        const auto& normal = m_blockfile_cursors[BlockfileType::NORMAL].value_or(empty_cursor);
        const auto& assumed = m_blockfile_cursors[BlockfileType::ASSUMED].value_or(empty_cursor);
        return std::max(normal.file_num, assumed.file_num);
    }

    /** Global flag to indicate we should check to see if there are
     *  block/undo files that should be deleted.  Set on startup
     *  or if we allocate more file space when we're in prune mode
     */
    bool m_check_for_pruning = false;

    const bool m_prune_mode;

    const std::vector<std::byte> m_xor_key;

    /** Dirty block index entries. */
    std::set<CBlockIndex*> m_dirty_blockindex;

    /** Dirty block file entries. */
    std::set<int> m_dirty_fileinfo;

    /**
     * Map from external index name to oldest block that must not be pruned.
     *
     * @note Internally, only blocks at height (height_first - PRUNE_LOCK_BUFFER - 1) and
     * below will be pruned, but callers should avoid assuming any particular buffer size.
     */
    std::unordered_map<std::string, PruneLockInfo> m_prune_locks GUARDED_BY(::cs_main);

    BlockfileType BlockfileTypeForHeight(int height);

    const kernel::BlockManagerOpts m_opts;

    const FlatFileSeq m_block_file_seq;
    const FlatFileSeq m_undo_file_seq;

public:
    using Options = kernel::BlockManagerOpts;

    explicit BlockManager(const util::SignalInterrupt& interrupt, Options opts);

    const util::SignalInterrupt& m_interrupt;
    std::atomic<bool> m_importing{false};

    /**
     * Whether all blockfiles have been added to the block tree database.
     * Normally true, but set to false when a reindex is requested and the
     * database is wiped. The value is persisted in the database across restarts
     * and will be false until reindexing completes.
     */
    std::atomic_bool m_blockfiles_indexed{true};

    BlockMap m_block_index GUARDED_BY(cs_main);

    /**
     * The height of the base block of an assumeutxo snapshot, if one is in use.
     *
     * This controls how blockfiles are segmented by chainstate type to avoid
     * comingling different height regions of the chain when an assumedvalid chainstate
     * is in use. If heights are drastically different in the same blockfile, pruning
     * suffers.
     *
     * This is set during ActivateSnapshot() or upon LoadBlockIndex() if a snapshot
     * had been previously loaded. After the snapshot is validated, this is unset to
     * restore normal LoadBlockIndex behavior.
     */
    std::optional<int> m_snapshot_height;

    std::vector<CBlockIndex*> GetAllBlockIndices() EXCLUSIVE_LOCKS_REQUIRED(::cs_main);

    /**
     * All pairs A->B, where A (or one of its ancestors) misses transactions, but B has transactions.
     * Pruned nodes may have entries where B is missing data.
     */
    std::multimap<CBlockIndex*, CBlockIndex*> m_blocks_unlinked;

    std::unique_ptr<BlockTreeDB> m_block_tree_db GUARDED_BY(::cs_main);

    bool WriteBlockIndexDB() EXCLUSIVE_LOCKS_REQUIRED(::cs_main);
    bool LoadBlockIndexDB(const std::optional<uint256>& snapshot_blockhash)
        EXCLUSIVE_LOCKS_REQUIRED(::cs_main);

    /**
     * Remove any pruned block & undo files that are still on disk.
     * This could happen on some systems if the file was still being read while unlinked,
     * or if we crash before unlinking.
     */
    void ScanAndUnlinkAlreadyPrunedFiles() EXCLUSIVE_LOCKS_REQUIRED(::cs_main);

    CBlockIndex* AddToBlockIndex(const CBlockHeader& block, CBlockIndex*& best_header) EXCLUSIVE_LOCKS_REQUIRED(cs_main);
    /** Create a new block index entry for a given block hash */
    CBlockIndex* InsertBlockIndex(const uint256& hash) EXCLUSIVE_LOCKS_REQUIRED(cs_main);

    //! Mark one block file as pruned (modify associated database entries)
    void PruneOneBlockFile(const int fileNumber) EXCLUSIVE_LOCKS_REQUIRED(cs_main);

    CBlockIndex* LookupBlockIndex(const uint256& hash) EXCLUSIVE_LOCKS_REQUIRED(cs_main);
    const CBlockIndex* LookupBlockIndex(const uint256& hash) const EXCLUSIVE_LOCKS_REQUIRED(cs_main);

    /** Get block file info entry for one block file */
    CBlockFileInfo* GetBlockFileInfo(size_t n);

    bool WriteBlockUndo(const CBlockUndo& blockundo, BlockValidationState& state, CBlockIndex& block)
        EXCLUSIVE_LOCKS_REQUIRED(::cs_main);

    /** Store block on disk and update block file statistics.
     *
     * @param[in]  block        the block to be stored
     * @param[in]  nHeight      the height of the block
     *
     * @returns in case of success, the position to which the block was written to
     *          in case of an error, an empty FlatFilePos
     */
    FlatFilePos WriteBlock(const CBlock& block, int nHeight);

    /** Update blockfile info while processing a block during reindex. The block must be available on disk.
     *
     * @param[in]  block        the block being processed
     * @param[in]  nHeight      the height of the block
     * @param[in]  pos          the position of the serialized CBlock on disk
     */
    void UpdateBlockInfo(const CBlock& block, unsigned int nHeight, const FlatFilePos& pos);

    /** Whether running in -prune mode. */
    [[nodiscard]] bool IsPruneMode() const { return m_prune_mode; }

    /** Attempt to stay below this number of bytes of block files. */
    [[nodiscard]] uint64_t GetPruneTarget() const { return m_opts.prune_target; }
    static constexpr auto PRUNE_TARGET_MANUAL{std::numeric_limits<uint64_t>::max()};

    [[nodiscard]] bool LoadingBlocks() const { return m_importing || !m_blockfiles_indexed; }

    /** Calculate the amount of disk space the block & undo files currently use */
    uint64_t CalculateCurrentUsage();

    //! Returns last CBlockIndex* that is a checkpoint
    const CBlockIndex* GetLastCheckpoint(const CCheckpointData& data) EXCLUSIVE_LOCKS_REQUIRED(cs_main);

    //! Check if all blocks in the [upper_block, lower_block] range have data available.
    //! The caller is responsible for ensuring that lower_block is an ancestor of upper_block
    //! (part of the same chain).
    bool CheckBlockDataAvailability(const CBlockIndex& upper_block LIFETIMEBOUND, const CBlockIndex& lower_block LIFETIMEBOUND) EXCLUSIVE_LOCKS_REQUIRED(::cs_main);

    /**
     * @brief Returns the earliest block with specified `status_mask` flags set after
     * the latest block _not_ having those flags.
     *
     * This function starts from `upper_block`, which must have all
     * `status_mask` flags set, and iterates backwards through its ancestors. It
     * continues as long as each block has all `status_mask` flags set, until
     * reaching the oldest ancestor or `lower_block`.
     *
     * @pre `upper_block` must have all `status_mask` flags set.
     * @pre `lower_block` must be null or an ancestor of `upper_block`
     *
     * @param upper_block The starting block for the search, which must have all
     *                    `status_mask` flags set.
     * @param status_mask Bitmask specifying required status flags.
     * @param lower_block The earliest possible block to return. If null, the
     *                    search can extend to the genesis block.
     *
     * @return A non-null pointer to the earliest block between `upper_block`
     *         and `lower_block`, inclusive, such that every block between the
     *         returned block and `upper_block` has `status_mask` flags set.
     */
    const CBlockIndex* GetFirstBlock(
        const CBlockIndex& upper_block LIFETIMEBOUND,
        uint32_t status_mask,
        const CBlockIndex* lower_block = nullptr
    ) const EXCLUSIVE_LOCKS_REQUIRED(::cs_main);

    /** True if any block files have ever been pruned. */
    bool m_have_pruned = false;

    //! Check whether the block associated with this index entry is pruned or not.
    bool IsBlockPruned(const CBlockIndex& block) const EXCLUSIVE_LOCKS_REQUIRED(::cs_main);

    //! Create or update a prune lock identified by its name
    void UpdatePruneLock(const std::string& name, const PruneLockInfo& lock_info) EXCLUSIVE_LOCKS_REQUIRED(::cs_main);

    /** Open a block file (blk?????.dat) */
    AutoFile OpenBlockFile(const FlatFilePos& pos, bool fReadOnly = false) const;

    /** Translation to a filesystem path */
    fs::path GetBlockPosFilename(const FlatFilePos& pos) const;

    /**
     *  Actually unlink the specified files
     */
    void UnlinkPrunedFiles(const std::set<int>& setFilesToPrune) const;

    /** Functions for disk access for blocks */
<<<<<<< HEAD
    bool ReadBlockFromDisk(CBlock& block, const FlatFilePos& pos) const;
    bool ReadBlockFromDisk(CBlock& block, const CBlockIndex& pindex) const;
    bool ReadRawBlockFromDisk(std::vector<uint8_t>& block, const FlatFilePos& pos) const;
    bool ReadBlockHeaderFromDisk(CBlockHeader& block, const CBlockIndex& pindex) const;
=======
    bool ReadBlock(CBlock& block, const FlatFilePos& pos) const;
    bool ReadBlock(CBlock& block, const CBlockIndex& index) const;
    bool ReadRawBlock(std::vector<uint8_t>& block, const FlatFilePos& pos) const;
>>>>>>> 0a931a97

    bool ReadBlockUndo(CBlockUndo& blockundo, const CBlockIndex& index) const;

    void CleanupBlockRevFiles() const;
};

// Calls ActivateBestChain() even if no blocks are imported.
void ImportBlocks(ChainstateManager& chainman, std::span<const fs::path> import_paths);
} // namespace node

#endif // BITCOIN_NODE_BLOCKSTORAGE_H<|MERGE_RESOLUTION|>--- conflicted
+++ resolved
@@ -418,16 +418,10 @@
     void UnlinkPrunedFiles(const std::set<int>& setFilesToPrune) const;
 
     /** Functions for disk access for blocks */
-<<<<<<< HEAD
-    bool ReadBlockFromDisk(CBlock& block, const FlatFilePos& pos) const;
-    bool ReadBlockFromDisk(CBlock& block, const CBlockIndex& pindex) const;
-    bool ReadRawBlockFromDisk(std::vector<uint8_t>& block, const FlatFilePos& pos) const;
-    bool ReadBlockHeaderFromDisk(CBlockHeader& block, const CBlockIndex& pindex) const;
-=======
     bool ReadBlock(CBlock& block, const FlatFilePos& pos) const;
-    bool ReadBlock(CBlock& block, const CBlockIndex& index) const;
+    bool ReadBlock(CBlock& block, const CBlockIndex& pindex) const;
     bool ReadRawBlock(std::vector<uint8_t>& block, const FlatFilePos& pos) const;
->>>>>>> 0a931a97
+    bool ReadBlockHeader(CBlockHeader& block, const CBlockIndex& pindex) const;
 
     bool ReadBlockUndo(CBlockUndo& blockundo, const CBlockIndex& index) const;
 
