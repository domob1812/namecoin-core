--- conflicted
+++ resolved
@@ -465,12 +465,8 @@
     /** Functions for disk access for blocks */
     bool ReadBlock(CBlock& block, const FlatFilePos& pos, const std::optional<uint256>& expected_hash) const;
     bool ReadBlock(CBlock& block, const CBlockIndex& index) const;
-<<<<<<< HEAD
-    bool ReadRawBlock(std::vector<std::byte>& block, const FlatFilePos& pos) const;
     bool ReadBlockHeader(CBlockHeader& block, const CBlockIndex& pindex) const;
-=======
     ReadRawBlockResult ReadRawBlock(const FlatFilePos& pos, std::optional<std::pair<size_t, size_t>> block_part = std::nullopt) const;
->>>>>>> 2210feb4
 
     bool ReadBlockUndo(CBlockUndo& blockundo, const CBlockIndex& index) const;
 
