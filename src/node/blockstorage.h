// Copyright (c) 2011-2021 The Bitcoin Core developers
// Distributed under the MIT software license, see the accompanying
// file COPYING or http://www.opensource.org/licenses/mit-license.php.

#ifndef BITCOIN_NODE_BLOCKSTORAGE_H
#define BITCOIN_NODE_BLOCKSTORAGE_H

#include <chain.h>
#include <fs.h>
#include <protocol.h> // For CMessageHeader::MessageStartChars
#include <sync.h>
#include <txdb.h>

#include <atomic>
#include <cstdint>
#include <vector>

extern RecursiveMutex cs_main;

class ArgsManager;
class BlockValidationState;
class CBlock;
class CBlockFileInfo;
<<<<<<< HEAD
class CBlockHeader;
class CBlockIndex;
=======
>>>>>>> e04720ec
class CBlockUndo;
class CChain;
class CChainParams;
class CChainState;
class ChainstateManager;
struct CCheckpointData;
struct FlatFilePos;
namespace Consensus {
struct Params;
}

namespace node {
static constexpr bool DEFAULT_STOPAFTERBLOCKIMPORT{false};

/** The pre-allocation chunk size for blk?????.dat files (since 0.8) */
static const unsigned int BLOCKFILE_CHUNK_SIZE = 0x1000000; // 16 MiB
/** The pre-allocation chunk size for rev?????.dat files (since 0.8) */
static const unsigned int UNDOFILE_CHUNK_SIZE = 0x100000; // 1 MiB
/** The maximum size of a blk?????.dat file (since 0.8) */
static const unsigned int MAX_BLOCKFILE_SIZE = 0x8000000; // 128 MiB

extern std::atomic_bool fImporting;
extern std::atomic_bool fReindex;
/** Pruning-related variables and constants */
/** True if any block files have ever been pruned. */
extern bool fHavePruned;
/** True if we're running in -prune mode. */
extern bool fPruneMode;
/** Number of MiB of block files that we're trying to stay below. */
extern uint64_t nPruneTarget;

// Because validation code takes pointers to the map's CBlockIndex objects, if
// we ever switch to another associative container, we need to either use a
// container that has stable addressing (true of all std associative
// containers), or make the key a `std::unique_ptr<CBlockIndex>`
using BlockMap = std::unordered_map<uint256, CBlockIndex, BlockHasher>;

struct CBlockIndexWorkComparator {
    bool operator()(const CBlockIndex* pa, const CBlockIndex* pb) const;
};

/**
 * Maintains a tree of blocks (stored in `m_block_index`) which is consulted
 * to determine where the most-work tip is.
 *
 * This data is used mostly in `CChainState` - information about, e.g.,
 * candidate tips is not maintained here.
 */
class BlockManager
{
    friend CChainState;
    friend ChainstateManager;

private:
    void FlushBlockFile(bool fFinalize = false, bool finalize_undo = false);
    void FlushUndoFile(int block_file, bool finalize = false);
    bool FindBlockPos(FlatFilePos& pos, unsigned int nAddSize, unsigned int nHeight, CChain& active_chain, uint64_t nTime, bool fKnown);
    bool FindUndoPos(BlockValidationState& state, int nFile, FlatFilePos& pos, unsigned int nAddSize);

    /* Calculate the block/rev files to delete based on height specified by user with RPC command pruneblockchain */
    void FindFilesToPruneManual(std::set<int>& setFilesToPrune, int nManualPruneHeight, int chain_tip_height);

    /**
     * Prune block and undo files (blk???.dat and rev???.dat) so that the disk space used is less than a user-defined target.
     * The user sets the target (in MB) on the command line or in config file.  This will be run on startup and whenever new
     * space is allocated in a block or undo file, staying below the target. Changing back to unpruned requires a reindex
     * (which in this case means the blockchain must be re-downloaded.)
     *
     * Pruning functions are called from FlushStateToDisk when the m_check_for_pruning flag has been set.
     * Block and undo files are deleted in lock-step (when blk00003.dat is deleted, so is rev00003.dat.)
     * Pruning cannot take place until the longest chain is at least a certain length (CChainParams::nPruneAfterHeight).
     * Pruning will never delete a block within a defined distance (currently 288) from the active chain's tip.
     * The block index is updated by unsetting HAVE_DATA and HAVE_UNDO for any blocks that were stored in the deleted files.
     * A db flag records the fact that at least some block files have been pruned.
     *
     * @param[out]   setFilesToPrune   The set of file indices that can be unlinked will be returned
     */
    void FindFilesToPrune(std::set<int>& setFilesToPrune, uint64_t nPruneAfterHeight, int chain_tip_height, int prune_height, bool is_ibd);

    RecursiveMutex cs_LastBlockFile;
    std::vector<CBlockFileInfo> m_blockfile_info;
    int m_last_blockfile = 0;
    /** Global flag to indicate we should check to see if there are
     *  block/undo files that should be deleted.  Set on startup
     *  or if we allocate more file space when we're in prune mode
     */
    bool m_check_for_pruning = false;

    /** Dirty block index entries. */
    std::set<CBlockIndex*> m_dirty_blockindex;

    /** Dirty block file entries. */
    std::set<int> m_dirty_fileinfo;

public:
    BlockMap m_block_index GUARDED_BY(cs_main);

    /**
     * All pairs A->B, where A (or one of its ancestors) misses transactions, but B has transactions.
     * Pruned nodes may have entries where B is missing data.
     */
    std::multimap<CBlockIndex*, CBlockIndex*> m_blocks_unlinked;

    std::unique_ptr<CBlockTreeDB> m_block_tree_db GUARDED_BY(::cs_main);

    bool WriteBlockIndexDB() EXCLUSIVE_LOCKS_REQUIRED(::cs_main);
    bool LoadBlockIndexDB(ChainstateManager& chainman) EXCLUSIVE_LOCKS_REQUIRED(::cs_main);

    /**
     * Load the blocktree off disk and into memory. Populate certain metadata
     * per index entry (nStatus, nChainWork, nTimeMax, etc.) as well as peripheral
     * collections like m_dirty_blockindex.
     */
    bool LoadBlockIndex(
        const Consensus::Params& consensus_params,
        ChainstateManager& chainman) EXCLUSIVE_LOCKS_REQUIRED(cs_main);

    /** Clear all data members. */
    void Unload() EXCLUSIVE_LOCKS_REQUIRED(cs_main);

    CBlockIndex* AddToBlockIndex(const CBlockHeader& block) EXCLUSIVE_LOCKS_REQUIRED(cs_main);
    /** Create a new block index entry for a given block hash */
    CBlockIndex* InsertBlockIndex(const uint256& hash) EXCLUSIVE_LOCKS_REQUIRED(cs_main);

    //! Mark one block file as pruned (modify associated database entries)
    void PruneOneBlockFile(const int fileNumber) EXCLUSIVE_LOCKS_REQUIRED(cs_main);

    CBlockIndex* LookupBlockIndex(const uint256& hash) EXCLUSIVE_LOCKS_REQUIRED(cs_main);
    const CBlockIndex* LookupBlockIndex(const uint256& hash) const EXCLUSIVE_LOCKS_REQUIRED(cs_main);

    /** Get block file info entry for one block file */
    CBlockFileInfo* GetBlockFileInfo(size_t n);

    bool WriteUndoDataForBlock(const CBlockUndo& blockundo, BlockValidationState& state, CBlockIndex* pindex, const CChainParams& chainparams)
        EXCLUSIVE_LOCKS_REQUIRED(::cs_main);

    FlatFilePos SaveBlockToDisk(const CBlock& block, int nHeight, CChain& active_chain, const CChainParams& chainparams, const FlatFilePos* dbp);

    /** Calculate the amount of disk space the block & undo files currently use */
    uint64_t CalculateCurrentUsage();

    //! Returns last CBlockIndex* that is a checkpoint
    CBlockIndex* GetLastCheckpoint(const CCheckpointData& data) EXCLUSIVE_LOCKS_REQUIRED(cs_main);

    ~BlockManager()
    {
        Unload();
    }
};

//! Check whether the block associated with this index entry is pruned or not.
bool IsBlockPruned(const CBlockIndex* pblockindex) EXCLUSIVE_LOCKS_REQUIRED(::cs_main);

void CleanupBlockRevFiles();

/** Open a block file (blk?????.dat) */
FILE* OpenBlockFile(const FlatFilePos& pos, bool fReadOnly = false);
/** Translation to a filesystem path */
fs::path GetBlockPosFilename(const FlatFilePos& pos);

/**
 *  Actually unlink the specified files
 */
void UnlinkPrunedFiles(const std::set<int>& setFilesToPrune);

/** Functions for disk access for blocks */
bool ReadBlockFromDisk(CBlock& block, const FlatFilePos& pos, const Consensus::Params& consensusParams);
bool ReadBlockFromDisk(CBlock& block, const CBlockIndex* pindex, const Consensus::Params& consensusParams);
bool ReadRawBlockFromDisk(std::vector<uint8_t>& block, const FlatFilePos& pos, const CMessageHeader::MessageStartChars& message_start);
bool ReadBlockHeaderFromDisk(CBlockHeader& block, const CBlockIndex* pindex, const Consensus::Params& consensusParams);

bool UndoReadFromDisk(CBlockUndo& blockundo, const CBlockIndex* pindex);

void ThreadImport(ChainstateManager& chainman, std::vector<fs::path> vImportFiles, const ArgsManager& args);
} // namespace node

#endif // BITCOIN_NODE_BLOCKSTORAGE_H<|MERGE_RESOLUTION|>--- conflicted
+++ resolved
@@ -21,11 +21,8 @@
 class BlockValidationState;
 class CBlock;
 class CBlockFileInfo;
-<<<<<<< HEAD
 class CBlockHeader;
 class CBlockIndex;
-=======
->>>>>>> e04720ec
 class CBlockUndo;
 class CChain;
 class CChainParams;
