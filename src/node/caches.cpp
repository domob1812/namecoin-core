// Copyright (c) 2021-2022 The Bitcoin Core developers
// Distributed under the MIT software license, see the accompanying
// file COPYING or http://www.opensource.org/licenses/mit-license.php.

#include <node/caches.h>

<<<<<<< HEAD
#include <index/namehash.h>
=======
#include <common/args.h>
>>>>>>> 3efe5849
#include <index/txindex.h>
#include <txdb.h>

namespace node {
CacheSizes CalculateCacheSizes(const ArgsManager& args, size_t n_indexes)
{
    int64_t nTotalCache = (args.GetIntArg("-dbcache", nDefaultDbCache) << 20);
    nTotalCache = std::max(nTotalCache, nMinDbCache << 20); // total cache cannot be less than nMinDbCache
    nTotalCache = std::min(nTotalCache, nMaxDbCache << 20); // total cache cannot be greater than nMaxDbcache
    CacheSizes sizes;
    sizes.block_tree_db = std::min(nTotalCache / 8, nMaxBlockDBCache << 20);
    nTotalCache -= sizes.block_tree_db;
    sizes.tx_index = std::min(nTotalCache / 8, args.GetBoolArg("-txindex", DEFAULT_TXINDEX) ? nMaxTxIndexCache << 20 : 0);
    nTotalCache -= sizes.tx_index;
    sizes.name_hash_index = std::min(nTotalCache / 8, gArgs.GetBoolArg("-namehashindex", DEFAULT_NAMEHASHINDEX) ? MAX_NAMEHASH_CACHE << 20 : 0);
    nTotalCache -= sizes.name_hash_index;
    sizes.filter_index = 0;
    if (n_indexes > 0) {
        int64_t max_cache = std::min(nTotalCache / 8, max_filter_index_cache << 20);
        sizes.filter_index = max_cache / n_indexes;
        nTotalCache -= sizes.filter_index * n_indexes;
    }
    sizes.coins_db = std::min(nTotalCache / 2, (nTotalCache / 4) + (1 << 23)); // use 25%-50% of the remainder for disk cache
    sizes.coins_db = std::min(sizes.coins_db, nMaxCoinsDBCache << 20); // cap total coins db cache
    nTotalCache -= sizes.coins_db;
    sizes.coins = nTotalCache; // the rest goes to in-memory cache
    return sizes;
}
} // namespace node<|MERGE_RESOLUTION|>--- conflicted
+++ resolved
@@ -4,11 +4,8 @@
 
 #include <node/caches.h>
 
-<<<<<<< HEAD
+#include <common/args.h>
 #include <index/namehash.h>
-=======
-#include <common/args.h>
->>>>>>> 3efe5849
 #include <index/txindex.h>
 #include <txdb.h>
 
