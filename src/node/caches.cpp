// Copyright (c) 2021-2022 The Bitcoin Core developers
// Distributed under the MIT software license, see the accompanying
// file COPYING or http://www.opensource.org/licenses/mit-license.php.

#include <node/caches.h>

#include <common/args.h>
#include <index/namehash.h>
#include <index/txindex.h>
#include <kernel/caches.h>
#include <logging.h>
#include <util/byte_units.h>

#include <algorithm>
#include <string>

// Unlike for the UTXO database, for the txindex scenario the leveldb cache make
// a meaningful difference: https://github.com/bitcoin/bitcoin/pull/8273#issuecomment-229601991
//! Max memory allocated to tx index DB specific cache in bytes.
static constexpr size_t MAX_TX_INDEX_CACHE{1024_MiB};
//! Max memory allocated to all block filter index caches combined in bytes.
static constexpr size_t MAX_FILTER_INDEX_CACHE{1024_MiB};

namespace node {
CacheSizes CalculateCacheSizes(const ArgsManager& args, size_t n_indexes)
{
<<<<<<< HEAD
    int64_t nTotalCache = (args.GetIntArg("-dbcache", nDefaultDbCache) << 20);
    nTotalCache = std::max(nTotalCache, nMinDbCache << 20); // total cache cannot be less than nMinDbCache
    CacheSizes sizes;
    sizes.block_tree_db = std::min(nTotalCache / 8, nMaxBlockDBCache << 20);
    nTotalCache -= sizes.block_tree_db;
    sizes.tx_index = std::min(nTotalCache / 8, args.GetBoolArg("-txindex", DEFAULT_TXINDEX) ? nMaxTxIndexCache << 20 : 0);
    nTotalCache -= sizes.tx_index;
    sizes.name_hash_index = std::min(nTotalCache / 8, gArgs.GetBoolArg("-namehashindex", DEFAULT_NAMEHASHINDEX) ? MAX_NAMEHASH_CACHE << 20 : 0);
    nTotalCache -= sizes.name_hash_index;
    sizes.filter_index = 0;
=======
    // Convert -dbcache from MiB units to bytes. The total cache is floored by MIN_DB_CACHE and capped by max size_t value.
    size_t total_cache{DEFAULT_DB_CACHE};
    if (std::optional<int64_t> db_cache = args.GetIntArg("-dbcache")) {
        if (*db_cache < 0) db_cache = 0;
        uint64_t db_cache_bytes = SaturatingLeftShift<uint64_t>(*db_cache, 20);
        total_cache = std::max<size_t>(MIN_DB_CACHE, std::min<uint64_t>(db_cache_bytes, std::numeric_limits<size_t>::max()));
    }

    IndexCacheSizes index_sizes;
    index_sizes.tx_index = std::min(total_cache / 8, args.GetBoolArg("-txindex", DEFAULT_TXINDEX) ? MAX_TX_INDEX_CACHE : 0);
    total_cache -= index_sizes.tx_index;
>>>>>>> 32927459
    if (n_indexes > 0) {
        size_t max_cache = std::min(total_cache / 8, MAX_FILTER_INDEX_CACHE);
        index_sizes.filter_index = max_cache / n_indexes;
        total_cache -= index_sizes.filter_index * n_indexes;
    }
    return {index_sizes, kernel::CacheSizes{total_cache}};
}
} // namespace node<|MERGE_RESOLUTION|>--- conflicted
+++ resolved
@@ -24,18 +24,6 @@
 namespace node {
 CacheSizes CalculateCacheSizes(const ArgsManager& args, size_t n_indexes)
 {
-<<<<<<< HEAD
-    int64_t nTotalCache = (args.GetIntArg("-dbcache", nDefaultDbCache) << 20);
-    nTotalCache = std::max(nTotalCache, nMinDbCache << 20); // total cache cannot be less than nMinDbCache
-    CacheSizes sizes;
-    sizes.block_tree_db = std::min(nTotalCache / 8, nMaxBlockDBCache << 20);
-    nTotalCache -= sizes.block_tree_db;
-    sizes.tx_index = std::min(nTotalCache / 8, args.GetBoolArg("-txindex", DEFAULT_TXINDEX) ? nMaxTxIndexCache << 20 : 0);
-    nTotalCache -= sizes.tx_index;
-    sizes.name_hash_index = std::min(nTotalCache / 8, gArgs.GetBoolArg("-namehashindex", DEFAULT_NAMEHASHINDEX) ? MAX_NAMEHASH_CACHE << 20 : 0);
-    nTotalCache -= sizes.name_hash_index;
-    sizes.filter_index = 0;
-=======
     // Convert -dbcache from MiB units to bytes. The total cache is floored by MIN_DB_CACHE and capped by max size_t value.
     size_t total_cache{DEFAULT_DB_CACHE};
     if (std::optional<int64_t> db_cache = args.GetIntArg("-dbcache")) {
@@ -46,8 +34,9 @@
 
     IndexCacheSizes index_sizes;
     index_sizes.tx_index = std::min(total_cache / 8, args.GetBoolArg("-txindex", DEFAULT_TXINDEX) ? MAX_TX_INDEX_CACHE : 0);
+    index_sizes.name_hash_index = std::min(total_cache / 8, gArgs.GetBoolArg("-namehashindex", DEFAULT_NAMEHASHINDEX) ? MAX_NAMEHASH_CACHE << 20 : 0);
     total_cache -= index_sizes.tx_index;
->>>>>>> 32927459
+    total_cache -= index_sizes.name_hash_index;
     if (n_indexes > 0) {
         size_t max_cache = std::min(total_cache / 8, MAX_FILTER_INDEX_CACHE);
         index_sizes.filter_index = max_cache / n_indexes;
