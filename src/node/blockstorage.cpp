// Copyright (c) 2011-2022 The Bitcoin Core developers
// Distributed under the MIT software license, see the accompanying
// file COPYING or http://www.opensource.org/licenses/mit-license.php.

#include <node/blockstorage.h>

#include <arith_uint256.h>
#include <chain.h>
#include <consensus/params.h>
#include <consensus/validation.h>
#include <dbwrapper.h>
#include <flatfile.h>
#include <hash.h>
#include <kernel/blockmanager_opts.h>
#include <kernel/chainparams.h>
#include <kernel/messagestartchars.h>
#include <kernel/notifications_interface.h>
#include <logging.h>
#include <pow.h>
#include <primitives/block.h>
#include <primitives/transaction.h>
#include <reverse_iterator.h>
#include <serialize.h>
#include <signet.h>
#include <span.h>
#include <streams.h>
#include <sync.h>
#include <tinyformat.h>
#include <uint256.h>
#include <undo.h>
#include <util/batchpriority.h>
#include <util/check.h>
#include <util/fs.h>
#include <util/signalinterrupt.h>
#include <util/strencodings.h>
#include <util/translation.h>
#include <validation.h>

#include <map>
#include <unordered_map>

namespace kernel {
static constexpr uint8_t DB_BLOCK_FILES{'f'};
static constexpr uint8_t DB_BLOCK_INDEX{'b'};
static constexpr uint8_t DB_FLAG{'F'};
static constexpr uint8_t DB_REINDEX_FLAG{'R'};
static constexpr uint8_t DB_LAST_BLOCK{'l'};
// Keys used in previous version that might still be found in the DB:
// BlockTreeDB::DB_TXINDEX_BLOCK{'T'};
// BlockTreeDB::DB_TXINDEX{'t'}
// BlockTreeDB::ReadFlag("txindex")

bool BlockTreeDB::ReadBlockFileInfo(int nFile, CBlockFileInfo& info)
{
    return Read(std::make_pair(DB_BLOCK_FILES, nFile), info);
}

bool BlockTreeDB::WriteReindexing(bool fReindexing)
{
    if (fReindexing) {
        return Write(DB_REINDEX_FLAG, uint8_t{'1'});
    } else {
        return Erase(DB_REINDEX_FLAG);
    }
}

void BlockTreeDB::ReadReindexing(bool& fReindexing)
{
    fReindexing = Exists(DB_REINDEX_FLAG);
}

bool BlockTreeDB::ReadLastBlockFile(int& nFile)
{
    return Read(DB_LAST_BLOCK, nFile);
}

bool BlockTreeDB::WriteBatchSync(const std::vector<std::pair<int, const CBlockFileInfo*>>& fileInfo, int nLastFile, const std::vector<const CBlockIndex*>& blockinfo)
{
    CDBBatch batch(*this);
    for (const auto& [file, info] : fileInfo) {
        batch.Write(std::make_pair(DB_BLOCK_FILES, file), *info);
    }
    batch.Write(DB_LAST_BLOCK, nLastFile);
    for (const CBlockIndex* bi : blockinfo) {
        batch.Write(std::make_pair(DB_BLOCK_INDEX, bi->GetBlockHash()), CDiskBlockIndex{bi});
    }
    return WriteBatch(batch, true);
}

bool BlockTreeDB::WriteFlag(const std::string& name, bool fValue)
{
    return Write(std::make_pair(DB_FLAG, name), fValue ? uint8_t{'1'} : uint8_t{'0'});
}

bool BlockTreeDB::ReadFlag(const std::string& name, bool& fValue)
{
    uint8_t ch;
    if (!Read(std::make_pair(DB_FLAG, name), ch)) {
        return false;
    }
    fValue = ch == uint8_t{'1'};
    return true;
}

bool BlockTreeDB::LoadBlockIndexGuts(const Consensus::Params& consensusParams, std::function<CBlockIndex*(const uint256&)> insertBlockIndex, const util::SignalInterrupt& interrupt)
{
    AssertLockHeld(::cs_main);
    std::unique_ptr<CDBIterator> pcursor(NewIterator());
    pcursor->Seek(std::make_pair(DB_BLOCK_INDEX, uint256()));

    // Load m_block_index
    while (pcursor->Valid()) {
        if (interrupt) return false;
        std::pair<uint8_t, uint256> key;
        if (pcursor->GetKey(key) && key.first == DB_BLOCK_INDEX) {
            CDiskBlockIndex diskindex;
            if (pcursor->GetValue(diskindex)) {
                // Construct block index object
                CBlockIndex* pindexNew = insertBlockIndex(diskindex.ConstructBlockHash());
                pindexNew->pprev          = insertBlockIndex(diskindex.hashPrev);
                pindexNew->nHeight        = diskindex.nHeight;
                pindexNew->nFile          = diskindex.nFile;
                pindexNew->nDataPos       = diskindex.nDataPos;
                pindexNew->nUndoPos       = diskindex.nUndoPos;
                pindexNew->nVersion       = diskindex.nVersion;
                pindexNew->hashMerkleRoot = diskindex.hashMerkleRoot;
                pindexNew->nTime          = diskindex.nTime;
                pindexNew->nBits          = diskindex.nBits;
                pindexNew->nNonce         = diskindex.nNonce;
                pindexNew->nStatus        = diskindex.nStatus;
                pindexNew->nTx            = diskindex.nTx;

<<<<<<< HEAD
                /* Bitcoin checks the PoW here.  We don't do this because
                   the CDiskBlockIndex does not contain the auxpow.
                   This check isn't important, since the data on disk should
                   already be valid and can be trusted.  */
=======
                if (!CheckProofOfWork(pindexNew->GetBlockHash(), pindexNew->nBits, consensusParams)) {
                    LogError("%s: CheckProofOfWork failed: %s\n", __func__, pindexNew->ToString());
                    return false;
                }
>>>>>>> 015ac13d

                pcursor->Next();
            } else {
                LogError("%s: failed to read value\n", __func__);
                return false;
            }
        } else {
            break;
        }
    }

    return true;
}
} // namespace kernel

namespace node {
std::atomic_bool fReindex(false);

bool CBlockIndexWorkComparator::operator()(const CBlockIndex* pa, const CBlockIndex* pb) const
{
    // First sort by most total work, ...
    if (pa->nChainWork > pb->nChainWork) return false;
    if (pa->nChainWork < pb->nChainWork) return true;

    // ... then by earliest time received, ...
    if (pa->nSequenceId < pb->nSequenceId) return false;
    if (pa->nSequenceId > pb->nSequenceId) return true;

    // Use pointer address as tie breaker (should only happen with blocks
    // loaded from disk, as those all have id 0).
    if (pa < pb) return false;
    if (pa > pb) return true;

    // Identical blocks.
    return false;
}

bool CBlockIndexHeightOnlyComparator::operator()(const CBlockIndex* pa, const CBlockIndex* pb) const
{
    return pa->nHeight < pb->nHeight;
}

std::vector<CBlockIndex*> BlockManager::GetAllBlockIndices()
{
    AssertLockHeld(cs_main);
    std::vector<CBlockIndex*> rv;
    rv.reserve(m_block_index.size());
    for (auto& [_, block_index] : m_block_index) {
        rv.push_back(&block_index);
    }
    return rv;
}

CBlockIndex* BlockManager::LookupBlockIndex(const uint256& hash)
{
    AssertLockHeld(cs_main);
    BlockMap::iterator it = m_block_index.find(hash);
    return it == m_block_index.end() ? nullptr : &it->second;
}

const CBlockIndex* BlockManager::LookupBlockIndex(const uint256& hash) const
{
    AssertLockHeld(cs_main);
    BlockMap::const_iterator it = m_block_index.find(hash);
    return it == m_block_index.end() ? nullptr : &it->second;
}

CBlockIndex* BlockManager::AddToBlockIndex(const CBlockHeader& block, CBlockIndex*& best_header)
{
    AssertLockHeld(cs_main);

    auto [mi, inserted] = m_block_index.try_emplace(block.GetHash(), block);
    if (!inserted) {
        return &mi->second;
    }
    CBlockIndex* pindexNew = &(*mi).second;

    // We assign the sequence id to blocks only when the full data is available,
    // to avoid miners withholding blocks but broadcasting headers, to get a
    // competitive advantage.
    pindexNew->nSequenceId = 0;

    pindexNew->phashBlock = &((*mi).first);
    BlockMap::iterator miPrev = m_block_index.find(block.hashPrevBlock);
    if (miPrev != m_block_index.end()) {
        pindexNew->pprev = &(*miPrev).second;
        pindexNew->nHeight = pindexNew->pprev->nHeight + 1;
        pindexNew->BuildSkip();
    }
    pindexNew->nTimeMax = (pindexNew->pprev ? std::max(pindexNew->pprev->nTimeMax, pindexNew->nTime) : pindexNew->nTime);
    pindexNew->nChainWork = (pindexNew->pprev ? pindexNew->pprev->nChainWork : 0) + GetBlockProof(*pindexNew);
    pindexNew->RaiseValidity(BLOCK_VALID_TREE);
    if (best_header == nullptr || best_header->nChainWork < pindexNew->nChainWork) {
        best_header = pindexNew;
    }

    m_dirty_blockindex.insert(pindexNew);

    return pindexNew;
}

void BlockManager::PruneOneBlockFile(const int fileNumber)
{
    AssertLockHeld(cs_main);
    LOCK(cs_LastBlockFile);

    for (auto& entry : m_block_index) {
        CBlockIndex* pindex = &entry.second;
        if (pindex->nFile == fileNumber) {
            pindex->nStatus &= ~BLOCK_HAVE_DATA;
            pindex->nStatus &= ~BLOCK_HAVE_UNDO;
            pindex->nFile = 0;
            pindex->nDataPos = 0;
            pindex->nUndoPos = 0;
            m_dirty_blockindex.insert(pindex);

            // Prune from m_blocks_unlinked -- any block we prune would have
            // to be downloaded again in order to consider its chain, at which
            // point it would be considered as a candidate for
            // m_blocks_unlinked or setBlockIndexCandidates.
            auto range = m_blocks_unlinked.equal_range(pindex->pprev);
            while (range.first != range.second) {
                std::multimap<CBlockIndex*, CBlockIndex*>::iterator _it = range.first;
                range.first++;
                if (_it->second == pindex) {
                    m_blocks_unlinked.erase(_it);
                }
            }
        }
    }

    m_blockfile_info.at(fileNumber) = CBlockFileInfo{};
    m_dirty_fileinfo.insert(fileNumber);
}

void BlockManager::FindFilesToPruneManual(
    std::set<int>& setFilesToPrune,
    int nManualPruneHeight,
    const Chainstate& chain,
    ChainstateManager& chainman)
{
    assert(IsPruneMode() && nManualPruneHeight > 0);

    LOCK2(cs_main, cs_LastBlockFile);
    if (chain.m_chain.Height() < 0) {
        return;
    }

    const auto [min_block_to_prune, last_block_can_prune] = chainman.GetPruneRange(chain, nManualPruneHeight);

    int count = 0;
    for (int fileNumber = 0; fileNumber < this->MaxBlockfileNum(); fileNumber++) {
        const auto& fileinfo = m_blockfile_info[fileNumber];
        if (fileinfo.nSize == 0 || fileinfo.nHeightLast > (unsigned)last_block_can_prune || fileinfo.nHeightFirst < (unsigned)min_block_to_prune) {
            continue;
        }

        PruneOneBlockFile(fileNumber);
        setFilesToPrune.insert(fileNumber);
        count++;
    }
    LogPrintf("[%s] Prune (Manual): prune_height=%d removed %d blk/rev pairs\n",
        chain.GetRole(), last_block_can_prune, count);
}

void BlockManager::FindFilesToPrune(
    std::set<int>& setFilesToPrune,
    int last_prune,
    const Chainstate& chain,
    ChainstateManager& chainman)
{
    LOCK2(cs_main, cs_LastBlockFile);
    // Distribute our -prune budget over all chainstates.
    const auto target = std::max(
        MIN_DISK_SPACE_FOR_BLOCK_FILES, GetPruneTarget() / chainman.GetAll().size());
    const uint64_t target_sync_height = chainman.m_best_header->nHeight;

    if (chain.m_chain.Height() < 0 || target == 0) {
        return;
    }
    if (static_cast<uint64_t>(chain.m_chain.Height()) <= chainman.GetParams().PruneAfterHeight()) {
        return;
    }

    const auto [min_block_to_prune, last_block_can_prune] = chainman.GetPruneRange(chain, last_prune);

    uint64_t nCurrentUsage = CalculateCurrentUsage();
    // We don't check to prune until after we've allocated new space for files
    // So we should leave a buffer under our target to account for another allocation
    // before the next pruning.
    uint64_t nBuffer = BLOCKFILE_CHUNK_SIZE + UNDOFILE_CHUNK_SIZE;
    uint64_t nBytesToPrune;
    int count = 0;

    if (nCurrentUsage + nBuffer >= target) {
        // On a prune event, the chainstate DB is flushed.
        // To avoid excessive prune events negating the benefit of high dbcache
        // values, we should not prune too rapidly.
        // So when pruning in IBD, increase the buffer to avoid a re-prune too soon.
        const auto chain_tip_height = chain.m_chain.Height();
        if (chainman.IsInitialBlockDownload() && target_sync_height > (uint64_t)chain_tip_height) {
            // Since this is only relevant during IBD, we assume blocks are at least 1 MB on average
            static constexpr uint64_t average_block_size = 1000000;  /* 1 MB */
            const uint64_t remaining_blocks = target_sync_height - chain_tip_height;
            nBuffer += average_block_size * remaining_blocks;
        }

        for (int fileNumber = 0; fileNumber < this->MaxBlockfileNum(); fileNumber++) {
            const auto& fileinfo = m_blockfile_info[fileNumber];
            nBytesToPrune = fileinfo.nSize + fileinfo.nUndoSize;

            if (fileinfo.nSize == 0) {
                continue;
            }

            if (nCurrentUsage + nBuffer < target) { // are we below our target?
                break;
            }

            // don't prune files that could have a block that's not within the allowable
            // prune range for the chain being pruned.
            if (fileinfo.nHeightLast > (unsigned)last_block_can_prune || fileinfo.nHeightFirst < (unsigned)min_block_to_prune) {
                continue;
            }

            PruneOneBlockFile(fileNumber);
            // Queue up the files for removal
            setFilesToPrune.insert(fileNumber);
            nCurrentUsage -= nBytesToPrune;
            count++;
        }
    }

    LogPrint(BCLog::PRUNE, "[%s] target=%dMiB actual=%dMiB diff=%dMiB min_height=%d max_prune_height=%d removed %d blk/rev pairs\n",
             chain.GetRole(), target / 1024 / 1024, nCurrentUsage / 1024 / 1024,
             (int64_t(target) - int64_t(nCurrentUsage)) / 1024 / 1024,
             min_block_to_prune, last_block_can_prune, count);
}

void BlockManager::UpdatePruneLock(const std::string& name, const PruneLockInfo& lock_info) {
    AssertLockHeld(::cs_main);
    m_prune_locks[name] = lock_info;
}

CBlockIndex* BlockManager::InsertBlockIndex(const uint256& hash)
{
    AssertLockHeld(cs_main);

    if (hash.IsNull()) {
        return nullptr;
    }

    const auto [mi, inserted]{m_block_index.try_emplace(hash)};
    CBlockIndex* pindex = &(*mi).second;
    if (inserted) {
        pindex->phashBlock = &((*mi).first);
    }
    return pindex;
}

bool BlockManager::LoadBlockIndex(const std::optional<uint256>& snapshot_blockhash)
{
    if (!m_block_tree_db->LoadBlockIndexGuts(
            GetConsensus(), [this](const uint256& hash) EXCLUSIVE_LOCKS_REQUIRED(cs_main) { return this->InsertBlockIndex(hash); }, m_interrupt)) {
        return false;
    }

    if (snapshot_blockhash) {
        const std::optional<AssumeutxoData> maybe_au_data = GetParams().AssumeutxoForBlockhash(*snapshot_blockhash);
        if (!maybe_au_data) {
            m_opts.notifications.fatalError(strprintf("Assumeutxo data not found for the given blockhash '%s'.", snapshot_blockhash->ToString()));
            return false;
        }
        const AssumeutxoData& au_data = *Assert(maybe_au_data);
        m_snapshot_height = au_data.height;
        CBlockIndex* base{LookupBlockIndex(*snapshot_blockhash)};

        // Since nChainTx (responsible for estimated progress) isn't persisted
        // to disk, we must bootstrap the value for assumedvalid chainstates
        // from the hardcoded assumeutxo chainparams.
        base->nChainTx = au_data.nChainTx;
        LogPrintf("[snapshot] set nChainTx=%d for %s\n", au_data.nChainTx, snapshot_blockhash->ToString());
    } else {
        // If this isn't called with a snapshot blockhash, make sure the cached snapshot height
        // is null. This is relevant during snapshot completion, when the blockman may be loaded
        // with a height that then needs to be cleared after the snapshot is fully validated.
        m_snapshot_height.reset();
    }

    Assert(m_snapshot_height.has_value() == snapshot_blockhash.has_value());

    // Calculate nChainWork
    std::vector<CBlockIndex*> vSortedByHeight{GetAllBlockIndices()};
    std::sort(vSortedByHeight.begin(), vSortedByHeight.end(),
              CBlockIndexHeightOnlyComparator());

    CBlockIndex* previous_index{nullptr};
    for (CBlockIndex* pindex : vSortedByHeight) {
        if (m_interrupt) return false;
        if (previous_index && pindex->nHeight > previous_index->nHeight + 1) {
            LogError("%s: block index is non-contiguous, index of height %d missing\n", __func__, previous_index->nHeight + 1);
            return false;
        }
        previous_index = pindex;
        pindex->nChainWork = (pindex->pprev ? pindex->pprev->nChainWork : 0) + GetBlockProof(*pindex);
        pindex->nTimeMax = (pindex->pprev ? std::max(pindex->pprev->nTimeMax, pindex->nTime) : pindex->nTime);

        // We can link the chain of blocks for which we've received transactions at some point, or
        // blocks that are assumed-valid on the basis of snapshot load (see
        // PopulateAndValidateSnapshot()).
        // Pruned nodes may have deleted the block.
        if (pindex->nTx > 0) {
            if (pindex->pprev) {
                if (m_snapshot_height && pindex->nHeight == *m_snapshot_height &&
                        pindex->GetBlockHash() == *snapshot_blockhash) {
                    // Should have been set above; don't disturb it with code below.
                    Assert(pindex->nChainTx > 0);
                } else if (pindex->pprev->nChainTx > 0) {
                    pindex->nChainTx = pindex->pprev->nChainTx + pindex->nTx;
                } else {
                    pindex->nChainTx = 0;
                    m_blocks_unlinked.insert(std::make_pair(pindex->pprev, pindex));
                }
            } else {
                pindex->nChainTx = pindex->nTx;
            }
        }
        if (!(pindex->nStatus & BLOCK_FAILED_MASK) && pindex->pprev && (pindex->pprev->nStatus & BLOCK_FAILED_MASK)) {
            pindex->nStatus |= BLOCK_FAILED_CHILD;
            m_dirty_blockindex.insert(pindex);
        }
        if (pindex->pprev) {
            pindex->BuildSkip();
        }
    }

    return true;
}

bool BlockManager::WriteBlockIndexDB()
{
    AssertLockHeld(::cs_main);
    std::vector<std::pair<int, const CBlockFileInfo*>> vFiles;
    vFiles.reserve(m_dirty_fileinfo.size());
    for (std::set<int>::iterator it = m_dirty_fileinfo.begin(); it != m_dirty_fileinfo.end();) {
        vFiles.emplace_back(*it, &m_blockfile_info[*it]);
        m_dirty_fileinfo.erase(it++);
    }
    std::vector<const CBlockIndex*> vBlocks;
    vBlocks.reserve(m_dirty_blockindex.size());
    for (std::set<CBlockIndex*>::iterator it = m_dirty_blockindex.begin(); it != m_dirty_blockindex.end();) {
        vBlocks.push_back(*it);
        m_dirty_blockindex.erase(it++);
    }
    int max_blockfile = WITH_LOCK(cs_LastBlockFile, return this->MaxBlockfileNum());
    if (!m_block_tree_db->WriteBatchSync(vFiles, max_blockfile, vBlocks)) {
        return false;
    }
    return true;
}

bool BlockManager::LoadBlockIndexDB(const std::optional<uint256>& snapshot_blockhash)
{
    if (!LoadBlockIndex(snapshot_blockhash)) {
        return false;
    }
    int max_blockfile_num{0};

    // Load block file info
    m_block_tree_db->ReadLastBlockFile(max_blockfile_num);
    m_blockfile_info.resize(max_blockfile_num + 1);
    LogPrintf("%s: last block file = %i\n", __func__, max_blockfile_num);
    for (int nFile = 0; nFile <= max_blockfile_num; nFile++) {
        m_block_tree_db->ReadBlockFileInfo(nFile, m_blockfile_info[nFile]);
    }
    LogPrintf("%s: last block file info: %s\n", __func__, m_blockfile_info[max_blockfile_num].ToString());
    for (int nFile = max_blockfile_num + 1; true; nFile++) {
        CBlockFileInfo info;
        if (m_block_tree_db->ReadBlockFileInfo(nFile, info)) {
            m_blockfile_info.push_back(info);
        } else {
            break;
        }
    }

    // Check presence of blk files
    LogPrintf("Checking all blk files are present...\n");
    std::set<int> setBlkDataFiles;
    for (const auto& [_, block_index] : m_block_index) {
        if (block_index.nStatus & BLOCK_HAVE_DATA) {
            setBlkDataFiles.insert(block_index.nFile);
        }
    }
    for (std::set<int>::iterator it = setBlkDataFiles.begin(); it != setBlkDataFiles.end(); it++) {
        FlatFilePos pos(*it, 0);
        if (OpenBlockFile(pos, true).IsNull()) {
            return false;
        }
    }

    {
        // Initialize the blockfile cursors.
        LOCK(cs_LastBlockFile);
        for (size_t i = 0; i < m_blockfile_info.size(); ++i) {
            const auto last_height_in_file = m_blockfile_info[i].nHeightLast;
            m_blockfile_cursors[BlockfileTypeForHeight(last_height_in_file)] = {static_cast<int>(i), 0};
        }
    }

    // Check whether we have ever pruned block & undo files
    m_block_tree_db->ReadFlag("prunedblockfiles", m_have_pruned);
    if (m_have_pruned) {
        LogPrintf("LoadBlockIndexDB(): Block files have previously been pruned\n");
    }

    // Check whether we need to continue reindexing
    bool fReindexing = false;
    m_block_tree_db->ReadReindexing(fReindexing);
    if (fReindexing) fReindex = true;

    return true;
}

void BlockManager::ScanAndUnlinkAlreadyPrunedFiles()
{
    AssertLockHeld(::cs_main);
    int max_blockfile = WITH_LOCK(cs_LastBlockFile, return this->MaxBlockfileNum());
    if (!m_have_pruned) {
        return;
    }

    std::set<int> block_files_to_prune;
    for (int file_number = 0; file_number < max_blockfile; file_number++) {
        if (m_blockfile_info[file_number].nSize == 0) {
            block_files_to_prune.insert(file_number);
        }
    }

    UnlinkPrunedFiles(block_files_to_prune);
}

const CBlockIndex* BlockManager::GetLastCheckpoint(const CCheckpointData& data)
{
    const MapCheckpoints& checkpoints = data.mapCheckpoints;

    for (const MapCheckpoints::value_type& i : reverse_iterate(checkpoints)) {
        const uint256& hash = i.second;
        const CBlockIndex* pindex = LookupBlockIndex(hash);
        if (pindex) {
            return pindex;
        }
    }
    return nullptr;
}

bool BlockManager::IsBlockPruned(const CBlockIndex& block)
{
    AssertLockHeld(::cs_main);
    return m_have_pruned && !(block.nStatus & BLOCK_HAVE_DATA) && (block.nTx > 0);
}

const CBlockIndex* BlockManager::GetFirstStoredBlock(const CBlockIndex& upper_block, const CBlockIndex* lower_block)
{
    AssertLockHeld(::cs_main);
    const CBlockIndex* last_block = &upper_block;
    assert(last_block->nStatus & BLOCK_HAVE_DATA); // 'upper_block' must have data
    while (last_block->pprev && (last_block->pprev->nStatus & BLOCK_HAVE_DATA)) {
        if (lower_block) {
            // Return if we reached the lower_block
            if (last_block == lower_block) return lower_block;
            // if range was surpassed, means that 'lower_block' is not part of the 'upper_block' chain
            // and so far this is not allowed.
            assert(last_block->nHeight >= lower_block->nHeight);
        }
        last_block = last_block->pprev;
    }
    assert(last_block != nullptr);
    return last_block;
}

bool BlockManager::CheckBlockDataAvailability(const CBlockIndex& upper_block, const CBlockIndex& lower_block)
{
    if (!(upper_block.nStatus & BLOCK_HAVE_DATA)) return false;
    return GetFirstStoredBlock(upper_block, &lower_block) == &lower_block;
}

// If we're using -prune with -reindex, then delete block files that will be ignored by the
// reindex.  Since reindexing works by starting at block file 0 and looping until a blockfile
// is missing, do the same here to delete any later block files after a gap.  Also delete all
// rev files since they'll be rewritten by the reindex anyway.  This ensures that m_blockfile_info
// is in sync with what's actually on disk by the time we start downloading, so that pruning
// works correctly.
void BlockManager::CleanupBlockRevFiles() const
{
    std::map<std::string, fs::path> mapBlockFiles;

    // Glob all blk?????.dat and rev?????.dat files from the blocks directory.
    // Remove the rev files immediately and insert the blk file paths into an
    // ordered map keyed by block file index.
    LogPrintf("Removing unusable blk?????.dat and rev?????.dat files for -reindex with -prune\n");
    for (fs::directory_iterator it(m_opts.blocks_dir); it != fs::directory_iterator(); it++) {
        const std::string path = fs::PathToString(it->path().filename());
        if (fs::is_regular_file(*it) &&
            path.length() == 12 &&
            path.substr(8,4) == ".dat")
        {
            if (path.substr(0, 3) == "blk") {
                mapBlockFiles[path.substr(3, 5)] = it->path();
            } else if (path.substr(0, 3) == "rev") {
                remove(it->path());
            }
        }
    }

    // Remove all block files that aren't part of a contiguous set starting at
    // zero by walking the ordered map (keys are block file indices) by
    // keeping a separate counter.  Once we hit a gap (or if 0 doesn't exist)
    // start removing block files.
    int nContigCounter = 0;
    for (const std::pair<const std::string, fs::path>& item : mapBlockFiles) {
        if (LocaleIndependentAtoi<int>(item.first) == nContigCounter) {
            nContigCounter++;
            continue;
        }
        remove(item.second);
    }
}

CBlockFileInfo* BlockManager::GetBlockFileInfo(size_t n)
{
    LOCK(cs_LastBlockFile);

    return &m_blockfile_info.at(n);
}

bool BlockManager::UndoWriteToDisk(const CBlockUndo& blockundo, FlatFilePos& pos, const uint256& hashBlock) const
{
    // Open history file to append
    AutoFile fileout{OpenUndoFile(pos)};
    if (fileout.IsNull()) {
        LogError("%s: OpenUndoFile failed\n", __func__);
        return false;
    }

    // Write index header
    unsigned int nSize = GetSerializeSize(blockundo);
    fileout << GetParams().MessageStart() << nSize;

    // Write undo data
    long fileOutPos = ftell(fileout.Get());
    if (fileOutPos < 0) {
        LogError("%s: ftell failed\n", __func__);
        return false;
    }
    pos.nPos = (unsigned int)fileOutPos;
    fileout << blockundo;

    // calculate & write checksum
    HashWriter hasher{};
    hasher << hashBlock;
    hasher << blockundo;
    fileout << hasher.GetHash();

    return true;
}

bool BlockManager::UndoReadFromDisk(CBlockUndo& blockundo, const CBlockIndex& index) const
{
    const FlatFilePos pos{WITH_LOCK(::cs_main, return index.GetUndoPos())};

    if (pos.IsNull()) {
        LogError("%s: no undo data available\n", __func__);
        return false;
    }

    // Open history file to read
    AutoFile filein{OpenUndoFile(pos, true)};
    if (filein.IsNull()) {
        LogError("%s: OpenUndoFile failed\n", __func__);
        return false;
    }

    // Read block
    uint256 hashChecksum;
    HashVerifier verifier{filein}; // Use HashVerifier as reserializing may lose data, c.f. commit d342424301013ec47dc146a4beb49d5c9319d80a
    try {
        verifier << index.pprev->GetBlockHash();
        verifier >> blockundo;
        filein >> hashChecksum;
    } catch (const std::exception& e) {
        LogError("%s: Deserialize or I/O error - %s\n", __func__, e.what());
        return false;
    }

    // Verify checksum
    if (hashChecksum != verifier.GetHash()) {
        LogError("%s: Checksum mismatch\n", __func__);
        return false;
    }

    return true;
}

bool BlockManager::FlushUndoFile(int block_file, bool finalize)
{
    FlatFilePos undo_pos_old(block_file, m_blockfile_info[block_file].nUndoSize);
    if (!UndoFileSeq().Flush(undo_pos_old, finalize)) {
        m_opts.notifications.flushError("Flushing undo file to disk failed. This is likely the result of an I/O error.");
        return false;
    }
    return true;
}

bool BlockManager::FlushBlockFile(int blockfile_num, bool fFinalize, bool finalize_undo)
{
    bool success = true;
    LOCK(cs_LastBlockFile);

    if (m_blockfile_info.size() < 1) {
        // Return if we haven't loaded any blockfiles yet. This happens during
        // chainstate init, when we call ChainstateManager::MaybeRebalanceCaches() (which
        // then calls FlushStateToDisk()), resulting in a call to this function before we
        // have populated `m_blockfile_info` via LoadBlockIndexDB().
        return true;
    }
    assert(static_cast<int>(m_blockfile_info.size()) > blockfile_num);

    FlatFilePos block_pos_old(blockfile_num, m_blockfile_info[blockfile_num].nSize);
    if (!BlockFileSeq().Flush(block_pos_old, fFinalize)) {
        m_opts.notifications.flushError("Flushing block file to disk failed. This is likely the result of an I/O error.");
        success = false;
    }
    // we do not always flush the undo file, as the chain tip may be lagging behind the incoming blocks,
    // e.g. during IBD or a sync after a node going offline
    if (!fFinalize || finalize_undo) {
        if (!FlushUndoFile(blockfile_num, finalize_undo)) {
            success = false;
        }
    }
    return success;
}

BlockfileType BlockManager::BlockfileTypeForHeight(int height)
{
    if (!m_snapshot_height) {
        return BlockfileType::NORMAL;
    }
    return (height >= *m_snapshot_height) ? BlockfileType::ASSUMED : BlockfileType::NORMAL;
}

bool BlockManager::FlushChainstateBlockFile(int tip_height)
{
    LOCK(cs_LastBlockFile);
    auto& cursor = m_blockfile_cursors[BlockfileTypeForHeight(tip_height)];
    // If the cursor does not exist, it means an assumeutxo snapshot is loaded,
    // but no blocks past the snapshot height have been written yet, so there
    // is no data associated with the chainstate, and it is safe not to flush.
    if (cursor) {
        return FlushBlockFile(cursor->file_num, /*fFinalize=*/false, /*finalize_undo=*/false);
    }
    // No need to log warnings in this case.
    return true;
}

uint64_t BlockManager::CalculateCurrentUsage()
{
    LOCK(cs_LastBlockFile);

    uint64_t retval = 0;
    for (const CBlockFileInfo& file : m_blockfile_info) {
        retval += file.nSize + file.nUndoSize;
    }
    return retval;
}

void BlockManager::UnlinkPrunedFiles(const std::set<int>& setFilesToPrune) const
{
    std::error_code ec;
    for (std::set<int>::iterator it = setFilesToPrune.begin(); it != setFilesToPrune.end(); ++it) {
        FlatFilePos pos(*it, 0);
        const bool removed_blockfile{fs::remove(BlockFileSeq().FileName(pos), ec)};
        const bool removed_undofile{fs::remove(UndoFileSeq().FileName(pos), ec)};
        if (removed_blockfile || removed_undofile) {
            LogPrint(BCLog::BLOCKSTORAGE, "Prune: %s deleted blk/rev (%05u)\n", __func__, *it);
        }
    }
}

FlatFileSeq BlockManager::BlockFileSeq() const
{
    return FlatFileSeq(m_opts.blocks_dir, "blk", m_opts.fast_prune ? 0x4000 /* 16kb */ : BLOCKFILE_CHUNK_SIZE);
}

FlatFileSeq BlockManager::UndoFileSeq() const
{
    return FlatFileSeq(m_opts.blocks_dir, "rev", UNDOFILE_CHUNK_SIZE);
}

AutoFile BlockManager::OpenBlockFile(const FlatFilePos& pos, bool fReadOnly) const
{
    return AutoFile{BlockFileSeq().Open(pos, fReadOnly)};
}

/** Open an undo file (rev?????.dat) */
AutoFile BlockManager::OpenUndoFile(const FlatFilePos& pos, bool fReadOnly) const
{
    return AutoFile{UndoFileSeq().Open(pos, fReadOnly)};
}

fs::path BlockManager::GetBlockPosFilename(const FlatFilePos& pos) const
{
    return BlockFileSeq().FileName(pos);
}

bool BlockManager::FindBlockPos(FlatFilePos& pos, unsigned int nAddSize, unsigned int nHeight, uint64_t nTime, bool fKnown)
{
    LOCK(cs_LastBlockFile);

    const BlockfileType chain_type = BlockfileTypeForHeight(nHeight);

    if (!m_blockfile_cursors[chain_type]) {
        // If a snapshot is loaded during runtime, we may not have initialized this cursor yet.
        assert(chain_type == BlockfileType::ASSUMED);
        const auto new_cursor = BlockfileCursor{this->MaxBlockfileNum() + 1};
        m_blockfile_cursors[chain_type] = new_cursor;
        LogPrint(BCLog::BLOCKSTORAGE, "[%s] initializing blockfile cursor to %s\n", chain_type, new_cursor);
    }
    const int last_blockfile = m_blockfile_cursors[chain_type]->file_num;

    int nFile = fKnown ? pos.nFile : last_blockfile;
    if (static_cast<int>(m_blockfile_info.size()) <= nFile) {
        m_blockfile_info.resize(nFile + 1);
    }

    bool finalize_undo = false;
    if (!fKnown) {
        unsigned int max_blockfile_size{MAX_BLOCKFILE_SIZE};
        // Use smaller blockfiles in test-only -fastprune mode - but avoid
        // the possibility of having a block not fit into the block file.
        if (m_opts.fast_prune) {
            max_blockfile_size = 0x10000; // 64kiB
            if (nAddSize >= max_blockfile_size) {
                // dynamically adjust the blockfile size to be larger than the added size
                max_blockfile_size = nAddSize + 1;
            }
        }
        assert(nAddSize < max_blockfile_size);

        while (m_blockfile_info[nFile].nSize + nAddSize >= max_blockfile_size) {
            // when the undo file is keeping up with the block file, we want to flush it explicitly
            // when it is lagging behind (more blocks arrive than are being connected), we let the
            // undo block write case handle it
            finalize_undo = (static_cast<int>(m_blockfile_info[nFile].nHeightLast) ==
                    Assert(m_blockfile_cursors[chain_type])->undo_height);

            // Try the next unclaimed blockfile number
            nFile = this->MaxBlockfileNum() + 1;
            // Set to increment MaxBlockfileNum() for next iteration
            m_blockfile_cursors[chain_type] = BlockfileCursor{nFile};

            if (static_cast<int>(m_blockfile_info.size()) <= nFile) {
                m_blockfile_info.resize(nFile + 1);
            }
        }
        pos.nFile = nFile;
        pos.nPos = m_blockfile_info[nFile].nSize;
    }

    if (nFile != last_blockfile) {
        if (!fKnown) {
            LogPrint(BCLog::BLOCKSTORAGE, "Leaving block file %i: %s (onto %i) (height %i)\n",
                last_blockfile, m_blockfile_info[last_blockfile].ToString(), nFile, nHeight);
        }

        // Do not propagate the return code. The flush concerns a previous block
        // and undo file that has already been written to. If a flush fails
        // here, and we crash, there is no expected additional block data
        // inconsistency arising from the flush failure here. However, the undo
        // data may be inconsistent after a crash if the flush is called during
        // a reindex. A flush error might also leave some of the data files
        // untrimmed.
        if (!FlushBlockFile(last_blockfile, !fKnown, finalize_undo)) {
            LogPrintLevel(BCLog::BLOCKSTORAGE, BCLog::Level::Warning,
                          "Failed to flush previous block file %05i (finalize=%i, finalize_undo=%i) before opening new block file %05i\n",
                          last_blockfile, !fKnown, finalize_undo, nFile);
        }
        // No undo data yet in the new file, so reset our undo-height tracking.
        m_blockfile_cursors[chain_type] = BlockfileCursor{nFile};
    }

    m_blockfile_info[nFile].AddBlock(nHeight, nTime);
    if (fKnown) {
        m_blockfile_info[nFile].nSize = std::max(pos.nPos + nAddSize, m_blockfile_info[nFile].nSize);
    } else {
        m_blockfile_info[nFile].nSize += nAddSize;
    }

    if (!fKnown) {
        bool out_of_space;
        size_t bytes_allocated = BlockFileSeq().Allocate(pos, nAddSize, out_of_space);
        if (out_of_space) {
            m_opts.notifications.fatalError("Disk space is too low!", _("Disk space is too low!"));
            return false;
        }
        if (bytes_allocated != 0 && IsPruneMode()) {
            m_check_for_pruning = true;
        }
    }

    m_dirty_fileinfo.insert(nFile);
    return true;
}

bool BlockManager::FindUndoPos(BlockValidationState& state, int nFile, FlatFilePos& pos, unsigned int nAddSize)
{
    pos.nFile = nFile;

    LOCK(cs_LastBlockFile);

    pos.nPos = m_blockfile_info[nFile].nUndoSize;
    m_blockfile_info[nFile].nUndoSize += nAddSize;
    m_dirty_fileinfo.insert(nFile);

    bool out_of_space;
    size_t bytes_allocated = UndoFileSeq().Allocate(pos, nAddSize, out_of_space);
    if (out_of_space) {
        return FatalError(m_opts.notifications, state, "Disk space is too low!", _("Disk space is too low!"));
    }
    if (bytes_allocated != 0 && IsPruneMode()) {
        m_check_for_pruning = true;
    }

    return true;
}

bool BlockManager::WriteBlockToDisk(const CBlock& block, FlatFilePos& pos) const
{
    // Open history file to append
    AutoFile fileout{OpenBlockFile(pos)};
    if (fileout.IsNull()) {
        LogError("WriteBlockToDisk: OpenBlockFile failed\n");
        return false;
    }

    // Write index header
    unsigned int nSize = GetSerializeSize(TX_WITH_WITNESS(block));
    fileout << GetParams().MessageStart() << nSize;

    // Write block
    long fileOutPos = ftell(fileout.Get());
    if (fileOutPos < 0) {
        LogError("WriteBlockToDisk: ftell failed\n");
        return false;
    }
    pos.nPos = (unsigned int)fileOutPos;
    fileout << TX_WITH_WITNESS(block);

    return true;
}

bool BlockManager::WriteUndoDataForBlock(const CBlockUndo& blockundo, BlockValidationState& state, CBlockIndex& block)
{
    AssertLockHeld(::cs_main);
    const BlockfileType type = BlockfileTypeForHeight(block.nHeight);
    auto& cursor = *Assert(WITH_LOCK(cs_LastBlockFile, return m_blockfile_cursors[type]));

    // Write undo information to disk
    if (block.GetUndoPos().IsNull()) {
        FlatFilePos _pos;
        if (!FindUndoPos(state, block.nFile, _pos, ::GetSerializeSize(blockundo) + 40)) {
            LogError("ConnectBlock(): FindUndoPos failed\n");
            return false;
        }
        if (!UndoWriteToDisk(blockundo, _pos, block.pprev->GetBlockHash())) {
            return FatalError(m_opts.notifications, state, "Failed to write undo data");
        }
        // rev files are written in block height order, whereas blk files are written as blocks come in (often out of order)
        // we want to flush the rev (undo) file once we've written the last block, which is indicated by the last height
        // in the block file info as below; note that this does not catch the case where the undo writes are keeping up
        // with the block writes (usually when a synced up node is getting newly mined blocks) -- this case is caught in
        // the FindBlockPos function
        if (_pos.nFile < cursor.file_num && static_cast<uint32_t>(block.nHeight) == m_blockfile_info[_pos.nFile].nHeightLast) {
            // Do not propagate the return code, a failed flush here should not
            // be an indication for a failed write. If it were propagated here,
            // the caller would assume the undo data not to be written, when in
            // fact it is. Note though, that a failed flush might leave the data
            // file untrimmed.
            if (!FlushUndoFile(_pos.nFile, true)) {
                LogPrintLevel(BCLog::BLOCKSTORAGE, BCLog::Level::Warning, "Failed to flush undo file %05i\n", _pos.nFile);
            }
        } else if (_pos.nFile == cursor.file_num && block.nHeight > cursor.undo_height) {
            cursor.undo_height = block.nHeight;
        }
        // update nUndoPos in block index
        block.nUndoPos = _pos.nPos;
        block.nStatus |= BLOCK_HAVE_UNDO;
        m_dirty_blockindex.insert(&block);
    }

    return true;
}

namespace
{

/* Generic implementation of block reading that can handle
   both a block and its header.  */

template<typename T>
bool ReadBlockOrHeader(T& block, const FlatFilePos& pos, const BlockManager& blockman)
{
    block.SetNull();

    // Open history file to read
    AutoFile filein{blockman.OpenBlockFile(pos, true)};
    if (filein.IsNull()) {
        LogError("ReadBlockFromDisk: OpenBlockFile failed for %s\n", pos.ToString());
        return false;
    }

    // Read block
    try {
        filein >> TX_WITH_WITNESS(block);
    } catch (const std::exception& e) {
        LogError("%s: Deserialize or I/O error - %s at %s\n", __func__, e.what(), pos.ToString());
        return false;
    }

    // Check the header
<<<<<<< HEAD
    if (!CheckProofOfWork(block, blockman.GetConsensus())) {
        return error("ReadBlockFromDisk: Errors in block header at %s", pos.ToString());
    }

    // Signet only: check block solution
    if (blockman.GetConsensus().signet_blocks && !CheckSignetBlockSolution(block, blockman.GetConsensus())) {
        return error("ReadBlockFromDisk: Errors in block solution at %s", pos.ToString());
=======
    if (!CheckProofOfWork(block.GetHash(), block.nBits, GetConsensus())) {
        LogError("ReadBlockFromDisk: Errors in block header at %s\n", pos.ToString());
        return false;
    }

    // Signet only: check block solution
    if (GetConsensus().signet_blocks && !CheckSignetBlockSolution(block, GetConsensus())) {
        LogError("ReadBlockFromDisk: Errors in block solution at %s\n", pos.ToString());
        return false;
>>>>>>> 015ac13d
    }

    return true;
}

template<typename T>
bool ReadBlockOrHeader(T& block, const CBlockIndex& index, const BlockManager& blockman)
{
    const FlatFilePos block_pos{WITH_LOCK(cs_main, return index.GetBlockPos())};

    if (!ReadBlockOrHeader(block, block_pos, blockman)) {
        return false;
    }
    if (block.GetHash() != index.GetBlockHash()) {
        LogError("ReadBlockFromDisk(CBlock&, CBlockIndex*): GetHash() doesn't match index for %s at %s\n",
                     index.ToString(), block_pos.ToString());
        return false;
    }
    return true;
}

} // anonymous namespace

bool BlockManager::ReadBlockFromDisk(CBlock& block, const FlatFilePos& pos) const
{
    return ReadBlockOrHeader(block, pos, *this);
}

bool BlockManager::ReadBlockFromDisk(CBlock& block, const CBlockIndex& index) const
{
    return ReadBlockOrHeader(block, index, *this);
}

bool BlockManager::ReadBlockHeaderFromDisk(CBlockHeader& block, const CBlockIndex& index) const
{
    return ReadBlockOrHeader(block, index, *this);
}

bool BlockManager::ReadRawBlockFromDisk(std::vector<uint8_t>& block, const FlatFilePos& pos) const
{
    FlatFilePos hpos = pos;
    // If nPos is less than 8 the pos is null and we don't have the block data
    // Return early to prevent undefined behavior of unsigned int underflow
    if (hpos.nPos < 8) {
        LogError("%s: OpenBlockFile failed for %s\n", __func__, pos.ToString());
        return false;
    }
    hpos.nPos -= 8; // Seek back 8 bytes for meta header
    AutoFile filein{OpenBlockFile(hpos, true)};
    if (filein.IsNull()) {
        LogError("%s: OpenBlockFile failed for %s\n", __func__, pos.ToString());
        return false;
    }

    try {
        MessageStartChars blk_start;
        unsigned int blk_size;

        filein >> blk_start >> blk_size;

        if (blk_start != GetParams().MessageStart()) {
<<<<<<< HEAD
            return error("%s: Block magic mismatch for %s: %s versus expected %s", __func__, pos.ToString(),
                    HexStr(blk_start),
                    HexStr(GetParams().MessageStart()));
        }

        if (blk_size > MAX_SIZE) {
            return error("%s: Block data is larger than maximum deserialization size for %s: %s versus %s", __func__, pos.ToString(),
                    blk_size, MAX_SIZE);
=======
            LogError("%s: Block magic mismatch for %s: %s versus expected %s\n", __func__, pos.ToString(),
                         HexStr(blk_start),
                         HexStr(GetParams().MessageStart()));
            return false;
        }

        if (blk_size > MAX_SIZE) {
            LogError("%s: Block data is larger than maximum deserialization size for %s: %s versus %s\n", __func__, pos.ToString(),
                         blk_size, MAX_SIZE);
            return false;
>>>>>>> 015ac13d
        }

        block.resize(blk_size); // Zeroing of memory is intentional here
        filein.read(MakeWritableByteSpan(block));
    } catch (const std::exception& e) {
        LogError("%s: Read from block file failed: %s for %s\n", __func__, e.what(), pos.ToString());
        return false;
    }

    return true;
}

FlatFilePos BlockManager::SaveBlockToDisk(const CBlock& block, int nHeight, const FlatFilePos* dbp)
{
    unsigned int nBlockSize = ::GetSerializeSize(TX_WITH_WITNESS(block));
    FlatFilePos blockPos;
    const auto position_known {dbp != nullptr};
    if (position_known) {
        blockPos = *dbp;
    } else {
        // when known, blockPos.nPos points at the offset of the block data in the blk file. that already accounts for
        // the serialization header present in the file (the 4 magic message start bytes + the 4 length bytes = 8 bytes = BLOCK_SERIALIZATION_HEADER_SIZE).
        // we add BLOCK_SERIALIZATION_HEADER_SIZE only for new blocks since they will have the serialization header added when written to disk.
        nBlockSize += static_cast<unsigned int>(BLOCK_SERIALIZATION_HEADER_SIZE);
    }
    if (!FindBlockPos(blockPos, nBlockSize, nHeight, block.GetBlockTime(), position_known)) {
        LogError("%s: FindBlockPos failed\n", __func__);
        return FlatFilePos();
    }
    if (!position_known) {
        if (!WriteBlockToDisk(block, blockPos)) {
            m_opts.notifications.fatalError("Failed to write block");
            return FlatFilePos();
        }
    }
    return blockPos;
}

class ImportingNow
{
    std::atomic<bool>& m_importing;

public:
    ImportingNow(std::atomic<bool>& importing) : m_importing{importing}
    {
        assert(m_importing == false);
        m_importing = true;
    }
    ~ImportingNow()
    {
        assert(m_importing == true);
        m_importing = false;
    }
};

void ImportBlocks(ChainstateManager& chainman, std::vector<fs::path> vImportFiles)
{
    ScheduleBatchPriority();

    {
        ImportingNow imp{chainman.m_blockman.m_importing};

        // -reindex
        if (fReindex) {
            int nFile = 0;
            // Map of disk positions for blocks with unknown parent (only used for reindex);
            // parent hash -> child disk position, multiple children can have the same parent.
            std::multimap<uint256, FlatFilePos> blocks_with_unknown_parent;
            while (true) {
                FlatFilePos pos(nFile, 0);
                if (!fs::exists(chainman.m_blockman.GetBlockPosFilename(pos))) {
                    break; // No block files left to reindex
                }
                AutoFile file{chainman.m_blockman.OpenBlockFile(pos, true)};
                if (file.IsNull()) {
                    break; // This error is logged in OpenBlockFile
                }
                LogPrintf("Reindexing block file blk%05u.dat...\n", (unsigned int)nFile);
                chainman.LoadExternalBlockFile(file, &pos, &blocks_with_unknown_parent);
                if (chainman.m_interrupt) {
                    LogPrintf("Interrupt requested. Exit %s\n", __func__);
                    return;
                }
                nFile++;
            }
            WITH_LOCK(::cs_main, chainman.m_blockman.m_block_tree_db->WriteReindexing(false));
            fReindex = false;
            LogPrintf("Reindexing finished\n");
            // To avoid ending up in a situation without genesis block, re-try initializing (no-op if reindexing worked):
            chainman.ActiveChainstate().LoadGenesisBlock();
        }

        // -loadblock=
        for (const fs::path& path : vImportFiles) {
            AutoFile file{fsbridge::fopen(path, "rb")};
            if (!file.IsNull()) {
                LogPrintf("Importing blocks file %s...\n", fs::PathToString(path));
                chainman.LoadExternalBlockFile(file);
                if (chainman.m_interrupt) {
                    LogPrintf("Interrupt requested. Exit %s\n", __func__);
                    return;
                }
            } else {
                LogPrintf("Warning: Could not open blocks file %s\n", fs::PathToString(path));
            }
        }

        // scan for better chains in the block chain database, that are not yet connected in the active best chain

        // We can't hold cs_main during ActivateBestChain even though we're accessing
        // the chainman unique_ptrs since ABC requires us not to be holding cs_main, so retrieve
        // the relevant pointers before the ABC call.
        for (Chainstate* chainstate : WITH_LOCK(::cs_main, return chainman.GetAll())) {
            BlockValidationState state;
            if (!chainstate->ActivateBestChain(state, nullptr)) {
                chainman.GetNotifications().fatalError(strprintf("Failed to connect best block (%s)", state.ToString()));
                return;
            }
        }
    } // End scope of ImportingNow
}

std::ostream& operator<<(std::ostream& os, const BlockfileType& type) {
    switch(type) {
        case BlockfileType::NORMAL: os << "normal"; break;
        case BlockfileType::ASSUMED: os << "assumed"; break;
        default: os.setstate(std::ios_base::failbit);
    }
    return os;
}

std::ostream& operator<<(std::ostream& os, const BlockfileCursor& cursor) {
    os << strprintf("BlockfileCursor(file_num=%d, undo_height=%d)", cursor.file_num, cursor.undo_height);
    return os;
}
} // namespace node<|MERGE_RESOLUTION|>--- conflicted
+++ resolved
@@ -130,17 +130,10 @@
                 pindexNew->nStatus        = diskindex.nStatus;
                 pindexNew->nTx            = diskindex.nTx;
 
-<<<<<<< HEAD
                 /* Bitcoin checks the PoW here.  We don't do this because
                    the CDiskBlockIndex does not contain the auxpow.
                    This check isn't important, since the data on disk should
                    already be valid and can be trusted.  */
-=======
-                if (!CheckProofOfWork(pindexNew->GetBlockHash(), pindexNew->nBits, consensusParams)) {
-                    LogError("%s: CheckProofOfWork failed: %s\n", __func__, pindexNew->ToString());
-                    return false;
-                }
->>>>>>> 015ac13d
 
                 pcursor->Next();
             } else {
@@ -1070,25 +1063,15 @@
     }
 
     // Check the header
-<<<<<<< HEAD
     if (!CheckProofOfWork(block, blockman.GetConsensus())) {
-        return error("ReadBlockFromDisk: Errors in block header at %s", pos.ToString());
+        LogError("ReadBlockFromDisk: Errors in block header at %s\n", pos.ToString());
+        return false;
     }
 
     // Signet only: check block solution
     if (blockman.GetConsensus().signet_blocks && !CheckSignetBlockSolution(block, blockman.GetConsensus())) {
-        return error("ReadBlockFromDisk: Errors in block solution at %s", pos.ToString());
-=======
-    if (!CheckProofOfWork(block.GetHash(), block.nBits, GetConsensus())) {
-        LogError("ReadBlockFromDisk: Errors in block header at %s\n", pos.ToString());
-        return false;
-    }
-
-    // Signet only: check block solution
-    if (GetConsensus().signet_blocks && !CheckSignetBlockSolution(block, GetConsensus())) {
         LogError("ReadBlockFromDisk: Errors in block solution at %s\n", pos.ToString());
         return false;
->>>>>>> 015ac13d
     }
 
     return true;
@@ -1150,16 +1133,6 @@
         filein >> blk_start >> blk_size;
 
         if (blk_start != GetParams().MessageStart()) {
-<<<<<<< HEAD
-            return error("%s: Block magic mismatch for %s: %s versus expected %s", __func__, pos.ToString(),
-                    HexStr(blk_start),
-                    HexStr(GetParams().MessageStart()));
-        }
-
-        if (blk_size > MAX_SIZE) {
-            return error("%s: Block data is larger than maximum deserialization size for %s: %s versus %s", __func__, pos.ToString(),
-                    blk_size, MAX_SIZE);
-=======
             LogError("%s: Block magic mismatch for %s: %s versus expected %s\n", __func__, pos.ToString(),
                          HexStr(blk_start),
                          HexStr(GetParams().MessageStart()));
@@ -1170,7 +1143,6 @@
             LogError("%s: Block data is larger than maximum deserialization size for %s: %s versus %s\n", __func__, pos.ToString(),
                          blk_size, MAX_SIZE);
             return false;
->>>>>>> 015ac13d
         }
 
         block.resize(blk_size); // Zeroing of memory is intentional here
