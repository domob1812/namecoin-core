// Copyright (c) 2011-2022 The Bitcoin Core developers
// Distributed under the MIT software license, see the accompanying
// file COPYING or http://www.opensource.org/licenses/mit-license.php.

#include <node/blockstorage.h>

#include <arith_uint256.h>
#include <chain.h>
#include <consensus/params.h>
#include <consensus/validation.h>
#include <dbwrapper.h>
#include <flatfile.h>
#include <hash.h>
#include <kernel/blockmanager_opts.h>
#include <kernel/chainparams.h>
#include <kernel/messagestartchars.h>
#include <kernel/notifications_interface.h>
#include <logging.h>
#include <pow.h>
#include <primitives/block.h>
#include <primitives/transaction.h>
#include <random.h>
#include <serialize.h>
#include <signet.h>
#include <span.h>
#include <streams.h>
#include <sync.h>
#include <tinyformat.h>
#include <uint256.h>
#include <undo.h>
#include <util/batchpriority.h>
#include <util/check.h>
#include <util/fs.h>
#include <util/obfuscation.h>
#include <util/signalinterrupt.h>
#include <util/strencodings.h>
#include <util/syserror.h>
#include <util/time.h>
#include <util/translation.h>
#include <validation.h>

#include <cstddef>
#include <map>
#include <optional>
#include <unordered_map>

namespace kernel {
static constexpr uint8_t DB_BLOCK_FILES{'f'};
static constexpr uint8_t DB_BLOCK_INDEX{'b'};
static constexpr uint8_t DB_FLAG{'F'};
static constexpr uint8_t DB_REINDEX_FLAG{'R'};
static constexpr uint8_t DB_LAST_BLOCK{'l'};
// Keys used in previous version that might still be found in the DB:
// BlockTreeDB::DB_TXINDEX_BLOCK{'T'};
// BlockTreeDB::DB_TXINDEX{'t'}
// BlockTreeDB::ReadFlag("txindex")

bool BlockTreeDB::ReadBlockFileInfo(int nFile, CBlockFileInfo& info)
{
    return Read(std::make_pair(DB_BLOCK_FILES, nFile), info);
}

void BlockTreeDB::WriteReindexing(bool fReindexing)
{
    if (fReindexing) {
        Write(DB_REINDEX_FLAG, uint8_t{'1'});
    } else {
        Erase(DB_REINDEX_FLAG);
    }
}

void BlockTreeDB::ReadReindexing(bool& fReindexing)
{
    fReindexing = Exists(DB_REINDEX_FLAG);
}

bool BlockTreeDB::ReadLastBlockFile(int& nFile)
{
    return Read(DB_LAST_BLOCK, nFile);
}

void BlockTreeDB::WriteBatchSync(const std::vector<std::pair<int, const CBlockFileInfo*>>& fileInfo, int nLastFile, const std::vector<const CBlockIndex*>& blockinfo)
{
    CDBBatch batch(*this);
    for (const auto& [file, info] : fileInfo) {
        batch.Write(std::make_pair(DB_BLOCK_FILES, file), *info);
    }
    batch.Write(DB_LAST_BLOCK, nLastFile);
    for (const CBlockIndex* bi : blockinfo) {
        batch.Write(std::make_pair(DB_BLOCK_INDEX, bi->GetBlockHash()), CDiskBlockIndex{bi});
    }
    WriteBatch(batch, true);
}

void BlockTreeDB::WriteFlag(const std::string& name, bool fValue)
{
    Write(std::make_pair(DB_FLAG, name), fValue ? uint8_t{'1'} : uint8_t{'0'});
}

bool BlockTreeDB::ReadFlag(const std::string& name, bool& fValue)
{
    uint8_t ch;
    if (!Read(std::make_pair(DB_FLAG, name), ch)) {
        return false;
    }
    fValue = ch == uint8_t{'1'};
    return true;
}

bool BlockTreeDB::LoadBlockIndexGuts(const Consensus::Params& consensusParams, std::function<CBlockIndex*(const uint256&)> insertBlockIndex, const util::SignalInterrupt& interrupt)
{
    AssertLockHeld(::cs_main);
    std::unique_ptr<CDBIterator> pcursor(NewIterator());
    pcursor->Seek(std::make_pair(DB_BLOCK_INDEX, uint256()));

    // Load m_block_index
    while (pcursor->Valid()) {
        if (interrupt) return false;
        std::pair<uint8_t, uint256> key;
        if (pcursor->GetKey(key) && key.first == DB_BLOCK_INDEX) {
            CDiskBlockIndex diskindex;
            if (pcursor->GetValue(diskindex)) {
                // Construct block index object
                CBlockIndex* pindexNew = insertBlockIndex(diskindex.ConstructBlockHash());
                pindexNew->pprev          = insertBlockIndex(diskindex.hashPrev);
                pindexNew->nHeight        = diskindex.nHeight;
                pindexNew->nFile          = diskindex.nFile;
                pindexNew->nDataPos       = diskindex.nDataPos;
                pindexNew->nUndoPos       = diskindex.nUndoPos;
                pindexNew->nVersion       = diskindex.nVersion;
                pindexNew->hashMerkleRoot = diskindex.hashMerkleRoot;
                pindexNew->nTime          = diskindex.nTime;
                pindexNew->nBits          = diskindex.nBits;
                pindexNew->nNonce         = diskindex.nNonce;
                pindexNew->nStatus        = diskindex.nStatus;
                pindexNew->nTx            = diskindex.nTx;

                /* Bitcoin checks the PoW here.  We don't do this because
                   the CDiskBlockIndex does not contain the auxpow.
                   This check isn't important, since the data on disk should
                   already be valid and can be trusted.  */

                pcursor->Next();
            } else {
                LogError("%s: failed to read value\n", __func__);
                return false;
            }
        } else {
            break;
        }
    }

    return true;
}

std::string CBlockFileInfo::ToString() const
{
    return strprintf("CBlockFileInfo(blocks=%u, size=%u, heights=%u...%u, time=%s...%s)", nBlocks, nSize, nHeightFirst, nHeightLast, FormatISO8601Date(nTimeFirst), FormatISO8601Date(nTimeLast));
}
} // namespace kernel

namespace node {

bool CBlockIndexWorkComparator::operator()(const CBlockIndex* pa, const CBlockIndex* pb) const
{
    // First sort by most total work, ...
    if (pa->nChainWork > pb->nChainWork) return false;
    if (pa->nChainWork < pb->nChainWork) return true;

    // ... then by earliest activatable time, ...
    if (pa->nSequenceId < pb->nSequenceId) return false;
    if (pa->nSequenceId > pb->nSequenceId) return true;

    // Use pointer address as tie breaker (should only happen with blocks
    // loaded from disk, as those share the same id: 0 for blocks on the
    // best chain, 1 for all others).
    if (pa < pb) return false;
    if (pa > pb) return true;

    // Identical blocks.
    return false;
}

bool CBlockIndexHeightOnlyComparator::operator()(const CBlockIndex* pa, const CBlockIndex* pb) const
{
    return pa->nHeight < pb->nHeight;
}

std::vector<CBlockIndex*> BlockManager::GetAllBlockIndices()
{
    AssertLockHeld(cs_main);
    std::vector<CBlockIndex*> rv;
    rv.reserve(m_block_index.size());
    for (auto& [_, block_index] : m_block_index) {
        rv.push_back(&block_index);
    }
    return rv;
}

CBlockIndex* BlockManager::LookupBlockIndex(const uint256& hash)
{
    AssertLockHeld(cs_main);
    BlockMap::iterator it = m_block_index.find(hash);
    return it == m_block_index.end() ? nullptr : &it->second;
}

const CBlockIndex* BlockManager::LookupBlockIndex(const uint256& hash) const
{
    AssertLockHeld(cs_main);
    BlockMap::const_iterator it = m_block_index.find(hash);
    return it == m_block_index.end() ? nullptr : &it->second;
}

CBlockIndex* BlockManager::AddToBlockIndex(const CBlockHeader& block, CBlockIndex*& best_header)
{
    AssertLockHeld(cs_main);

    auto [mi, inserted] = m_block_index.try_emplace(block.GetHash(), block);
    if (!inserted) {
        return &mi->second;
    }
    CBlockIndex* pindexNew = &(*mi).second;

    // We assign the sequence id to blocks only when the full data is available,
    // to avoid miners withholding blocks but broadcasting headers, to get a
    // competitive advantage.
    pindexNew->nSequenceId = SEQ_ID_INIT_FROM_DISK;

    pindexNew->phashBlock = &((*mi).first);
    BlockMap::iterator miPrev = m_block_index.find(block.hashPrevBlock);
    if (miPrev != m_block_index.end()) {
        pindexNew->pprev = &(*miPrev).second;
        pindexNew->nHeight = pindexNew->pprev->nHeight + 1;
        pindexNew->BuildSkip();
    }
    pindexNew->nTimeMax = (pindexNew->pprev ? std::max(pindexNew->pprev->nTimeMax, pindexNew->nTime) : pindexNew->nTime);
    pindexNew->nChainWork = (pindexNew->pprev ? pindexNew->pprev->nChainWork : 0) + GetBlockProof(*pindexNew);
    pindexNew->RaiseValidity(BLOCK_VALID_TREE);
    if (best_header == nullptr || best_header->nChainWork < pindexNew->nChainWork) {
        best_header = pindexNew;
    }

    m_dirty_blockindex.insert(pindexNew);

    return pindexNew;
}

void BlockManager::PruneOneBlockFile(const int fileNumber)
{
    AssertLockHeld(cs_main);
    LOCK(cs_LastBlockFile);

    for (auto& entry : m_block_index) {
        CBlockIndex* pindex = &entry.second;
        if (pindex->nFile == fileNumber) {
            pindex->nStatus &= ~BLOCK_HAVE_DATA;
            pindex->nStatus &= ~BLOCK_HAVE_UNDO;
            pindex->nFile = 0;
            pindex->nDataPos = 0;
            pindex->nUndoPos = 0;
            m_dirty_blockindex.insert(pindex);

            // Prune from m_blocks_unlinked -- any block we prune would have
            // to be downloaded again in order to consider its chain, at which
            // point it would be considered as a candidate for
            // m_blocks_unlinked or setBlockIndexCandidates.
            auto range = m_blocks_unlinked.equal_range(pindex->pprev);
            while (range.first != range.second) {
                std::multimap<CBlockIndex*, CBlockIndex*>::iterator _it = range.first;
                range.first++;
                if (_it->second == pindex) {
                    m_blocks_unlinked.erase(_it);
                }
            }
        }
    }

    m_blockfile_info.at(fileNumber) = CBlockFileInfo{};
    m_dirty_fileinfo.insert(fileNumber);
}

void BlockManager::FindFilesToPruneManual(
    std::set<int>& setFilesToPrune,
    int nManualPruneHeight,
    const Chainstate& chain,
    ChainstateManager& chainman)
{
    assert(IsPruneMode() && nManualPruneHeight > 0);

    LOCK2(cs_main, cs_LastBlockFile);
    if (chain.m_chain.Height() < 0) {
        return;
    }

    const auto [min_block_to_prune, last_block_can_prune] = chainman.GetPruneRange(chain, nManualPruneHeight);

    int count = 0;
    for (int fileNumber = 0; fileNumber < this->MaxBlockfileNum(); fileNumber++) {
        const auto& fileinfo = m_blockfile_info[fileNumber];
        if (fileinfo.nSize == 0 || fileinfo.nHeightLast > (unsigned)last_block_can_prune || fileinfo.nHeightFirst < (unsigned)min_block_to_prune) {
            continue;
        }

        PruneOneBlockFile(fileNumber);
        setFilesToPrune.insert(fileNumber);
        count++;
    }
    LogInfo("[%s] Prune (Manual): prune_height=%d removed %d blk/rev pairs",
        chain.GetRole(), last_block_can_prune, count);
}

void BlockManager::FindFilesToPrune(
    std::set<int>& setFilesToPrune,
    int last_prune,
    const Chainstate& chain,
    ChainstateManager& chainman)
{
    LOCK2(cs_main, cs_LastBlockFile);
    // Distribute our -prune budget over all chainstates.
    const auto target = std::max(
        MIN_DISK_SPACE_FOR_BLOCK_FILES, GetPruneTarget() / chainman.GetAll().size());
    const uint64_t target_sync_height = chainman.m_best_header->nHeight;

    if (chain.m_chain.Height() < 0 || target == 0) {
        return;
    }
    if (static_cast<uint64_t>(chain.m_chain.Height()) <= chainman.GetParams().PruneAfterHeight()) {
        return;
    }

    const auto [min_block_to_prune, last_block_can_prune] = chainman.GetPruneRange(chain, last_prune);

    uint64_t nCurrentUsage = CalculateCurrentUsage();
    // We don't check to prune until after we've allocated new space for files
    // So we should leave a buffer under our target to account for another allocation
    // before the next pruning.
    uint64_t nBuffer = BLOCKFILE_CHUNK_SIZE + UNDOFILE_CHUNK_SIZE;
    uint64_t nBytesToPrune;
    int count = 0;

    if (nCurrentUsage + nBuffer >= target) {
        // On a prune event, the chainstate DB is flushed.
        // To avoid excessive prune events negating the benefit of high dbcache
        // values, we should not prune too rapidly.
        // So when pruning in IBD, increase the buffer to avoid a re-prune too soon.
        const auto chain_tip_height = chain.m_chain.Height();
        if (chainman.IsInitialBlockDownload() && target_sync_height > (uint64_t)chain_tip_height) {
            // Since this is only relevant during IBD, we assume blocks are at least 1 MB on average
            static constexpr uint64_t average_block_size = 1000000;  /* 1 MB */
            const uint64_t remaining_blocks = target_sync_height - chain_tip_height;
            nBuffer += average_block_size * remaining_blocks;
        }

        for (int fileNumber = 0; fileNumber < this->MaxBlockfileNum(); fileNumber++) {
            const auto& fileinfo = m_blockfile_info[fileNumber];
            nBytesToPrune = fileinfo.nSize + fileinfo.nUndoSize;

            if (fileinfo.nSize == 0) {
                continue;
            }

            if (nCurrentUsage + nBuffer < target) { // are we below our target?
                break;
            }

            // don't prune files that could have a block that's not within the allowable
            // prune range for the chain being pruned.
            if (fileinfo.nHeightLast > (unsigned)last_block_can_prune || fileinfo.nHeightFirst < (unsigned)min_block_to_prune) {
                continue;
            }

            PruneOneBlockFile(fileNumber);
            // Queue up the files for removal
            setFilesToPrune.insert(fileNumber);
            nCurrentUsage -= nBytesToPrune;
            count++;
        }
    }

    LogDebug(BCLog::PRUNE, "[%s] target=%dMiB actual=%dMiB diff=%dMiB min_height=%d max_prune_height=%d removed %d blk/rev pairs\n",
             chain.GetRole(), target / 1024 / 1024, nCurrentUsage / 1024 / 1024,
             (int64_t(target) - int64_t(nCurrentUsage)) / 1024 / 1024,
             min_block_to_prune, last_block_can_prune, count);
}

void BlockManager::UpdatePruneLock(const std::string& name, const PruneLockInfo& lock_info) {
    AssertLockHeld(::cs_main);
    m_prune_locks[name] = lock_info;
}

CBlockIndex* BlockManager::InsertBlockIndex(const uint256& hash)
{
    AssertLockHeld(cs_main);

    if (hash.IsNull()) {
        return nullptr;
    }

    const auto [mi, inserted]{m_block_index.try_emplace(hash)};
    CBlockIndex* pindex = &(*mi).second;
    if (inserted) {
        pindex->phashBlock = &((*mi).first);
    }
    return pindex;
}

bool BlockManager::LoadBlockIndex(const std::optional<uint256>& snapshot_blockhash)
{
    if (!m_block_tree_db->LoadBlockIndexGuts(
            GetConsensus(), [this](const uint256& hash) EXCLUSIVE_LOCKS_REQUIRED(cs_main) { return this->InsertBlockIndex(hash); }, m_interrupt)) {
        return false;
    }

    if (snapshot_blockhash) {
        const std::optional<AssumeutxoData> maybe_au_data = GetParams().AssumeutxoForBlockhash(*snapshot_blockhash);
        if (!maybe_au_data) {
            m_opts.notifications.fatalError(strprintf(_("Assumeutxo data not found for the given blockhash '%s'."), snapshot_blockhash->ToString()));
            return false;
        }
        const AssumeutxoData& au_data = *Assert(maybe_au_data);
        m_snapshot_height = au_data.height;
        CBlockIndex* base{LookupBlockIndex(*snapshot_blockhash)};

        // Since m_chain_tx_count (responsible for estimated progress) isn't persisted
        // to disk, we must bootstrap the value for assumedvalid chainstates
        // from the hardcoded assumeutxo chainparams.
        base->m_chain_tx_count = au_data.m_chain_tx_count;
        LogInfo("[snapshot] set m_chain_tx_count=%d for %s", au_data.m_chain_tx_count, snapshot_blockhash->ToString());
    } else {
        // If this isn't called with a snapshot blockhash, make sure the cached snapshot height
        // is null. This is relevant during snapshot completion, when the blockman may be loaded
        // with a height that then needs to be cleared after the snapshot is fully validated.
        m_snapshot_height.reset();
    }

    Assert(m_snapshot_height.has_value() == snapshot_blockhash.has_value());

    // Calculate nChainWork
    std::vector<CBlockIndex*> vSortedByHeight{GetAllBlockIndices()};
    std::sort(vSortedByHeight.begin(), vSortedByHeight.end(),
              CBlockIndexHeightOnlyComparator());

    CBlockIndex* previous_index{nullptr};
    for (CBlockIndex* pindex : vSortedByHeight) {
        if (m_interrupt) return false;
        if (previous_index && pindex->nHeight > previous_index->nHeight + 1) {
            LogError("%s: block index is non-contiguous, index of height %d missing\n", __func__, previous_index->nHeight + 1);
            return false;
        }
        previous_index = pindex;
        pindex->nChainWork = (pindex->pprev ? pindex->pprev->nChainWork : 0) + GetBlockProof(*pindex);
        pindex->nTimeMax = (pindex->pprev ? std::max(pindex->pprev->nTimeMax, pindex->nTime) : pindex->nTime);

        // We can link the chain of blocks for which we've received transactions at some point, or
        // blocks that are assumed-valid on the basis of snapshot load (see
        // PopulateAndValidateSnapshot()).
        // Pruned nodes may have deleted the block.
        if (pindex->nTx > 0) {
            if (pindex->pprev) {
                if (m_snapshot_height && pindex->nHeight == *m_snapshot_height &&
                        pindex->GetBlockHash() == *snapshot_blockhash) {
                    // Should have been set above; don't disturb it with code below.
                    Assert(pindex->m_chain_tx_count > 0);
                } else if (pindex->pprev->m_chain_tx_count > 0) {
                    pindex->m_chain_tx_count = pindex->pprev->m_chain_tx_count + pindex->nTx;
                } else {
                    pindex->m_chain_tx_count = 0;
                    m_blocks_unlinked.insert(std::make_pair(pindex->pprev, pindex));
                }
            } else {
                pindex->m_chain_tx_count = pindex->nTx;
            }
        }
        if (!(pindex->nStatus & BLOCK_FAILED_MASK) && pindex->pprev && (pindex->pprev->nStatus & BLOCK_FAILED_MASK)) {
            pindex->nStatus |= BLOCK_FAILED_CHILD;
            m_dirty_blockindex.insert(pindex);
        }
        if (pindex->pprev) {
            pindex->BuildSkip();
        }
    }

    return true;
}

void BlockManager::WriteBlockIndexDB()
{
    AssertLockHeld(::cs_main);
    std::vector<std::pair<int, const CBlockFileInfo*>> vFiles;
    vFiles.reserve(m_dirty_fileinfo.size());
    for (std::set<int>::iterator it = m_dirty_fileinfo.begin(); it != m_dirty_fileinfo.end();) {
        vFiles.emplace_back(*it, &m_blockfile_info[*it]);
        m_dirty_fileinfo.erase(it++);
    }
    std::vector<const CBlockIndex*> vBlocks;
    vBlocks.reserve(m_dirty_blockindex.size());
    for (std::set<CBlockIndex*>::iterator it = m_dirty_blockindex.begin(); it != m_dirty_blockindex.end();) {
        vBlocks.push_back(*it);
        m_dirty_blockindex.erase(it++);
    }
    int max_blockfile = WITH_LOCK(cs_LastBlockFile, return this->MaxBlockfileNum());
    m_block_tree_db->WriteBatchSync(vFiles, max_blockfile, vBlocks);
}

bool BlockManager::LoadBlockIndexDB(const std::optional<uint256>& snapshot_blockhash)
{
    if (!LoadBlockIndex(snapshot_blockhash)) {
        return false;
    }
    int max_blockfile_num{0};

    // Load block file info
    m_block_tree_db->ReadLastBlockFile(max_blockfile_num);
    m_blockfile_info.resize(max_blockfile_num + 1);
    LogInfo("Loading block index db: last block file = %i", max_blockfile_num);
    for (int nFile = 0; nFile <= max_blockfile_num; nFile++) {
        m_block_tree_db->ReadBlockFileInfo(nFile, m_blockfile_info[nFile]);
    }
    LogInfo("Loading block index db: last block file info: %s", m_blockfile_info[max_blockfile_num].ToString());
    for (int nFile = max_blockfile_num + 1; true; nFile++) {
        CBlockFileInfo info;
        if (m_block_tree_db->ReadBlockFileInfo(nFile, info)) {
            m_blockfile_info.push_back(info);
        } else {
            break;
        }
    }

    // Check presence of blk files
    LogInfo("Checking all blk files are present...");
    std::set<int> setBlkDataFiles;
    for (const auto& [_, block_index] : m_block_index) {
        if (block_index.nStatus & BLOCK_HAVE_DATA) {
            setBlkDataFiles.insert(block_index.nFile);
        }
    }
    for (std::set<int>::iterator it = setBlkDataFiles.begin(); it != setBlkDataFiles.end(); it++) {
        FlatFilePos pos(*it, 0);
        if (OpenBlockFile(pos, /*fReadOnly=*/true).IsNull()) {
            return false;
        }
    }

    {
        // Initialize the blockfile cursors.
        LOCK(cs_LastBlockFile);
        for (size_t i = 0; i < m_blockfile_info.size(); ++i) {
            const auto last_height_in_file = m_blockfile_info[i].nHeightLast;
            m_blockfile_cursors[BlockfileTypeForHeight(last_height_in_file)] = {static_cast<int>(i), 0};
        }
    }

    // Check whether we have ever pruned block & undo files
    m_block_tree_db->ReadFlag("prunedblockfiles", m_have_pruned);
    if (m_have_pruned) {
        LogInfo("Loading block index db: Block files have previously been pruned");
    }

    // Check whether we need to continue reindexing
    bool fReindexing = false;
    m_block_tree_db->ReadReindexing(fReindexing);
    if (fReindexing) m_blockfiles_indexed = false;

    return true;
}

void BlockManager::ScanAndUnlinkAlreadyPrunedFiles()
{
    AssertLockHeld(::cs_main);
    int max_blockfile = WITH_LOCK(cs_LastBlockFile, return this->MaxBlockfileNum());
    if (!m_have_pruned) {
        return;
    }

    std::set<int> block_files_to_prune;
    for (int file_number = 0; file_number < max_blockfile; file_number++) {
        if (m_blockfile_info[file_number].nSize == 0) {
            block_files_to_prune.insert(file_number);
        }
    }

    UnlinkPrunedFiles(block_files_to_prune);
}

bool BlockManager::IsBlockPruned(const CBlockIndex& block) const
{
    AssertLockHeld(::cs_main);
    return m_have_pruned && !(block.nStatus & BLOCK_HAVE_DATA) && (block.nTx > 0);
}

const CBlockIndex& BlockManager::GetFirstBlock(const CBlockIndex& upper_block, uint32_t status_mask, const CBlockIndex* lower_block) const
{
    AssertLockHeld(::cs_main);
    const CBlockIndex* last_block = &upper_block;
    assert((last_block->nStatus & status_mask) == status_mask); // 'upper_block' must satisfy the status mask
    while (last_block->pprev && ((last_block->pprev->nStatus & status_mask) == status_mask)) {
        if (lower_block) {
            // Return if we reached the lower_block
            if (last_block == lower_block) return *lower_block;
            // if range was surpassed, means that 'lower_block' is not part of the 'upper_block' chain
            // and so far this is not allowed.
            assert(last_block->nHeight >= lower_block->nHeight);
        }
        last_block = last_block->pprev;
    }
    assert(last_block != nullptr);
    return *last_block;
}

bool BlockManager::CheckBlockDataAvailability(const CBlockIndex& upper_block, const CBlockIndex& lower_block)
{
    if (!(upper_block.nStatus & BLOCK_HAVE_DATA)) return false;
    return &GetFirstBlock(upper_block, BLOCK_HAVE_DATA, &lower_block) == &lower_block;
}

// If we're using -prune with -reindex, then delete block files that will be ignored by the
// reindex.  Since reindexing works by starting at block file 0 and looping until a blockfile
// is missing, do the same here to delete any later block files after a gap.  Also delete all
// rev files since they'll be rewritten by the reindex anyway.  This ensures that m_blockfile_info
// is in sync with what's actually on disk by the time we start downloading, so that pruning
// works correctly.
void BlockManager::CleanupBlockRevFiles() const
{
    std::map<std::string, fs::path> mapBlockFiles;

    // Glob all blk?????.dat and rev?????.dat files from the blocks directory.
    // Remove the rev files immediately and insert the blk file paths into an
    // ordered map keyed by block file index.
    LogInfo("Removing unusable blk?????.dat and rev?????.dat files for -reindex with -prune");
    for (fs::directory_iterator it(m_opts.blocks_dir); it != fs::directory_iterator(); it++) {
        const std::string path = fs::PathToString(it->path().filename());
        if (fs::is_regular_file(*it) &&
            path.length() == 12 &&
            path.ends_with(".dat"))
        {
            if (path.starts_with("blk")) {
                mapBlockFiles[path.substr(3, 5)] = it->path();
            } else if (path.starts_with("rev")) {
                remove(it->path());
            }
        }
    }

    // Remove all block files that aren't part of a contiguous set starting at
    // zero by walking the ordered map (keys are block file indices) by
    // keeping a separate counter.  Once we hit a gap (or if 0 doesn't exist)
    // start removing block files.
    int nContigCounter = 0;
    for (const std::pair<const std::string, fs::path>& item : mapBlockFiles) {
        if (LocaleIndependentAtoi<int>(item.first) == nContigCounter) {
            nContigCounter++;
            continue;
        }
        remove(item.second);
    }
}

CBlockFileInfo* BlockManager::GetBlockFileInfo(size_t n)
{
    LOCK(cs_LastBlockFile);

    return &m_blockfile_info.at(n);
}

bool BlockManager::ReadBlockUndo(CBlockUndo& blockundo, const CBlockIndex& index) const
{
    const FlatFilePos pos{WITH_LOCK(::cs_main, return index.GetUndoPos())};

    // Open history file to read
    AutoFile file{OpenUndoFile(pos, true)};
    if (file.IsNull()) {
        LogError("OpenUndoFile failed for %s while reading block undo", pos.ToString());
        return false;
    }
    BufferedReader filein{std::move(file)};

    try {
        // Read block
        HashVerifier verifier{filein}; // Use HashVerifier, as reserializing may lose data, c.f. commit d3424243

        verifier << index.pprev->GetBlockHash();
        verifier >> blockundo;

        uint256 hashChecksum;
        filein >> hashChecksum;

        // Verify checksum
        if (hashChecksum != verifier.GetHash()) {
            LogError("Checksum mismatch at %s while reading block undo", pos.ToString());
            return false;
        }
    } catch (const std::exception& e) {
        LogError("Deserialize or I/O error - %s at %s while reading block undo", e.what(), pos.ToString());
        return false;
    }

    return true;
}

bool BlockManager::FlushUndoFile(int block_file, bool finalize)
{
    FlatFilePos undo_pos_old(block_file, m_blockfile_info[block_file].nUndoSize);
    if (!m_undo_file_seq.Flush(undo_pos_old, finalize)) {
        m_opts.notifications.flushError(_("Flushing undo file to disk failed. This is likely the result of an I/O error."));
        return false;
    }
    return true;
}

bool BlockManager::FlushBlockFile(int blockfile_num, bool fFinalize, bool finalize_undo)
{
    bool success = true;
    LOCK(cs_LastBlockFile);

    if (m_blockfile_info.size() < 1) {
        // Return if we haven't loaded any blockfiles yet. This happens during
        // chainstate init, when we call ChainstateManager::MaybeRebalanceCaches() (which
        // then calls FlushStateToDisk()), resulting in a call to this function before we
        // have populated `m_blockfile_info` via LoadBlockIndexDB().
        return true;
    }
    assert(static_cast<int>(m_blockfile_info.size()) > blockfile_num);

    FlatFilePos block_pos_old(blockfile_num, m_blockfile_info[blockfile_num].nSize);
    if (!m_block_file_seq.Flush(block_pos_old, fFinalize)) {
        m_opts.notifications.flushError(_("Flushing block file to disk failed. This is likely the result of an I/O error."));
        success = false;
    }
    // we do not always flush the undo file, as the chain tip may be lagging behind the incoming blocks,
    // e.g. during IBD or a sync after a node going offline
    if (!fFinalize || finalize_undo) {
        if (!FlushUndoFile(blockfile_num, finalize_undo)) {
            success = false;
        }
    }
    return success;
}

BlockfileType BlockManager::BlockfileTypeForHeight(int height)
{
    if (!m_snapshot_height) {
        return BlockfileType::NORMAL;
    }
    return (height >= *m_snapshot_height) ? BlockfileType::ASSUMED : BlockfileType::NORMAL;
}

bool BlockManager::FlushChainstateBlockFile(int tip_height)
{
    LOCK(cs_LastBlockFile);
    auto& cursor = m_blockfile_cursors[BlockfileTypeForHeight(tip_height)];
    // If the cursor does not exist, it means an assumeutxo snapshot is loaded,
    // but no blocks past the snapshot height have been written yet, so there
    // is no data associated with the chainstate, and it is safe not to flush.
    if (cursor) {
        return FlushBlockFile(cursor->file_num, /*fFinalize=*/false, /*finalize_undo=*/false);
    }
    // No need to log warnings in this case.
    return true;
}

uint64_t BlockManager::CalculateCurrentUsage()
{
    LOCK(cs_LastBlockFile);

    uint64_t retval = 0;
    for (const CBlockFileInfo& file : m_blockfile_info) {
        retval += file.nSize + file.nUndoSize;
    }
    return retval;
}

void BlockManager::UnlinkPrunedFiles(const std::set<int>& setFilesToPrune) const
{
    std::error_code ec;
    for (std::set<int>::iterator it = setFilesToPrune.begin(); it != setFilesToPrune.end(); ++it) {
        FlatFilePos pos(*it, 0);
        const bool removed_blockfile{fs::remove(m_block_file_seq.FileName(pos), ec)};
        const bool removed_undofile{fs::remove(m_undo_file_seq.FileName(pos), ec)};
        if (removed_blockfile || removed_undofile) {
            LogDebug(BCLog::BLOCKSTORAGE, "Prune: %s deleted blk/rev (%05u)\n", __func__, *it);
        }
    }
}

AutoFile BlockManager::OpenBlockFile(const FlatFilePos& pos, bool fReadOnly) const
{
    return AutoFile{m_block_file_seq.Open(pos, fReadOnly), m_obfuscation};
}

/** Open an undo file (rev?????.dat) */
AutoFile BlockManager::OpenUndoFile(const FlatFilePos& pos, bool fReadOnly) const
{
    return AutoFile{m_undo_file_seq.Open(pos, fReadOnly), m_obfuscation};
}

fs::path BlockManager::GetBlockPosFilename(const FlatFilePos& pos) const
{
    return m_block_file_seq.FileName(pos);
}

FlatFilePos BlockManager::FindNextBlockPos(unsigned int nAddSize, unsigned int nHeight, uint64_t nTime)
{
    LOCK(cs_LastBlockFile);

    const BlockfileType chain_type = BlockfileTypeForHeight(nHeight);

    if (!m_blockfile_cursors[chain_type]) {
        // If a snapshot is loaded during runtime, we may not have initialized this cursor yet.
        assert(chain_type == BlockfileType::ASSUMED);
        const auto new_cursor = BlockfileCursor{this->MaxBlockfileNum() + 1};
        m_blockfile_cursors[chain_type] = new_cursor;
        LogDebug(BCLog::BLOCKSTORAGE, "[%s] initializing blockfile cursor to %s\n", chain_type, new_cursor);
    }
    const int last_blockfile = m_blockfile_cursors[chain_type]->file_num;

    int nFile = last_blockfile;
    if (static_cast<int>(m_blockfile_info.size()) <= nFile) {
        m_blockfile_info.resize(nFile + 1);
    }

    bool finalize_undo = false;
    unsigned int max_blockfile_size{MAX_BLOCKFILE_SIZE};
    // Use smaller blockfiles in test-only -fastprune mode - but avoid
    // the possibility of having a block not fit into the block file.
    if (m_opts.fast_prune) {
        max_blockfile_size = 0x10000; // 64kiB
        if (nAddSize >= max_blockfile_size) {
            // dynamically adjust the blockfile size to be larger than the added size
            max_blockfile_size = nAddSize + 1;
        }
    }
    assert(nAddSize < max_blockfile_size);

    while (m_blockfile_info[nFile].nSize + nAddSize >= max_blockfile_size) {
        // when the undo file is keeping up with the block file, we want to flush it explicitly
        // when it is lagging behind (more blocks arrive than are being connected), we let the
        // undo block write case handle it
        finalize_undo = (static_cast<int>(m_blockfile_info[nFile].nHeightLast) ==
                         Assert(m_blockfile_cursors[chain_type])->undo_height);

        // Try the next unclaimed blockfile number
        nFile = this->MaxBlockfileNum() + 1;
        // Set to increment MaxBlockfileNum() for next iteration
        m_blockfile_cursors[chain_type] = BlockfileCursor{nFile};

        if (static_cast<int>(m_blockfile_info.size()) <= nFile) {
            m_blockfile_info.resize(nFile + 1);
        }
    }
    FlatFilePos pos;
    pos.nFile = nFile;
    pos.nPos = m_blockfile_info[nFile].nSize;

    if (nFile != last_blockfile) {
        LogDebug(BCLog::BLOCKSTORAGE, "Leaving block file %i: %s (onto %i) (height %i)\n",
                 last_blockfile, m_blockfile_info[last_blockfile].ToString(), nFile, nHeight);

        // Do not propagate the return code. The flush concerns a previous block
        // and undo file that has already been written to. If a flush fails
        // here, and we crash, there is no expected additional block data
        // inconsistency arising from the flush failure here. However, the undo
        // data may be inconsistent after a crash if the flush is called during
        // a reindex. A flush error might also leave some of the data files
        // untrimmed.
        if (!FlushBlockFile(last_blockfile, /*fFinalize=*/true, finalize_undo)) {
            LogWarning(
                          "Failed to flush previous block file %05i (finalize=1, finalize_undo=%i) before opening new block file %05i\n",
                          last_blockfile, finalize_undo, nFile);
        }
        // No undo data yet in the new file, so reset our undo-height tracking.
        m_blockfile_cursors[chain_type] = BlockfileCursor{nFile};
    }

    m_blockfile_info[nFile].AddBlock(nHeight, nTime);
    m_blockfile_info[nFile].nSize += nAddSize;

    bool out_of_space;
    size_t bytes_allocated = m_block_file_seq.Allocate(pos, nAddSize, out_of_space);
    if (out_of_space) {
        m_opts.notifications.fatalError(_("Disk space is too low!"));
        return {};
    }
    if (bytes_allocated != 0 && IsPruneMode()) {
        m_check_for_pruning = true;
    }

    m_dirty_fileinfo.insert(nFile);
    return pos;
}

void BlockManager::UpdateBlockInfo(const CBlock& block, unsigned int nHeight, const FlatFilePos& pos)
{
    LOCK(cs_LastBlockFile);

    // Update the cursor so it points to the last file.
    const BlockfileType chain_type{BlockfileTypeForHeight(nHeight)};
    auto& cursor{m_blockfile_cursors[chain_type]};
    if (!cursor || cursor->file_num < pos.nFile) {
        m_blockfile_cursors[chain_type] = BlockfileCursor{pos.nFile};
    }

    // Update the file information with the current block.
    const unsigned int added_size = ::GetSerializeSize(TX_WITH_WITNESS(block));
    const int nFile = pos.nFile;
    if (static_cast<int>(m_blockfile_info.size()) <= nFile) {
        m_blockfile_info.resize(nFile + 1);
    }
    m_blockfile_info[nFile].AddBlock(nHeight, block.GetBlockTime());
    m_blockfile_info[nFile].nSize = std::max(pos.nPos + added_size, m_blockfile_info[nFile].nSize);
    m_dirty_fileinfo.insert(nFile);
}

bool BlockManager::FindUndoPos(BlockValidationState& state, int nFile, FlatFilePos& pos, unsigned int nAddSize)
{
    pos.nFile = nFile;

    LOCK(cs_LastBlockFile);

    pos.nPos = m_blockfile_info[nFile].nUndoSize;
    m_blockfile_info[nFile].nUndoSize += nAddSize;
    m_dirty_fileinfo.insert(nFile);

    bool out_of_space;
    size_t bytes_allocated = m_undo_file_seq.Allocate(pos, nAddSize, out_of_space);
    if (out_of_space) {
        return FatalError(m_opts.notifications, state, _("Disk space is too low!"));
    }
    if (bytes_allocated != 0 && IsPruneMode()) {
        m_check_for_pruning = true;
    }

    return true;
}

bool BlockManager::WriteBlockUndo(const CBlockUndo& blockundo, BlockValidationState& state, CBlockIndex& block)
{
    AssertLockHeld(::cs_main);
    const BlockfileType type = BlockfileTypeForHeight(block.nHeight);
    auto& cursor = *Assert(WITH_LOCK(cs_LastBlockFile, return m_blockfile_cursors[type]));

    // Write undo information to disk
    if (block.GetUndoPos().IsNull()) {
        FlatFilePos pos;
        const auto blockundo_size{static_cast<uint32_t>(GetSerializeSize(blockundo))};
        if (!FindUndoPos(state, block.nFile, pos, blockundo_size + UNDO_DATA_DISK_OVERHEAD)) {
            LogError("FindUndoPos failed for %s while writing block undo", pos.ToString());
            return false;
        }

        // Open history file to append
        AutoFile file{OpenUndoFile(pos)};
        if (file.IsNull()) {
            LogError("OpenUndoFile failed for %s while writing block undo", pos.ToString());
            return FatalError(m_opts.notifications, state, _("Failed to write undo data."));
        }
        {
            BufferedWriter fileout{file};

            // Write index header
            fileout << GetParams().MessageStart() << blockundo_size;
            pos.nPos += STORAGE_HEADER_BYTES;
            {
                // Calculate checksum
                HashWriter hasher{};
                hasher << block.pprev->GetBlockHash() << blockundo;
                // Write undo data & checksum
                fileout << blockundo << hasher.GetHash();
            }
            // BufferedWriter will flush pending data to file when fileout goes out of scope.
        }

        // Make sure that the file is closed before we call `FlushUndoFile`.
        if (file.fclose() != 0) {
            LogError("Failed to close block undo file %s: %s", pos.ToString(), SysErrorString(errno));
            return FatalError(m_opts.notifications, state, _("Failed to close block undo file."));
        }

        // rev files are written in block height order, whereas blk files are written as blocks come in (often out of order)
        // we want to flush the rev (undo) file once we've written the last block, which is indicated by the last height
        // in the block file info as below; note that this does not catch the case where the undo writes are keeping up
        // with the block writes (usually when a synced up node is getting newly mined blocks) -- this case is caught in
        // the FindNextBlockPos function
        if (pos.nFile < cursor.file_num && static_cast<uint32_t>(block.nHeight) == m_blockfile_info[pos.nFile].nHeightLast) {
            // Do not propagate the return code, a failed flush here should not
            // be an indication for a failed write. If it were propagated here,
            // the caller would assume the undo data not to be written, when in
            // fact it is. Note though, that a failed flush might leave the data
            // file untrimmed.
            if (!FlushUndoFile(pos.nFile, true)) {
                LogWarning("Failed to flush undo file %05i\n", pos.nFile);
            }
        } else if (pos.nFile == cursor.file_num && block.nHeight > cursor.undo_height) {
            cursor.undo_height = block.nHeight;
        }
        // update nUndoPos in block index
        block.nUndoPos = pos.nPos;
        block.nStatus |= BLOCK_HAVE_UNDO;
        m_dirty_blockindex.insert(&block);
    }

    return true;
}

namespace
{

/* Generic implementation of block reading that can handle
   both a block and its header.  */

template<typename T>
bool ReadBlockOrHeader(T& block, const FlatFilePos& pos, const BlockManager& blockman, const std::optional<uint256>& expected_hash)
{
    block.SetNull();

    // Open history file to read
<<<<<<< HEAD
    std::vector<std::byte> block_data;
    if (!blockman.ReadRawBlock(block_data, pos)) {
=======
    const auto block_data{ReadRawBlock(pos)};
    if (!block_data) {
>>>>>>> 2210feb4
        return false;
    }

    try {
        // Read block
        SpanReader{*block_data} >> TX_WITH_WITNESS(block);
    } catch (const std::exception& e) {
        LogError("Deserialize or I/O error - %s at %s while reading block", e.what(), pos.ToString());
        return false;
    }

    const auto block_hash{block.GetHash()};

    // Check the header
    if (!CheckProofOfWork(block, blockman.GetConsensus())) {
        LogError("Errors in block header at %s while reading block", pos.ToString());
        return false;
    }

    // Signet only: check block solution
    if (blockman.GetConsensus().signet_blocks && !CheckSignetBlockSolution(block, blockman.GetConsensus())) {
        LogError("Errors in block solution at %s while reading block", pos.ToString());
        return false;
    }

    if (expected_hash && block_hash != *expected_hash) {
        LogError("GetHash() doesn't match index at %s while reading block (%s != %s)",
                 pos.ToString(), block_hash.ToString(), expected_hash->ToString());
        return false;
    }

    return true;
}

template<typename T>
bool ReadBlockOrHeader(T& block, const CBlockIndex& index, const BlockManager& blockman)
{
    const FlatFilePos block_pos{WITH_LOCK(cs_main, return index.GetBlockPos())};
    return ReadBlockOrHeader(block, block_pos, blockman, index.GetBlockHash());
}

} // anonymous namespace

bool BlockManager::ReadBlock(CBlock& block, const FlatFilePos& pos, const std::optional<uint256>& expected_hash) const
{
    return ReadBlockOrHeader(block, pos, *this, expected_hash);
}

bool BlockManager::ReadBlock(CBlock& block, const CBlockIndex& index) const
{
    return ReadBlockOrHeader(block, index, *this);
}

bool BlockManager::ReadBlockHeader(CBlockHeader& block, const CBlockIndex& index) const
{
    return ReadBlockOrHeader(block, index, *this);
}

BlockManager::ReadRawBlockResult BlockManager::ReadRawBlock(const FlatFilePos& pos, std::optional<std::pair<size_t, size_t>> block_part) const
{
    if (pos.nPos < STORAGE_HEADER_BYTES) {
        // If nPos is less than STORAGE_HEADER_BYTES, we can't read the header that precedes the block data
        // This would cause an unsigned integer underflow when trying to position the file cursor
        // This can happen after pruning or default constructed positions
        LogError("Failed for %s while reading raw block storage header", pos.ToString());
        return util::Unexpected{ReadRawError::IO};
    }
    AutoFile filein{OpenBlockFile({pos.nFile, pos.nPos - STORAGE_HEADER_BYTES}, /*fReadOnly=*/true)};
    if (filein.IsNull()) {
        LogError("OpenBlockFile failed for %s while reading raw block", pos.ToString());
        return util::Unexpected{ReadRawError::IO};
    }

    try {
        MessageStartChars blk_start;
        unsigned int blk_size;

        filein >> blk_start >> blk_size;

        if (blk_start != GetParams().MessageStart()) {
            LogError("Block magic mismatch for %s: %s versus expected %s while reading raw block",
                pos.ToString(), HexStr(blk_start), HexStr(GetParams().MessageStart()));
            return util::Unexpected{ReadRawError::IO};
        }

        if (blk_size > MAX_SIZE) {
            LogError("Block data is larger than maximum deserialization size for %s: %s versus %s while reading raw block",
                pos.ToString(), blk_size, MAX_SIZE);
            return util::Unexpected{ReadRawError::IO};
        }

        if (block_part) {
            const auto [offset, size]{*block_part};
            if (size == 0 || offset >= blk_size || size > blk_size - offset) {
                return util::Unexpected{ReadRawError::BadPartRange}; // Avoid logging - offset/size come from untrusted REST input
            }
            filein.seek(offset, SEEK_CUR);
            blk_size = size;
        }

        std::vector<std::byte> data(blk_size); // Zeroing of memory is intentional here
        filein.read(data);
        return data;
    } catch (const std::exception& e) {
        LogError("Read from block file failed: %s for %s while reading raw block", e.what(), pos.ToString());
        return util::Unexpected{ReadRawError::IO};
    }
}

FlatFilePos BlockManager::WriteBlock(const CBlock& block, int nHeight)
{
    const unsigned int block_size{static_cast<unsigned int>(GetSerializeSize(TX_WITH_WITNESS(block)))};
    FlatFilePos pos{FindNextBlockPos(block_size + STORAGE_HEADER_BYTES, nHeight, block.GetBlockTime())};
    if (pos.IsNull()) {
        LogError("FindNextBlockPos failed for %s while writing block", pos.ToString());
        return FlatFilePos();
    }
    AutoFile file{OpenBlockFile(pos, /*fReadOnly=*/false)};
    if (file.IsNull()) {
        LogError("OpenBlockFile failed for %s while writing block", pos.ToString());
        m_opts.notifications.fatalError(_("Failed to write block."));
        return FlatFilePos();
    }
    {
        BufferedWriter fileout{file};

        // Write index header
        fileout << GetParams().MessageStart() << block_size;
        pos.nPos += STORAGE_HEADER_BYTES;
        // Write block
        fileout << TX_WITH_WITNESS(block);
    }

    if (file.fclose() != 0) {
        LogError("Failed to close block file %s: %s", pos.ToString(), SysErrorString(errno));
        m_opts.notifications.fatalError(_("Failed to close file when writing block."));
        return FlatFilePos();
    }

    return pos;
}

static auto InitBlocksdirXorKey(const BlockManager::Options& opts)
{
    // Bytes are serialized without length indicator, so this is also the exact
    // size of the XOR-key file.
    std::array<std::byte, Obfuscation::KEY_SIZE> obfuscation{};

    // Consider this to be the first run if the blocksdir contains only hidden
    // files (those which start with a .). Checking for a fully-empty dir would
    // be too aggressive as a .lock file may have already been written.
    bool first_run = true;
    for (const auto& entry : fs::directory_iterator(opts.blocks_dir)) {
        const std::string path = fs::PathToString(entry.path().filename());
        if (!entry.is_regular_file() || !path.starts_with('.')) {
            first_run = false;
            break;
        }
    }

    if (opts.use_xor && first_run) {
        // Only use random fresh key when the boolean option is set and on the
        // very first start of the program.
        FastRandomContext{}.fillrand(obfuscation);
    }

    const fs::path xor_key_path{opts.blocks_dir / "xor.dat"};
    if (fs::exists(xor_key_path)) {
        // A pre-existing xor key file has priority.
        AutoFile xor_key_file{fsbridge::fopen(xor_key_path, "rb")};
        xor_key_file >> obfuscation;
    } else {
        // Create initial or missing xor key file
        AutoFile xor_key_file{fsbridge::fopen(xor_key_path,
#ifdef __MINGW64__
            "wb" // Temporary workaround for https://github.com/bitcoin/bitcoin/issues/30210
#else
            "wbx"
#endif
        )};
        xor_key_file << obfuscation;
        if (xor_key_file.fclose() != 0) {
            throw std::runtime_error{strprintf("Error closing XOR key file %s: %s",
                                               fs::PathToString(xor_key_path),
                                               SysErrorString(errno))};
        }
    }
    // If the user disabled the key, it must be zero.
    if (!opts.use_xor && obfuscation != decltype(obfuscation){}) {
        throw std::runtime_error{
            strprintf("The blocksdir XOR-key can not be disabled when a random key was already stored! "
                      "Stored key: '%s', stored path: '%s'.",
                      HexStr(obfuscation), fs::PathToString(xor_key_path)),
        };
    }
    LogInfo("Using obfuscation key for blocksdir *.dat files (%s): '%s'\n", fs::PathToString(opts.blocks_dir), HexStr(obfuscation));
    return Obfuscation{obfuscation};
}

BlockManager::BlockManager(const util::SignalInterrupt& interrupt, Options opts)
    : m_prune_mode{opts.prune_target > 0},
      m_obfuscation{InitBlocksdirXorKey(opts)},
      m_opts{std::move(opts)},
      m_block_file_seq{FlatFileSeq{m_opts.blocks_dir, "blk", m_opts.fast_prune ? 0x4000 /* 16kB */ : BLOCKFILE_CHUNK_SIZE}},
      m_undo_file_seq{FlatFileSeq{m_opts.blocks_dir, "rev", UNDOFILE_CHUNK_SIZE}},
      m_interrupt{interrupt}
{
    m_block_tree_db = std::make_unique<BlockTreeDB>(m_opts.block_tree_db_params);

    if (m_opts.block_tree_db_params.wipe_data) {
        m_block_tree_db->WriteReindexing(true);
        m_blockfiles_indexed = false;
        // If we're reindexing in prune mode, wipe away unusable block files and all undo data files
        if (m_prune_mode) {
            CleanupBlockRevFiles();
        }
    }
}

class ImportingNow
{
    std::atomic<bool>& m_importing;

public:
    ImportingNow(std::atomic<bool>& importing) : m_importing{importing}
    {
        assert(m_importing == false);
        m_importing = true;
    }
    ~ImportingNow()
    {
        assert(m_importing == true);
        m_importing = false;
    }
};

void ImportBlocks(ChainstateManager& chainman, std::span<const fs::path> import_paths)
{
    ImportingNow imp{chainman.m_blockman.m_importing};

    // -reindex
    if (!chainman.m_blockman.m_blockfiles_indexed) {
        int nFile = 0;
        // Map of disk positions for blocks with unknown parent (only used for reindex);
        // parent hash -> child disk position, multiple children can have the same parent.
        std::multimap<uint256, FlatFilePos> blocks_with_unknown_parent;
        while (true) {
            FlatFilePos pos(nFile, 0);
            if (!fs::exists(chainman.m_blockman.GetBlockPosFilename(pos))) {
                break; // No block files left to reindex
            }
            AutoFile file{chainman.m_blockman.OpenBlockFile(pos, /*fReadOnly=*/true)};
            if (file.IsNull()) {
                break; // This error is logged in OpenBlockFile
            }
            LogInfo("Reindexing block file blk%05u.dat...", (unsigned int)nFile);
            chainman.LoadExternalBlockFile(file, &pos, &blocks_with_unknown_parent);
            if (chainman.m_interrupt) {
                LogInfo("Interrupt requested. Exit reindexing.");
                return;
            }
            nFile++;
        }
        WITH_LOCK(::cs_main, chainman.m_blockman.m_block_tree_db->WriteReindexing(false));
        chainman.m_blockman.m_blockfiles_indexed = true;
        LogInfo("Reindexing finished");
        // To avoid ending up in a situation without genesis block, re-try initializing (no-op if reindexing worked):
        chainman.ActiveChainstate().LoadGenesisBlock();
    }

    // -loadblock=
    for (const fs::path& path : import_paths) {
        AutoFile file{fsbridge::fopen(path, "rb")};
        if (!file.IsNull()) {
            LogInfo("Importing blocks file %s...", fs::PathToString(path));
            chainman.LoadExternalBlockFile(file);
            if (chainman.m_interrupt) {
                LogInfo("Interrupt requested. Exit block importing.");
                return;
            }
        } else {
            LogWarning("Could not open blocks file %s", fs::PathToString(path));
        }
    }

    // scan for better chains in the block chain database, that are not yet connected in the active best chain

    // We can't hold cs_main during ActivateBestChain even though we're accessing
    // the chainman unique_ptrs since ABC requires us not to be holding cs_main, so retrieve
    // the relevant pointers before the ABC call.
    for (Chainstate* chainstate : WITH_LOCK(::cs_main, return chainman.GetAll())) {
        BlockValidationState state;
        if (!chainstate->ActivateBestChain(state, nullptr)) {
            chainman.GetNotifications().fatalError(strprintf(_("Failed to connect best block (%s)."), state.ToString()));
            return;
        }
    }
    // End scope of ImportingNow
}

std::ostream& operator<<(std::ostream& os, const BlockfileType& type) {
    switch(type) {
        case BlockfileType::NORMAL: os << "normal"; break;
        case BlockfileType::ASSUMED: os << "assumed"; break;
        default: os.setstate(std::ios_base::failbit);
    }
    return os;
}

std::ostream& operator<<(std::ostream& os, const BlockfileCursor& cursor) {
    os << strprintf("BlockfileCursor(file_num=%d, undo_height=%d)", cursor.file_num, cursor.undo_height);
    return os;
}
} // namespace node<|MERGE_RESOLUTION|>--- conflicted
+++ resolved
@@ -1013,13 +1013,8 @@
     block.SetNull();
 
     // Open history file to read
-<<<<<<< HEAD
-    std::vector<std::byte> block_data;
-    if (!blockman.ReadRawBlock(block_data, pos)) {
-=======
-    const auto block_data{ReadRawBlock(pos)};
+    const auto block_data{blockman.ReadRawBlock(pos)};
     if (!block_data) {
->>>>>>> 2210feb4
         return false;
     }
 
