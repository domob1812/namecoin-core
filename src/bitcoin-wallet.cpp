// Copyright (c) 2016-present The Bitcoin Core developers
// Distributed under the MIT software license, see the accompanying
// file COPYING or http://www.opensource.org/licenses/mit-license.php.

#include <bitcoin-build-config.h> // IWYU pragma: keep

#include <chainparams.h>
#include <chainparamsbase.h>
#include <clientversion.h>
#include <common/args.h>
#include <common/system.h>
#include <compat/compat.h>
#include <interfaces/init.h>
#include <key.h>
#include <logging.h>
#include <pubkey.h>
#include <tinyformat.h>
#include <util/exception.h>
#include <util/translation.h>
#include <wallet/wallettool.h>

#include <exception>
#include <functional>
#include <string>
#include <tuple>

using util::Join;

const std::function<std::string(const char*)> G_TRANSLATION_FUN = nullptr;

static void SetupWalletToolArgs(ArgsManager& argsman)
{
    SetupHelpOptions(argsman);
    SetupChainParamsBaseOptions(argsman);

    argsman.AddArg("-version", "Print version and exit", ArgsManager::ALLOW_ANY, OptionsCategory::OPTIONS);
    argsman.AddArg("-datadir=<dir>", "Specify data directory", ArgsManager::ALLOW_ANY | ArgsManager::DISALLOW_NEGATION, OptionsCategory::OPTIONS);
    argsman.AddArg("-wallet=<wallet-name>", "Specify wallet name", ArgsManager::ALLOW_ANY | ArgsManager::NETWORK_ONLY, OptionsCategory::OPTIONS);
    argsman.AddArg("-dumpfile=<file name>", "When used with 'dump', writes out the records to this file. When used with 'createfromdump', loads the records into a new wallet.", ArgsManager::ALLOW_ANY | ArgsManager::DISALLOW_NEGATION, OptionsCategory::OPTIONS);
    argsman.AddArg("-debug=<category>", "Output debugging information (default: 0).", ArgsManager::ALLOW_ANY, OptionsCategory::DEBUG_TEST);
    argsman.AddArg("-descriptors", "Create descriptors wallet. Only for 'create'", ArgsManager::ALLOW_ANY, OptionsCategory::OPTIONS);
    argsman.AddArg("-legacy", "Create legacy wallet. Only for 'create'", ArgsManager::ALLOW_ANY, OptionsCategory::OPTIONS);
    argsman.AddArg("-format=<format>", "The format of the wallet file to create. Either \"bdb\" or \"sqlite\". Only used with 'createfromdump'", ArgsManager::ALLOW_ANY, OptionsCategory::OPTIONS);
    argsman.AddArg("-printtoconsole", "Send trace/debug info to console (default: 1 when no -debug is true, 0 otherwise).", ArgsManager::ALLOW_ANY, OptionsCategory::DEBUG_TEST);
    argsman.AddArg("-withinternalbdb", "Use the internal Berkeley DB parser when dumping a Berkeley DB wallet file (default: false)", ArgsManager::ALLOW_ANY, OptionsCategory::DEBUG_TEST);

    argsman.AddCommand("info", "Get wallet info");
    argsman.AddCommand("create", "Create new wallet file");
    argsman.AddCommand("salvage", "Attempt to recover private keys from a corrupt wallet. Warning: 'salvage' is experimental.");
    argsman.AddCommand("dump", "Print out all of the wallet key-value records");
    argsman.AddCommand("createfromdump", "Create new wallet file from dumped records");
}

static std::optional<int> WalletAppInit(ArgsManager& args, int argc, char* argv[])
{
    SetupWalletToolArgs(args);
    std::string error_message;
    if (!args.ParseParameters(argc, argv, error_message)) {
        tfm::format(std::cerr, "Error parsing command line arguments: %s\n", error_message);
        return EXIT_FAILURE;
    }
    const bool missing_args{argc < 2};
<<<<<<< HEAD
    if (missing_args || HelpRequested(args) || args.IsArgSet("-version")) {
        std::string strUsage = strprintf("%s namecoin-wallet utility version", CLIENT_NAME) + " " + FormatFullVersion() + "\n";
=======
    if (missing_args || HelpRequested(args) || args.GetBoolArg("-version", false)) {
        std::string strUsage = strprintf("%s bitcoin-wallet utility version", CLIENT_NAME) + " " + FormatFullVersion() + "\n";
>>>>>>> 8dbcccf8

        if (args.GetBoolArg("-version", false)) {
            strUsage += FormatParagraph(LicenseInfo());
        } else {
            strUsage += "\n"
                "namecoin-wallet is an offline tool for creating and interacting with " CLIENT_NAME " wallet files.\n\n"
                "By default namecoin-wallet will act on wallets in the default mainnet wallet directory in the datadir.\n\n"
                "To change the target wallet, use the -datadir, -wallet and (test)chain selection arguments.\n"
                "\n"
                "Usage: namecoin-wallet [options] <command>\n"
                "\n";
            strUsage += "\n" + args.GetHelpMessage();
        }
        tfm::format(std::cout, "%s", strUsage);
        if (missing_args) {
            tfm::format(std::cerr, "Error: too few parameters\n");
            return EXIT_FAILURE;
        }
        return EXIT_SUCCESS;
    }

    // check for printtoconsole, allow -debug
    LogInstance().m_print_to_console = args.GetBoolArg("-printtoconsole", args.GetBoolArg("-debug", false));

    if (!CheckDataDirOption(args)) {
        tfm::format(std::cerr, "Error: Specified data directory \"%s\" does not exist.\n", args.GetArg("-datadir", ""));
        return EXIT_FAILURE;
    }
    // Check for chain settings (Params() calls are only valid after this clause)
    SelectParams(args.GetChainType());

    return std::nullopt;
}

MAIN_FUNCTION
{
    ArgsManager& args = gArgs;
#ifdef WIN32
    common::WinCmdLineArgs winArgs;
    std::tie(argc, argv) = winArgs.get();
#endif

    int exit_status;
    std::unique_ptr<interfaces::Init> init = interfaces::MakeWalletInit(argc, argv, exit_status);
    if (!init) {
        return exit_status;
    }

    SetupEnvironment();
    RandomInit();
    try {
        if (const auto maybe_exit{WalletAppInit(args, argc, argv)}) return *maybe_exit;
    } catch (const std::exception& e) {
        PrintExceptionContinue(&e, "WalletAppInit()");
        return EXIT_FAILURE;
    } catch (...) {
        PrintExceptionContinue(nullptr, "WalletAppInit()");
        return EXIT_FAILURE;
    }

    const auto command = args.GetCommand();
    if (!command) {
        tfm::format(std::cerr, "No method provided. Run `namecoin-wallet -help` for valid methods.\n");
        return EXIT_FAILURE;
    }
    if (command->args.size() != 0) {
        tfm::format(std::cerr, "Error: Additional arguments provided (%s). Methods do not take arguments. Please refer to `-help`.\n", Join(command->args, ", "));
        return EXIT_FAILURE;
    }

    ECC_Context ecc_context{};
    if (!wallet::WalletTool::ExecuteWalletToolFunc(args, command->command)) {
        return EXIT_FAILURE;
    }
    return EXIT_SUCCESS;
}<|MERGE_RESOLUTION|>--- conflicted
+++ resolved
@@ -60,13 +60,8 @@
         return EXIT_FAILURE;
     }
     const bool missing_args{argc < 2};
-<<<<<<< HEAD
-    if (missing_args || HelpRequested(args) || args.IsArgSet("-version")) {
+    if (missing_args || HelpRequested(args) || args.GetBoolArg("-version", false)) {
         std::string strUsage = strprintf("%s namecoin-wallet utility version", CLIENT_NAME) + " " + FormatFullVersion() + "\n";
-=======
-    if (missing_args || HelpRequested(args) || args.GetBoolArg("-version", false)) {
-        std::string strUsage = strprintf("%s bitcoin-wallet utility version", CLIENT_NAME) + " " + FormatFullVersion() + "\n";
->>>>>>> 8dbcccf8
 
         if (args.GetBoolArg("-version", false)) {
             strUsage += FormatParagraph(LicenseInfo());
