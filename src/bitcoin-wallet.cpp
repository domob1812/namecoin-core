--- conflicted
+++ resolved
@@ -58,24 +58,15 @@
         return false;
     }
     if (argc < 2 || HelpRequested(args) || args.IsArgSet("-version")) {
-<<<<<<< HEAD
         std::string strUsage = strprintf("%s namecoin-wallet version", PACKAGE_NAME) + " " + FormatFullVersion() + "\n";
-        if (!args.IsArgSet("-version")) {
-            strUsage += "\n"
-                        "namecoin-wallet is an offline tool for creating and interacting with " PACKAGE_NAME " wallet files.\n"
-                        "By default namecoin-wallet will act on wallets in the default mainnet wallet directory in the datadir.\n"
-                        "To change the target wallet, use the -datadir, -wallet and -testnet/-regtest arguments.\n\n"
-=======
-        std::string strUsage = strprintf("%s bitcoin-wallet version", PACKAGE_NAME) + " " + FormatFullVersion() + "\n";
 
         if (args.IsArgSet("-version")) {
             strUsage += FormatParagraph(LicenseInfo());
         } else {
             strUsage += "\n"
-                        "bitcoin-wallet is an offline tool for creating and interacting with " PACKAGE_NAME " wallet files.\n"
-                        "By default bitcoin-wallet will act on wallets in the default mainnet wallet directory in the datadir.\n"
+                        "namecoin-wallet is an offline tool for creating and interacting with " PACKAGE_NAME " wallet files.\n"
+                        "By default namecoin-wallet will act on wallets in the default mainnet wallet directory in the datadir.\n"
                         "To change the target wallet, use the -datadir, -wallet and -regtest/-signet/-testnet arguments.\n\n"
->>>>>>> 709903a9
                         "Usage:\n"
                         "  namecoin-wallet [options] <command>\n";
             strUsage += "\n" + args.GetHelpMessage();
