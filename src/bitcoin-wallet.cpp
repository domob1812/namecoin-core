--- conflicted
+++ resolved
@@ -67,15 +67,9 @@
             strUsage += FormatParagraph(LicenseInfo());
         } else {
             strUsage += "\n"
-<<<<<<< HEAD
                 "namecoin-wallet is an offline tool for creating and interacting with " CLIENT_NAME " wallet files.\n\n"
                 "By default namecoin-wallet will act on wallets in the default mainnet wallet directory in the datadir.\n\n"
-                "To change the target wallet, use the -datadir, -wallet and -regtest / -signet / -testnet arguments.\n"
-=======
-                "bitcoin-wallet is an offline tool for creating and interacting with " CLIENT_NAME " wallet files.\n\n"
-                "By default bitcoin-wallet will act on wallets in the default mainnet wallet directory in the datadir.\n\n"
                 "To change the target wallet, use the -datadir, -wallet and (test)chain selection arguments.\n"
->>>>>>> 73c0f4b9
                 "\n"
                 "Usage: namecoin-wallet [options] <command>\n"
                 "\n";
