--- conflicted
+++ resolved
@@ -155,11 +155,7 @@
  * selected by SelectCoins(); Also create the change output, when needed
  * @note passing change_pos as -1 will result in setting a random position
  */
-<<<<<<< HEAD
-BResult<CreatedTransactionResult> CreateTransaction(CWallet& wallet, const std::vector<CRecipient>& vecSend, const CTxIn* withInput, int change_pos, const CCoinControl& coin_control, bool sign = true);
-=======
-util::Result<CreatedTransactionResult> CreateTransaction(CWallet& wallet, const std::vector<CRecipient>& vecSend, int change_pos, const CCoinControl& coin_control, bool sign = true);
->>>>>>> 23e28d9e
+util::Result<CreatedTransactionResult> CreateTransaction(CWallet& wallet, const std::vector<CRecipient>& vecSend, const CTxIn* withInput, int change_pos, const CCoinControl& coin_control, bool sign = true);
 
 /**
  * Insert additional inputs into the transaction by
