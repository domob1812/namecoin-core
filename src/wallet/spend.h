// Copyright (c) 2021 The Bitcoin Core developers
// Distributed under the MIT software license, see the accompanying
// file COPYING or http://www.opensource.org/licenses/mit-license.php.

#ifndef BITCOIN_WALLET_SPEND_H
#define BITCOIN_WALLET_SPEND_H

#include <consensus/amount.h>
#include <wallet/coinselection.h>
#include <wallet/transaction.h>
#include <wallet/wallet.h>

#include <optional>

namespace wallet {
/** Get the marginal bytes if spending the specified output from this transaction.
 * use_max_sig indicates whether to use the maximum sized, 72 byte signature when calculating the
 * size of the input spend. This should only be set when watch-only outputs are allowed */
int GetTxSpendSize(const CWallet& wallet, const CWalletTx& wtx, unsigned int out, bool use_max_sig = false);

//Get the marginal bytes of spending the specified output
int CalculateMaximumSignedInputSize(const CTxOut& txout, const CWallet* pwallet, bool use_max_sig = false);
int CalculateMaximumSignedInputSize(const CTxOut& txout, const SigningProvider* pwallet, bool use_max_sig = false);

struct TxSize {
    int64_t vsize{-1};
    int64_t weight{-1};
};

/** Calculate the size of the transaction assuming all signatures are max size
* Use DummySignatureCreator, which inserts 71 byte signatures everywhere.
* NOTE: this requires that all inputs must be in mapWallet (eg the tx should
* be AllInputsMine). */
TxSize CalculateMaximumSignedTxSize(const CTransaction& tx, const CWallet* wallet, const std::vector<CTxOut>& txouts, const CCoinControl* coin_control = nullptr);
TxSize CalculateMaximumSignedTxSize(const CTransaction& tx, const CWallet* wallet, const CCoinControl* coin_control = nullptr) EXCLUSIVE_LOCKS_REQUIRED(wallet->cs_wallet);

/**
 * populate vCoins with vector of available COutputs.
 */
void AvailableCoins(const CWallet& wallet, std::vector<COutput>& vCoins, const CCoinControl* coinControl = nullptr, const CAmount& nMinimumAmount = 1, const CAmount& nMaximumAmount = MAX_MONEY, const CAmount& nMinimumSumAmount = MAX_MONEY, const uint64_t nMaximumCount = 0) EXCLUSIVE_LOCKS_REQUIRED(wallet.cs_wallet);

CAmount GetAvailableBalance(const CWallet& wallet, const CCoinControl* coinControl = nullptr);

/**
 * Find non-change parent output.
 */
const CTxOut& FindNonChangeParentOutput(const CWallet& wallet, const CTransaction& tx, int output) EXCLUSIVE_LOCKS_REQUIRED(wallet.cs_wallet);
const CTxOut& FindNonChangeParentOutput(const CWallet& wallet, const COutPoint& outpoint) EXCLUSIVE_LOCKS_REQUIRED(wallet.cs_wallet);

/**
 * Return list of available coins and locked coins grouped by non-change output address.
 */
std::map<CTxDestination, std::vector<COutput>> ListCoins(const CWallet& wallet) EXCLUSIVE_LOCKS_REQUIRED(wallet.cs_wallet);

std::vector<OutputGroup> GroupOutputs(const CWallet& wallet, const std::vector<COutput>& outputs, const CoinSelectionParams& coin_sel_params, const CoinEligibilityFilter& filter, bool positive_only);

/**
 * Attempt to find a valid input set that meets the provided eligibility filter and target.
 * Multiple coin selection algorithms will be run and the input set that produces the least waste
 * (according to the waste metric) will be chosen.
 *
 * param@[in]  wallet                 The wallet which provides solving data for the coins
 * param@[in]  nTargetValue           The target value
 * param@[in]  eligilibity_filter     A filter containing rules for which coins are allowed to be included in this selection
 * param@[in]  coins                  The vector of coins available for selection prior to filtering
 * param@[in]  coin_selection_params  Parameters for the coin selection
 * returns                            If successful, a SelectionResult containing the input set
 *                                    If failed, a nullopt
 */
std::optional<SelectionResult> AttemptSelection(const CWallet& wallet, const CAmount& nTargetValue, const CoinEligibilityFilter& eligibility_filter, std::vector<COutput> coins,
                        const CoinSelectionParams& coin_selection_params);

/**
 * Select a set of coins such that nTargetValue is met and at least
 * all coins from coin_control are selected; never select unconfirmed coins if they are not ours
 * param@[in]   wallet                 The wallet which provides data necessary to spend the selected coins
 * param@[in]   vAvailableCoins        The vector of coins available to be spent
 * param@[in]   nTargetValue           The target value
 * param@[in]   coin_selection_params  Parameters for this coin selection such as feerates, whether to avoid partial spends,
 *                                     and whether to subtract the fee from the outputs.
 * returns                             If successful, a SelectionResult containing the selected coins
 *                                     If failed, a nullopt.
 */
std::optional<SelectionResult> SelectCoins(const CWallet& wallet, const std::vector<COutput>& vAvailableCoins, const CAmount& nTargetValue, const CCoinControl& coin_control,
                 const CoinSelectionParams& coin_selection_params) EXCLUSIVE_LOCKS_REQUIRED(wallet.cs_wallet);

struct CreatedTransactionResult
{
    CTransactionRef tx;
    CAmount fee;
    int change_pos;

    CreatedTransactionResult(CTransactionRef tx, CAmount fee, int change_pos)
        : tx(tx), fee(fee), change_pos(change_pos) {}
};

/**
 * Create a new transaction paying the recipients with a set of coins
 * selected by SelectCoins(); Also create the change output, when needed
 * @note passing change_pos as -1 will result in setting a random position
 */
<<<<<<< HEAD
bool CreateTransaction(CWallet& wallet, const std::vector<CRecipient>& vecSend, const CTxIn* withInput, CTransactionRef& tx, CAmount& nFeeRet, int& nChangePosInOut, bilingual_str& error, const CCoinControl& coin_control, FeeCalculation& fee_calc_out, bool sign = true);
=======
std::optional<CreatedTransactionResult> CreateTransaction(CWallet& wallet, const std::vector<CRecipient>& vecSend, int change_pos, bilingual_str& error, const CCoinControl& coin_control, FeeCalculation& fee_calc_out, bool sign = true);
>>>>>>> f3965c55

/**
 * Insert additional inputs into the transaction by
 * calling CreateTransaction();
 */
bool FundTransaction(CWallet& wallet, CMutableTransaction& tx, CAmount& nFeeRet, int& nChangePosInOut, bilingual_str& error, bool lockUnspents, const std::set<int>& setSubtractFeeFromOutputs, CCoinControl);
} // namespace wallet

#endif // BITCOIN_WALLET_SPEND_H<|MERGE_RESOLUTION|>--- conflicted
+++ resolved
@@ -99,11 +99,7 @@
  * selected by SelectCoins(); Also create the change output, when needed
  * @note passing change_pos as -1 will result in setting a random position
  */
-<<<<<<< HEAD
-bool CreateTransaction(CWallet& wallet, const std::vector<CRecipient>& vecSend, const CTxIn* withInput, CTransactionRef& tx, CAmount& nFeeRet, int& nChangePosInOut, bilingual_str& error, const CCoinControl& coin_control, FeeCalculation& fee_calc_out, bool sign = true);
-=======
-std::optional<CreatedTransactionResult> CreateTransaction(CWallet& wallet, const std::vector<CRecipient>& vecSend, int change_pos, bilingual_str& error, const CCoinControl& coin_control, FeeCalculation& fee_calc_out, bool sign = true);
->>>>>>> f3965c55
+std::optional<CreatedTransactionResult> CreateTransaction(CWallet& wallet, const std::vector<CRecipient>& vecSend, const CTxIn* withInput, int change_pos, bilingual_str& error, const CCoinControl& coin_control, FeeCalculation& fee_calc_out, bool sign = true);
 
 /**
  * Insert additional inputs into the transaction by
