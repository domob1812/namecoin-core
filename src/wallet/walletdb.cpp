--- conflicted
+++ resolved
@@ -287,7 +287,16 @@
     return true;
 }
 
-<<<<<<< HEAD
+bool WalletBatch::WriteLockedUTXO(const COutPoint& output)
+{
+    return WriteIC(std::make_pair(DBKeys::LOCKED_UTXO, std::make_pair(output.hash, output.n)), uint8_t{'1'});
+}
+
+bool WalletBatch::EraseLockedUTXO(const COutPoint& output)
+{
+    return EraseIC(std::make_pair(DBKeys::LOCKED_UTXO, std::make_pair(output.hash, output.n)));
+}
+
 bool WalletBatch::WriteQueuedTransaction(const uint256& txid, const CMutableTransaction& tx)
 {
     return WriteIC(std::make_pair(DBKeys::QUEUED_TX, txid), tx);
@@ -296,16 +305,6 @@
 bool WalletBatch::EraseQueuedTransaction(const uint256& txid)
 {
     return EraseIC(std::make_pair(DBKeys::QUEUED_TX, txid));
-=======
-bool WalletBatch::WriteLockedUTXO(const COutPoint& output)
-{
-    return WriteIC(std::make_pair(DBKeys::LOCKED_UTXO, std::make_pair(output.hash, output.n)), uint8_t{'1'});
-}
-
-bool WalletBatch::EraseLockedUTXO(const COutPoint& output)
-{
-    return EraseIC(std::make_pair(DBKeys::LOCKED_UTXO, std::make_pair(output.hash, output.n)));
->>>>>>> b376182a
 }
 
 class CWalletScanState {
