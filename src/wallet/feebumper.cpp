// Copyright (c) 2017-2021 The Bitcoin Core developers
// Distributed under the MIT software license, see the accompanying
// file COPYING or http://www.opensource.org/licenses/mit-license.php.

#include <interfaces/chain.h>
#include <policy/fees.h>
#include <policy/policy.h>
#include <util/moneystr.h>
#include <util/rbf.h>
#include <util/system.h>
#include <util/translation.h>
#include <wallet/coincontrol.h>
#include <wallet/feebumper.h>
#include <wallet/fees.h>
#include <wallet/receive.h>
#include <wallet/spend.h>
#include <wallet/wallet.h>

namespace wallet {
//! Check whether transaction has descendant in wallet or mempool, or has been
//! mined, or conflicts with a mined transaction. Return a feebumper::Result.
static feebumper::Result PreconditionChecks(const CWallet& wallet, const CWalletTx& wtx, std::vector<bilingual_str>& errors) EXCLUSIVE_LOCKS_REQUIRED(wallet.cs_wallet)
{
    if (wallet.HasWalletSpend(wtx.GetHash())) {
        errors.push_back(Untranslated("Transaction has descendants in the wallet"));
        return feebumper::Result::INVALID_PARAMETER;
    }

    {
        if (wallet.chain().hasDescendantsInMempool(wtx.GetHash())) {
            errors.push_back(Untranslated("Transaction has descendants in the mempool"));
            return feebumper::Result::INVALID_PARAMETER;
        }
    }

    if (wallet.GetTxDepthInMainChain(wtx) != 0) {
        errors.push_back(Untranslated("Transaction has been mined, or is conflicted with a mined transaction"));
        return feebumper::Result::WALLET_ERROR;
    }

    if (!SignalsOptInRBF(*wtx.tx)) {
        errors.push_back(Untranslated("Transaction is not BIP 125 replaceable"));
        return feebumper::Result::WALLET_ERROR;
    }

    if (wtx.mapValue.count("replaced_by_txid")) {
        errors.push_back(strprintf(Untranslated("Cannot bump transaction %s which was already bumped by transaction %s"), wtx.GetHash().ToString(), wtx.mapValue.at("replaced_by_txid")));
        return feebumper::Result::WALLET_ERROR;
    }

    // check that original tx consists entirely of our inputs
    // if not, we can't bump the fee, because the wallet has no way of knowing the value of the other inputs (thus the fee)
    isminefilter filter = wallet.GetLegacyScriptPubKeyMan() && wallet.IsWalletFlagSet(WALLET_FLAG_DISABLE_PRIVATE_KEYS) ? ISMINE_WATCH_ONLY : ISMINE_SPENDABLE;
    if (!AllInputsMine(wallet, *wtx.tx, filter)) {
        errors.push_back(Untranslated("Transaction contains inputs that don't belong to this wallet"));
        return feebumper::Result::WALLET_ERROR;
    }


    return feebumper::Result::OK;
}

//! Check if the user provided a valid feeRate
static feebumper::Result CheckFeeRate(const CWallet& wallet, const CWalletTx& wtx, const CFeeRate& newFeerate, const int64_t maxTxSize, std::vector<bilingual_str>& errors)
{
    // check that fee rate is higher than mempool's minimum fee
    // (no point in bumping fee if we know that the new tx won't be accepted to the mempool)
    // This may occur if the user set fee_rate or paytxfee too low, if fallbackfee is too low, or, perhaps,
    // in a rare situation where the mempool minimum fee increased significantly since the fee estimation just a
    // moment earlier. In this case, we report an error to the user, who may adjust the fee.
    CFeeRate minMempoolFeeRate = wallet.chain().mempoolMinFee();

    if (newFeerate.GetFeePerK() < minMempoolFeeRate.GetFeePerK()) {
        errors.push_back(strprintf(
            Untranslated("New fee rate (%s) is lower than the minimum fee rate (%s) to get into the mempool -- "),
            FormatMoney(newFeerate.GetFeePerK()),
            FormatMoney(minMempoolFeeRate.GetFeePerK())));
        return feebumper::Result::WALLET_ERROR;
    }

    CAmount new_total_fee = newFeerate.GetFee(maxTxSize);

    CFeeRate incrementalRelayFee = std::max(wallet.chain().relayIncrementalFee(), CFeeRate(WALLET_INCREMENTAL_RELAY_FEE));

    // Given old total fee and transaction size, calculate the old feeRate
    isminefilter filter = wallet.GetLegacyScriptPubKeyMan() && wallet.IsWalletFlagSet(WALLET_FLAG_DISABLE_PRIVATE_KEYS) ? ISMINE_WATCH_ONLY : ISMINE_SPENDABLE;
    CAmount old_fee = CachedTxGetDebit(wallet, wtx, filter) - wtx.tx->GetValueOut();
    const int64_t txSize = GetVirtualTransactionSize(*(wtx.tx));
    CFeeRate nOldFeeRate(old_fee, txSize);
    // Min total fee is old fee + relay fee
    CAmount minTotalFee = nOldFeeRate.GetFee(maxTxSize) + incrementalRelayFee.GetFee(maxTxSize);

    if (new_total_fee < minTotalFee) {
        errors.push_back(strprintf(Untranslated("Insufficient total fee %s, must be at least %s (oldFee %s + incrementalFee %s)"),
            FormatMoney(new_total_fee), FormatMoney(minTotalFee), FormatMoney(nOldFeeRate.GetFee(maxTxSize)), FormatMoney(incrementalRelayFee.GetFee(maxTxSize))));
        return feebumper::Result::INVALID_PARAMETER;
    }

    CAmount requiredFee = GetRequiredFee(wallet, maxTxSize);
    if (new_total_fee < requiredFee) {
        errors.push_back(strprintf(Untranslated("Insufficient total fee (cannot be less than required fee %s)"),
            FormatMoney(requiredFee)));
        return feebumper::Result::INVALID_PARAMETER;
    }

    // Check that in all cases the new fee doesn't violate maxTxFee
    const CAmount max_tx_fee = wallet.m_default_max_tx_fee;
    if (new_total_fee > max_tx_fee) {
        errors.push_back(strprintf(Untranslated("Specified or calculated fee %s is too high (cannot be higher than -maxtxfee %s)"),
            FormatMoney(new_total_fee), FormatMoney(max_tx_fee)));
        return feebumper::Result::WALLET_ERROR;
    }

    return feebumper::Result::OK;
}

static CFeeRate EstimateFeeRate(const CWallet& wallet, const CWalletTx& wtx, const CAmount old_fee, const CCoinControl& coin_control)
{
    // Get the fee rate of the original transaction. This is calculated from
    // the tx fee/vsize, so it may have been rounded down. Add 1 satoshi to the
    // result.
    int64_t txSize = GetVirtualTransactionSize(*(wtx.tx));
    CFeeRate feerate(old_fee, txSize);
    feerate += CFeeRate(1);

    // The node has a configurable incremental relay fee. Increment the fee by
    // the minimum of that and the wallet's conservative
    // WALLET_INCREMENTAL_RELAY_FEE value to future proof against changes to
    // network wide policy for incremental relay fee that our node may not be
    // aware of. This ensures we're over the required relay fee rate
    // (BIP 125 rule 4).  The replacement tx will be at least as large as the
    // original tx, so the total fee will be greater (BIP 125 rule 3)
    CFeeRate node_incremental_relay_fee = wallet.chain().relayIncrementalFee();
    CFeeRate wallet_incremental_relay_fee = CFeeRate(WALLET_INCREMENTAL_RELAY_FEE);
    feerate += std::max(node_incremental_relay_fee, wallet_incremental_relay_fee);

    // Fee rate must also be at least the wallet's GetMinimumFeeRate
    CFeeRate min_feerate(GetMinimumFeeRate(wallet, coin_control, /*feeCalc=*/nullptr));

    // Set the required fee rate for the replacement transaction in coin control.
    return std::max(feerate, min_feerate);
}

namespace feebumper {

bool TransactionCanBeBumped(const CWallet& wallet, const uint256& txid)
{
    LOCK(wallet.cs_wallet);
    const CWalletTx* wtx = wallet.GetWalletTx(txid);
    if (wtx == nullptr) return false;

    std::vector<bilingual_str> errors_dummy;
    feebumper::Result res = PreconditionChecks(wallet, *wtx, errors_dummy);
    return res == feebumper::Result::OK;
}

Result CreateRateBumpTransaction(CWallet& wallet, const uint256& txid, const CCoinControl& coin_control, std::vector<bilingual_str>& errors,
                                 CAmount& old_fee, CAmount& new_fee, CMutableTransaction& mtx)
{
    // We are going to modify coin control later, copy to re-use
    CCoinControl new_coin_control(coin_control);

    LOCK(wallet.cs_wallet);
    errors.clear();
    auto it = wallet.mapWallet.find(txid);
    if (it == wallet.mapWallet.end()) {
        errors.push_back(Untranslated("Invalid or non-wallet transaction id"));
        return Result::INVALID_ADDRESS_OR_KEY;
    }
    const CWalletTx& wtx = it->second;

    Result result = PreconditionChecks(wallet, wtx, errors);
    if (result != Result::OK) {
        return result;
    }

    // Fill in recipients(and preserve a single change key if there is one)
    std::vector<CRecipient> recipients;
    for (const auto& output : wtx.tx->vout) {
        if (!OutputIsChange(wallet, output)) {
            CRecipient recipient = {output.scriptPubKey, output.nValue, false};
            recipients.push_back(recipient);
        } else {
            /* FIXME: For Namecoin, this presumably strips off the name
               prefix, and leads to an invalid tx.  */
            CTxDestination change_dest;
            ExtractDestination(output.scriptPubKey, change_dest);
            new_coin_control.destChange = change_dest;
        }
    }

    isminefilter filter = wallet.GetLegacyScriptPubKeyMan() && wallet.IsWalletFlagSet(WALLET_FLAG_DISABLE_PRIVATE_KEYS) ? ISMINE_WATCH_ONLY : ISMINE_SPENDABLE;
    old_fee = CachedTxGetDebit(wallet, wtx, filter) - wtx.tx->GetValueOut();

    if (coin_control.m_feerate) {
        // The user provided a feeRate argument.
        // We calculate this here to avoid compiler warning on the cs_wallet lock
        const int64_t maxTxSize{CalculateMaximumSignedTxSize(*wtx.tx, &wallet).vsize};
        Result res = CheckFeeRate(wallet, wtx, *new_coin_control.m_feerate, maxTxSize, errors);
        if (res != Result::OK) {
            return res;
        }
    } else {
        // The user did not provide a feeRate argument
        new_coin_control.m_feerate = EstimateFeeRate(wallet, wtx, old_fee, new_coin_control);
    }

    // Fill in required inputs we are double-spending(all of them)
    // N.B.: bip125 doesn't require all the inputs in the replaced transaction to be
    // used in the replacement transaction, but it's very important for wallets to make
    // sure that happens. If not, it would be possible to bump a transaction A twice to
    // A2 and A3 where A2 and A3 don't conflict (or alternatively bump A to A2 and A2
    // to A3 where A and A3 don't conflict). If both later get confirmed then the sender
    // has accidentally double paid.
    for (const auto& inputs : wtx.tx->vin) {
        new_coin_control.Select(COutPoint(inputs.prevout));
    }
    new_coin_control.fAllowOtherInputs = true;

    // We cannot source new unconfirmed inputs(bip125 rule 2)
    new_coin_control.m_min_depth = 1;

    constexpr int RANDOM_CHANGE_POSITION = -1;
    bilingual_str fail_reason;
    FeeCalculation fee_calc_out;
<<<<<<< HEAD
    if (!CreateTransaction(wallet, recipients, nullptr, tx_new, fee_ret, change_pos_in_out, fail_reason, new_coin_control, fee_calc_out, false)) {
=======
    std::optional<CreatedTransactionResult> txr = CreateTransaction(wallet, recipients, RANDOM_CHANGE_POSITION, fail_reason, new_coin_control, fee_calc_out, false);
    if (!txr) {
>>>>>>> f3965c55
        errors.push_back(Untranslated("Unable to create transaction.") + Untranslated(" ") + fail_reason);
        return Result::WALLET_ERROR;
    }

    // Write back new fee if successful
    new_fee = txr->fee;

    // Write back transaction
    mtx = CMutableTransaction(*txr->tx);

    return Result::OK;
}

bool SignTransaction(CWallet& wallet, CMutableTransaction& mtx) {
    LOCK(wallet.cs_wallet);
    return wallet.SignTransaction(mtx);
}

Result CommitTransaction(CWallet& wallet, const uint256& txid, CMutableTransaction&& mtx, std::vector<bilingual_str>& errors, uint256& bumped_txid)
{
    LOCK(wallet.cs_wallet);
    if (!errors.empty()) {
        return Result::MISC_ERROR;
    }
    auto it = txid.IsNull() ? wallet.mapWallet.end() : wallet.mapWallet.find(txid);
    if (it == wallet.mapWallet.end()) {
        errors.push_back(Untranslated("Invalid or non-wallet transaction id"));
        return Result::MISC_ERROR;
    }
    const CWalletTx& oldWtx = it->second;

    // make sure the transaction still has no descendants and hasn't been mined in the meantime
    Result result = PreconditionChecks(wallet, oldWtx, errors);
    if (result != Result::OK) {
        return result;
    }

    // commit/broadcast the tx
    CTransactionRef tx = MakeTransactionRef(std::move(mtx));
    mapValue_t mapValue = oldWtx.mapValue;
    mapValue["replaces_txid"] = oldWtx.GetHash().ToString();

    wallet.CommitTransaction(tx, std::move(mapValue), oldWtx.vOrderForm);

    // mark the original tx as bumped
    bumped_txid = tx->GetHash();
    if (!wallet.MarkReplaced(oldWtx.GetHash(), bumped_txid)) {
        errors.push_back(Untranslated("Created new bumpfee transaction but could not mark the original transaction as replaced"));
    }
    return Result::OK;
}

} // namespace feebumper
} // namespace wallet<|MERGE_RESOLUTION|>--- conflicted
+++ resolved
@@ -223,12 +223,8 @@
     constexpr int RANDOM_CHANGE_POSITION = -1;
     bilingual_str fail_reason;
     FeeCalculation fee_calc_out;
-<<<<<<< HEAD
-    if (!CreateTransaction(wallet, recipients, nullptr, tx_new, fee_ret, change_pos_in_out, fail_reason, new_coin_control, fee_calc_out, false)) {
-=======
-    std::optional<CreatedTransactionResult> txr = CreateTransaction(wallet, recipients, RANDOM_CHANGE_POSITION, fail_reason, new_coin_control, fee_calc_out, false);
+    std::optional<CreatedTransactionResult> txr = CreateTransaction(wallet, recipients, nullptr, RANDOM_CHANGE_POSITION, fail_reason, new_coin_control, fee_calc_out, false);
     if (!txr) {
->>>>>>> f3965c55
         errors.push_back(Untranslated("Unable to create transaction.") + Untranslated(" ") + fail_reason);
         return Result::WALLET_ERROR;
     }
