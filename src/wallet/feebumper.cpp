--- conflicted
+++ resolved
@@ -318,12 +318,7 @@
     // We cannot source new unconfirmed inputs(bip125 rule 2)
     new_coin_control.m_min_depth = 1;
 
-<<<<<<< HEAD
-    constexpr int RANDOM_CHANGE_POSITION = -1;
-    auto res = CreateTransaction(wallet, recipients, nullptr, RANDOM_CHANGE_POSITION, new_coin_control, false);
-=======
-    auto res = CreateTransaction(wallet, recipients, /*change_pos=*/std::nullopt, new_coin_control, false);
->>>>>>> 8118bf69
+    auto res = CreateTransaction(wallet, recipients, nullptr, /*change_pos=*/std::nullopt, new_coin_control, false);
     if (!res) {
         errors.push_back(Untranslated("Unable to create transaction.") + Untranslated(" ") + util::ErrorString(res));
         return Result::WALLET_ERROR;
