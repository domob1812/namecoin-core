--- conflicted
+++ resolved
@@ -2230,38 +2230,7 @@
         }
     }
 
-<<<<<<< HEAD
-    // Only drop non_witness_utxos if sighash_type != SIGHASH_ANYONECANPAY
-    if ((sighash_type & 0x80) != SIGHASH_ANYONECANPAY) {
-        // Figure out if any non_witness_utxos should be dropped
-        std::vector<unsigned int> to_drop;
-        for (unsigned int i = 0; i < psbtx.inputs.size(); ++i) {
-            const auto& input = psbtx.inputs.at(i);
-            int wit_ver;
-            std::vector<unsigned char> wit_prog;
-            if (input.witness_utxo.IsNull() || !input.witness_utxo.scriptPubKey.IsWitnessProgram(true, wit_ver, wit_prog)) {
-                // There's a non-segwit input or Segwit v0, so we cannot drop any witness_utxos
-                to_drop.clear();
-                break;
-            }
-            if (wit_ver == 0) {
-                // Segwit v0, so we cannot drop any non_witness_utxos
-                to_drop.clear();
-                break;
-            }
-            if (input.non_witness_utxo) {
-                to_drop.push_back(i);
-            }
-        }
-
-        // Drop the non_witness_utxos that we can drop
-        for (unsigned int i : to_drop) {
-            psbtx.inputs.at(i).non_witness_utxo = nullptr;
-        }
-    }
-=======
     RemoveUnnecessaryTransactions(psbtx, sighash_type);
->>>>>>> 3efe5849
 
     // Complete if every input is now signed
     complete = true;
