--- conflicted
+++ resolved
@@ -4407,15 +4407,12 @@
     return std::max(0, (COINBASE_MATURITY+1) - chain_depth);
 }
 
-<<<<<<< HEAD
-=======
 bool CMerkleTx::IsImmatureCoinBase() const
 {
     // note GetBlocksToMaturity is 0 for non-coinbase tx
     return GetBlocksToMaturity() > 0;
 }
 
->>>>>>> e8061831
 bool CWalletTx::AcceptToMemoryPool(const CAmount& nAbsurdFee, CValidationState& state)
 {
     // We must set fInMempool here - while it will be re-set to true by the
