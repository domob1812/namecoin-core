// Copyright (c) 2009-2010 Satoshi Nakamoto
// Copyright (c) 2009-2020 The Bitcoin Core developers
// Distributed under the MIT software license, see the accompanying
// file COPYING or http://www.opensource.org/licenses/mit-license.php.

#include <wallet/wallet.h>

#include <chain.h>
#include <consensus/consensus.h>
#include <consensus/validation.h>
#include <fs.h>
#include <interfaces/chain.h>
#include <interfaces/wallet.h>
#include <key.h>
#include <key_io.h>
#include <names/encoding.h>
#include <optional.h>
#include <policy/fees.h>
#include <policy/policy.h>
#include <primitives/block.h>
#include <primitives/transaction.h>
#include <script/descriptor.h>
#include <script/names.h>
#include <script/script.h>
#include <script/signingprovider.h>
#include <txmempool.h>
#include <util/bip32.h>
#include <util/check.h>
#include <util/error.h>
#include <util/fees.h>
#include <util/moneystr.h>
#include <util/rbf.h>
#include <util/string.h>
#include <util/translation.h>
#include <wallet/coincontrol.h>
#include <wallet/fees.h>

#include <univalue.h>

#include <algorithm>
#include <assert.h>

#include <boost/algorithm/string/replace.hpp>

using interfaces::FoundBlock;

const std::map<uint64_t,std::string> WALLET_FLAG_CAVEATS{
    {WALLET_FLAG_AVOID_REUSE,
        "You need to rescan the blockchain in order to correctly mark used "
        "destinations in the past. Until this is done, some destinations may "
        "be considered unused, even if the opposite is the case."
    },
};

static const size_t OUTPUT_GROUP_MAX_ENTRIES = 10;

static RecursiveMutex cs_wallets;
static std::vector<std::shared_ptr<CWallet>> vpwallets GUARDED_BY(cs_wallets);
static std::list<LoadWalletFn> g_load_wallet_fns GUARDED_BY(cs_wallets);

bool AddWalletSetting(interfaces::Chain& chain, const std::string& wallet_name)
{
    util::SettingsValue setting_value = chain.getRwSetting("wallet");
    if (!setting_value.isArray()) setting_value.setArray();
    for (const util::SettingsValue& value : setting_value.getValues()) {
        if (value.isStr() && value.get_str() == wallet_name) return true;
    }
    setting_value.push_back(wallet_name);
    return chain.updateRwSetting("wallet", setting_value);
}

bool RemoveWalletSetting(interfaces::Chain& chain, const std::string& wallet_name)
{
    util::SettingsValue setting_value = chain.getRwSetting("wallet");
    if (!setting_value.isArray()) return true;
    util::SettingsValue new_value(util::SettingsValue::VARR);
    for (const util::SettingsValue& value : setting_value.getValues()) {
        if (!value.isStr() || value.get_str() != wallet_name) new_value.push_back(value);
    }
    if (new_value.size() == setting_value.size()) return true;
    return chain.updateRwSetting("wallet", new_value);
}

static void UpdateWalletSetting(interfaces::Chain& chain,
                                const std::string& wallet_name,
                                Optional<bool> load_on_startup,
                                std::vector<bilingual_str>& warnings)
{
    if (load_on_startup == nullopt) return;
    if (load_on_startup.get() && !AddWalletSetting(chain, wallet_name)) {
        warnings.emplace_back(Untranslated("Wallet load on startup setting could not be updated, so wallet may not be loaded next node startup."));
    } else if (!load_on_startup.get() && !RemoveWalletSetting(chain, wallet_name)) {
        warnings.emplace_back(Untranslated("Wallet load on startup setting could not be updated, so wallet may still be loaded next node startup."));
    }
}

bool AddWallet(const std::shared_ptr<CWallet>& wallet)
{
    LOCK(cs_wallets);
    assert(wallet);
    std::vector<std::shared_ptr<CWallet>>::const_iterator i = std::find(vpwallets.begin(), vpwallets.end(), wallet);
    if (i != vpwallets.end()) return false;
    vpwallets.push_back(wallet);
    wallet->ConnectScriptPubKeyManNotifiers();
    return true;
}

bool RemoveWallet(const std::shared_ptr<CWallet>& wallet, Optional<bool> load_on_start, std::vector<bilingual_str>& warnings)
{
    assert(wallet);

    interfaces::Chain& chain = wallet->chain();
    std::string name = wallet->GetName();

    // Unregister with the validation interface which also drops shared ponters.
    wallet->m_chain_notifications_handler.reset();
    LOCK(cs_wallets);
    std::vector<std::shared_ptr<CWallet>>::iterator i = std::find(vpwallets.begin(), vpwallets.end(), wallet);
    if (i == vpwallets.end()) return false;
    vpwallets.erase(i);

    // Write the wallet setting
    UpdateWalletSetting(chain, name, load_on_start, warnings);

    return true;
}

bool RemoveWallet(const std::shared_ptr<CWallet>& wallet, Optional<bool> load_on_start)
{
    std::vector<bilingual_str> warnings;
    return RemoveWallet(wallet, load_on_start, warnings);
}

std::vector<std::shared_ptr<CWallet>> GetWallets()
{
    LOCK(cs_wallets);
    return vpwallets;
}

std::shared_ptr<CWallet> GetWallet(const std::string& name)
{
    LOCK(cs_wallets);
    for (const std::shared_ptr<CWallet>& wallet : vpwallets) {
        if (wallet->GetName() == name) return wallet;
    }
    return nullptr;
}

std::unique_ptr<interfaces::Handler> HandleLoadWallet(LoadWalletFn load_wallet)
{
    LOCK(cs_wallets);
    auto it = g_load_wallet_fns.emplace(g_load_wallet_fns.end(), std::move(load_wallet));
    return interfaces::MakeHandler([it] { LOCK(cs_wallets); g_load_wallet_fns.erase(it); });
}

static Mutex g_loading_wallet_mutex;
static Mutex g_wallet_release_mutex;
static std::condition_variable g_wallet_release_cv;
static std::set<std::string> g_loading_wallet_set GUARDED_BY(g_loading_wallet_mutex);
static std::set<std::string> g_unloading_wallet_set GUARDED_BY(g_wallet_release_mutex);

// Custom deleter for shared_ptr<CWallet>.
static void ReleaseWallet(CWallet* wallet)
{
    const std::string name = wallet->GetName();
    wallet->WalletLogPrintf("Releasing wallet\n");
    wallet->Flush();
    delete wallet;
    // Wallet is now released, notify UnloadWallet, if any.
    {
        LOCK(g_wallet_release_mutex);
        if (g_unloading_wallet_set.erase(name) == 0) {
            // UnloadWallet was not called for this wallet, all done.
            return;
        }
    }
    g_wallet_release_cv.notify_all();
}

void UnloadWallet(std::shared_ptr<CWallet>&& wallet)
{
    // Mark wallet for unloading.
    const std::string name = wallet->GetName();
    {
        LOCK(g_wallet_release_mutex);
        auto it = g_unloading_wallet_set.insert(name);
        assert(it.second);
    }
    // The wallet can be in use so it's not possible to explicitly unload here.
    // Notify the unload intent so that all remaining shared pointers are
    // released.
    wallet->NotifyUnload();

    // Time to ditch our shared_ptr and wait for ReleaseWallet call.
    wallet.reset();
    {
        WAIT_LOCK(g_wallet_release_mutex, lock);
        while (g_unloading_wallet_set.count(name) == 1) {
            g_wallet_release_cv.wait(lock);
        }
    }
}

namespace {
std::shared_ptr<CWallet> LoadWalletInternal(interfaces::Chain& chain, const std::string& name, Optional<bool> load_on_start, const DatabaseOptions& options, DatabaseStatus& status, bilingual_str& error, std::vector<bilingual_str>& warnings)
{
    try {
        std::unique_ptr<WalletDatabase> database = MakeWalletDatabase(name, options, status, error);
        if (!database) {
            error = Untranslated("Wallet file verification failed.") + Untranslated(" ") + error;
            return nullptr;
        }

        std::shared_ptr<CWallet> wallet = CWallet::Create(chain, name, std::move(database), options.create_flags, error, warnings);
        if (!wallet) {
            error = Untranslated("Wallet loading failed.") + Untranslated(" ") + error;
            status = DatabaseStatus::FAILED_LOAD;
            return nullptr;
        }
        AddWallet(wallet);
        wallet->postInitProcess();

        // Write the wallet setting
        UpdateWalletSetting(chain, name, load_on_start, warnings);

        return wallet;
    } catch (const std::runtime_error& e) {
        error = Untranslated(e.what());
        status = DatabaseStatus::FAILED_LOAD;
        return nullptr;
    }
}
} // namespace

std::shared_ptr<CWallet> LoadWallet(interfaces::Chain& chain, const std::string& name, Optional<bool> load_on_start, const DatabaseOptions& options, DatabaseStatus& status, bilingual_str& error, std::vector<bilingual_str>& warnings)
{
    auto result = WITH_LOCK(g_loading_wallet_mutex, return g_loading_wallet_set.insert(name));
    if (!result.second) {
        error = Untranslated("Wallet already being loading.");
        status = DatabaseStatus::FAILED_LOAD;
        return nullptr;
    }
    auto wallet = LoadWalletInternal(chain, name, load_on_start, options, status, error, warnings);
    WITH_LOCK(g_loading_wallet_mutex, g_loading_wallet_set.erase(result.first));
    return wallet;
}

std::shared_ptr<CWallet> CreateWallet(interfaces::Chain& chain, const std::string& name, Optional<bool> load_on_start, const DatabaseOptions& options, DatabaseStatus& status, bilingual_str& error, std::vector<bilingual_str>& warnings)
{
    uint64_t wallet_creation_flags = options.create_flags;
    const SecureString& passphrase = options.create_passphrase;

    // Indicate that the wallet is actually supposed to be blank and not just blank to make it encrypted
    bool create_blank = (wallet_creation_flags & WALLET_FLAG_BLANK_WALLET);

    // Born encrypted wallets need to be created blank first.
    if (!passphrase.empty()) {
        wallet_creation_flags |= WALLET_FLAG_BLANK_WALLET;
    }

    // Wallet::Verify will check if we're trying to create a wallet with a duplicate name.
    std::unique_ptr<WalletDatabase> database = MakeWalletDatabase(name, options, status, error);
    if (!database) {
        error = Untranslated("Wallet file verification failed.") + Untranslated(" ") + error;
        status = DatabaseStatus::FAILED_VERIFY;
        return nullptr;
    }

    // Do not allow a passphrase when private keys are disabled
    if (!passphrase.empty() && (wallet_creation_flags & WALLET_FLAG_DISABLE_PRIVATE_KEYS)) {
        error = Untranslated("Passphrase provided but private keys are disabled. A passphrase is only used to encrypt private keys, so cannot be used for wallets with private keys disabled.");
        status = DatabaseStatus::FAILED_CREATE;
        return nullptr;
    }

    // Make the wallet
    std::shared_ptr<CWallet> wallet = CWallet::Create(chain, name, std::move(database), wallet_creation_flags, error, warnings);
    if (!wallet) {
        error = Untranslated("Wallet creation failed.") + Untranslated(" ") + error;
        status = DatabaseStatus::FAILED_CREATE;
        return nullptr;
    }

    // Encrypt the wallet
    if (!passphrase.empty() && !(wallet_creation_flags & WALLET_FLAG_DISABLE_PRIVATE_KEYS)) {
        if (!wallet->EncryptWallet(passphrase)) {
            error = Untranslated("Error: Wallet created but failed to encrypt.");
            status = DatabaseStatus::FAILED_ENCRYPT;
            return nullptr;
        }
        if (!create_blank) {
            // Unlock the wallet
            if (!wallet->Unlock(passphrase)) {
                error = Untranslated("Error: Wallet was encrypted but could not be unlocked");
                status = DatabaseStatus::FAILED_ENCRYPT;
                return nullptr;
            }

            // Set a seed for the wallet
            {
                LOCK(wallet->cs_wallet);
                if (wallet->IsWalletFlagSet(WALLET_FLAG_DESCRIPTORS)) {
                    wallet->SetupDescriptorScriptPubKeyMans();
                } else {
                    for (auto spk_man : wallet->GetActiveScriptPubKeyMans()) {
                        if (!spk_man->SetupGeneration()) {
                            error = Untranslated("Unable to generate initial keys");
                            status = DatabaseStatus::FAILED_CREATE;
                            return nullptr;
                        }
                    }
                }
            }

            // Relock the wallet
            wallet->Lock();
        }
    }
    AddWallet(wallet);
    wallet->postInitProcess();

    // Write the wallet settings
    UpdateWalletSetting(chain, name, load_on_start, warnings);

    status = DatabaseStatus::SUCCESS;
    return wallet;
}

/** @defgroup mapWallet
 *
 * @{
 */

std::string COutput::ToString() const
{
    return strprintf("COutput(%s, %d, %d) [%s]", tx->GetHash().ToString(), i, nDepth, FormatMoney(tx->tx->vout[i].nValue));
}

const CWalletTx* CWallet::GetWalletTx(const uint256& hash) const
{
    AssertLockHeld(cs_wallet);
    std::map<uint256, CWalletTx>::const_iterator it = mapWallet.find(hash);
    if (it == mapWallet.end())
        return nullptr;
    return &(it->second);
}

void CWallet::UpgradeKeyMetadata()
{
    if (IsLocked() || IsWalletFlagSet(WALLET_FLAG_KEY_ORIGIN_METADATA)) {
        return;
    }

    auto spk_man = GetLegacyScriptPubKeyMan();
    if (!spk_man) {
        return;
    }

    spk_man->UpgradeKeyMetadata();
    SetWalletFlag(WALLET_FLAG_KEY_ORIGIN_METADATA);
}

bool CWallet::Unlock(const SecureString& strWalletPassphrase, bool accept_no_keys)
{
    CCrypter crypter;
    CKeyingMaterial _vMasterKey;

    {
        LOCK(cs_wallet);
        for (const MasterKeyMap::value_type& pMasterKey : mapMasterKeys)
        {
            if(!crypter.SetKeyFromPassphrase(strWalletPassphrase, pMasterKey.second.vchSalt, pMasterKey.second.nDeriveIterations, pMasterKey.second.nDerivationMethod))
                return false;
            if (!crypter.Decrypt(pMasterKey.second.vchCryptedKey, _vMasterKey))
                continue; // try another master key
            if (Unlock(_vMasterKey, accept_no_keys)) {
                // Now that we've unlocked, upgrade the key metadata
                UpgradeKeyMetadata();
                return true;
            }
        }
    }
    return false;
}

bool CWallet::ChangeWalletPassphrase(const SecureString& strOldWalletPassphrase, const SecureString& strNewWalletPassphrase)
{
    bool fWasLocked = IsLocked();

    {
        LOCK(cs_wallet);
        Lock();

        CCrypter crypter;
        CKeyingMaterial _vMasterKey;
        for (MasterKeyMap::value_type& pMasterKey : mapMasterKeys)
        {
            if(!crypter.SetKeyFromPassphrase(strOldWalletPassphrase, pMasterKey.second.vchSalt, pMasterKey.second.nDeriveIterations, pMasterKey.second.nDerivationMethod))
                return false;
            if (!crypter.Decrypt(pMasterKey.second.vchCryptedKey, _vMasterKey))
                return false;
            if (Unlock(_vMasterKey))
            {
                int64_t nStartTime = GetTimeMillis();
                crypter.SetKeyFromPassphrase(strNewWalletPassphrase, pMasterKey.second.vchSalt, pMasterKey.second.nDeriveIterations, pMasterKey.second.nDerivationMethod);
                pMasterKey.second.nDeriveIterations = static_cast<unsigned int>(pMasterKey.second.nDeriveIterations * (100 / ((double)(GetTimeMillis() - nStartTime))));

                nStartTime = GetTimeMillis();
                crypter.SetKeyFromPassphrase(strNewWalletPassphrase, pMasterKey.second.vchSalt, pMasterKey.second.nDeriveIterations, pMasterKey.second.nDerivationMethod);
                pMasterKey.second.nDeriveIterations = (pMasterKey.second.nDeriveIterations + static_cast<unsigned int>(pMasterKey.second.nDeriveIterations * 100 / ((double)(GetTimeMillis() - nStartTime)))) / 2;

                if (pMasterKey.second.nDeriveIterations < 25000)
                    pMasterKey.second.nDeriveIterations = 25000;

                WalletLogPrintf("Wallet passphrase changed to an nDeriveIterations of %i\n", pMasterKey.second.nDeriveIterations);

                if (!crypter.SetKeyFromPassphrase(strNewWalletPassphrase, pMasterKey.second.vchSalt, pMasterKey.second.nDeriveIterations, pMasterKey.second.nDerivationMethod))
                    return false;
                if (!crypter.Encrypt(_vMasterKey, pMasterKey.second.vchCryptedKey))
                    return false;
                WalletBatch(*database).WriteMasterKey(pMasterKey.first, pMasterKey.second);
                if (fWasLocked)
                    Lock();
                return true;
            }
        }
    }

    return false;
}

void CWallet::chainStateFlushed(const CBlockLocator& loc)
{
    WalletBatch batch(*database);
    batch.WriteBestBlock(loc);
}

void CWallet::SetMinVersion(enum WalletFeature nVersion, WalletBatch* batch_in, bool fExplicit)
{
    LOCK(cs_wallet);
    if (nWalletVersion >= nVersion)
        return;

    // when doing an explicit upgrade, if we pass the max version permitted, upgrade all the way
    if (fExplicit && nVersion > nWalletMaxVersion)
            nVersion = FEATURE_LATEST;

    nWalletVersion = nVersion;

    if (nVersion > nWalletMaxVersion)
        nWalletMaxVersion = nVersion;

    {
        WalletBatch* batch = batch_in ? batch_in : new WalletBatch(*database);
        if (nWalletVersion > 40000)
            batch->WriteMinVersion(nWalletVersion);
        if (!batch_in)
            delete batch;
    }
}

bool CWallet::SetMaxVersion(int nVersion)
{
    LOCK(cs_wallet);
    // cannot downgrade below current version
    if (nWalletVersion > nVersion)
        return false;

    nWalletMaxVersion = nVersion;

    return true;
}

std::set<uint256> CWallet::GetConflicts(const uint256& txid) const
{
    std::set<uint256> result;
    AssertLockHeld(cs_wallet);

    std::map<uint256, CWalletTx>::const_iterator it = mapWallet.find(txid);
    if (it == mapWallet.end())
        return result;
    const CWalletTx& wtx = it->second;

    std::pair<TxSpends::const_iterator, TxSpends::const_iterator> range;

    for (const CTxIn& txin : wtx.tx->vin)
    {
        if (mapTxSpends.count(txin.prevout) <= 1)
            continue;  // No conflict if zero or one spends
        range = mapTxSpends.equal_range(txin.prevout);
        for (TxSpends::const_iterator _it = range.first; _it != range.second; ++_it)
            result.insert(_it->second);
    }
    return result;
}

bool CWallet::HasWalletSpend(const uint256& txid) const
{
    AssertLockHeld(cs_wallet);
    auto iter = mapTxSpends.lower_bound(COutPoint(txid, 0));
    return (iter != mapTxSpends.end() && iter->first.hash == txid);
}

void CWallet::Flush()
{
    database->Flush();
}

void CWallet::Close()
{
    database->Close();
}

void CWallet::SyncMetaData(std::pair<TxSpends::iterator, TxSpends::iterator> range)
{
    // We want all the wallet transactions in range to have the same metadata as
    // the oldest (smallest nOrderPos).
    // So: find smallest nOrderPos:

    int nMinOrderPos = std::numeric_limits<int>::max();
    const CWalletTx* copyFrom = nullptr;
    for (TxSpends::iterator it = range.first; it != range.second; ++it) {
        const CWalletTx* wtx = &mapWallet.at(it->second);
        if (wtx->nOrderPos < nMinOrderPos) {
            nMinOrderPos = wtx->nOrderPos;
            copyFrom = wtx;
        }
    }

    if (!copyFrom) {
        return;
    }

    // Now copy data from copyFrom to rest:
    for (TxSpends::iterator it = range.first; it != range.second; ++it)
    {
        const uint256& hash = it->second;
        CWalletTx* copyTo = &mapWallet.at(hash);
        if (copyFrom == copyTo) continue;
        assert(copyFrom && "Oldest wallet transaction in range assumed to have been found.");
        if (!copyFrom->IsEquivalentTo(*copyTo)) continue;
        copyTo->mapValue = copyFrom->mapValue;
        copyTo->vOrderForm = copyFrom->vOrderForm;
        // fTimeReceivedIsTxTime not copied on purpose
        // nTimeReceived not copied on purpose
        copyTo->nTimeSmart = copyFrom->nTimeSmart;
        copyTo->fFromMe = copyFrom->fFromMe;
        // nOrderPos not copied on purpose
        // cached members not copied on purpose
    }
}

/**
 * Outpoint is spent if any non-conflicted transaction
 * spends it:
 */
bool CWallet::IsSpent(const uint256& hash, unsigned int n) const
{
    const COutPoint outpoint(hash, n);
    std::pair<TxSpends::const_iterator, TxSpends::const_iterator> range;
    range = mapTxSpends.equal_range(outpoint);

    for (TxSpends::const_iterator it = range.first; it != range.second; ++it)
    {
        const uint256& wtxid = it->second;
        std::map<uint256, CWalletTx>::const_iterator mit = mapWallet.find(wtxid);
        if (mit != mapWallet.end()) {
            int depth = mit->second.GetDepthInMainChain();
            if (depth > 0  || (depth == 0 && !mit->second.isAbandoned()))
                return true; // Spent
        }
    }
    return false;
}

void CWallet::AddToSpends(const COutPoint& outpoint, const uint256& wtxid)
{
    mapTxSpends.insert(std::make_pair(outpoint, wtxid));

    setLockedCoins.erase(outpoint);

    std::pair<TxSpends::iterator, TxSpends::iterator> range;
    range = mapTxSpends.equal_range(outpoint);
    SyncMetaData(range);
}


void CWallet::AddToSpends(const uint256& wtxid)
{
    auto it = mapWallet.find(wtxid);
    assert(it != mapWallet.end());
    CWalletTx& thisTx = it->second;
    if (thisTx.IsCoinBase()) // Coinbases don't spend anything!
        return;

    for (const CTxIn& txin : thisTx.tx->vin)
        AddToSpends(txin.prevout, wtxid);
}

bool CWallet::EncryptWallet(const SecureString& strWalletPassphrase)
{
    if (IsCrypted())
        return false;

    CKeyingMaterial _vMasterKey;

    _vMasterKey.resize(WALLET_CRYPTO_KEY_SIZE);
    GetStrongRandBytes(&_vMasterKey[0], WALLET_CRYPTO_KEY_SIZE);

    CMasterKey kMasterKey;

    kMasterKey.vchSalt.resize(WALLET_CRYPTO_SALT_SIZE);
    GetStrongRandBytes(&kMasterKey.vchSalt[0], WALLET_CRYPTO_SALT_SIZE);

    CCrypter crypter;
    int64_t nStartTime = GetTimeMillis();
    crypter.SetKeyFromPassphrase(strWalletPassphrase, kMasterKey.vchSalt, 25000, kMasterKey.nDerivationMethod);
    kMasterKey.nDeriveIterations = static_cast<unsigned int>(2500000 / ((double)(GetTimeMillis() - nStartTime)));

    nStartTime = GetTimeMillis();
    crypter.SetKeyFromPassphrase(strWalletPassphrase, kMasterKey.vchSalt, kMasterKey.nDeriveIterations, kMasterKey.nDerivationMethod);
    kMasterKey.nDeriveIterations = (kMasterKey.nDeriveIterations + static_cast<unsigned int>(kMasterKey.nDeriveIterations * 100 / ((double)(GetTimeMillis() - nStartTime)))) / 2;

    if (kMasterKey.nDeriveIterations < 25000)
        kMasterKey.nDeriveIterations = 25000;

    WalletLogPrintf("Encrypting Wallet with an nDeriveIterations of %i\n", kMasterKey.nDeriveIterations);

    if (!crypter.SetKeyFromPassphrase(strWalletPassphrase, kMasterKey.vchSalt, kMasterKey.nDeriveIterations, kMasterKey.nDerivationMethod))
        return false;
    if (!crypter.Encrypt(_vMasterKey, kMasterKey.vchCryptedKey))
        return false;

    {
        LOCK(cs_wallet);
        mapMasterKeys[++nMasterKeyMaxID] = kMasterKey;
        WalletBatch* encrypted_batch = new WalletBatch(*database);
        if (!encrypted_batch->TxnBegin()) {
            delete encrypted_batch;
            encrypted_batch = nullptr;
            return false;
        }
        encrypted_batch->WriteMasterKey(nMasterKeyMaxID, kMasterKey);

        for (const auto& spk_man_pair : m_spk_managers) {
            auto spk_man = spk_man_pair.second.get();
            if (!spk_man->Encrypt(_vMasterKey, encrypted_batch)) {
                encrypted_batch->TxnAbort();
                delete encrypted_batch;
                encrypted_batch = nullptr;
                // We now probably have half of our keys encrypted in memory, and half not...
                // die and let the user reload the unencrypted wallet.
                assert(false);
            }
        }

        // Encryption was introduced in version 0.4.0
        SetMinVersion(FEATURE_WALLETCRYPT, encrypted_batch, true);

        if (!encrypted_batch->TxnCommit()) {
            delete encrypted_batch;
            encrypted_batch = nullptr;
            // We now have keys encrypted in memory, but not on disk...
            // die to avoid confusion and let the user reload the unencrypted wallet.
            assert(false);
        }

        delete encrypted_batch;
        encrypted_batch = nullptr;

        Lock();
        Unlock(strWalletPassphrase);

        // If we are using descriptors, make new descriptors with a new seed
        if (IsWalletFlagSet(WALLET_FLAG_DESCRIPTORS) && !IsWalletFlagSet(WALLET_FLAG_BLANK_WALLET)) {
            SetupDescriptorScriptPubKeyMans();
        } else if (auto spk_man = GetLegacyScriptPubKeyMan()) {
            // if we are using HD, replace the HD seed with a new one
            if (spk_man->IsHDEnabled()) {
                if (!spk_man->SetupGeneration(true)) {
                    return false;
                }
            }
        }
        Lock();

        // Need to completely rewrite the wallet file; if we don't, bdb might keep
        // bits of the unencrypted private key in slack space in the database file.
        database->Rewrite();

        // BDB seems to have a bad habit of writing old data into
        // slack space in .dat files; that is bad if the old data is
        // unencrypted private keys. So:
        database->ReloadDbEnv();

    }
    NotifyStatusChanged(this);

    return true;
}

DBErrors CWallet::ReorderTransactions()
{
    LOCK(cs_wallet);
    WalletBatch batch(*database);

    // Old wallets didn't have any defined order for transactions
    // Probably a bad idea to change the output of this

    // First: get all CWalletTx into a sorted-by-time multimap.
    typedef std::multimap<int64_t, CWalletTx*> TxItems;
    TxItems txByTime;

    for (auto& entry : mapWallet)
    {
        CWalletTx* wtx = &entry.second;
        txByTime.insert(std::make_pair(wtx->nTimeReceived, wtx));
    }

    nOrderPosNext = 0;
    std::vector<int64_t> nOrderPosOffsets;
    for (TxItems::iterator it = txByTime.begin(); it != txByTime.end(); ++it)
    {
        CWalletTx *const pwtx = (*it).second;
        int64_t& nOrderPos = pwtx->nOrderPos;

        if (nOrderPos == -1)
        {
            nOrderPos = nOrderPosNext++;
            nOrderPosOffsets.push_back(nOrderPos);

            if (!batch.WriteTx(*pwtx))
                return DBErrors::LOAD_FAIL;
        }
        else
        {
            int64_t nOrderPosOff = 0;
            for (const int64_t& nOffsetStart : nOrderPosOffsets)
            {
                if (nOrderPos >= nOffsetStart)
                    ++nOrderPosOff;
            }
            nOrderPos += nOrderPosOff;
            nOrderPosNext = std::max(nOrderPosNext, nOrderPos + 1);

            if (!nOrderPosOff)
                continue;

            // Since we're changing the order, write it back
            if (!batch.WriteTx(*pwtx))
                return DBErrors::LOAD_FAIL;
        }
    }
    batch.WriteOrderPosNext(nOrderPosNext);

    return DBErrors::LOAD_OK;
}

int64_t CWallet::IncOrderPosNext(WalletBatch* batch)
{
    AssertLockHeld(cs_wallet);
    int64_t nRet = nOrderPosNext++;
    if (batch) {
        batch->WriteOrderPosNext(nOrderPosNext);
    } else {
        WalletBatch(*database).WriteOrderPosNext(nOrderPosNext);
    }
    return nRet;
}

void CWallet::MarkDirty()
{
    {
        LOCK(cs_wallet);
        for (std::pair<const uint256, CWalletTx>& item : mapWallet)
            item.second.MarkDirty();
    }
}

bool CWallet::MarkReplaced(const uint256& originalHash, const uint256& newHash)
{
    LOCK(cs_wallet);

    auto mi = mapWallet.find(originalHash);

    // There is a bug if MarkReplaced is not called on an existing wallet transaction.
    assert(mi != mapWallet.end());

    CWalletTx& wtx = (*mi).second;

    // Ensure for now that we're not overwriting data
    assert(wtx.mapValue.count("replaced_by_txid") == 0);

    wtx.mapValue["replaced_by_txid"] = newHash.ToString();

    WalletBatch batch(*database, "r+");

    bool success = true;
    if (!batch.WriteTx(wtx)) {
        WalletLogPrintf("%s: Updating batch tx %s failed\n", __func__, wtx.GetHash().ToString());
        success = false;
    }

    NotifyTransactionChanged(this, originalHash, CT_UPDATED);

    return success;
}

void CWallet::SetSpentKeyState(WalletBatch& batch, const uint256& hash, unsigned int n, bool used, std::set<CTxDestination>& tx_destinations)
{
    AssertLockHeld(cs_wallet);
    const CWalletTx* srctx = GetWalletTx(hash);
    if (!srctx) return;

    CTxDestination dst;
    if (ExtractDestination(srctx->tx->vout[n].scriptPubKey, dst)) {
        if (IsMine(dst)) {
            if (used && !GetDestData(dst, "used", nullptr)) {
                if (AddDestData(batch, dst, "used", "p")) { // p for "present", opposite of absent (null)
                    tx_destinations.insert(dst);
                }
            } else if (!used && GetDestData(dst, "used", nullptr)) {
                EraseDestData(batch, dst, "used");
            }
        }
    }
}

bool CWallet::IsSpentKey(const uint256& hash, unsigned int n) const
{
    AssertLockHeld(cs_wallet);
    const CWalletTx* srctx = GetWalletTx(hash);
    if (srctx) {
        assert(srctx->tx->vout.size() > n);
        CTxDestination dest;
        if (!ExtractDestination(srctx->tx->vout[n].scriptPubKey, dest)) {
            return false;
        }
        if (GetDestData(dest, "used", nullptr)) {
            return true;
        }
        if (IsLegacy()) {
            LegacyScriptPubKeyMan* spk_man = GetLegacyScriptPubKeyMan();
            assert(spk_man != nullptr);
            for (const auto& keyid : GetAffectedKeys(srctx->tx->vout[n].scriptPubKey, *spk_man)) {
                WitnessV0KeyHash wpkh_dest(keyid);
                if (GetDestData(wpkh_dest, "used", nullptr)) {
                    return true;
                }
                ScriptHash sh_wpkh_dest(GetScriptForDestination(wpkh_dest));
                if (GetDestData(sh_wpkh_dest, "used", nullptr)) {
                    return true;
                }
                PKHash pkh_dest(keyid);
                if (GetDestData(pkh_dest, "used", nullptr)) {
                    return true;
                }
            }
        }
    }
    return false;
}

CWalletTx* CWallet::AddToWallet(CTransactionRef tx, const CWalletTx::Confirmation& confirm, const UpdateWalletTxFn& update_wtx, bool fFlushOnClose)
{
    LOCK(cs_wallet);

    WalletBatch batch(*database, "r+", fFlushOnClose);

    uint256 hash = tx->GetHash();

    if (IsWalletFlagSet(WALLET_FLAG_AVOID_REUSE)) {
        // Mark used destinations
        std::set<CTxDestination> tx_destinations;

        for (const CTxIn& txin : tx->vin) {
            const COutPoint& op = txin.prevout;
            SetSpentKeyState(batch, op.hash, op.n, true, tx_destinations);
        }

        MarkDestinationsDirty(tx_destinations);
    }

    // Inserts only if not already there, returns tx inserted or tx found
    auto ret = mapWallet.emplace(std::piecewise_construct, std::forward_as_tuple(hash), std::forward_as_tuple(this, tx));
    CWalletTx& wtx = (*ret.first).second;
    bool fInsertedNew = ret.second;
    bool fUpdated = update_wtx && update_wtx(wtx, fInsertedNew);
    if (fInsertedNew) {
        wtx.m_confirm = confirm;
        wtx.nTimeReceived = chain().getAdjustedTime();
        wtx.nOrderPos = IncOrderPosNext(&batch);
        wtx.m_it_wtxOrdered = wtxOrdered.insert(std::make_pair(wtx.nOrderPos, &wtx));
        wtx.nTimeSmart = ComputeTimeSmart(wtx);
        AddToSpends(hash);
    }

    if (!fInsertedNew)
    {
        if (confirm.status != wtx.m_confirm.status) {
            wtx.m_confirm.status = confirm.status;
            wtx.m_confirm.nIndex = confirm.nIndex;
            wtx.m_confirm.hashBlock = confirm.hashBlock;
            wtx.m_confirm.block_height = confirm.block_height;
            fUpdated = true;
        } else {
            assert(wtx.m_confirm.nIndex == confirm.nIndex);
            assert(wtx.m_confirm.hashBlock == confirm.hashBlock);
            assert(wtx.m_confirm.block_height == confirm.block_height);
        }
        // If we have a witness-stripped version of this transaction, and we
        // see a new version with a witness, then we must be upgrading a pre-segwit
        // wallet.  Store the new version of the transaction with the witness,
        // as the stripped-version must be invalid.
        // TODO: Store all versions of the transaction, instead of just one.
        if (tx->HasWitness() && !wtx.tx->HasWitness()) {
            wtx.SetTx(tx);
            fUpdated = true;
        }
    }

    //// debug print
    WalletLogPrintf("AddToWallet %s  %s%s\n", hash.ToString(), (fInsertedNew ? "new" : ""), (fUpdated ? "update" : ""));

    // Write to disk
    if (fInsertedNew || fUpdated)
        if (!batch.WriteTx(wtx))
            return nullptr;

    // Break debit/credit balance caches:
    wtx.MarkDirty();

    // Notify UI of new or updated transaction
    NotifyTransactionChanged(this, hash, fInsertedNew ? CT_NEW : CT_UPDATED);

#if HAVE_SYSTEM
    // notify an external script when a wallet transaction comes in or is updated
    std::string strCmd = gArgs.GetArg("-walletnotify", "");

    if (!strCmd.empty())
    {
        boost::replace_all(strCmd, "%s", hash.GetHex());
#ifndef WIN32
        // Substituting the wallet name isn't currently supported on windows
        // because windows shell escaping has not been implemented yet:
        // https://github.com/bitcoin/bitcoin/pull/13339#issuecomment-537384875
        // A few ways it could be implemented in the future are described in:
        // https://github.com/bitcoin/bitcoin/pull/13339#issuecomment-461288094
        boost::replace_all(strCmd, "%w", ShellEscape(GetName()));
#endif
        std::thread t(runCommand, strCmd);
        t.detach(); // thread runs free
    }
#endif

    return &wtx;
}

bool CWallet::LoadToWallet(const uint256& hash, const UpdateWalletTxFn& fill_wtx)
{
    const auto& ins = mapWallet.emplace(std::piecewise_construct, std::forward_as_tuple(hash), std::forward_as_tuple(this, nullptr));
    CWalletTx& wtx = ins.first->second;
    if (!fill_wtx(wtx, ins.second)) {
        return false;
    }
    // If wallet doesn't have a chain (e.g wallet-tool), don't bother to update txn.
    if (HaveChain()) {
        Optional<int> block_height = chain().getBlockHeight(wtx.m_confirm.hashBlock);
        if (block_height) {
            // Update cached block height variable since it not stored in the
            // serialized transaction.
            wtx.m_confirm.block_height = *block_height;
        } else if (wtx.isConflicted() || wtx.isConfirmed()) {
            // If tx block (or conflicting block) was reorged out of chain
            // while the wallet was shutdown, change tx status to UNCONFIRMED
            // and reset block height, hash, and index. ABANDONED tx don't have
            // associated blocks and don't need to be updated. The case where a
            // transaction was reorged out while online and then reconfirmed
            // while offline is covered by the rescan logic.
            wtx.setUnconfirmed();
            wtx.m_confirm.hashBlock = uint256();
            wtx.m_confirm.block_height = 0;
            wtx.m_confirm.nIndex = 0;
        }
    }
    if (/* insertion took place */ ins.second) {
        wtx.m_it_wtxOrdered = wtxOrdered.insert(std::make_pair(wtx.nOrderPos, &wtx));
    }
    AddToSpends(hash);
    for (const CTxIn& txin : wtx.tx->vin) {
        auto it = mapWallet.find(txin.prevout.hash);
        if (it != mapWallet.end()) {
            CWalletTx& prevtx = it->second;
            if (prevtx.isConflicted()) {
                MarkConflicted(prevtx.m_confirm.hashBlock, prevtx.m_confirm.block_height, wtx.GetHash());
            }
        }
    }
    return true;
}

bool CWallet::AddToWalletIfInvolvingMe(const CTransactionRef& ptx, CWalletTx::Confirmation confirm, bool fUpdate)
{
    const CTransaction& tx = *ptx;
    {
        AssertLockHeld(cs_wallet);

        if (!confirm.hashBlock.IsNull()) {
            for (const CTxIn& txin : tx.vin) {
                std::pair<TxSpends::const_iterator, TxSpends::const_iterator> range = mapTxSpends.equal_range(txin.prevout);
                while (range.first != range.second) {
                    if (range.first->second != tx.GetHash()) {
                        WalletLogPrintf("Transaction %s (in block %s) conflicts with wallet transaction %s (both spend %s:%i)\n", tx.GetHash().ToString(), confirm.hashBlock.ToString(), range.first->second.ToString(), range.first->first.hash.ToString(), range.first->first.n);
                        MarkConflicted(confirm.hashBlock, confirm.block_height, range.first->second);
                    }
                    range.first++;
                }
            }
        }

        bool fExisted = mapWallet.count(tx.GetHash()) != 0;
        if (fExisted && !fUpdate) return false;
        if (fExisted || IsMine(tx) || IsFromMe(tx))
        {
            /* Check if any keys in the wallet keypool that were supposed to be unused
             * have appeared in a new transaction. If so, remove those keys from the keypool.
             * This can happen when restoring an old wallet backup that does not contain
             * the mostly recently created transactions from newer versions of the wallet.
             */

            // loop though all outputs
            for (const CTxOut& txout: tx.vout) {
                for (const auto& spk_man_pair : m_spk_managers) {
                    spk_man_pair.second->MarkUnusedAddresses(txout.scriptPubKey);
                }
            }

            // Block disconnection override an abandoned tx as unconfirmed
            // which means user may have to call abandontransaction again
            return AddToWallet(MakeTransactionRef(tx), confirm, /* update_wtx= */ nullptr, /* fFlushOnClose= */ false);
        }
    }
    return false;
}

bool CWallet::TransactionCanBeAbandoned(const uint256& hashTx) const
{
    LOCK(cs_wallet);
    const CWalletTx* wtx = GetWalletTx(hashTx);
    return wtx && !wtx->isAbandoned() && wtx->GetDepthInMainChain() == 0 && !wtx->InMempool();
}

void CWallet::MarkInputsDirty(const CTransactionRef& tx)
{
    for (const CTxIn& txin : tx->vin) {
        auto it = mapWallet.find(txin.prevout.hash);
        if (it != mapWallet.end()) {
            it->second.MarkDirty();
        }
    }
}

bool CWallet::AbandonTransaction(const uint256& hashTx)
{
    LOCK(cs_wallet);

    WalletBatch batch(*database, "r+");

    std::set<uint256> todo;
    std::set<uint256> done;

    // Can't mark abandoned if confirmed or in mempool
    auto it = mapWallet.find(hashTx);
    assert(it != mapWallet.end());
    CWalletTx& origtx = it->second;
    if (origtx.GetDepthInMainChain() != 0 || origtx.InMempool()) {
        return false;
    }

    todo.insert(hashTx);

    while (!todo.empty()) {
        uint256 now = *todo.begin();
        todo.erase(now);
        done.insert(now);
        auto it = mapWallet.find(now);
        assert(it != mapWallet.end());
        CWalletTx& wtx = it->second;
        int currentconfirm = wtx.GetDepthInMainChain();
        // If the orig tx was not in block, none of its spends can be
        assert(currentconfirm <= 0);
        // if (currentconfirm < 0) {Tx and spends are already conflicted, no need to abandon}
        if (currentconfirm == 0 && !wtx.isAbandoned()) {
            // If the orig tx was not in block/mempool, none of its spends can be in mempool
            assert(!wtx.InMempool());
            wtx.setAbandoned();
            wtx.MarkDirty();
            batch.WriteTx(wtx);
            NotifyTransactionChanged(this, wtx.GetHash(), CT_UPDATED);
            // Iterate over all its outputs, and mark transactions in the wallet that spend them abandoned too
            TxSpends::const_iterator iter = mapTxSpends.lower_bound(COutPoint(now, 0));
            while (iter != mapTxSpends.end() && iter->first.hash == now) {
                if (!done.count(iter->second)) {
                    todo.insert(iter->second);
                }
                iter++;
            }
            // If a transaction changes 'conflicted' state, that changes the balance
            // available of the outputs it spends. So force those to be recomputed
            MarkInputsDirty(wtx.tx);
        }
    }

    return true;
}

void CWallet::MarkConflicted(const uint256& hashBlock, int conflicting_height, const uint256& hashTx)
{
    LOCK(cs_wallet);

    int conflictconfirms = (m_last_block_processed_height - conflicting_height + 1) * -1;
    // If number of conflict confirms cannot be determined, this means
    // that the block is still unknown or not yet part of the main chain,
    // for example when loading the wallet during a reindex. Do nothing in that
    // case.
    if (conflictconfirms >= 0)
        return;

    // Do not flush the wallet here for performance reasons
    WalletBatch batch(*database, "r+", false);

    std::set<uint256> todo;
    std::set<uint256> done;

    todo.insert(hashTx);

    while (!todo.empty()) {
        uint256 now = *todo.begin();
        todo.erase(now);
        done.insert(now);
        auto it = mapWallet.find(now);
        assert(it != mapWallet.end());
        CWalletTx& wtx = it->second;
        int currentconfirm = wtx.GetDepthInMainChain();
        if (conflictconfirms < currentconfirm) {
            // Block is 'more conflicted' than current confirm; update.
            // Mark transaction as conflicted with this block.
            wtx.m_confirm.nIndex = 0;
            wtx.m_confirm.hashBlock = hashBlock;
            wtx.m_confirm.block_height = conflicting_height;
            wtx.setConflicted();
            wtx.MarkDirty();
            batch.WriteTx(wtx);
            // Iterate over all its outputs, and mark transactions in the wallet that spend them conflicted too
            TxSpends::const_iterator iter = mapTxSpends.lower_bound(COutPoint(now, 0));
            while (iter != mapTxSpends.end() && iter->first.hash == now) {
                 if (!done.count(iter->second)) {
                     todo.insert(iter->second);
                 }
                 iter++;
            }
            // If a transaction changes 'conflicted' state, that changes the balance
            // available of the outputs it spends. So force those to be recomputed
            MarkInputsDirty(wtx.tx);
        }
    }
}

void CWallet::SyncTransaction(const CTransactionRef& ptx, CWalletTx::Confirmation confirm, bool update_tx)
{
    if (!AddToWalletIfInvolvingMe(ptx, confirm, update_tx))
        return; // Not one of ours

    // If a transaction changes 'conflicted' state, that changes the balance
    // available of the outputs it spends. So force those to be
    // recomputed, also:
    MarkInputsDirty(ptx);
}

void CWallet::transactionAddedToMempool(const CTransactionRef& tx, uint64_t mempool_sequence) {
    LOCK(cs_wallet);
    SyncTransaction(tx, {CWalletTx::Status::UNCONFIRMED, /* block height */ 0, /* block hash */ {}, /* index */ 0});

    auto it = mapWallet.find(tx->GetHash());
    if (it != mapWallet.end()) {
        it->second.fInMempool = true;
    }
}

void CWallet::transactionRemovedFromMempool(const CTransactionRef& tx, MemPoolRemovalReason reason, uint64_t mempool_sequence) {
    LOCK(cs_wallet);
    auto it = mapWallet.find(tx->GetHash());
    if (it != mapWallet.end()) {
        it->second.fInMempool = false;
    }
    // Handle transactions that were removed from the mempool because they
    // conflict with transactions in a newly connected block.
    if (reason == MemPoolRemovalReason::CONFLICT) {
        // Call SyncNotifications, so external -walletnotify notifications will
        // be triggered for these transactions. Set Status::UNCONFIRMED instead
        // of Status::CONFLICTED for a few reasons:
        //
        // 1. The transactionRemovedFromMempool callback does not currently
        //    provide the conflicting block's hash and height, and for backwards
        //    compatibility reasons it may not be not safe to store conflicted
        //    wallet transactions with a null block hash. See
        //    https://github.com/bitcoin/bitcoin/pull/18600#discussion_r420195993.
        // 2. For most of these transactions, the wallet's internal conflict
        //    detection in the blockConnected handler will subsequently call
        //    MarkConflicted and update them with CONFLICTED status anyway. This
        //    applies to any wallet transaction that has inputs spent in the
        //    block, or that has ancestors in the wallet with inputs spent by
        //    the block.
        // 3. Longstanding behavior since the sync implementation in
        //    https://github.com/bitcoin/bitcoin/pull/9371 and the prior sync
        //    implementation before that was to mark these transactions
        //    unconfirmed rather than conflicted.
        //
        // Nothing described above should be seen as an unchangeable requirement
        // when improving this code in the future. The wallet's heuristics for
        // distinguishing between conflicted and unconfirmed transactions are
        // imperfect, and could be improved in general, see
        // https://github.com/bitcoin-core/bitcoin-devwiki/wiki/Wallet-Transaction-Conflict-Tracking
        SyncTransaction(tx, {CWalletTx::Status::UNCONFIRMED, /* block height */ 0, /* block hash */ {}, /* index */ 0});
    }
}

void CWallet::blockConnected(const CBlock& block, int height)
{
    const uint256& block_hash = block.GetHash();
    LOCK(cs_wallet);

    m_last_block_processed_height = height;
    m_last_block_processed = block_hash;
    for (size_t index = 0; index < block.vtx.size(); index++) {
        SyncTransaction(block.vtx[index], {CWalletTx::Status::CONFIRMED, height, block_hash, (int)index});
        transactionRemovedFromMempool(block.vtx[index], MemPoolRemovalReason::BLOCK, 0 /* mempool_sequence */);
    }
}

void CWallet::blockDisconnected(const CBlock& block, int height)
{
    LOCK(cs_wallet);

    // At block disconnection, this will change an abandoned transaction to
    // be unconfirmed, whether or not the transaction is added back to the mempool.
    // User may have to call abandontransaction again. It may be addressed in the
    // future with a stickier abandoned state or even removing abandontransaction call.
    m_last_block_processed_height = height - 1;
    m_last_block_processed = block.hashPrevBlock;
    for (const CTransactionRef& ptx : block.vtx) {
        SyncTransaction(ptx, {CWalletTx::Status::UNCONFIRMED, /* block height */ 0, /* block hash */ {}, /* index */ 0});
    }
}

void CWallet::updatedBlockTip()
{
    m_best_block_time = GetTime();
}


void CWallet::BlockUntilSyncedToCurrentChain() const {
    AssertLockNotHeld(cs_wallet);
    // Skip the queue-draining stuff if we know we're caught up with
    // ::ChainActive().Tip(), otherwise put a callback in the validation interface queue and wait
    // for the queue to drain enough to execute it (indicating we are caught up
    // at least with the time we entered this function).
    uint256 last_block_hash = WITH_LOCK(cs_wallet, return m_last_block_processed);
    chain().waitForNotificationsIfTipChanged(last_block_hash);
}


isminetype CWallet::IsMine(const CTxIn &txin) const
{
    AssertLockHeld(cs_wallet);
    std::map<uint256, CWalletTx>::const_iterator mi = mapWallet.find(txin.prevout.hash);
    if (mi != mapWallet.end())
    {
        const CWalletTx& prev = (*mi).second;
        if (txin.prevout.n < prev.tx->vout.size())
            return IsMine(prev.tx->vout[txin.prevout.n]);
    }
    return ISMINE_NO;
}

// Note that this function doesn't distinguish between a 0-valued input,
// and a not-"is mine" (according to the filter) input.
CAmount CWallet::GetDebit(const CTxIn &txin, const isminefilter& filter) const
{
    {
        LOCK(cs_wallet);
        std::map<uint256, CWalletTx>::const_iterator mi = mapWallet.find(txin.prevout.hash);
        if (mi != mapWallet.end())
        {
            const CWalletTx& prev = (*mi).second;
            if (txin.prevout.n < prev.tx->vout.size())
            {
                const CTxOut& prevout = prev.tx->vout[txin.prevout.n];
                if (CNameScript::isNameScript(prevout.scriptPubKey))
                    return 0;

                if (IsMine(prevout) & filter)
                    return prevout.nValue;
            }
        }
    }
    return 0;
}

isminetype CWallet::IsMine(const CTxOut& txout) const
{
    AssertLockHeld(cs_wallet);
    return IsMine(txout.scriptPubKey);
}

isminetype CWallet::IsMine(const CTxDestination& dest) const
{
    AssertLockHeld(cs_wallet);
    return IsMine(GetScriptForDestination(dest));
}

isminetype CWallet::IsMine(const CScript& script) const
{
    AssertLockHeld(cs_wallet);
    isminetype result = ISMINE_NO;
    for (const auto& spk_man_pair : m_spk_managers) {
        result = std::max(result, spk_man_pair.second->IsMine(script));
    }
    return result;
}

CAmount CWallet::GetCredit(const CTxOut& txout, const isminefilter& filter) const
{
    if (!MoneyRange(txout.nValue))
        throw std::runtime_error(std::string(__func__) + ": value out of range");
    if (CNameScript::isNameScript (txout.scriptPubKey))
        return 0;
    LOCK(cs_wallet);
    return ((IsMine(txout) & filter) ? txout.nValue : 0);
}

bool CWallet::IsChange(const CTxOut& txout) const
{
    return IsChange(txout.scriptPubKey);
}

bool CWallet::IsChange(const CScript& script) const
{
    // TODO: fix handling of 'change' outputs. The assumption is that any
    // payment to a script that is ours, but is not in the address book
    // is change. That assumption is likely to break when we implement multisignature
    // wallets that return change back into a multi-signature-protected address;
    // a better way of identifying which outputs are 'the send' and which are
    // 'the change' will need to be implemented (maybe extend CWalletTx to remember
    // which output, if any, was change).
    AssertLockHeld(cs_wallet);
    if (IsMine(script))
    {
        CTxDestination address;
        if (!ExtractDestination(script, address))
            return true;
        if (!FindAddressBookEntry(address)) {
            return true;
        }
    }
    return false;
}

CAmount CWallet::GetChange(const CTxOut& txout) const
{
    AssertLockHeld(cs_wallet);
    if (!MoneyRange(txout.nValue))
        throw std::runtime_error(std::string(__func__) + ": value out of range");
    return (IsChange(txout) ? txout.nValue : 0);
}

bool CWallet::IsMine(const CTransaction& tx) const
{
    AssertLockHeld(cs_wallet);
    for (const CTxOut& txout : tx.vout)
        if (IsMine(txout))
            return true;
    return false;
}

bool CWallet::IsFromMe(const CTransaction& tx) const
{
    return (GetDebit(tx, ISMINE_ALL) > 0);
}

CAmount CWallet::GetDebit(const CTransaction& tx, const isminefilter& filter) const
{
    CAmount nDebit = 0;
    for (const CTxIn& txin : tx.vin)
    {
        nDebit += GetDebit(txin, filter);
        if (!MoneyRange(nDebit))
            throw std::runtime_error(std::string(__func__) + ": value out of range");
    }
    return nDebit;
}

bool CWallet::IsAllFromMe(const CTransaction& tx, const isminefilter& filter) const
{
    LOCK(cs_wallet);

    for (const CTxIn& txin : tx.vin)
    {
        auto mi = mapWallet.find(txin.prevout.hash);
        if (mi == mapWallet.end())
            return false; // any unknown inputs can't be from us

        const CWalletTx& prev = (*mi).second;

        if (txin.prevout.n >= prev.tx->vout.size())
            return false; // invalid input!

        if (!(IsMine(prev.tx->vout[txin.prevout.n]) & filter))
            return false;
    }
    return true;
}

CAmount CWallet::GetCredit(const CTransaction& tx, const isminefilter& filter) const
{
    CAmount nCredit = 0;
    for (const CTxOut& txout : tx.vout)
    {
        nCredit += GetCredit(txout, filter);
        if (!MoneyRange(nCredit))
            throw std::runtime_error(std::string(__func__) + ": value out of range");
    }
    return nCredit;
}

CAmount CWallet::GetChange(const CTransaction& tx) const
{
    LOCK(cs_wallet);
    CAmount nChange = 0;
    for (const CTxOut& txout : tx.vout)
    {
        nChange += GetChange(txout);
        if (!MoneyRange(nChange))
            throw std::runtime_error(std::string(__func__) + ": value out of range");
    }
    return nChange;
}

bool CWallet::IsHDEnabled() const
{
    // All Active ScriptPubKeyMans must be HD for this to be true
    bool result = true;
    for (const auto& spk_man : GetActiveScriptPubKeyMans()) {
        result &= spk_man->IsHDEnabled();
    }
    return result;
}

bool CWallet::CanGetAddresses(bool internal) const
{
    LOCK(cs_wallet);
    if (m_spk_managers.empty()) return false;
    for (OutputType t : OUTPUT_TYPES) {
        auto spk_man = GetScriptPubKeyMan(t, internal);
        if (spk_man && spk_man->CanGetAddresses(internal)) {
            return true;
        }
    }
    return false;
}

void CWallet::SetWalletFlag(uint64_t flags)
{
    LOCK(cs_wallet);
    m_wallet_flags |= flags;
    if (!WalletBatch(*database).WriteWalletFlags(m_wallet_flags))
        throw std::runtime_error(std::string(__func__) + ": writing wallet flags failed");
}

void CWallet::UnsetWalletFlag(uint64_t flag)
{
    WalletBatch batch(*database);
    UnsetWalletFlagWithDB(batch, flag);
}

void CWallet::UnsetWalletFlagWithDB(WalletBatch& batch, uint64_t flag)
{
    LOCK(cs_wallet);
    m_wallet_flags &= ~flag;
    if (!batch.WriteWalletFlags(m_wallet_flags))
        throw std::runtime_error(std::string(__func__) + ": writing wallet flags failed");
}

void CWallet::UnsetBlankWalletFlag(WalletBatch& batch)
{
    UnsetWalletFlagWithDB(batch, WALLET_FLAG_BLANK_WALLET);
}

bool CWallet::IsWalletFlagSet(uint64_t flag) const
{
    return (m_wallet_flags & flag);
}

bool CWallet::LoadWalletFlags(uint64_t flags)
{
    LOCK(cs_wallet);
    if (((flags & KNOWN_WALLET_FLAGS) >> 32) ^ (flags >> 32)) {
        // contains unknown non-tolerable wallet flags
        return false;
    }
    m_wallet_flags = flags;

    return true;
}

bool CWallet::AddWalletFlags(uint64_t flags)
{
    LOCK(cs_wallet);
    // We should never be writing unknown non-tolerable wallet flags
    assert(((flags & KNOWN_WALLET_FLAGS) >> 32) == (flags >> 32));
    if (!WalletBatch(*database).WriteWalletFlags(flags)) {
        throw std::runtime_error(std::string(__func__) + ": writing wallet flags failed");
    }

    return LoadWalletFlags(flags);
}

int64_t CWalletTx::GetTxTime() const
{
    int64_t n = nTimeSmart;
    return n ? n : nTimeReceived;
}

// Helper for producing a max-sized low-S low-R signature (eg 71 bytes)
// or a max-sized low-S signature (e.g. 72 bytes) if use_max_sig is true
bool CWallet::DummySignInput(CTxIn &tx_in, const CTxOut &txout, bool use_max_sig) const
{
    // Fill in dummy signatures for fee calculation.
    const CScript& scriptPubKey = txout.scriptPubKey;
    SignatureData sigdata;

    std::unique_ptr<SigningProvider> provider = GetSolvingProvider(scriptPubKey);
    if (!provider) {
        // We don't know about this scriptpbuKey;
        return false;
    }

    if (!ProduceSignature(*provider, use_max_sig ? DUMMY_MAXIMUM_SIGNATURE_CREATOR : DUMMY_SIGNATURE_CREATOR, scriptPubKey, sigdata)) {
        return false;
    }
    UpdateInput(tx_in, sigdata);
    return true;
}

// Helper for producing a bunch of max-sized low-S low-R signatures (eg 71 bytes)
bool CWallet::DummySignTx(CMutableTransaction &txNew, const std::vector<CTxOut> &txouts, bool use_max_sig) const
{
    // Fill in dummy signatures for fee calculation.
    int nIn = 0;
    for (const auto& txout : txouts)
    {
        if (!DummySignInput(txNew.vin[nIn], txout, use_max_sig)) {
            return false;
        }

        nIn++;
    }
    return true;
}

bool CWallet::ImportScripts(const std::set<CScript> scripts, int64_t timestamp)
{
    auto spk_man = GetLegacyScriptPubKeyMan();
    if (!spk_man) {
        return false;
    }
    LOCK(spk_man->cs_KeyStore);
    return spk_man->ImportScripts(scripts, timestamp);
}

bool CWallet::ImportPrivKeys(const std::map<CKeyID, CKey>& privkey_map, const int64_t timestamp)
{
    auto spk_man = GetLegacyScriptPubKeyMan();
    if (!spk_man) {
        return false;
    }
    LOCK(spk_man->cs_KeyStore);
    return spk_man->ImportPrivKeys(privkey_map, timestamp);
}

bool CWallet::ImportPubKeys(const std::vector<CKeyID>& ordered_pubkeys, const std::map<CKeyID, CPubKey>& pubkey_map, const std::map<CKeyID, std::pair<CPubKey, KeyOriginInfo>>& key_origins, const bool add_keypool, const bool internal, const int64_t timestamp)
{
    auto spk_man = GetLegacyScriptPubKeyMan();
    if (!spk_man) {
        return false;
    }
    LOCK(spk_man->cs_KeyStore);
    return spk_man->ImportPubKeys(ordered_pubkeys, pubkey_map, key_origins, add_keypool, internal, timestamp);
}

bool CWallet::ImportScriptPubKeys(const std::string& label, const std::set<CScript>& script_pub_keys, const bool have_solving_data, const bool apply_label, const int64_t timestamp)
{
    auto spk_man = GetLegacyScriptPubKeyMan();
    if (!spk_man) {
        return false;
    }
    LOCK(spk_man->cs_KeyStore);
    if (!spk_man->ImportScriptPubKeys(script_pub_keys, have_solving_data, timestamp)) {
        return false;
    }
    if (apply_label) {
        WalletBatch batch(*database);
        for (const CScript& script : script_pub_keys) {
            CTxDestination dest;
            ExtractDestination(script, dest);
            if (IsValidDestination(dest)) {
                SetAddressBookWithDB(batch, dest, label, "receive");
            }
        }
    }
    return true;
}

int64_t CalculateMaximumSignedTxSize(const CTransaction &tx, const CWallet *wallet, bool use_max_sig)
{
    std::vector<CTxOut> txouts;
    for (const CTxIn& input : tx.vin) {
        const auto mi = wallet->mapWallet.find(input.prevout.hash);
        // Can not estimate size without knowing the input details
        if (mi == wallet->mapWallet.end()) {
            return -1;
        }
        assert(input.prevout.n < mi->second.tx->vout.size());
        txouts.emplace_back(mi->second.tx->vout[input.prevout.n]);
    }
    return CalculateMaximumSignedTxSize(tx, wallet, txouts, use_max_sig);
}

// txouts needs to be in the order of tx.vin
int64_t CalculateMaximumSignedTxSize(const CTransaction &tx, const CWallet *wallet, const std::vector<CTxOut>& txouts, bool use_max_sig)
{
    CMutableTransaction txNew(tx);
    if (!wallet->DummySignTx(txNew, txouts, use_max_sig)) {
        return -1;
    }
    return GetVirtualTransactionSize(CTransaction(txNew));
}

int CalculateMaximumSignedInputSize(const CTxOut& txout, const CWallet* wallet, bool use_max_sig)
{
    CMutableTransaction txn;
    txn.vin.push_back(CTxIn(COutPoint()));
    if (!wallet->DummySignInput(txn.vin[0], txout, use_max_sig)) {
        return -1;
    }
    return GetVirtualTransactionInputSize(txn.vin[0]);
}

void CWalletTx::GetAmounts(std::list<COutputEntry>& listReceived,
                           std::list<COutputEntry>& listSent, CAmount& nFee, const isminefilter& filter) const
{
    nFee = 0;
    listReceived.clear();
    listSent.clear();

    // Compute fee:
    CAmount nDebit = GetDebit(filter);
    if (nDebit > 0) // debit>0 means we signed/sent this transaction
    {
        CAmount nValueOut = tx->GetValueOut(true);
        nFee = nDebit - nValueOut;
    }

    LOCK(pwallet->cs_wallet);
    // Sent/received.
    for (unsigned int i = 0; i < tx->vout.size(); ++i)
    {
        const CTxOut& txout = tx->vout[i];
        isminetype fIsMine = pwallet->IsMine(txout);
        const CNameScript nameOp(txout.scriptPubKey);
        // Only need to handle txouts if AT LEAST one of these is true:
        //   1) they debit from us (sent)
        //   2) the output is to us (received)
        if (nDebit > 0)
        {
            // Don't report 'change' txouts, but keep names in all cases
            if (pwallet->IsChange(txout) && !nameOp.isNameOp())
                continue;
        }
        else if (!(fIsMine & filter))
            continue;

        // In either case, we need to get the destination address
        CTxDestination address;

        if (!ExtractDestination(txout.scriptPubKey, address) && !txout.scriptPubKey.IsUnspendable())
        {
            pwallet->WalletLogPrintf("CWalletTx::GetAmounts: Unknown transaction type found, txid %s\n",
                                    this->GetHash().ToString());
            address = CNoDestination();
        }

        COutputEntry output = {address, "", txout.nValue, (int)i};

        // If we have a name script, set the "name" parameter.
        if (nameOp.isNameOp())
        {
            if (nameOp.isAnyUpdate())
                output.nameOp = "update: " + EncodeNameForMessage(nameOp.getOpName());
            else
                output.nameOp = "new: " + HexStr(nameOp.getOpHash());
            output.amount = 0;
        }

        // If we are debited by the transaction, add the output as a "sent" entry
        if (nDebit > 0)
            listSent.push_back(output);

        // If we are receiving the output, add it as a "received" entry
        // For names, only do this if we did not also add it as "sent"
        if ((fIsMine & filter)
            && (!nameOp.isNameOp() || !(nDebit > 0)))
            listReceived.push_back(output);
    }

}

/**
 * Scan active chain for relevant transactions after importing keys. This should
 * be called whenever new keys are added to the wallet, with the oldest key
 * creation time.
 *
 * @return Earliest timestamp that could be successfully scanned from. Timestamp
 * returned will be higher than startTime if relevant blocks could not be read.
 */
int64_t CWallet::RescanFromTime(int64_t startTime, const WalletRescanReserver& reserver, bool update)
{
    // Find starting block. May be null if nCreateTime is greater than the
    // highest blockchain timestamp, in which case there is nothing that needs
    // to be scanned.
    int start_height = 0;
    uint256 start_block;
    bool start = chain().findFirstBlockWithTimeAndHeight(startTime - TIMESTAMP_WINDOW, 0, FoundBlock().hash(start_block).height(start_height));
    WalletLogPrintf("%s: Rescanning last %i blocks\n", __func__, start ? WITH_LOCK(cs_wallet, return GetLastBlockHeight()) - start_height + 1 : 0);

    if (start) {
        // TODO: this should take into account failure by ScanResult::USER_ABORT
        ScanResult result = ScanForWalletTransactions(start_block, start_height, {} /* max_height */, reserver, update);
        if (result.status == ScanResult::FAILURE) {
            int64_t time_max;
            CHECK_NONFATAL(chain().findBlock(result.last_failed_block, FoundBlock().maxTime(time_max)));
            return time_max + TIMESTAMP_WINDOW + 1;
        }
    }
    return startTime;
}

/**
 * Scan the block chain (starting in start_block) for transactions
 * from or to us. If fUpdate is true, found transactions that already
 * exist in the wallet will be updated.
 *
 * @param[in] start_block Scan starting block. If block is not on the active
 *                        chain, the scan will return SUCCESS immediately.
 * @param[in] start_height Height of start_block
 * @param[in] max_height  Optional max scanning height. If unset there is
 *                        no maximum and scanning can continue to the tip
 *
 * @return ScanResult returning scan information and indicating success or
 *         failure. Return status will be set to SUCCESS if scan was
 *         successful. FAILURE if a complete rescan was not possible (due to
 *         pruning or corruption). USER_ABORT if the rescan was aborted before
 *         it could complete.
 *
 * @pre Caller needs to make sure start_block (and the optional stop_block) are on
 * the main chain after to the addition of any new keys you want to detect
 * transactions for.
 */
CWallet::ScanResult CWallet::ScanForWalletTransactions(const uint256& start_block, int start_height, Optional<int> max_height, const WalletRescanReserver& reserver, bool fUpdate)
{
    int64_t nNow = GetTime();
    int64_t start_time = GetTimeMillis();

    assert(reserver.isReserved());

    uint256 block_hash = start_block;
    ScanResult result;

    WalletLogPrintf("Rescan started from block %s...\n", start_block.ToString());

    fAbortRescan = false;
    ShowProgress(strprintf("%s " + _("Rescanning...").translated, GetDisplayName()), 0); // show rescan progress in GUI as dialog or on splashscreen, if -rescan on startup
    uint256 tip_hash = WITH_LOCK(cs_wallet, return GetLastBlockHash());
    uint256 end_hash = tip_hash;
    if (max_height) chain().findAncestorByHeight(tip_hash, *max_height, FoundBlock().hash(end_hash));
    double progress_begin = chain().guessVerificationProgress(block_hash);
    double progress_end = chain().guessVerificationProgress(end_hash);
    double progress_current = progress_begin;
    int block_height = start_height;
    while (!fAbortRescan && !chain().shutdownRequested()) {
        m_scanning_progress = (progress_current - progress_begin) / (progress_end - progress_begin);
        if (block_height % 100 == 0 && progress_end - progress_begin > 0.0) {
            ShowProgress(strprintf("%s " + _("Rescanning...").translated, GetDisplayName()), std::max(1, std::min(99, (int)(m_scanning_progress * 100))));
        }
        if (GetTime() >= nNow + 60) {
            nNow = GetTime();
            WalletLogPrintf("Still rescanning. At block %d. Progress=%f\n", block_height, progress_current);
        }

        CBlock block;
        bool next_block;
        uint256 next_block_hash;
        bool reorg = false;
        if (chain().findBlock(block_hash, FoundBlock().data(block)) && !block.IsNull()) {
            LOCK(cs_wallet);
            next_block = chain().findNextBlock(block_hash, block_height, FoundBlock().hash(next_block_hash), &reorg);
            if (reorg) {
                // Abort scan if current block is no longer active, to prevent
                // marking transactions as coming from the wrong block.
                // TODO: This should return success instead of failure, see
                // https://github.com/bitcoin/bitcoin/pull/14711#issuecomment-458342518
                result.last_failed_block = block_hash;
                result.status = ScanResult::FAILURE;
                break;
            }
            for (size_t posInBlock = 0; posInBlock < block.vtx.size(); ++posInBlock) {
                SyncTransaction(block.vtx[posInBlock], {CWalletTx::Status::CONFIRMED, block_height, block_hash, (int)posInBlock}, fUpdate);
            }
            // scan succeeded, record block as most recent successfully scanned
            result.last_scanned_block = block_hash;
            result.last_scanned_height = block_height;
        } else {
            // could not scan block, keep scanning but record this block as the most recent failure
            result.last_failed_block = block_hash;
            result.status = ScanResult::FAILURE;
            next_block = chain().findNextBlock(block_hash, block_height, FoundBlock().hash(next_block_hash), &reorg);
        }
        if (max_height && block_height >= *max_height) {
            break;
        }
        {
            if (!next_block || reorg) {
                // break successfully when rescan has reached the tip, or
                // previous block is no longer on the chain due to a reorg
                break;
            }

            // increment block and verification progress
            block_hash = next_block_hash;
            ++block_height;
            progress_current = chain().guessVerificationProgress(block_hash);

            // handle updated tip hash
            const uint256 prev_tip_hash = tip_hash;
            tip_hash = WITH_LOCK(cs_wallet, return GetLastBlockHash());
            if (!max_height && prev_tip_hash != tip_hash) {
                // in case the tip has changed, update progress max
                progress_end = chain().guessVerificationProgress(tip_hash);
            }
        }
    }
    ShowProgress(strprintf("%s " + _("Rescanning...").translated, GetDisplayName()), 100); // hide progress dialog in GUI
    if (block_height && fAbortRescan) {
        WalletLogPrintf("Rescan aborted at block %d. Progress=%f\n", block_height, progress_current);
        result.status = ScanResult::USER_ABORT;
    } else if (block_height && chain().shutdownRequested()) {
        WalletLogPrintf("Rescan interrupted by shutdown request at block %d. Progress=%f\n", block_height, progress_current);
        result.status = ScanResult::USER_ABORT;
    } else {
        WalletLogPrintf("Rescan completed in %15dms\n", GetTimeMillis() - start_time);
    }
    return result;
}

void CWallet::ReacceptWalletTransactions()
{
    // If transactions aren't being broadcasted, don't let them into local mempool either
    if (!fBroadcastTransactions)
        return;
    std::map<int64_t, CWalletTx*> mapSorted;

    // Sort pending wallet transactions based on their initial wallet insertion order
    for (std::pair<const uint256, CWalletTx>& item : mapWallet) {
        const uint256& wtxid = item.first;
        CWalletTx& wtx = item.second;
        assert(wtx.GetHash() == wtxid);

        int nDepth = wtx.GetDepthInMainChain();

        if (!wtx.IsCoinBase() && (nDepth == 0 && !wtx.isAbandoned())) {
            mapSorted.insert(std::make_pair(wtx.nOrderPos, &wtx));
        }
    }

    // Try to add wallet transactions to memory pool
    for (const std::pair<const int64_t, CWalletTx*>& item : mapSorted) {
        CWalletTx& wtx = *(item.second);
        std::string unused_err_string;
        wtx.SubmitMemoryPoolAndRelay(unused_err_string, false);
    }
}

bool CWalletTx::SubmitMemoryPoolAndRelay(std::string& err_string, bool relay)
{
    // Can't relay if wallet is not broadcasting
    if (!pwallet->GetBroadcastTransactions()) return false;
    // Don't relay abandoned transactions
    if (isAbandoned()) return false;
    // Don't try to submit coinbase transactions. These would fail anyway but would
    // cause log spam.
    if (IsCoinBase()) return false;
    // Don't try to submit conflicted or confirmed transactions.
    if (GetDepthInMainChain() != 0) return false;

    // Submit transaction to mempool for relay
    pwallet->WalletLogPrintf("Submitting wtx %s to mempool for relay\n", GetHash().ToString());
    // We must set fInMempool here - while it will be re-set to true by the
    // entered-mempool callback, if we did not there would be a race where a
    // user could call sendmoney in a loop and hit spurious out of funds errors
    // because we think that this newly generated transaction's change is
    // unavailable as we're not yet aware that it is in the mempool.
    //
    // Irrespective of the failure reason, un-marking fInMempool
    // out-of-order is incorrect - it should be unmarked when
    // TransactionRemovedFromMempool fires.
    bool ret = pwallet->chain().broadcastTransaction(tx, pwallet->m_default_max_tx_fee, relay, err_string);
    fInMempool |= ret;
    return ret;
}

std::set<uint256> CWalletTx::GetConflicts() const
{
    std::set<uint256> result;
    if (pwallet != nullptr)
    {
        uint256 myHash = GetHash();
        result = pwallet->GetConflicts(myHash);
        result.erase(myHash);
    }
    return result;
}

CAmount CWalletTx::GetCachableAmount(AmountType type, const isminefilter& filter, bool recalculate) const
{
    auto& amount = m_amounts[type];
    if (recalculate || !amount.m_cached[filter]) {
        amount.Set(filter, type == DEBIT ? pwallet->GetDebit(*tx, filter) : pwallet->GetCredit(*tx, filter));
        m_is_cache_empty = false;
    }
    return amount.m_value[filter];
}

CAmount CWalletTx::GetDebit(const isminefilter& filter) const
{
    if (tx->vin.empty())
        return 0;

    CAmount debit = 0;
    if (filter & ISMINE_SPENDABLE) {
        debit += GetCachableAmount(DEBIT, ISMINE_SPENDABLE);
    }
    if (filter & ISMINE_WATCH_ONLY) {
        debit += GetCachableAmount(DEBIT, ISMINE_WATCH_ONLY);
    }
    return debit;
}

CAmount CWalletTx::GetCredit(const isminefilter& filter) const
{
    // Must wait until coinbase is safely deep enough in the chain before valuing it
    if (IsImmatureCoinBase())
        return 0;

    CAmount credit = 0;
    if (filter & ISMINE_SPENDABLE) {
        // GetBalance can assume transactions in mapWallet won't change
        credit += GetCachableAmount(CREDIT, ISMINE_SPENDABLE);
    }
    if (filter & ISMINE_WATCH_ONLY) {
        credit += GetCachableAmount(CREDIT, ISMINE_WATCH_ONLY);
    }
    return credit;
}

CAmount CWalletTx::GetImmatureCredit(bool fUseCache) const
{
    if (IsImmatureCoinBase() && IsInMainChain()) {
        return GetCachableAmount(IMMATURE_CREDIT, ISMINE_SPENDABLE, !fUseCache);
    }

    return 0;
}

CAmount CWalletTx::GetAvailableCredit(bool fUseCache, const isminefilter& filter) const
{
    if (pwallet == nullptr)
        return 0;

    // Avoid caching ismine for NO or ALL cases (could remove this check and simplify in the future).
    bool allow_cache = (filter & ISMINE_ALL) && (filter & ISMINE_ALL) != ISMINE_ALL;

    // Must wait until coinbase is safely deep enough in the chain before valuing it
    if (IsImmatureCoinBase())
        return 0;

    if (fUseCache && allow_cache && m_amounts[AVAILABLE_CREDIT].m_cached[filter]) {
        return m_amounts[AVAILABLE_CREDIT].m_value[filter];
    }

    bool allow_used_addresses = (filter & ISMINE_USED) || !pwallet->IsWalletFlagSet(WALLET_FLAG_AVOID_REUSE);
    CAmount nCredit = 0;
    uint256 hashTx = GetHash();
    for (unsigned int i = 0; i < tx->vout.size(); i++)
    {
        if (!pwallet->IsSpent(hashTx, i) && (allow_used_addresses || !pwallet->IsSpentKey(hashTx, i))) {
            const CTxOut &txout = tx->vout[i];
            nCredit += pwallet->GetCredit(txout, filter);
            if (!MoneyRange(nCredit))
                throw std::runtime_error(std::string(__func__) + " : value out of range");
        }
    }

    if (allow_cache) {
        m_amounts[AVAILABLE_CREDIT].Set(filter, nCredit);
        m_is_cache_empty = false;
    }

    return nCredit;
}

CAmount CWalletTx::GetImmatureWatchOnlyCredit(const bool fUseCache) const
{
    if (IsImmatureCoinBase() && IsInMainChain()) {
        return GetCachableAmount(IMMATURE_CREDIT, ISMINE_WATCH_ONLY, !fUseCache);
    }

    return 0;
}

CAmount CWalletTx::GetChange() const
{
    if (fChangeCached)
        return nChangeCached;
    nChangeCached = pwallet->GetChange(*tx);
    fChangeCached = true;
    return nChangeCached;
}

bool CWalletTx::InMempool() const
{
    return fInMempool;
}

bool CWalletTx::IsTrusted() const
{
    std::set<uint256> trusted_parents;
    LOCK(pwallet->cs_wallet);
    return pwallet->IsTrusted(*this, trusted_parents);
}

bool CWallet::IsTrusted(const CWalletTx& wtx, std::set<uint256>& trusted_parents) const
{
    AssertLockHeld(cs_wallet);
    // Quick answer in most cases
    if (!chain().checkFinalTx(*wtx.tx)) return false;
    int nDepth = wtx.GetDepthInMainChain();
    if (nDepth >= 1) return true;
    if (nDepth < 0) return false;
    // using wtx's cached debit
    if (!m_spend_zero_conf_change || !wtx.IsFromMe(ISMINE_ALL)) return false;

    // Don't trust unconfirmed transactions from us unless they are in the mempool.
    if (!wtx.InMempool()) return false;

    // Trusted if all inputs are from us and are in the mempool:
    for (const CTxIn& txin : wtx.tx->vin)
    {
        // Transactions not sent by us: not trusted
        const CWalletTx* parent = GetWalletTx(txin.prevout.hash);
        if (parent == nullptr) return false;
        const CTxOut& parentOut = parent->tx->vout[txin.prevout.n];
        // Check that this specific input being spent is trusted
        if (IsMine(parentOut) != ISMINE_SPENDABLE) return false;
        // If we've already trusted this parent, continue
        if (trusted_parents.count(parent->GetHash())) continue;
        // Recurse to check that the parent is also trusted
        if (!IsTrusted(*parent, trusted_parents)) return false;
        trusted_parents.insert(parent->GetHash());
    }
    return true;
}

bool CWalletTx::IsEquivalentTo(const CWalletTx& _tx) const
{
        CMutableTransaction tx1 {*this->tx};
        CMutableTransaction tx2 {*_tx.tx};
        for (auto& txin : tx1.vin) txin.scriptSig = CScript();
        for (auto& txin : tx2.vin) txin.scriptSig = CScript();
        return CTransaction(tx1) == CTransaction(tx2);
}

// Rebroadcast transactions from the wallet. We do this on a random timer
// to slightly obfuscate which transactions come from our wallet.
//
// Ideally, we'd only resend transactions that we think should have been
// mined in the most recent block. Any transaction that wasn't in the top
// blockweight of transactions in the mempool shouldn't have been mined,
// and so is probably just sitting in the mempool waiting to be confirmed.
// Rebroadcasting does nothing to speed up confirmation and only damages
// privacy.
void CWallet::ResendWalletTransactions()
{
    // During reindex, importing and IBD, old wallet transactions become
    // unconfirmed. Don't resend them as that would spam other nodes.
    if (!chain().isReadyToBroadcast()) return;

    // Do this infrequently and randomly to avoid giving away
    // that these are our transactions.
    if (GetTime() < nNextResend || !fBroadcastTransactions) return;
    bool fFirst = (nNextResend == 0);
    // resend 12-36 hours from now, ~1 day on average.
    nNextResend = GetTime() + (12 * 60 * 60) + GetRand(24 * 60 * 60);
    if (fFirst) return;

    int submitted_tx_count = 0;

    { // cs_wallet scope
        LOCK(cs_wallet);

        // Relay transactions
        for (std::pair<const uint256, CWalletTx>& item : mapWallet) {
            CWalletTx& wtx = item.second;
            // Attempt to rebroadcast all txes more than 5 minutes older than
            // the last block. SubmitMemoryPoolAndRelay() will not rebroadcast
            // any confirmed or conflicting txs.
            if (wtx.nTimeReceived > m_best_block_time - 5 * 60) continue;
            std::string unused_err_string;
            if (wtx.SubmitMemoryPoolAndRelay(unused_err_string, true)) ++submitted_tx_count;
        }
    } // cs_wallet

    if (submitted_tx_count > 0) {
        WalletLogPrintf("%s: resubmit %u unconfirmed transactions\n", __func__, submitted_tx_count);
    }
}

/** @} */ // end of mapWallet

void MaybeResendWalletTxs()
{
    for (const std::shared_ptr<CWallet>& pwallet : GetWallets()) {
        pwallet->ResendWalletTransactions();
    }
}


/** @defgroup Actions
 *
 * @{
 */


CWallet::Balance CWallet::GetBalance(const int min_depth, bool avoid_reuse) const
{
    Balance ret;
    isminefilter reuse_filter = avoid_reuse ? ISMINE_NO : ISMINE_USED;
    {
        LOCK(cs_wallet);
        std::set<uint256> trusted_parents;
        for (const auto& entry : mapWallet)
        {
            const CWalletTx& wtx = entry.second;
            const bool is_trusted{IsTrusted(wtx, trusted_parents)};
            const int tx_depth{wtx.GetDepthInMainChain()};
            const CAmount tx_credit_mine{wtx.GetAvailableCredit(/* fUseCache */ true, ISMINE_SPENDABLE | reuse_filter)};
            const CAmount tx_credit_watchonly{wtx.GetAvailableCredit(/* fUseCache */ true, ISMINE_WATCH_ONLY | reuse_filter)};
            if (is_trusted && tx_depth >= min_depth) {
                ret.m_mine_trusted += tx_credit_mine;
                ret.m_watchonly_trusted += tx_credit_watchonly;
            }
            if (!is_trusted && tx_depth == 0 && wtx.InMempool()) {
                ret.m_mine_untrusted_pending += tx_credit_mine;
                ret.m_watchonly_untrusted_pending += tx_credit_watchonly;
            }
            ret.m_mine_immature += wtx.GetImmatureCredit();
            ret.m_watchonly_immature += wtx.GetImmatureWatchOnlyCredit();
        }
    }
    return ret;
}

CAmount CWallet::GetAvailableBalance(const CCoinControl* coinControl) const
{
    LOCK(cs_wallet);

    CAmount balance = 0;
    std::vector<COutput> vCoins;
    AvailableCoins(vCoins, true, coinControl);
    for (const COutput& out : vCoins) {
        if (out.fSpendable) {
            balance += out.tx->tx->vout[out.i].nValue;
        }
    }
    return balance;
}

void CWallet::AvailableCoins(std::vector<COutput>& vCoins, bool fOnlySafe, const CCoinControl* coinControl, const CAmount& nMinimumAmount, const CAmount& nMaximumAmount, const CAmount& nMinimumSumAmount, const uint64_t nMaximumCount) const
{
    AssertLockHeld(cs_wallet);

    vCoins.clear();
    CAmount nTotal = 0;
    // Either the WALLET_FLAG_AVOID_REUSE flag is not set (in which case we always allow), or we default to avoiding, and only in the case where
    // a coin control object is provided, and has the avoid address reuse flag set to false, do we allow already used addresses
    bool allow_used_addresses = !IsWalletFlagSet(WALLET_FLAG_AVOID_REUSE) || (coinControl && !coinControl->m_avoid_address_reuse);
    const int min_depth = {coinControl ? coinControl->m_min_depth : DEFAULT_MIN_DEPTH};
    const int max_depth = {coinControl ? coinControl->m_max_depth : DEFAULT_MAX_DEPTH};

    std::set<uint256> trusted_parents;
    for (const auto& entry : mapWallet)
    {
        const uint256& wtxid = entry.first;
        const CWalletTx& wtx = entry.second;

        if (!chain().checkFinalTx(*wtx.tx)) {
            continue;
        }

        if (wtx.IsImmatureCoinBase())
            continue;

        int nDepth = wtx.GetDepthInMainChain();
        if (nDepth < 0)
            continue;

        // We should not consider coins which aren't at least in our mempool
        // It's possible for these to be conflicted via ancestors which we may never be able to detect
        if (nDepth == 0 && !wtx.InMempool())
            continue;

        bool safeTx = IsTrusted(wtx, trusted_parents);

        // We should not consider coins from transactions that are replacing
        // other transactions.
        //
        // Example: There is a transaction A which is replaced by bumpfee
        // transaction B. In this case, we want to prevent creation of
        // a transaction B' which spends an output of B.
        //
        // Reason: If transaction A were initially confirmed, transactions B
        // and B' would no longer be valid, so the user would have to create
        // a new transaction C to replace B'. However, in the case of a
        // one-block reorg, transactions B' and C might BOTH be accepted,
        // when the user only wanted one of them. Specifically, there could
        // be a 1-block reorg away from the chain where transactions A and C
        // were accepted to another chain where B, B', and C were all
        // accepted.
        if (nDepth == 0 && wtx.mapValue.count("replaces_txid")) {
            safeTx = false;
        }

        // Similarly, we should not consider coins from transactions that
        // have been replaced. In the example above, we would want to prevent
        // creation of a transaction A' spending an output of A, because if
        // transaction B were initially confirmed, conflicting with A and
        // A', we wouldn't want to the user to create a transaction D
        // intending to replace A', but potentially resulting in a scenario
        // where A, A', and D could all be accepted (instead of just B and
        // D, or just A and A' like the user would want).
        if (nDepth == 0 && wtx.mapValue.count("replaced_by_txid")) {
            safeTx = false;
        }

        if (fOnlySafe && !safeTx) {
            continue;
        }

        if (nDepth < min_depth || nDepth > max_depth) {
            continue;
        }

        for (unsigned int i = 0; i < wtx.tx->vout.size(); i++) {
            // Only consider selected coins if add_inputs is false
            if (coinControl && !coinControl->m_add_inputs && !coinControl->IsSelected(COutPoint(entry.first, i))) {
                continue;
            }

            if (wtx.tx->vout[i].nValue < nMinimumAmount || wtx.tx->vout[i].nValue > nMaximumAmount)
                continue;

            if (coinControl && coinControl->HasSelected() && !coinControl->fAllowOtherInputs && !coinControl->IsSelected(COutPoint(entry.first, i)))
                continue;

            if (IsLockedCoin(entry.first, i))
                continue;

            if (IsSpent(wtxid, i))
                continue;

            isminetype mine = IsMine(wtx.tx->vout[i]);

            if (mine == ISMINE_NO) {
                continue;
            }

            if (!allow_used_addresses && IsSpentKey(wtxid, i)) {
                continue;
            }

            std::unique_ptr<SigningProvider> provider = GetSolvingProvider(wtx.tx->vout[i].scriptPubKey);

            bool solvable = provider ? IsSolvable(*provider, wtx.tx->vout[i].scriptPubKey) : false;
            bool spendable = ((mine & ISMINE_SPENDABLE) != ISMINE_NO) || (((mine & ISMINE_WATCH_ONLY) != ISMINE_NO) && (coinControl && coinControl->fAllowWatchOnly && solvable));
            if (CNameScript::isNameScript(wtx.tx->vout[i].scriptPubKey))
                spendable = false;

            vCoins.push_back(COutput(&wtx, i, nDepth, spendable, solvable, safeTx, (coinControl && coinControl->fAllowWatchOnly)));

            // Checks the sum amount of all UTXO's.
            if (nMinimumSumAmount != MAX_MONEY) {
                nTotal += wtx.tx->vout[i].nValue;

                if (nTotal >= nMinimumSumAmount) {
                    return;
                }
            }

            // Checks the maximum number of UTXO's.
            if (nMaximumCount > 0 && vCoins.size() >= nMaximumCount) {
                return;
            }
        }
    }
}

std::map<CTxDestination, std::vector<COutput>> CWallet::ListCoins() const
{
    AssertLockHeld(cs_wallet);

    std::map<CTxDestination, std::vector<COutput>> result;
    std::vector<COutput> availableCoins;

    AvailableCoins(availableCoins);

    for (const COutput& coin : availableCoins) {
        CTxDestination address;
        if ((coin.fSpendable || (IsWalletFlagSet(WALLET_FLAG_DISABLE_PRIVATE_KEYS) && coin.fSolvable)) &&
            ExtractDestination(FindNonChangeParentOutput(*coin.tx->tx, coin.i).scriptPubKey, address)) {
            result[address].emplace_back(std::move(coin));
        }
    }

    std::vector<COutPoint> lockedCoins;
    ListLockedCoins(lockedCoins);
    // Include watch-only for LegacyScriptPubKeyMan wallets without private keys
    const bool include_watch_only = GetLegacyScriptPubKeyMan() && IsWalletFlagSet(WALLET_FLAG_DISABLE_PRIVATE_KEYS);
    const isminetype is_mine_filter = include_watch_only ? ISMINE_WATCH_ONLY : ISMINE_SPENDABLE;
    for (const COutPoint& output : lockedCoins) {
        auto it = mapWallet.find(output.hash);
        if (it != mapWallet.end()) {
            int depth = it->second.GetDepthInMainChain();
            if (depth >= 0 && output.n < it->second.tx->vout.size() &&
                IsMine(it->second.tx->vout[output.n]) == is_mine_filter
            ) {
                CTxDestination address;
                if (ExtractDestination(FindNonChangeParentOutput(*it->second.tx, output.n).scriptPubKey, address)) {
                    result[address].emplace_back(
                        &it->second, output.n, depth, true /* spendable */, true /* solvable */, false /* safe */);
                }
            }
        }
    }

    return result;
}

const CTxOut& CWallet::FindNonChangeParentOutput(const CTransaction& tx, int output) const
{
    AssertLockHeld(cs_wallet);
    const CTransaction* ptx = &tx;
    int n = output;
    while (IsChange(ptx->vout[n]) && ptx->vin.size() > 0) {
        const COutPoint& prevout = ptx->vin[0].prevout;
        auto it = mapWallet.find(prevout.hash);
        if (it == mapWallet.end() || it->second.tx->vout.size() <= prevout.n ||
            !IsMine(it->second.tx->vout[prevout.n])) {
            break;
        }
        ptx = it->second.tx.get();
        n = prevout.n;
    }
    return ptx->vout[n];
}

bool CWallet::SelectCoinsMinConf(const CAmount& nTargetValue, const CoinEligibilityFilter& eligibility_filter, std::vector<OutputGroup> groups,
                                 std::set<CInputCoin>& setCoinsRet, CAmount& nValueRet, const CoinSelectionParams& coin_selection_params, bool& bnb_used) const
{
    setCoinsRet.clear();
    nValueRet = 0;

    std::vector<OutputGroup> utxo_pool;
    if (coin_selection_params.use_bnb) {
        // Get long term estimate
        FeeCalculation feeCalc;
        CCoinControl temp;
        temp.m_confirm_target = 1008;
        CFeeRate long_term_feerate = GetMinimumFeeRate(*this, temp, &feeCalc);

        // Calculate cost of change
        CAmount cost_of_change = GetDiscardRate(*this).GetFee(coin_selection_params.change_spend_size) + coin_selection_params.effective_fee.GetFee(coin_selection_params.change_output_size);

        // Filter by the min conf specs and add to utxo_pool and calculate effective value
        for (OutputGroup& group : groups) {
            if (!group.EligibleForSpending(eligibility_filter)) continue;

            if (coin_selection_params.m_subtract_fee_outputs) {
                // Set the effective feerate to 0 as we don't want to use the effective value since the fees will be deducted from the output
                group.SetFees(CFeeRate(0) /* effective_feerate */, long_term_feerate);
            } else {
                group.SetFees(coin_selection_params.effective_fee, long_term_feerate);
            }

            OutputGroup pos_group = group.GetPositiveOnlyGroup();
            if (pos_group.effective_value > 0) utxo_pool.push_back(pos_group);
        }
        // Calculate the fees for things that aren't inputs
        CAmount not_input_fees = coin_selection_params.effective_fee.GetFee(coin_selection_params.tx_noinputs_size);
        bnb_used = true;
        return SelectCoinsBnB(utxo_pool, nTargetValue, cost_of_change, setCoinsRet, nValueRet, not_input_fees);
    } else {
        // Filter by the min conf specs and add to utxo_pool
        for (const OutputGroup& group : groups) {
            if (!group.EligibleForSpending(eligibility_filter)) continue;
            utxo_pool.push_back(group);
        }
        bnb_used = false;
        return KnapsackSolver(nTargetValue, utxo_pool, setCoinsRet, nValueRet);
    }
}

bool CWallet::SelectCoins(const std::vector<COutput>& vAvailableCoins, const CAmount& nTargetValue, std::set<CInputCoin>& setCoinsRet, CAmount& nValueRet, const CCoinControl& coin_control, CoinSelectionParams& coin_selection_params, bool& bnb_used) const
{
    std::vector<COutput> vCoins(vAvailableCoins);
    CAmount value_to_select = nTargetValue;

    // Default to bnb was not used. If we use it, we set it later
    bnb_used = false;

    // coin control -> return all selected outputs (we want all selected to go into the transaction for sure)
    if (coin_control.HasSelected() && !coin_control.fAllowOtherInputs)
    {
        for (const COutput& out : vCoins)
        {
            if (!out.fSpendable)
                 continue;
            nValueRet += out.tx->tx->vout[out.i].nValue;
            setCoinsRet.insert(out.GetInputCoin());
        }
        return (nValueRet >= nTargetValue);
    }

    // calculate value from preset inputs and store them
    std::set<CInputCoin> setPresetCoins;
    CAmount nValueFromPresetInputs = 0;

    std::vector<COutPoint> vPresetInputs;
    coin_control.ListSelected(vPresetInputs);
    for (const COutPoint& outpoint : vPresetInputs)
    {
        std::map<uint256, CWalletTx>::const_iterator it = mapWallet.find(outpoint.hash);
        if (it != mapWallet.end())
        {
            const CWalletTx& wtx = it->second;
            // Clearly invalid input, fail
            if (wtx.tx->vout.size() <= outpoint.n) {
                return false;
            }
            // Just to calculate the marginal byte size
            CInputCoin coin(wtx.tx, outpoint.n, wtx.GetSpendSize(outpoint.n, false));
            nValueFromPresetInputs += coin.txout.nValue;
            if (coin.m_input_bytes <= 0) {
                return false; // Not solvable, can't estimate size for fee
            }
            coin.effective_value = coin.txout.nValue - coin_selection_params.effective_fee.GetFee(coin.m_input_bytes);
            if (coin_selection_params.use_bnb) {
                value_to_select -= coin.effective_value;
            } else {
                value_to_select -= coin.txout.nValue;
            }
            setPresetCoins.insert(coin);
        } else {
            return false; // TODO: Allow non-wallet inputs
        }
    }

    // remove preset inputs from vCoins
    for (std::vector<COutput>::iterator it = vCoins.begin(); it != vCoins.end() && coin_control.HasSelected();)
    {
        if (setPresetCoins.count(it->GetInputCoin()))
            it = vCoins.erase(it);
        else
            ++it;
    }

    unsigned int limit_ancestor_count = 0;
    unsigned int limit_descendant_count = 0;
    chain().getPackageLimits(limit_ancestor_count, limit_descendant_count);
    size_t max_ancestors = (size_t)std::max<int64_t>(1, limit_ancestor_count);
    size_t max_descendants = (size_t)std::max<int64_t>(1, limit_descendant_count);
    bool fRejectLongChains = gArgs.GetBoolArg("-walletrejectlongchains", DEFAULT_WALLET_REJECT_LONG_CHAINS);

    // form groups from remaining coins; note that preset coins will not
    // automatically have their associated (same address) coins included
    if (coin_control.m_avoid_partial_spends && vCoins.size() > OUTPUT_GROUP_MAX_ENTRIES) {
        // Cases where we have 11+ outputs all pointing to the same destination may result in
        // privacy leaks as they will potentially be deterministically sorted. We solve that by
        // explicitly shuffling the outputs before processing
        Shuffle(vCoins.begin(), vCoins.end(), FastRandomContext());
    }
    std::vector<OutputGroup> groups = GroupOutputs(vCoins, !coin_control.m_avoid_partial_spends, max_ancestors);

    bool res = value_to_select <= 0 ||
        SelectCoinsMinConf(value_to_select, CoinEligibilityFilter(1, 6, 0), groups, setCoinsRet, nValueRet, coin_selection_params, bnb_used) ||
        SelectCoinsMinConf(value_to_select, CoinEligibilityFilter(1, 1, 0), groups, setCoinsRet, nValueRet, coin_selection_params, bnb_used) ||
        (m_spend_zero_conf_change && SelectCoinsMinConf(value_to_select, CoinEligibilityFilter(0, 1, 2), groups, setCoinsRet, nValueRet, coin_selection_params, bnb_used)) ||
        (m_spend_zero_conf_change && SelectCoinsMinConf(value_to_select, CoinEligibilityFilter(0, 1, std::min((size_t)4, max_ancestors/3), std::min((size_t)4, max_descendants/3)), groups, setCoinsRet, nValueRet, coin_selection_params, bnb_used)) ||
        (m_spend_zero_conf_change && SelectCoinsMinConf(value_to_select, CoinEligibilityFilter(0, 1, max_ancestors/2, max_descendants/2), groups, setCoinsRet, nValueRet, coin_selection_params, bnb_used)) ||
        (m_spend_zero_conf_change && SelectCoinsMinConf(value_to_select, CoinEligibilityFilter(0, 1, max_ancestors-1, max_descendants-1), groups, setCoinsRet, nValueRet, coin_selection_params, bnb_used)) ||
        (m_spend_zero_conf_change && !fRejectLongChains && SelectCoinsMinConf(value_to_select, CoinEligibilityFilter(0, 1, std::numeric_limits<uint64_t>::max()), groups, setCoinsRet, nValueRet, coin_selection_params, bnb_used));

    // because SelectCoinsMinConf clears the setCoinsRet, we now add the possible inputs to the coinset
    util::insert(setCoinsRet, setPresetCoins);

    // add preset inputs to the total value selected
    nValueRet += nValueFromPresetInputs;

    return res;
}

bool CWallet::SignTransaction(CMutableTransaction& tx) const
{
    AssertLockHeld(cs_wallet);

    // Build coins map
    std::map<COutPoint, Coin> coins;
    for (auto& input : tx.vin) {
        std::map<uint256, CWalletTx>::const_iterator mi = mapWallet.find(input.prevout.hash);
        if(mi == mapWallet.end() || input.prevout.n >= mi->second.tx->vout.size()) {
            return false;
        }
        const CWalletTx& wtx = mi->second;
        coins[input.prevout] = Coin(wtx.tx->vout[input.prevout.n], wtx.m_confirm.block_height, wtx.IsCoinBase());
    }
    std::map<int, std::string> input_errors;
    return SignTransaction(tx, coins, SIGHASH_ALL, input_errors);
}

bool CWallet::SignTransaction(CMutableTransaction& tx, const std::map<COutPoint, Coin>& coins, int sighash, std::map<int, std::string>& input_errors) const
{
    // Try to sign with all ScriptPubKeyMans
    for (ScriptPubKeyMan* spk_man : GetAllScriptPubKeyMans()) {
        // spk_man->SignTransaction will return true if the transaction is complete,
        // so we can exit early and return true if that happens
        if (spk_man->SignTransaction(tx, coins, sighash, input_errors)) {
            return true;
        }
    }

    // At this point, one input was not fully signed otherwise we would have exited already
    return false;
}

TransactionError CWallet::FillPSBT(PartiallySignedTransaction& psbtx, bool& complete, int sighash_type, bool sign, bool bip32derivs, size_t * n_signed) const
{
    if (n_signed) {
        *n_signed = 0;
    }
    LOCK(cs_wallet);
    // Get all of the previous transactions
    for (unsigned int i = 0; i < psbtx.tx->vin.size(); ++i) {
        const CTxIn& txin = psbtx.tx->vin[i];
        PSBTInput& input = psbtx.inputs.at(i);

        if (PSBTInputSigned(input)) {
            continue;
        }

        // If we have no utxo, grab it from the wallet.
        if (!input.non_witness_utxo) {
            const uint256& txhash = txin.prevout.hash;
            const auto it = mapWallet.find(txhash);
            if (it != mapWallet.end()) {
                const CWalletTx& wtx = it->second;
                // We only need the non_witness_utxo, which is a superset of the witness_utxo.
                //   The signing code will switch to the smaller witness_utxo if this is ok.
                input.non_witness_utxo = wtx.tx;
            }
        }
    }

    // Fill in information from ScriptPubKeyMans
    for (ScriptPubKeyMan* spk_man : GetAllScriptPubKeyMans()) {
        int n_signed_this_spkm = 0;
        TransactionError res = spk_man->FillPSBT(psbtx, sighash_type, sign, bip32derivs, &n_signed_this_spkm);
        if (res != TransactionError::OK) {
            return res;
        }

        if (n_signed) {
            (*n_signed) += n_signed_this_spkm;
        }
    }

    // Complete if every input is now signed
    complete = true;
    for (const auto& input : psbtx.inputs) {
        complete &= PSBTInputSigned(input);
    }

    return TransactionError::OK;
}

SigningResult CWallet::SignMessage(const std::string& message, const PKHash& pkhash, std::string& str_sig) const
{
    SignatureData sigdata;
    CScript script_pub_key = GetScriptForDestination(pkhash);
    for (const auto& spk_man_pair : m_spk_managers) {
        if (spk_man_pair.second->CanProvide(script_pub_key, sigdata)) {
            return spk_man_pair.second->SignMessage(message, pkhash, str_sig);
        }
    }
    return SigningResult::PRIVATE_KEY_NOT_AVAILABLE;
}

bool CWallet::FundTransaction(CMutableTransaction& tx, CAmount& nFeeRet, int& nChangePosInOut, bilingual_str& error, bool lockUnspents, const std::set<int>& setSubtractFeeFromOutputs, CCoinControl coinControl)
{
    std::vector<CRecipient> vecSend;

    // Turn the txout set into a CRecipient vector.
    for (size_t idx = 0; idx < tx.vout.size(); idx++) {
        const CTxOut& txOut = tx.vout[idx];
        CRecipient recipient = {txOut.scriptPubKey, txOut.nValue, setSubtractFeeFromOutputs.count(idx) == 1};
        vecSend.push_back(recipient);
    }

    coinControl.fAllowOtherInputs = true;

    for (const CTxIn& txin : tx.vin) {
        coinControl.Select(txin.prevout);
    }

    // Acquire the locks to prevent races to the new locked unspents between the
    // CreateTransaction call and LockCoin calls (when lockUnspents is true).
    LOCK(cs_wallet);

    CTransactionRef tx_new;
<<<<<<< HEAD
    if (!CreateTransaction(vecSend, nullptr, tx_new, nFeeRet, nChangePosInOut, error, coinControl, false)) {
=======
    FeeCalculation fee_calc_out;
    if (!CreateTransaction(vecSend, tx_new, nFeeRet, nChangePosInOut, error, coinControl, fee_calc_out, false)) {
>>>>>>> 68224b25
        return false;
    }

    if (nChangePosInOut != -1) {
        tx.vout.insert(tx.vout.begin() + nChangePosInOut, tx_new->vout[nChangePosInOut]);
    }

    // Copy output sizes from new transaction; they may have had the fee
    // subtracted from them.
    for (unsigned int idx = 0; idx < tx.vout.size(); idx++) {
        tx.vout[idx].nValue = tx_new->vout[idx].nValue;
    }

    // Add new txins while keeping original txin scriptSig/order.
    for (const CTxIn& txin : tx_new->vin) {
        if (!coinControl.IsSelected(txin.prevout)) {
            tx.vin.push_back(txin);

        }
        if (lockUnspents) {
            LockCoin(txin.prevout);
        }

    }

    return true;
}

bool
CWallet::FindValueInNameInput (const CTxIn& nameInput,
                               CAmount& value, const CWalletTx*& walletTx,
                               bilingual_str& error) const
{
  walletTx = GetWalletTx (nameInput.prevout.hash);
  if (!walletTx)
    {
      error = _("Input tx not found in wallet");
      return false;
    }

  const CTxOut& output = walletTx->tx->vout[nameInput.prevout.n];
  if (IsMine (output) != ISMINE_SPENDABLE)
    {
      error = _("Input tx is not mine");
      return false;
    }

  if (!CNameScript::isNameScript (output.scriptPubKey))
    {
      error = _("Input tx is not a name operation");
      return false;
    }

  value = output.nValue;
  return true;
}

static bool IsCurrentForAntiFeeSniping(interfaces::Chain& chain, const uint256& block_hash)
{
    if (chain.isInitialBlockDownload()) {
        return false;
    }
    constexpr int64_t MAX_ANTI_FEE_SNIPING_TIP_AGE = 8 * 60 * 60; // in seconds
    int64_t block_time;
    CHECK_NONFATAL(chain.findBlock(block_hash, FoundBlock().time(block_time)));
    if (block_time < (GetTime() - MAX_ANTI_FEE_SNIPING_TIP_AGE)) {
        return false;
    }
    return true;
}

/**
 * Return a height-based locktime for new transactions (uses the height of the
 * current chain tip unless we are not synced with the current chain
 */
static uint32_t GetLocktimeForNewTransaction(interfaces::Chain& chain, const uint256& block_hash, int block_height)
{
    uint32_t locktime;
    // Discourage fee sniping.
    //
    // For a large miner the value of the transactions in the best block and
    // the mempool can exceed the cost of deliberately attempting to mine two
    // blocks to orphan the current best block. By setting nLockTime such that
    // only the next block can include the transaction, we discourage this
    // practice as the height restricted and limited blocksize gives miners
    // considering fee sniping fewer options for pulling off this attack.
    //
    // A simple way to think about this is from the wallet's point of view we
    // always want the blockchain to move forward. By setting nLockTime this
    // way we're basically making the statement that we only want this
    // transaction to appear in the next block; we don't want to potentially
    // encourage reorgs by allowing transactions to appear at lower heights
    // than the next block in forks of the best chain.
    //
    // Of course, the subsidy is high enough, and transaction volume low
    // enough, that fee sniping isn't a problem yet, but by implementing a fix
    // now we ensure code won't be written that makes assumptions about
    // nLockTime that preclude a fix later.
    if (IsCurrentForAntiFeeSniping(chain, block_hash)) {
        locktime = block_height;

        // Secondly occasionally randomly pick a nLockTime even further back, so
        // that transactions that are delayed after signing for whatever reason,
        // e.g. high-latency mix networks and some CoinJoin implementations, have
        // better privacy.
        if (GetRandInt(10) == 0)
            locktime = std::max(0, (int)locktime - GetRandInt(100));
    } else {
        // If our chain is lagging behind, we can't discourage fee sniping nor help
        // the privacy of high-latency transactions. To avoid leaking a potentially
        // unique "nLockTime fingerprint", set nLockTime to a constant.
        locktime = 0;
    }
    assert(locktime < LOCKTIME_THRESHOLD);
    return locktime;
}

OutputType CWallet::TransactionChangeType(const Optional<OutputType>& change_type, const std::vector<CRecipient>& vecSend)
{
    // If -changetype is specified, always use that change type.
    if (change_type) {
        return *change_type;
    }

    // if m_default_address_type is legacy, use legacy address as change (even
    // if some of the outputs are P2WPKH or P2WSH).
    if (m_default_address_type == OutputType::LEGACY) {
        return OutputType::LEGACY;
    }

    // if any destination is P2WPKH or P2WSH, use P2WPKH for the change
    // output.
    for (const auto& recipient : vecSend) {
        // Check if any destination contains a witness program:
        int witnessversion = 0;
        std::vector<unsigned char> witnessprogram;
        if (recipient.scriptPubKey.IsWitnessProgram(true, witnessversion, witnessprogram)) {
            return OutputType::BECH32;
        }
    }

    // else use m_default_address_type for change
    return m_default_address_type;
}

bool CWallet::CreateTransactionInternal(
        const std::vector<CRecipient>& vecSend,
        const CTxIn* withInput,
        CTransactionRef& tx,
        CAmount& nFeeRet,
        int& nChangePosInOut,
        bilingual_str& error,
        const CCoinControl& coin_control,
        FeeCalculation& fee_calc_out,
        bool sign)
{
    /* Initialise nFeeRet here so that SendMoney doesn't see an uninitialised
       value in case we error out earlier.  */
    nFeeRet = 0;

    CAmount nValue = 0;
    const OutputType change_type = TransactionChangeType(coin_control.m_change_type ? *coin_control.m_change_type : m_default_change_type, vecSend);
    ReserveDestination reservedest(this, change_type);
    int nChangePosRequest = nChangePosInOut;
    unsigned int nSubtractFeeFromAmount = 0;
    bool isNamecoin = false;
    for (const auto& recipient : vecSend)
    {
        if (nValue < 0 || recipient.nAmount < 0)
        {
            error = _("Transaction amounts must not be negative");
            return false;
        }
        nValue += recipient.nAmount;

        if (recipient.fSubtractFeeFromAmount)
            nSubtractFeeFromAmount++;

        if (CNameScript::isNameScript (recipient.scriptPubKey))
            isNamecoin = true;
    }
    if (vecSend.empty())
    {
        error = _("Transaction must have at least one recipient");
        return false;
    }

    /* If we have an input to include, find its value.  This value will be
       subtracted later on during coin selection, since the input is added
       additionally to the selected coins.  */
    CAmount nInputValue = 0;
    const CWalletTx* withInputTx = nullptr;
    if (withInput)
    {
        if (!FindValueInNameInput (*withInput, nInputValue, withInputTx, error))
            return false;
    }

    CMutableTransaction txNew;
    if (isNamecoin)
        txNew.SetNamecoin();

    FeeCalculation feeCalc;
    CAmount nFeeNeeded;
    int nBytes;
    {
        std::set<CInputCoin> setCoins;
        LOCK(cs_wallet);
        txNew.nLockTime = GetLocktimeForNewTransaction(chain(), GetLastBlockHash(), GetLastBlockHeight());
        {
            std::vector<COutput> vAvailableCoins;
            AvailableCoins(vAvailableCoins, true, &coin_control, 1, MAX_MONEY, MAX_MONEY, 0);
            CoinSelectionParams coin_selection_params; // Parameters for coin selection, init with dummy

            // Create change script that will be used if we need change
            // TODO: pass in scriptChange instead of reservedest so
            // change transaction isn't always pay-to-bitcoin-address
            CScript scriptChange;

            // coin control: send change to custom address
            if (!boost::get<CNoDestination>(&coin_control.destChange)) {
                scriptChange = GetScriptForDestination(coin_control.destChange);
            } else { // no coin control: send change to newly generated address
                // Note: We use a new key here to keep it from being obvious which side is the change.
                //  The drawback is that by not reusing a previous key, the change may be lost if a
                //  backup is restored, if the backup doesn't have the new private key for the change.
                //  If we reused the old key, it would be possible to add code to look for and
                //  rediscover unknown transactions that were written with keys of ours to recover
                //  post-backup change.

                // Reserve a new key pair from key pool. If it fails, provide a dummy
                // destination in case we don't need change.
                CTxDestination dest;
                if (!reservedest.GetReservedDestination(dest, true)) {
                    error = _("Transaction needs a change address, but we can't generate it. Please call keypoolrefill first.");
                }
                scriptChange = GetScriptForDestination(dest);
                // A valid destination implies a change script (and
                // vice-versa). An empty change script will abort later, if the
                // change keypool ran out, but change is required.
                CHECK_NONFATAL(IsValidDestination(dest) != scriptChange.empty());
            }
            CTxOut change_prototype_txout(0, scriptChange);
            coin_selection_params.change_output_size = GetSerializeSize(change_prototype_txout);

            CFeeRate discard_rate = GetDiscardRate(*this);

            // Get the fee rate to use effective values in coin selection
            CFeeRate nFeeRateNeeded = GetMinimumFeeRate(*this, coin_control, &feeCalc);
            // Do not, ever, assume that it's fine to change the fee rate if the user has explicitly
            // provided one
            if (coin_control.m_feerate && nFeeRateNeeded > *coin_control.m_feerate) {
                error = strprintf(_("Fee rate (%s) is lower than the minimum fee rate setting (%s)"), coin_control.m_feerate->ToString(), nFeeRateNeeded.ToString());
                return false;
            }

            nFeeRet = 0;
            bool pick_new_inputs = true;
            CAmount nValueIn = 0;

            // BnB selector is the only selector used when this is true.
            // That should only happen on the first pass through the loop.
            coin_selection_params.use_bnb = true;
            coin_selection_params.m_subtract_fee_outputs = nSubtractFeeFromAmount != 0; // If we are doing subtract fee from recipient, don't use effective values
            // Start with no fee and loop until there is enough fee
            while (true)
            {
                nChangePosInOut = nChangePosRequest;
                txNew.vin.clear();
                txNew.vout.clear();
                bool fFirst = true;

                CAmount nValueToSelect = nValue - nInputValue;
                if (nSubtractFeeFromAmount == 0)
                    nValueToSelect += nFeeRet;

                // vouts to the payees
                if (!coin_selection_params.m_subtract_fee_outputs) {
                    coin_selection_params.tx_noinputs_size = 11; // Static vsize overhead + outputs vsize. 4 nVersion, 4 nLocktime, 1 input count, 1 output count, 1 witness overhead (dummy, flag, stack size)
                }
                for (const auto& recipient : vecSend)
                {
                    CTxOut txout(recipient.nAmount, recipient.scriptPubKey);

                    if (recipient.fSubtractFeeFromAmount)
                    {
                        assert(nSubtractFeeFromAmount != 0);
                        txout.nValue -= nFeeRet / nSubtractFeeFromAmount; // Subtract fee equally from each selected recipient

                        if (fFirst) // first receiver pays the remainder not divisible by output count
                        {
                            fFirst = false;
                            txout.nValue -= nFeeRet % nSubtractFeeFromAmount;
                        }
                    }
                    // Include the fee cost for outputs. Note this is only used for BnB right now
                    if (!coin_selection_params.m_subtract_fee_outputs) {
                        coin_selection_params.tx_noinputs_size += ::GetSerializeSize(txout, PROTOCOL_VERSION);
                    }

                    if (IsDust(txout, chain().relayDustFee()))
                    {
                        if (recipient.fSubtractFeeFromAmount && nFeeRet > 0)
                        {
                            if (txout.nValue < 0)
                                error = _("The transaction amount is too small to pay the fee");
                            else
                                error = _("The transaction amount is too small to send after the fee has been deducted");
                        }
                        else
                            error = _("Transaction amount too small");
                        return false;
                    }
                    txNew.vout.push_back(txout);
                }

                // Choose coins to use
                bool bnb_used = false;
                if (pick_new_inputs) {
                    nValueIn = 0;
                    setCoins.clear();
                    int change_spend_size = CalculateMaximumSignedInputSize(change_prototype_txout, this);
                    // If the wallet doesn't know how to sign change output, assume p2sh-p2wpkh
                    // as lower-bound to allow BnB to do it's thing
                    if (change_spend_size == -1) {
                        coin_selection_params.change_spend_size = DUMMY_NESTED_P2WPKH_INPUT_SIZE;
                    } else {
                        coin_selection_params.change_spend_size = (size_t)change_spend_size;
                    }
                    coin_selection_params.effective_fee = nFeeRateNeeded;
                    if (!SelectCoins(vAvailableCoins, nValueToSelect, setCoins, nValueIn, coin_control, coin_selection_params, bnb_used))
                    {
                        // If BnB was used, it was the first pass. No longer the first pass and continue loop with knapsack.
                        if (bnb_used) {
                            coin_selection_params.use_bnb = false;
                            continue;
                        }
                        else {
                            error = _("Insufficient funds");
                            return false;
                        }
                    }
                } else {
                    bnb_used = false;
                }
                if (withInput)
                    setCoins.emplace(withInputTx->tx, withInput->prevout.n);

                const CAmount nChange = nValueIn - nValueToSelect;
                if (nChange > 0)
                {
                    // Fill a vout to ourself
                    CTxOut newTxOut(nChange, scriptChange);

                    // Never create dust outputs; if we would, just
                    // add the dust to the fee.
                    // The nChange when BnB is used is always going to go to fees.
                    if (IsDust(newTxOut, discard_rate) || bnb_used)
                    {
                        nChangePosInOut = -1;
                        nFeeRet += nChange;
                    }
                    else
                    {
                        if (nChangePosInOut == -1)
                        {
                            // Insert change txn at random position:
                            nChangePosInOut = GetRandInt(txNew.vout.size()+1);
                        }
                        else if ((unsigned int)nChangePosInOut > txNew.vout.size())
                        {
                            error = _("Change index out of range");
                            return false;
                        }

                        std::vector<CTxOut>::iterator position = txNew.vout.begin()+nChangePosInOut;
                        txNew.vout.insert(position, newTxOut);
                    }
                } else {
                    nChangePosInOut = -1;
                }

                // Dummy fill vin for maximum size estimation
                //
                for (const auto& coin : setCoins) {
                    txNew.vin.push_back(CTxIn(coin.outpoint,CScript()));
                }

                nBytes = CalculateMaximumSignedTxSize(CTransaction(txNew), this, coin_control.fAllowWatchOnly);
                if (nBytes < 0) {
                    error = _("Signing transaction failed");
                    return false;
                }

                nFeeNeeded = GetMinimumFee(*this, nBytes, coin_control, &feeCalc);
                if (feeCalc.reason == FeeReason::FALLBACK && !m_allow_fallback_fee) {
                    // eventually allow a fallback fee
                    error = _("Fee estimation failed. Fallbackfee is disabled. Wait a few blocks or enable -fallbackfee.");
                    return false;
                }

                if (nFeeRet >= nFeeNeeded) {
                    // Reduce fee to only the needed amount if possible. This
                    // prevents potential overpayment in fees if the coins
                    // selected to meet nFeeNeeded result in a transaction that
                    // requires less fee than the prior iteration.

                    // If we have no change and a big enough excess fee, then
                    // try to construct transaction again only without picking
                    // new inputs. We now know we only need the smaller fee
                    // (because of reduced tx size) and so we should add a
                    // change output. Only try this once.
                    if (nChangePosInOut == -1 && nSubtractFeeFromAmount == 0 && pick_new_inputs) {
                        unsigned int tx_size_with_change = nBytes + coin_selection_params.change_output_size + 2; // Add 2 as a buffer in case increasing # of outputs changes compact size
                        CAmount fee_needed_with_change = GetMinimumFee(*this, tx_size_with_change, coin_control, nullptr);
                        CAmount minimum_value_for_change = GetDustThreshold(change_prototype_txout, discard_rate);
                        if (nFeeRet >= fee_needed_with_change + minimum_value_for_change) {
                            pick_new_inputs = false;
                            nFeeRet = fee_needed_with_change;
                            continue;
                        }
                    }

                    // If we have change output already, just increase it
                    if (nFeeRet > nFeeNeeded && nChangePosInOut != -1 && nSubtractFeeFromAmount == 0) {
                        CAmount extraFeePaid = nFeeRet - nFeeNeeded;
                        std::vector<CTxOut>::iterator change_position = txNew.vout.begin()+nChangePosInOut;
                        change_position->nValue += extraFeePaid;
                        nFeeRet -= extraFeePaid;
                    }
                    break; // Done, enough fee included.
                }
                else if (!pick_new_inputs) {
                    // This shouldn't happen, we should have had enough excess
                    // fee to pay for the new output and still meet nFeeNeeded
                    // Or we should have just subtracted fee from recipients and
                    // nFeeNeeded should not have changed
                    error = _("Transaction fee and change calculation failed");
                    return false;
                }

                // Try to reduce change to include necessary fee
                if (nChangePosInOut != -1 && nSubtractFeeFromAmount == 0) {
                    CAmount additionalFeeNeeded = nFeeNeeded - nFeeRet;
                    std::vector<CTxOut>::iterator change_position = txNew.vout.begin()+nChangePosInOut;
                    // Only reduce change if remaining amount is still a large enough output.
                    if (change_position->nValue >= MIN_FINAL_CHANGE + additionalFeeNeeded) {
                        change_position->nValue -= additionalFeeNeeded;
                        nFeeRet += additionalFeeNeeded;
                        break; // Done, able to increase fee from change
                    }
                }

                // If subtracting fee from recipients, we now know what fee we
                // need to subtract, we have no reason to reselect inputs
                if (nSubtractFeeFromAmount > 0) {
                    pick_new_inputs = false;
                }

                // Include more fee and try again.
                nFeeRet = nFeeNeeded;
                coin_selection_params.use_bnb = false;
                continue;
            }

            // Give up if change keypool ran out and change is required
            if (scriptChange.empty() && nChangePosInOut != -1) {
                return false;
            }
        }

        // Shuffle selected coins and fill in final vin
        txNew.vin.clear();
        std::vector<CInputCoin> selected_coins(setCoins.begin(), setCoins.end());
        Shuffle(selected_coins.begin(), selected_coins.end(), FastRandomContext());

        // Note how the sequence number is set to non-maxint so that
        // the nLockTime set above actually works.
        //
        // BIP125 defines opt-in RBF as any nSequence < maxint-1, so
        // we use the highest possible value in that range (maxint-2)
        // to avoid conflicting with other possible uses of nSequence,
        // and in the spirit of "smallest possible change from prior
        // behavior."
        const uint32_t nSequence = coin_control.m_signal_bip125_rbf.get_value_or(m_signal_rbf) ? MAX_BIP125_RBF_SEQUENCE : (CTxIn::SEQUENCE_FINAL - 1);
        for (const auto& coin : selected_coins) {
            txNew.vin.push_back(CTxIn(coin.outpoint, CScript(), nSequence));
        }

        if (sign && !SignTransaction(txNew)) {
            error = _("Signing transaction failed");
            return false;
        }

        // Return the constructed transaction data.
        tx = MakeTransactionRef(std::move(txNew));

        // Limit size
        if (GetTransactionWeight(*tx) > MAX_STANDARD_TX_WEIGHT)
        {
            error = _("Transaction too large");
            return false;
        }
    }

    if (nFeeRet > m_default_max_tx_fee) {
        error = TransactionErrorString(TransactionError::MAX_FEE_EXCEEDED);
        return false;
    }

    if (gArgs.GetBoolArg("-walletrejectlongchains", DEFAULT_WALLET_REJECT_LONG_CHAINS)) {
        // Lastly, ensure this tx will pass the mempool's chain limits
        if (!chain().checkChainLimits(tx)) {
            error = _("Transaction has too long of a mempool chain");
            return false;
        }
    }

    // Before we return success, we assume any change key will be used to prevent
    // accidental re-use.
    reservedest.KeepDestination();
    fee_calc_out = feeCalc;

    WalletLogPrintf("Fee Calculation: Fee:%d Bytes:%u Needed:%d Tgt:%d (requested %d) Reason:\"%s\" Decay %.5f: Estimation: (%g - %g) %.2f%% %.1f/(%.1f %d mem %.1f out) Fail: (%g - %g) %.2f%% %.1f/(%.1f %d mem %.1f out)\n",
              nFeeRet, nBytes, nFeeNeeded, feeCalc.returnedTarget, feeCalc.desiredTarget, StringForFeeReason(feeCalc.reason), feeCalc.est.decay,
              feeCalc.est.pass.start, feeCalc.est.pass.end,
              100 * feeCalc.est.pass.withinTarget / (feeCalc.est.pass.totalConfirmed + feeCalc.est.pass.inMempool + feeCalc.est.pass.leftMempool),
              feeCalc.est.pass.withinTarget, feeCalc.est.pass.totalConfirmed, feeCalc.est.pass.inMempool, feeCalc.est.pass.leftMempool,
              feeCalc.est.fail.start, feeCalc.est.fail.end,
              100 * feeCalc.est.fail.withinTarget / (feeCalc.est.fail.totalConfirmed + feeCalc.est.fail.inMempool + feeCalc.est.fail.leftMempool),
              feeCalc.est.fail.withinTarget, feeCalc.est.fail.totalConfirmed, feeCalc.est.fail.inMempool, feeCalc.est.fail.leftMempool);
    return true;
}

bool CWallet::CreateTransaction(
        const std::vector<CRecipient>& vecSend,
        const CTxIn* withInput,
        CTransactionRef& tx,
        CAmount& nFeeRet,
        int& nChangePosInOut,
        bilingual_str& error,
        const CCoinControl& coin_control,
        FeeCalculation& fee_calc_out,
        bool sign)
{
    int nChangePosIn = nChangePosInOut;
    CTransactionRef tx2 = tx;
<<<<<<< HEAD
    bool res = CreateTransactionInternal(vecSend, withInput, tx, nFeeRet, nChangePosInOut, error, coin_control, sign);
=======
    bool res = CreateTransactionInternal(vecSend, tx, nFeeRet, nChangePosInOut, error, coin_control, fee_calc_out, sign);
>>>>>>> 68224b25
    // try with avoidpartialspends unless it's enabled already
    if (res && nFeeRet > 0 /* 0 means non-functional fee rate estimation */ && m_max_aps_fee > -1 && !coin_control.m_avoid_partial_spends) {
        CCoinControl tmp_cc = coin_control;
        tmp_cc.m_avoid_partial_spends = true;
        CAmount nFeeRet2;
        int nChangePosInOut2 = nChangePosIn;
        bilingual_str error2; // fired and forgotten; if an error occurs, we discard the results
<<<<<<< HEAD
        if (CreateTransactionInternal(vecSend, withInput, tx2, nFeeRet2, nChangePosInOut2, error2, tmp_cc, sign)) {
=======
        if (CreateTransactionInternal(vecSend, tx2, nFeeRet2, nChangePosInOut2, error2, tmp_cc, fee_calc_out, sign)) {
>>>>>>> 68224b25
            // if fee of this alternative one is within the range of the max fee, we use this one
            const bool use_aps = nFeeRet2 <= nFeeRet + m_max_aps_fee;
            WalletLogPrintf("Fee non-grouped = %lld, grouped = %lld, using %s\n", nFeeRet, nFeeRet2, use_aps ? "grouped" : "non-grouped");
            if (use_aps) {
                tx = tx2;
                nFeeRet = nFeeRet2;
                nChangePosInOut = nChangePosInOut2;
            }
        }
    }
    return res;
}

void CWallet::CommitTransaction(CTransactionRef tx, mapValue_t mapValue, std::vector<std::pair<std::string, std::string>> orderForm)
{
    LOCK(cs_wallet);
    WalletLogPrintf("CommitTransaction:\n%s", tx->ToString()); /* Continued */

    // Add tx to wallet, because if it has change it's also ours,
    // otherwise just for transaction history.
    AddToWallet(tx, {}, [&](CWalletTx& wtx, bool new_tx) {
        CHECK_NONFATAL(wtx.mapValue.empty());
        CHECK_NONFATAL(wtx.vOrderForm.empty());
        wtx.mapValue = std::move(mapValue);
        wtx.vOrderForm = std::move(orderForm);
        wtx.fTimeReceivedIsTxTime = true;
        wtx.fFromMe = true;
        return true;
    });

    // Notify that old coins are spent
    for (const CTxIn& txin : tx->vin) {
        CWalletTx &coin = mapWallet.at(txin.prevout.hash);
        coin.MarkDirty();
        NotifyTransactionChanged(this, coin.GetHash(), CT_UPDATED);
    }

    // Get the inserted-CWalletTx from mapWallet so that the
    // fInMempool flag is cached properly
    CWalletTx& wtx = mapWallet.at(tx->GetHash());

    if (!fBroadcastTransactions) {
        // Don't submit tx to the mempool
        return;
    }

    std::string err_string;
    if (!wtx.SubmitMemoryPoolAndRelay(err_string, true)) {
        WalletLogPrintf("CommitTransaction(): Transaction cannot be broadcast immediately, %s\n", err_string);
        // TODO: if we expect the failure to be long term or permanent, instead delete wtx from the wallet and return failure.
    }
}

DBErrors CWallet::LoadWallet(bool& fFirstRunRet)
{
    LOCK(cs_wallet);

    fFirstRunRet = false;
    DBErrors nLoadWalletRet = WalletBatch(*database,"cr+").LoadWallet(this);
    if (nLoadWalletRet == DBErrors::NEED_REWRITE)
    {
        if (database->Rewrite("\x04pool"))
        {
            for (const auto& spk_man_pair : m_spk_managers) {
                spk_man_pair.second->RewriteDB();
            }
        }
    }

    // This wallet is in its first run if there are no ScriptPubKeyMans and it isn't blank or no privkeys
    fFirstRunRet = m_spk_managers.empty() && !IsWalletFlagSet(WALLET_FLAG_DISABLE_PRIVATE_KEYS) && !IsWalletFlagSet(WALLET_FLAG_BLANK_WALLET);
    if (fFirstRunRet) {
        assert(m_external_spk_managers.empty());
        assert(m_internal_spk_managers.empty());
    }

    if (nLoadWalletRet != DBErrors::LOAD_OK)
        return nLoadWalletRet;

    return DBErrors::LOAD_OK;
}

DBErrors CWallet::ZapSelectTx(std::vector<uint256>& vHashIn, std::vector<uint256>& vHashOut)
{
    AssertLockHeld(cs_wallet);
    DBErrors nZapSelectTxRet = WalletBatch(*database, "cr+").ZapSelectTx(vHashIn, vHashOut);
    for (const uint256& hash : vHashOut) {
        const auto& it = mapWallet.find(hash);
        wtxOrdered.erase(it->second.m_it_wtxOrdered);
        for (const auto& txin : it->second.tx->vin)
            mapTxSpends.erase(txin.prevout);
        mapWallet.erase(it);
        NotifyTransactionChanged(this, hash, CT_DELETED);
    }

    if (nZapSelectTxRet == DBErrors::NEED_REWRITE)
    {
        if (database->Rewrite("\x04pool"))
        {
            for (const auto& spk_man_pair : m_spk_managers) {
                spk_man_pair.second->RewriteDB();
            }
        }
    }

    if (nZapSelectTxRet != DBErrors::LOAD_OK)
        return nZapSelectTxRet;

    MarkDirty();

    return DBErrors::LOAD_OK;
}

bool CWallet::SetAddressBookWithDB(WalletBatch& batch, const CTxDestination& address, const std::string& strName, const std::string& strPurpose)
{
    bool fUpdated = false;
    bool is_mine;
    {
        LOCK(cs_wallet);
        std::map<CTxDestination, CAddressBookData>::iterator mi = m_address_book.find(address);
        fUpdated = (mi != m_address_book.end() && !mi->second.IsChange());
        m_address_book[address].SetLabel(strName);
        if (!strPurpose.empty()) /* update purpose only if requested */
            m_address_book[address].purpose = strPurpose;
        is_mine = IsMine(address) != ISMINE_NO;
    }
    NotifyAddressBookChanged(this, address, strName, is_mine,
                             strPurpose, (fUpdated ? CT_UPDATED : CT_NEW) );
    if (!strPurpose.empty() && !batch.WritePurpose(EncodeDestination(address), strPurpose))
        return false;
    return batch.WriteName(EncodeDestination(address), strName);
}

bool CWallet::SetAddressBook(const CTxDestination& address, const std::string& strName, const std::string& strPurpose)
{
    WalletBatch batch(*database);
    return SetAddressBookWithDB(batch, address, strName, strPurpose);
}

bool CWallet::DelAddressBook(const CTxDestination& address)
{
    bool is_mine;
    WalletBatch batch(*database);
    {
        LOCK(cs_wallet);
        // If we want to delete receiving addresses, we need to take care that DestData "used" (and possibly newer DestData) gets preserved (and the "deleted" address transformed into a change entry instead of actually being deleted)
        // NOTE: This isn't a problem for sending addresses because they never have any DestData yet!
        // When adding new DestData, it should be considered here whether to retain or delete it (or move it?).
        if (IsMine(address)) {
            WalletLogPrintf("%s called with IsMine address, NOT SUPPORTED. Please report this bug! %s\n", __func__, PACKAGE_BUGREPORT);
            return false;
        }
        // Delete destdata tuples associated with address
        std::string strAddress = EncodeDestination(address);
        for (const std::pair<const std::string, std::string> &item : m_address_book[address].destdata)
        {
            batch.EraseDestData(strAddress, item.first);
        }
        m_address_book.erase(address);
        is_mine = IsMine(address) != ISMINE_NO;
    }

    NotifyAddressBookChanged(this, address, "", is_mine, "", CT_DELETED);

    batch.ErasePurpose(EncodeDestination(address));
    return batch.EraseName(EncodeDestination(address));
}

size_t CWallet::KeypoolCountExternalKeys() const
{
    AssertLockHeld(cs_wallet);

    unsigned int count = 0;
    for (auto spk_man : GetActiveScriptPubKeyMans()) {
        count += spk_man->KeypoolCountExternalKeys();
    }

    return count;
}

unsigned int CWallet::GetKeyPoolSize() const
{
    AssertLockHeld(cs_wallet);

    unsigned int count = 0;
    for (auto spk_man : GetActiveScriptPubKeyMans()) {
        count += spk_man->GetKeyPoolSize();
    }
    return count;
}

bool CWallet::TopUpKeyPool(unsigned int kpSize)
{
    LOCK(cs_wallet);
    bool res = true;
    for (auto spk_man : GetActiveScriptPubKeyMans()) {
        res &= spk_man->TopUp(kpSize);
    }
    return res;
}

bool CWallet::GetNewDestination(const OutputType type, const std::string label, CTxDestination& dest, std::string& error)
{
    LOCK(cs_wallet);
    error.clear();
    bool result = false;
    auto spk_man = GetScriptPubKeyMan(type, false /* internal */);
    if (spk_man) {
        spk_man->TopUp();
        result = spk_man->GetNewDestination(type, dest, error);
    } else {
        error = strprintf("Error: No %s addresses available.", FormatOutputType(type));
    }
    if (result) {
        SetAddressBook(dest, label, "receive");
    }

    return result;
}

bool CWallet::GetNewChangeDestination(const OutputType type, CTxDestination& dest, std::string& error)
{
    LOCK(cs_wallet);
    error.clear();

    ReserveDestination reservedest(this, type);
    if (!reservedest.GetReservedDestination(dest, true)) {
        error = _("Error: Keypool ran out, please call keypoolrefill first").translated;
        return false;
    }

    reservedest.KeepDestination();
    return true;
}

int64_t CWallet::GetOldestKeyPoolTime() const
{
    LOCK(cs_wallet);
    int64_t oldestKey = std::numeric_limits<int64_t>::max();
    for (const auto& spk_man_pair : m_spk_managers) {
        oldestKey = std::min(oldestKey, spk_man_pair.second->GetOldestKeyPoolTime());
    }
    return oldestKey;
}

void CWallet::MarkDestinationsDirty(const std::set<CTxDestination>& destinations) {
    for (auto& entry : mapWallet) {
        CWalletTx& wtx = entry.second;
        if (wtx.m_is_cache_empty) continue;
        for (unsigned int i = 0; i < wtx.tx->vout.size(); i++) {
            CTxDestination dst;
            if (ExtractDestination(wtx.tx->vout[i].scriptPubKey, dst) && destinations.count(dst)) {
                wtx.MarkDirty();
                break;
            }
        }
    }
}

std::map<CTxDestination, CAmount> CWallet::GetAddressBalances() const
{
    std::map<CTxDestination, CAmount> balances;

    {
        LOCK(cs_wallet);
        std::set<uint256> trusted_parents;
        for (const auto& walletEntry : mapWallet)
        {
            const CWalletTx& wtx = walletEntry.second;

            if (!IsTrusted(wtx, trusted_parents))
                continue;

            if (wtx.IsImmatureCoinBase())
                continue;

            int nDepth = wtx.GetDepthInMainChain();
            if (nDepth < (wtx.IsFromMe(ISMINE_ALL) ? 0 : 1))
                continue;

            for (unsigned int i = 0; i < wtx.tx->vout.size(); i++)
            {
                CTxDestination addr;
                if (!IsMine(wtx.tx->vout[i]))
                    continue;
                if(!ExtractDestination(wtx.tx->vout[i].scriptPubKey, addr))
                    continue;

                CAmount n = IsSpent(walletEntry.first, i) ? 0 : wtx.tx->vout[i].nValue;
                balances[addr] += n;
            }
        }
    }

    return balances;
}

std::set< std::set<CTxDestination> > CWallet::GetAddressGroupings() const
{
    AssertLockHeld(cs_wallet);
    std::set< std::set<CTxDestination> > groupings;
    std::set<CTxDestination> grouping;

    for (const auto& walletEntry : mapWallet)
    {
        const CWalletTx& wtx = walletEntry.second;

        if (wtx.tx->vin.size() > 0)
        {
            bool any_mine = false;
            // group all input addresses with each other
            for (const CTxIn& txin : wtx.tx->vin)
            {
                CTxDestination address;
                if(!IsMine(txin)) /* If this input isn't mine, ignore it */
                    continue;
                if(!ExtractDestination(mapWallet.at(txin.prevout.hash).tx->vout[txin.prevout.n].scriptPubKey, address))
                    continue;
                grouping.insert(address);
                any_mine = true;
            }

            // group change with input addresses
            if (any_mine)
            {
               for (const CTxOut& txout : wtx.tx->vout)
                   if (IsChange(txout))
                   {
                       CTxDestination txoutAddr;
                       if(!ExtractDestination(txout.scriptPubKey, txoutAddr))
                           continue;
                       grouping.insert(txoutAddr);
                   }
            }
            if (grouping.size() > 0)
            {
                groupings.insert(grouping);
                grouping.clear();
            }
        }

        // group lone addrs by themselves
        for (const auto& txout : wtx.tx->vout)
            if (IsMine(txout))
            {
                CTxDestination address;
                if(!ExtractDestination(txout.scriptPubKey, address))
                    continue;
                grouping.insert(address);
                groupings.insert(grouping);
                grouping.clear();
            }
    }

    std::set< std::set<CTxDestination>* > uniqueGroupings; // a set of pointers to groups of addresses
    std::map< CTxDestination, std::set<CTxDestination>* > setmap;  // map addresses to the unique group containing it
    for (std::set<CTxDestination> _grouping : groupings)
    {
        // make a set of all the groups hit by this new group
        std::set< std::set<CTxDestination>* > hits;
        std::map< CTxDestination, std::set<CTxDestination>* >::iterator it;
        for (const CTxDestination& address : _grouping)
            if ((it = setmap.find(address)) != setmap.end())
                hits.insert((*it).second);

        // merge all hit groups into a new single group and delete old groups
        std::set<CTxDestination>* merged = new std::set<CTxDestination>(_grouping);
        for (std::set<CTxDestination>* hit : hits)
        {
            merged->insert(hit->begin(), hit->end());
            uniqueGroupings.erase(hit);
            delete hit;
        }
        uniqueGroupings.insert(merged);

        // update setmap
        for (const CTxDestination& element : *merged)
            setmap[element] = merged;
    }

    std::set< std::set<CTxDestination> > ret;
    for (const std::set<CTxDestination>* uniqueGrouping : uniqueGroupings)
    {
        ret.insert(*uniqueGrouping);
        delete uniqueGrouping;
    }

    return ret;
}

std::set<CTxDestination> CWallet::GetLabelAddresses(const std::string& label) const
{
    LOCK(cs_wallet);
    std::set<CTxDestination> result;
    for (const std::pair<const CTxDestination, CAddressBookData>& item : m_address_book)
    {
        if (item.second.IsChange()) continue;
        const CTxDestination& address = item.first;
        const std::string& strName = item.second.GetLabel();
        if (strName == label)
            result.insert(address);
    }
    return result;
}

bool ReserveDestination::GetReservedDestination(CTxDestination& dest, bool internal)
{
    m_spk_man = pwallet->GetScriptPubKeyMan(type, internal);
    if (!m_spk_man) {
        return false;
    }


    if (nIndex == -1)
    {
        m_spk_man->TopUp();

        CKeyPool keypool;
        if (!m_spk_man->GetReservedDestination(type, internal, address, nIndex, keypool)) {
            return false;
        }
        fInternal = keypool.fInternal;
    }
    dest = address;
    return true;
}

void ReserveDestination::KeepDestination()
{
    if (nIndex != -1) {
        m_spk_man->KeepDestination(nIndex, type);
    }
    nIndex = -1;
    address = CNoDestination();
}

void ReserveDestination::ReturnDestination()
{
    if (nIndex != -1) {
        m_spk_man->ReturnDestination(nIndex, fInternal, address);
    }
    nIndex = -1;
    address = CNoDestination();
}

void CWallet::LockCoin(const COutPoint& output)
{
    AssertLockHeld(cs_wallet);
    setLockedCoins.insert(output);
}

void CWallet::UnlockCoin(const COutPoint& output)
{
    AssertLockHeld(cs_wallet);
    setLockedCoins.erase(output);
}

void CWallet::UnlockAllCoins()
{
    AssertLockHeld(cs_wallet);
    setLockedCoins.clear();
}

bool CWallet::IsLockedCoin(uint256 hash, unsigned int n) const
{
    AssertLockHeld(cs_wallet);
    COutPoint outpt(hash, n);

    return (setLockedCoins.count(outpt) > 0);
}

void CWallet::ListLockedCoins(std::vector<COutPoint>& vOutpts) const
{
    AssertLockHeld(cs_wallet);
    for (std::set<COutPoint>::iterator it = setLockedCoins.begin();
         it != setLockedCoins.end(); it++) {
        COutPoint outpt = (*it);
        vOutpts.push_back(outpt);
    }
}

/** @} */ // end of Actions

void CWallet::GetKeyBirthTimes(std::map<CKeyID, int64_t>& mapKeyBirth) const {
    AssertLockHeld(cs_wallet);
    mapKeyBirth.clear();

    LegacyScriptPubKeyMan* spk_man = GetLegacyScriptPubKeyMan();
    assert(spk_man != nullptr);
    LOCK(spk_man->cs_KeyStore);

    // get birth times for keys with metadata
    for (const auto& entry : spk_man->mapKeyMetadata) {
        if (entry.second.nCreateTime) {
            mapKeyBirth[entry.first] = entry.second.nCreateTime;
        }
    }

    // map in which we'll infer heights of other keys
    std::map<CKeyID, const CWalletTx::Confirmation*> mapKeyFirstBlock;
    CWalletTx::Confirmation max_confirm;
    max_confirm.block_height = GetLastBlockHeight() > 144 ? GetLastBlockHeight() - 144 : 0; // the tip can be reorganized; use a 144-block safety margin
    CHECK_NONFATAL(chain().findAncestorByHeight(GetLastBlockHash(), max_confirm.block_height, FoundBlock().hash(max_confirm.hashBlock)));
    for (const CKeyID &keyid : spk_man->GetKeys()) {
        if (mapKeyBirth.count(keyid) == 0)
            mapKeyFirstBlock[keyid] = &max_confirm;
    }

    // if there are no such keys, we're done
    if (mapKeyFirstBlock.empty())
        return;

    // find first block that affects those keys, if there are any left
    for (const auto& entry : mapWallet) {
        // iterate over all wallet transactions...
        const CWalletTx &wtx = entry.second;
        if (wtx.m_confirm.status == CWalletTx::CONFIRMED) {
            // ... which are already in a block
            for (const CTxOut &txout : wtx.tx->vout) {
                // iterate over all their outputs
                for (const auto &keyid : GetAffectedKeys(txout.scriptPubKey, *spk_man)) {
                    // ... and all their affected keys
                    auto rit = mapKeyFirstBlock.find(keyid);
                    if (rit != mapKeyFirstBlock.end() && wtx.m_confirm.block_height < rit->second->block_height) {
                        rit->second = &wtx.m_confirm;
                    }
                }
            }
        }
    }

    // Extract block timestamps for those keys
    for (const auto& entry : mapKeyFirstBlock) {
        int64_t block_time;
        CHECK_NONFATAL(chain().findBlock(entry.second->hashBlock, FoundBlock().time(block_time)));
        mapKeyBirth[entry.first] = block_time - TIMESTAMP_WINDOW; // block times can be 2h off
    }
}

/**
 * Compute smart timestamp for a transaction being added to the wallet.
 *
 * Logic:
 * - If sending a transaction, assign its timestamp to the current time.
 * - If receiving a transaction outside a block, assign its timestamp to the
 *   current time.
 * - If receiving a block with a future timestamp, assign all its (not already
 *   known) transactions' timestamps to the current time.
 * - If receiving a block with a past timestamp, before the most recent known
 *   transaction (that we care about), assign all its (not already known)
 *   transactions' timestamps to the same timestamp as that most-recent-known
 *   transaction.
 * - If receiving a block with a past timestamp, but after the most recent known
 *   transaction, assign all its (not already known) transactions' timestamps to
 *   the block time.
 *
 * For more information see CWalletTx::nTimeSmart,
 * https://bitcointalk.org/?topic=54527, or
 * https://github.com/bitcoin/bitcoin/pull/1393.
 */
unsigned int CWallet::ComputeTimeSmart(const CWalletTx& wtx) const
{
    unsigned int nTimeSmart = wtx.nTimeReceived;
    if (!wtx.isUnconfirmed() && !wtx.isAbandoned()) {
        int64_t blocktime;
        if (chain().findBlock(wtx.m_confirm.hashBlock, FoundBlock().time(blocktime))) {
            int64_t latestNow = wtx.nTimeReceived;
            int64_t latestEntry = 0;

            // Tolerate times up to the last timestamp in the wallet not more than 5 minutes into the future
            int64_t latestTolerated = latestNow + 300;
            const TxItems& txOrdered = wtxOrdered;
            for (auto it = txOrdered.rbegin(); it != txOrdered.rend(); ++it) {
                CWalletTx* const pwtx = it->second;
                if (pwtx == &wtx) {
                    continue;
                }
                int64_t nSmartTime;
                nSmartTime = pwtx->nTimeSmart;
                if (!nSmartTime) {
                    nSmartTime = pwtx->nTimeReceived;
                }
                if (nSmartTime <= latestTolerated) {
                    latestEntry = nSmartTime;
                    if (nSmartTime > latestNow) {
                        latestNow = nSmartTime;
                    }
                    break;
                }
            }

            nTimeSmart = std::max(latestEntry, std::min(blocktime, latestNow));
        } else {
            WalletLogPrintf("%s: found %s in block %s not in index\n", __func__, wtx.GetHash().ToString(), wtx.m_confirm.hashBlock.ToString());
        }
    }
    return nTimeSmart;
}

bool CWallet::AddDestData(WalletBatch& batch, const CTxDestination &dest, const std::string &key, const std::string &value)
{
    if (boost::get<CNoDestination>(&dest))
        return false;

    m_address_book[dest].destdata.insert(std::make_pair(key, value));
    return batch.WriteDestData(EncodeDestination(dest), key, value);
}

bool CWallet::EraseDestData(WalletBatch& batch, const CTxDestination &dest, const std::string &key)
{
    if (!m_address_book[dest].destdata.erase(key))
        return false;
    return batch.EraseDestData(EncodeDestination(dest), key);
}

void CWallet::LoadDestData(const CTxDestination &dest, const std::string &key, const std::string &value)
{
    m_address_book[dest].destdata.insert(std::make_pair(key, value));
}

bool CWallet::GetDestData(const CTxDestination &dest, const std::string &key, std::string *value) const
{
    std::map<CTxDestination, CAddressBookData>::const_iterator i = m_address_book.find(dest);
    if(i != m_address_book.end())
    {
        CAddressBookData::StringMap::const_iterator j = i->second.destdata.find(key);
        if(j != i->second.destdata.end())
        {
            if(value)
                *value = j->second;
            return true;
        }
    }
    return false;
}

std::vector<std::string> CWallet::GetDestValues(const std::string& prefix) const
{
    std::vector<std::string> values;
    for (const auto& address : m_address_book) {
        for (const auto& data : address.second.destdata) {
            if (!data.first.compare(0, prefix.size(), prefix)) {
                values.emplace_back(data.second);
            }
        }
    }
    return values;
}

std::unique_ptr<WalletDatabase> MakeWalletDatabase(const std::string& name, const DatabaseOptions& options, DatabaseStatus& status, bilingual_str& error_string)
{
    // Do some checking on wallet path. It should be either a:
    //
    // 1. Path where a directory can be created.
    // 2. Path to an existing directory.
    // 3. Path to a symlink to a directory.
    // 4. For backwards compatibility, the name of a data file in -walletdir.
    const fs::path& wallet_path = fs::absolute(name, GetWalletDir());
    fs::file_type path_type = fs::symlink_status(wallet_path).type();
    if (!(path_type == fs::file_not_found || path_type == fs::directory_file ||
          (path_type == fs::symlink_file && fs::is_directory(wallet_path)) ||
          (path_type == fs::regular_file && fs::path(name).filename() == name))) {
        error_string = Untranslated(strprintf(
              "Invalid -wallet path '%s'. -wallet path should point to a directory where wallet.dat and "
              "database/log.?????????? files can be stored, a location where such a directory could be created, "
              "or (for backwards compatibility) the name of an existing data file in -walletdir (%s)",
              name, GetWalletDir()));
        status = DatabaseStatus::FAILED_BAD_PATH;
        return nullptr;
    }
    return MakeDatabase(wallet_path, options, status, error_string);
}

std::shared_ptr<CWallet> CWallet::Create(interfaces::Chain& chain, const std::string& name, std::unique_ptr<WalletDatabase> database, uint64_t wallet_creation_flags, bilingual_str& error, std::vector<bilingual_str>& warnings)
{
    const std::string& walletFile = database->Filename();

    chain.initMessage(_("Loading wallet...").translated);

    int64_t nStart = GetTimeMillis();
    bool fFirstRun = true;
    // TODO: Can't use std::make_shared because we need a custom deleter but
    // should be possible to use std::allocate_shared.
    std::shared_ptr<CWallet> walletInstance(new CWallet(&chain, name, std::move(database)), ReleaseWallet);
    DBErrors nLoadWalletRet = walletInstance->LoadWallet(fFirstRun);
    if (nLoadWalletRet != DBErrors::LOAD_OK) {
        if (nLoadWalletRet == DBErrors::CORRUPT) {
            error = strprintf(_("Error loading %s: Wallet corrupted"), walletFile);
            return nullptr;
        }
        else if (nLoadWalletRet == DBErrors::NONCRITICAL_ERROR)
        {
            warnings.push_back(strprintf(_("Error reading %s! All keys read correctly, but transaction data"
                                           " or address book entries might be missing or incorrect."),
                walletFile));
        }
        else if (nLoadWalletRet == DBErrors::TOO_NEW) {
            error = strprintf(_("Error loading %s: Wallet requires newer version of %s"), walletFile, PACKAGE_NAME);
            return nullptr;
        }
        else if (nLoadWalletRet == DBErrors::NEED_REWRITE)
        {
            error = strprintf(_("Wallet needed to be rewritten: restart %s to complete"), PACKAGE_NAME);
            return nullptr;
        }
        else {
            error = strprintf(_("Error loading %s"), walletFile);
            return nullptr;
        }
    }

    if (fFirstRun)
    {
        // ensure this wallet.dat can only be opened by clients supporting HD with chain split and expects no default key
        walletInstance->SetMinVersion(FEATURE_LATEST);

        walletInstance->AddWalletFlags(wallet_creation_flags);

        // Only create LegacyScriptPubKeyMan when not descriptor wallet
        if (!walletInstance->IsWalletFlagSet(WALLET_FLAG_DESCRIPTORS)) {
            walletInstance->SetupLegacyScriptPubKeyMan();
        }

        if (!(wallet_creation_flags & (WALLET_FLAG_DISABLE_PRIVATE_KEYS | WALLET_FLAG_BLANK_WALLET))) {
            LOCK(walletInstance->cs_wallet);
            if (walletInstance->IsWalletFlagSet(WALLET_FLAG_DESCRIPTORS)) {
                walletInstance->SetupDescriptorScriptPubKeyMans();
                // SetupDescriptorScriptPubKeyMans already calls SetupGeneration for us so we don't need to call SetupGeneration separately
            } else {
                // Legacy wallets need SetupGeneration here.
                for (auto spk_man : walletInstance->GetActiveScriptPubKeyMans()) {
                    if (!spk_man->SetupGeneration()) {
                        error = _("Unable to generate initial keys");
                        return nullptr;
                    }
                }
            }
        }

        walletInstance->chainStateFlushed(chain.getTipLocator());
    } else if (wallet_creation_flags & WALLET_FLAG_DISABLE_PRIVATE_KEYS) {
        // Make it impossible to disable private keys after creation
        error = strprintf(_("Error loading %s: Private keys can only be disabled during creation"), walletFile);
        return NULL;
    } else if (walletInstance->IsWalletFlagSet(WALLET_FLAG_DISABLE_PRIVATE_KEYS)) {
        for (auto spk_man : walletInstance->GetActiveScriptPubKeyMans()) {
            if (spk_man->HavePrivateKeys()) {
                warnings.push_back(strprintf(_("Warning: Private keys detected in wallet {%s} with disabled private keys"), walletFile));
                break;
            }
        }
    }

    if (!gArgs.GetArg("-addresstype", "").empty()) {
        if (!ParseOutputType(gArgs.GetArg("-addresstype", ""), walletInstance->m_default_address_type)) {
            error = strprintf(_("Unknown address type '%s'"), gArgs.GetArg("-addresstype", ""));
            return nullptr;
        }
    }

    if (!gArgs.GetArg("-changetype", "").empty()) {
        OutputType out_type;
        if (!ParseOutputType(gArgs.GetArg("-changetype", ""), out_type)) {
            error = strprintf(_("Unknown change type '%s'"), gArgs.GetArg("-changetype", ""));
            return nullptr;
        }
        walletInstance->m_default_change_type = out_type;
    }

    if (gArgs.IsArgSet("-mintxfee")) {
        CAmount n = 0;
        if (!ParseMoney(gArgs.GetArg("-mintxfee", ""), n) || 0 == n) {
            error = AmountErrMsg("mintxfee", gArgs.GetArg("-mintxfee", ""));
            return nullptr;
        }
        if (n > HIGH_TX_FEE_PER_KB) {
            warnings.push_back(AmountHighWarn("-mintxfee") + Untranslated(" ") +
                               _("This is the minimum transaction fee you pay on every transaction."));
        }
        walletInstance->m_min_fee = CFeeRate(n);
    }

    if (gArgs.IsArgSet("-maxapsfee")) {
        const std::string max_aps_fee{gArgs.GetArg("-maxapsfee", "")};
        CAmount n = 0;
        if (max_aps_fee == "-1") {
            n = -1;
        } else if (!ParseMoney(max_aps_fee, n)) {
            error = AmountErrMsg("maxapsfee", max_aps_fee);
            return nullptr;
        }
        if (n > HIGH_APS_FEE) {
            warnings.push_back(AmountHighWarn("-maxapsfee") + Untranslated(" ") +
                              _("This is the maximum transaction fee you pay (in addition to the normal fee) to prioritize partial spend avoidance over regular coin selection."));
        }
        walletInstance->m_max_aps_fee = n;
    }

    if (gArgs.IsArgSet("-fallbackfee")) {
        CAmount nFeePerK = 0;
        if (!ParseMoney(gArgs.GetArg("-fallbackfee", ""), nFeePerK)) {
            error = strprintf(_("Invalid amount for -fallbackfee=<amount>: '%s'"), gArgs.GetArg("-fallbackfee", ""));
            return nullptr;
        }
        if (nFeePerK > HIGH_TX_FEE_PER_KB) {
            warnings.push_back(AmountHighWarn("-fallbackfee") + Untranslated(" ") +
                               _("This is the transaction fee you may pay when fee estimates are not available."));
        }
        walletInstance->m_fallback_fee = CFeeRate(nFeePerK);
    }
    // Disable fallback fee in case value was set to 0, enable if non-null value
    walletInstance->m_allow_fallback_fee = walletInstance->m_fallback_fee.GetFeePerK() != 0;

    if (gArgs.IsArgSet("-discardfee")) {
        CAmount nFeePerK = 0;
        if (!ParseMoney(gArgs.GetArg("-discardfee", ""), nFeePerK)) {
            error = strprintf(_("Invalid amount for -discardfee=<amount>: '%s'"), gArgs.GetArg("-discardfee", ""));
            return nullptr;
        }
        if (nFeePerK > HIGH_TX_FEE_PER_KB) {
            warnings.push_back(AmountHighWarn("-discardfee") + Untranslated(" ") +
                               _("This is the transaction fee you may discard if change is smaller than dust at this level"));
        }
        walletInstance->m_discard_rate = CFeeRate(nFeePerK);
    }
    if (gArgs.IsArgSet("-paytxfee")) {
        CAmount nFeePerK = 0;
        if (!ParseMoney(gArgs.GetArg("-paytxfee", ""), nFeePerK)) {
            error = AmountErrMsg("paytxfee", gArgs.GetArg("-paytxfee", ""));
            return nullptr;
        }
        if (nFeePerK > HIGH_TX_FEE_PER_KB) {
            warnings.push_back(AmountHighWarn("-paytxfee") + Untranslated(" ") +
                               _("This is the transaction fee you will pay if you send a transaction."));
        }
        walletInstance->m_pay_tx_fee = CFeeRate(nFeePerK, 1000);
        if (walletInstance->m_pay_tx_fee < chain.relayMinFee()) {
            error = strprintf(_("Invalid amount for -paytxfee=<amount>: '%s' (must be at least %s)"),
                gArgs.GetArg("-paytxfee", ""), chain.relayMinFee().ToString());
            return nullptr;
        }
    }

    if (gArgs.IsArgSet("-maxtxfee")) {
        CAmount nMaxFee = 0;
        if (!ParseMoney(gArgs.GetArg("-maxtxfee", ""), nMaxFee)) {
            error = AmountErrMsg("maxtxfee", gArgs.GetArg("-maxtxfee", ""));
            return nullptr;
        }
        if (nMaxFee > HIGH_MAX_TX_FEE) {
            warnings.push_back(_("-maxtxfee is set very high! Fees this large could be paid on a single transaction."));
        }
        if (CFeeRate(nMaxFee, 1000) < chain.relayMinFee()) {
            error = strprintf(_("Invalid amount for -maxtxfee=<amount>: '%s' (must be at least the minrelay fee of %s to prevent stuck transactions)"),
                gArgs.GetArg("-maxtxfee", ""), chain.relayMinFee().ToString());
            return nullptr;
        }
        walletInstance->m_default_max_tx_fee = nMaxFee;
    }

    if (chain.relayMinFee().GetFeePerK() > HIGH_TX_FEE_PER_KB) {
        warnings.push_back(AmountHighWarn("-minrelaytxfee") + Untranslated(" ") +
                           _("The wallet will avoid paying less than the minimum relay fee."));
    }

    walletInstance->m_confirm_target = gArgs.GetArg("-txconfirmtarget", DEFAULT_TX_CONFIRM_TARGET);
    walletInstance->m_spend_zero_conf_change = gArgs.GetBoolArg("-spendzeroconfchange", DEFAULT_SPEND_ZEROCONF_CHANGE);
    walletInstance->m_signal_rbf = gArgs.GetBoolArg("-walletrbf", DEFAULT_WALLET_RBF);

    walletInstance->WalletLogPrintf("Wallet completed loading in %15dms\n", GetTimeMillis() - nStart);

    // Try to top up keypool. No-op if the wallet is locked.
    walletInstance->TopUpKeyPool();

    LOCK(walletInstance->cs_wallet);

    // Register wallet with validationinterface. It's done before rescan to avoid
    // missing block connections between end of rescan and validation subscribing.
    // Because of wallet lock being hold, block connection notifications are going to
    // be pending on the validation-side until lock release. It's likely to have
    // block processing duplicata (if rescan block range overlaps with notification one)
    // but we guarantee at least than wallet state is correct after notifications delivery.
    // This is temporary until rescan and notifications delivery are unified under same
    // interface.
    walletInstance->m_chain_notifications_handler = walletInstance->chain().handleNotifications(walletInstance);

    int rescan_height = 0;
    if (!gArgs.GetBoolArg("-rescan", false))
    {
        WalletBatch batch(*walletInstance->database);
        CBlockLocator locator;
        if (batch.ReadBestBlock(locator)) {
            if (const Optional<int> fork_height = chain.findLocatorFork(locator)) {
                rescan_height = *fork_height;
            }
        }
    }

    const Optional<int> tip_height = chain.getHeight();
    if (tip_height) {
        walletInstance->m_last_block_processed = chain.getBlockHash(*tip_height);
        walletInstance->m_last_block_processed_height = *tip_height;
    } else {
        walletInstance->m_last_block_processed.SetNull();
        walletInstance->m_last_block_processed_height = -1;
    }

    if (tip_height && *tip_height != rescan_height)
    {
        // We can't rescan beyond non-pruned blocks, stop and throw an error.
        // This might happen if a user uses an old wallet within a pruned node
        // or if they ran -disablewallet for a longer time, then decided to re-enable
        if (chain.havePruned()) {
            // Exit early and print an error.
            // If a block is pruned after this check, we will load the wallet,
            // but fail the rescan with a generic error.
            int block_height = *tip_height;
            while (block_height > 0 && chain.haveBlockOnDisk(block_height - 1) && rescan_height != block_height) {
                --block_height;
            }

            if (rescan_height != block_height) {
                error = _("Prune: last wallet synchronisation goes beyond pruned data. You need to -reindex (download the whole blockchain again in case of pruned node)");
                return nullptr;
            }
        }

        chain.initMessage(_("Rescanning...").translated);
        walletInstance->WalletLogPrintf("Rescanning last %i blocks (from block %i)...\n", *tip_height - rescan_height, rescan_height);

        // No need to read and scan block if block was created before
        // our wallet birthday (as adjusted for block time variability)
        // The way the 'time_first_key' is initialized is just a workaround for the gcc bug #47679 since version 4.6.0.
        Optional<int64_t> time_first_key = MakeOptional(false, int64_t());;
        for (auto spk_man : walletInstance->GetAllScriptPubKeyMans()) {
            int64_t time = spk_man->GetTimeFirstKey();
            if (!time_first_key || time < *time_first_key) time_first_key = time;
        }
        if (time_first_key) {
            if (Optional<int> first_block = chain.findFirstBlockWithTimeAndHeight(*time_first_key - TIMESTAMP_WINDOW, rescan_height, nullptr)) {
                rescan_height = *first_block;
            }
        }

        {
            WalletRescanReserver reserver(*walletInstance);
            if (!reserver.reserve() || (ScanResult::SUCCESS != walletInstance->ScanForWalletTransactions(chain.getBlockHash(rescan_height), rescan_height, {} /* max height */, reserver, true /* update */).status)) {
                error = _("Failed to rescan the wallet during initialization");
                return nullptr;
            }
        }
        walletInstance->chainStateFlushed(chain.getTipLocator());
        walletInstance->database->IncrementUpdateCounter();
    }

    {
        LOCK(cs_wallets);
        for (auto& load_wallet : g_load_wallet_fns) {
            load_wallet(interfaces::MakeWallet(walletInstance));
        }
    }

    walletInstance->SetBroadcastTransactions(gArgs.GetBoolArg("-walletbroadcast", DEFAULT_WALLETBROADCAST));

    {
        walletInstance->WalletLogPrintf("setKeyPool.size() = %u\n",      walletInstance->GetKeyPoolSize());
        walletInstance->WalletLogPrintf("mapWallet.size() = %u\n",       walletInstance->mapWallet.size());
        walletInstance->WalletLogPrintf("m_address_book.size() = %u\n",  walletInstance->m_address_book.size());
    }

    return walletInstance;
}

const CAddressBookData* CWallet::FindAddressBookEntry(const CTxDestination& dest, bool allow_change) const
{
    const auto& address_book_it = m_address_book.find(dest);
    if (address_book_it == m_address_book.end()) return nullptr;
    if ((!allow_change) && address_book_it->second.IsChange()) {
        return nullptr;
    }
    return &address_book_it->second;
}

bool CWallet::UpgradeWallet(int version, bilingual_str& error, std::vector<bilingual_str>& warnings)
{
    int prev_version = GetVersion();
    int nMaxVersion = version;
    if (nMaxVersion == 0) // the -upgradewallet without argument case
    {
        WalletLogPrintf("Performing wallet upgrade to %i\n", FEATURE_LATEST);
        nMaxVersion = FEATURE_LATEST;
        SetMinVersion(FEATURE_LATEST); // permanently upgrade the wallet immediately
    } else {
        WalletLogPrintf("Allowing wallet upgrade up to %i\n", nMaxVersion);
    }
    if (nMaxVersion < GetVersion())
    {
        error = _("Cannot downgrade wallet");
        return false;
    }
    SetMaxVersion(nMaxVersion);

    LOCK(cs_wallet);

    // Do not upgrade versions to any version between HD_SPLIT and FEATURE_PRE_SPLIT_KEYPOOL unless already supporting HD_SPLIT
    int max_version = GetVersion();
    if (!CanSupportFeature(FEATURE_HD_SPLIT) && max_version >= FEATURE_HD_SPLIT && max_version < FEATURE_PRE_SPLIT_KEYPOOL) {
        error = _("Cannot upgrade a non HD split wallet without upgrading to support pre split keypool. Please use version 169900 or no version specified.");
        return false;
    }

    for (auto spk_man : GetActiveScriptPubKeyMans()) {
        if (!spk_man->Upgrade(prev_version, error)) {
            return false;
        }
    }
    return true;
}

void CWallet::postInitProcess()
{
    LOCK(cs_wallet);

    // Add wallet transactions that aren't already in a block to mempool
    // Do this here as mempool requires genesis block to be loaded
    ReacceptWalletTransactions();

    // Update wallet transactions with current mempool transactions.
    chain().requestMempoolTransactions(*this);
}

bool CWallet::BackupWallet(const std::string& strDest) const
{
    return database->Backup(strDest);
}

CKeyPool::CKeyPool()
{
    nTime = GetTime();
    fInternal = false;
    m_pre_split = false;
}

CKeyPool::CKeyPool(const CPubKey& vchPubKeyIn, bool internalIn)
{
    nTime = GetTime();
    vchPubKey = vchPubKeyIn;
    fInternal = internalIn;
    m_pre_split = false;
}

int CWalletTx::GetDepthInMainChain() const
{
    assert(pwallet != nullptr);
    AssertLockHeld(pwallet->cs_wallet);
    if (isUnconfirmed() || isAbandoned()) return 0;

    return (pwallet->GetLastBlockHeight() - m_confirm.block_height + 1) * (isConflicted() ? -1 : 1);
}

int CWalletTx::GetBlocksToMaturity() const
{
    if (!IsCoinBase())
        return 0;
    int chain_depth = GetDepthInMainChain();
    assert(chain_depth >= 0); // coinbase tx should not be conflicted
    return std::max(0, (COINBASE_MATURITY+1) - chain_depth);
}

bool CWalletTx::IsImmatureCoinBase() const
{
    // note GetBlocksToMaturity is 0 for non-coinbase tx
    return GetBlocksToMaturity() > 0;
}

std::vector<OutputGroup> CWallet::GroupOutputs(const std::vector<COutput>& outputs, bool single_coin, const size_t max_ancestors) const {
    std::vector<OutputGroup> groups;
    std::map<CTxDestination, OutputGroup> gmap;
    std::set<CTxDestination> full_groups;

    for (const auto& output : outputs) {
        if (output.fSpendable) {
            CTxDestination dst;
            CInputCoin input_coin = output.GetInputCoin();

            size_t ancestors, descendants;
            chain().getTransactionAncestry(output.tx->GetHash(), ancestors, descendants);
            if (!single_coin && ExtractDestination(output.tx->tx->vout[output.i].scriptPubKey, dst)) {
                auto it = gmap.find(dst);
                if (it != gmap.end()) {
                    // Limit output groups to no more than OUTPUT_GROUP_MAX_ENTRIES
                    // number of entries, to protect against inadvertently creating
                    // a too-large transaction when using -avoidpartialspends to
                    // prevent breaking consensus or surprising users with a very
                    // high amount of fees.
                    if (it->second.m_outputs.size() >= OUTPUT_GROUP_MAX_ENTRIES) {
                        groups.push_back(it->second);
                        it->second = OutputGroup{};
                        full_groups.insert(dst);
                    }
                    it->second.Insert(input_coin, output.nDepth, output.tx->IsFromMe(ISMINE_ALL), ancestors, descendants);
                } else {
                    gmap[dst].Insert(input_coin, output.nDepth, output.tx->IsFromMe(ISMINE_ALL), ancestors, descendants);
                }
            } else {
                groups.emplace_back(input_coin, output.nDepth, output.tx->IsFromMe(ISMINE_ALL), ancestors, descendants);
            }
        }
    }
    if (!single_coin) {
        for (auto& it : gmap) {
            auto& group = it.second;
            if (full_groups.count(it.first) > 0) {
                // Make this unattractive as we want coin selection to avoid it if possible
                group.m_ancestors = max_ancestors - 1;
            }
            groups.push_back(group);
        }
    }
    return groups;
}

bool CWallet::IsCrypted() const
{
    return HasEncryptionKeys();
}

bool CWallet::IsLocked() const
{
    if (!IsCrypted()) {
        return false;
    }
    LOCK(cs_wallet);
    return vMasterKey.empty();
}

bool CWallet::Lock()
{
    if (!IsCrypted())
        return false;

    {
        LOCK(cs_wallet);
        vMasterKey.clear();
    }

    NotifyStatusChanged(this);
    return true;
}

bool CWallet::Unlock(const CKeyingMaterial& vMasterKeyIn, bool accept_no_keys)
{
    {
        LOCK(cs_wallet);
        for (const auto& spk_man_pair : m_spk_managers) {
            if (!spk_man_pair.second->CheckDecryptionKey(vMasterKeyIn, accept_no_keys)) {
                return false;
            }
        }
        vMasterKey = vMasterKeyIn;
    }
    NotifyStatusChanged(this);
    return true;
}

std::set<ScriptPubKeyMan*> CWallet::GetActiveScriptPubKeyMans() const
{
    std::set<ScriptPubKeyMan*> spk_mans;
    for (bool internal : {false, true}) {
        for (OutputType t : OUTPUT_TYPES) {
            auto spk_man = GetScriptPubKeyMan(t, internal);
            if (spk_man) {
                spk_mans.insert(spk_man);
            }
        }
    }
    return spk_mans;
}

std::set<ScriptPubKeyMan*> CWallet::GetAllScriptPubKeyMans() const
{
    std::set<ScriptPubKeyMan*> spk_mans;
    for (const auto& spk_man_pair : m_spk_managers) {
        spk_mans.insert(spk_man_pair.second.get());
    }
    return spk_mans;
}

ScriptPubKeyMan* CWallet::GetScriptPubKeyMan(const OutputType& type, bool internal) const
{
    const std::map<OutputType, ScriptPubKeyMan*>& spk_managers = internal ? m_internal_spk_managers : m_external_spk_managers;
    std::map<OutputType, ScriptPubKeyMan*>::const_iterator it = spk_managers.find(type);
    if (it == spk_managers.end()) {
        WalletLogPrintf("%s scriptPubKey Manager for output type %d does not exist\n", internal ? "Internal" : "External", static_cast<int>(type));
        return nullptr;
    }
    return it->second;
}

std::set<ScriptPubKeyMan*> CWallet::GetScriptPubKeyMans(const CScript& script, SignatureData& sigdata) const
{
    std::set<ScriptPubKeyMan*> spk_mans;
    for (const auto& spk_man_pair : m_spk_managers) {
        if (spk_man_pair.second->CanProvide(script, sigdata)) {
            spk_mans.insert(spk_man_pair.second.get());
        }
    }
    return spk_mans;
}

ScriptPubKeyMan* CWallet::GetScriptPubKeyMan(const CScript& script) const
{
    SignatureData sigdata;
    for (const auto& spk_man_pair : m_spk_managers) {
        if (spk_man_pair.second->CanProvide(script, sigdata)) {
            return spk_man_pair.second.get();
        }
    }
    return nullptr;
}

ScriptPubKeyMan* CWallet::GetScriptPubKeyMan(const uint256& id) const
{
    if (m_spk_managers.count(id) > 0) {
        return m_spk_managers.at(id).get();
    }
    return nullptr;
}

std::unique_ptr<SigningProvider> CWallet::GetSolvingProvider(const CScript& script) const
{
    SignatureData sigdata;
    return GetSolvingProvider(script, sigdata);
}

std::unique_ptr<SigningProvider> CWallet::GetSolvingProvider(const CScript& script, SignatureData& sigdata) const
{
    for (const auto& spk_man_pair : m_spk_managers) {
        if (spk_man_pair.second->CanProvide(script, sigdata)) {
            return spk_man_pair.second->GetSolvingProvider(script);
        }
    }
    return nullptr;
}

LegacyScriptPubKeyMan* CWallet::GetLegacyScriptPubKeyMan() const
{
    if (IsWalletFlagSet(WALLET_FLAG_DESCRIPTORS)) {
        return nullptr;
    }
    // Legacy wallets only have one ScriptPubKeyMan which is a LegacyScriptPubKeyMan.
    // Everything in m_internal_spk_managers and m_external_spk_managers point to the same legacyScriptPubKeyMan.
    auto it = m_internal_spk_managers.find(OutputType::LEGACY);
    if (it == m_internal_spk_managers.end()) return nullptr;
    return dynamic_cast<LegacyScriptPubKeyMan*>(it->second);
}

LegacyScriptPubKeyMan* CWallet::GetOrCreateLegacyScriptPubKeyMan()
{
    SetupLegacyScriptPubKeyMan();
    return GetLegacyScriptPubKeyMan();
}

void CWallet::SetupLegacyScriptPubKeyMan()
{
    if (!m_internal_spk_managers.empty() || !m_external_spk_managers.empty() || !m_spk_managers.empty() || IsWalletFlagSet(WALLET_FLAG_DESCRIPTORS)) {
        return;
    }

    auto spk_manager = std::unique_ptr<ScriptPubKeyMan>(new LegacyScriptPubKeyMan(*this));
    for (const auto& type : OUTPUT_TYPES) {
        m_internal_spk_managers[type] = spk_manager.get();
        m_external_spk_managers[type] = spk_manager.get();
    }
    m_spk_managers[spk_manager->GetID()] = std::move(spk_manager);
}

const CKeyingMaterial& CWallet::GetEncryptionKey() const
{
    return vMasterKey;
}

bool CWallet::HasEncryptionKeys() const
{
    return !mapMasterKeys.empty();
}

void CWallet::ConnectScriptPubKeyManNotifiers()
{
    for (const auto& spk_man : GetActiveScriptPubKeyMans()) {
        spk_man->NotifyWatchonlyChanged.connect(NotifyWatchonlyChanged);
        spk_man->NotifyCanGetAddressesChanged.connect(NotifyCanGetAddressesChanged);
    }
}

void CWallet::LoadDescriptorScriptPubKeyMan(uint256 id, WalletDescriptor& desc)
{
    auto spk_manager = std::unique_ptr<ScriptPubKeyMan>(new DescriptorScriptPubKeyMan(*this, desc));
    m_spk_managers[id] = std::move(spk_manager);
}

void CWallet::SetupDescriptorScriptPubKeyMans()
{
    AssertLockHeld(cs_wallet);

    // Make a seed
    CKey seed_key;
    seed_key.MakeNewKey(true);
    CPubKey seed = seed_key.GetPubKey();
    assert(seed_key.VerifyPubKey(seed));

    // Get the extended key
    CExtKey master_key;
    master_key.SetSeed(seed_key.begin(), seed_key.size());

    for (bool internal : {false, true}) {
        for (OutputType t : OUTPUT_TYPES) {
            auto spk_manager = std::unique_ptr<DescriptorScriptPubKeyMan>(new DescriptorScriptPubKeyMan(*this, internal));
            if (IsCrypted()) {
                if (IsLocked()) {
                    throw std::runtime_error(std::string(__func__) + ": Wallet is locked, cannot setup new descriptors");
                }
                if (!spk_manager->CheckDecryptionKey(vMasterKey) && !spk_manager->Encrypt(vMasterKey, nullptr)) {
                    throw std::runtime_error(std::string(__func__) + ": Could not encrypt new descriptors");
                }
            }
            spk_manager->SetupDescriptorGeneration(master_key, t);
            uint256 id = spk_manager->GetID();
            m_spk_managers[id] = std::move(spk_manager);
            AddActiveScriptPubKeyMan(id, t, internal);
        }
    }
}

void CWallet::AddActiveScriptPubKeyMan(uint256 id, OutputType type, bool internal)
{
    WalletBatch batch(*database);
    if (!batch.WriteActiveScriptPubKeyMan(static_cast<uint8_t>(type), id, internal)) {
        throw std::runtime_error(std::string(__func__) + ": writing active ScriptPubKeyMan id failed");
    }
    LoadActiveScriptPubKeyMan(id, type, internal);
}

void CWallet::LoadActiveScriptPubKeyMan(uint256 id, OutputType type, bool internal)
{
    WalletLogPrintf("Setting spkMan to active: id = %s, type = %d, internal = %d\n", id.ToString(), static_cast<int>(type), static_cast<int>(internal));
    auto& spk_mans = internal ? m_internal_spk_managers : m_external_spk_managers;
    auto spk_man = m_spk_managers.at(id).get();
    spk_man->SetInternal(internal);
    spk_mans[type] = spk_man;

    NotifyCanGetAddressesChanged();
}

bool CWallet::IsLegacy() const
{
    if (m_internal_spk_managers.count(OutputType::LEGACY) == 0) {
        return false;
    }
    auto spk_man = dynamic_cast<LegacyScriptPubKeyMan*>(m_internal_spk_managers.at(OutputType::LEGACY));
    return spk_man != nullptr;
}

DescriptorScriptPubKeyMan* CWallet::GetDescriptorScriptPubKeyMan(const WalletDescriptor& desc) const
{
    for (auto& spk_man_pair : m_spk_managers) {
        // Try to downcast to DescriptorScriptPubKeyMan then check if the descriptors match
        DescriptorScriptPubKeyMan* spk_manager = dynamic_cast<DescriptorScriptPubKeyMan*>(spk_man_pair.second.get());
        if (spk_manager != nullptr && spk_manager->HasWalletDescriptor(desc)) {
            return spk_manager;
        }
    }

    return nullptr;
}

ScriptPubKeyMan* CWallet::AddWalletDescriptor(WalletDescriptor& desc, const FlatSigningProvider& signing_provider, const std::string& label)
{
    if (!IsWalletFlagSet(WALLET_FLAG_DESCRIPTORS)) {
        WalletLogPrintf("Cannot add WalletDescriptor to a non-descriptor wallet\n");
        return nullptr;
    }

    LOCK(cs_wallet);
    auto new_spk_man = std::unique_ptr<DescriptorScriptPubKeyMan>(new DescriptorScriptPubKeyMan(*this, desc));

    // If we already have this descriptor, remove it from the maps but add the existing cache to desc
    auto old_spk_man = GetDescriptorScriptPubKeyMan(desc);
    if (old_spk_man) {
        WalletLogPrintf("Update existing descriptor: %s\n", desc.descriptor->ToString());

        {
            LOCK(old_spk_man->cs_desc_man);
            new_spk_man->SetCache(old_spk_man->GetWalletDescriptor().cache);
        }

        // Remove from maps of active spkMans
        auto old_spk_man_id = old_spk_man->GetID();
        for (bool internal : {false, true}) {
            for (OutputType t : OUTPUT_TYPES) {
                auto active_spk_man = GetScriptPubKeyMan(t, internal);
                if (active_spk_man && active_spk_man->GetID() == old_spk_man_id) {
                    if (internal) {
                        m_internal_spk_managers.erase(t);
                    } else {
                        m_external_spk_managers.erase(t);
                    }
                    break;
                }
            }
        }
        m_spk_managers.erase(old_spk_man_id);
    }

    // Add the private keys to the descriptor
    for (const auto& entry : signing_provider.keys) {
        const CKey& key = entry.second;
        new_spk_man->AddDescriptorKey(key, key.GetPubKey());
    }

    // Top up key pool, the manager will generate new scriptPubKeys internally
    new_spk_man->TopUp();

    // Apply the label if necessary
    // Note: we disable labels for ranged descriptors
    if (!desc.descriptor->IsRange()) {
        auto script_pub_keys = new_spk_man->GetScriptPubKeys();
        if (script_pub_keys.empty()) {
            WalletLogPrintf("Could not generate scriptPubKeys (cache is empty)\n");
            return nullptr;
        }

        CTxDestination dest;
        if (ExtractDestination(script_pub_keys.at(0), dest)) {
            SetAddressBook(dest, label, "receive");
        }
    }

    // Save the descriptor to memory
    auto ret = new_spk_man.get();
    m_spk_managers[new_spk_man->GetID()] = std::move(new_spk_man);

    // Save the descriptor to DB
    ret->WriteDescriptor();

    return ret;
}<|MERGE_RESOLUTION|>--- conflicted
+++ resolved
@@ -2654,12 +2654,8 @@
     LOCK(cs_wallet);
 
     CTransactionRef tx_new;
-<<<<<<< HEAD
-    if (!CreateTransaction(vecSend, nullptr, tx_new, nFeeRet, nChangePosInOut, error, coinControl, false)) {
-=======
     FeeCalculation fee_calc_out;
-    if (!CreateTransaction(vecSend, tx_new, nFeeRet, nChangePosInOut, error, coinControl, fee_calc_out, false)) {
->>>>>>> 68224b25
+    if (!CreateTransaction(vecSend, nullptr, tx_new, nFeeRet, nChangePosInOut, error, coinControl, fee_calc_out, false)) {
         return false;
     }
 
@@ -3207,11 +3203,7 @@
 {
     int nChangePosIn = nChangePosInOut;
     CTransactionRef tx2 = tx;
-<<<<<<< HEAD
-    bool res = CreateTransactionInternal(vecSend, withInput, tx, nFeeRet, nChangePosInOut, error, coin_control, sign);
-=======
-    bool res = CreateTransactionInternal(vecSend, tx, nFeeRet, nChangePosInOut, error, coin_control, fee_calc_out, sign);
->>>>>>> 68224b25
+    bool res = CreateTransactionInternal(vecSend, withInput, tx, nFeeRet, nChangePosInOut, error, coin_control, fee_calc_out, sign);
     // try with avoidpartialspends unless it's enabled already
     if (res && nFeeRet > 0 /* 0 means non-functional fee rate estimation */ && m_max_aps_fee > -1 && !coin_control.m_avoid_partial_spends) {
         CCoinControl tmp_cc = coin_control;
@@ -3219,11 +3211,7 @@
         CAmount nFeeRet2;
         int nChangePosInOut2 = nChangePosIn;
         bilingual_str error2; // fired and forgotten; if an error occurs, we discard the results
-<<<<<<< HEAD
-        if (CreateTransactionInternal(vecSend, withInput, tx2, nFeeRet2, nChangePosInOut2, error2, tmp_cc, sign)) {
-=======
-        if (CreateTransactionInternal(vecSend, tx2, nFeeRet2, nChangePosInOut2, error2, tmp_cc, fee_calc_out, sign)) {
->>>>>>> 68224b25
+        if (CreateTransactionInternal(vecSend, withInput, tx2, nFeeRet2, nChangePosInOut2, error2, tmp_cc, fee_calc_out, sign)) {
             // if fee of this alternative one is within the range of the max fee, we use this one
             const bool use_aps = nFeeRet2 <= nFeeRet + m_max_aps_fee;
             WalletLogPrintf("Fee non-grouped = %lld, grouped = %lld, using %s\n", nFeeRet, nFeeRet2, use_aps ? "grouped" : "non-grouped");
