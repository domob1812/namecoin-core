// Copyright (c) 2009-2010 Satoshi Nakamoto
// Copyright (c) 2009-2015 The Bitcoin Core developers
// Distributed under the MIT software license, see the accompanying
// file COPYING or http://www.opensource.org/licenses/mit-license.php.

#include "wallet/wallet.h"

#include "base58.h"
#include "checkpoints.h"
#include "chain.h"
#include "wallet/coincontrol.h"
#include "consensus/consensus.h"
#include "consensus/validation.h"
#include "key.h"
#include "keystore.h"
#include "validation.h"
#include "net.h"
#include "policy/policy.h"
#include "primitives/block.h"
#include "primitives/transaction.h"
#include "script/script.h"
#include "script/sign.h"
#include "timedata.h"
#include "txmempool.h"
#include "util.h"
#include "ui_interface.h"
#include "utilmoneystr.h"

#include <assert.h>

#include <boost/algorithm/string/replace.hpp>
#include <boost/filesystem.hpp>
#include <boost/thread.hpp>

using namespace std;

CWallet* pwalletMain = NULL;
/** Transaction fee set by the user */
CFeeRate payTxFee(DEFAULT_TRANSACTION_FEE);
unsigned int nTxConfirmTarget = DEFAULT_TX_CONFIRM_TARGET;
bool bSpendZeroConfChange = DEFAULT_SPEND_ZEROCONF_CHANGE;
bool fSendFreeTransactions = DEFAULT_SEND_FREE_TRANSACTIONS;
bool fWalletRbf = DEFAULT_WALLET_RBF;

const char * DEFAULT_WALLET_DAT = "wallet.dat";
const uint32_t BIP32_HARDENED_KEY_LIMIT = 0x80000000;

/**
 * Fees smaller than this (in satoshi) are considered zero fee (for transaction creation)
 * Override with -mintxfee
 */
CFeeRate CWallet::minTxFee = CFeeRate(DEFAULT_TRANSACTION_MINFEE);
/**
 * If fee estimation does not have enough data to provide estimates, use this fee instead.
 * Has no effect if not using fee estimation
 * Override with -fallbackfee
 */
CFeeRate CWallet::fallbackFee = CFeeRate(DEFAULT_FALLBACK_FEE);

/** @defgroup mapWallet
 *
 * @{
 */

struct CompareValueOnly
{
    bool operator()(const pair<CAmount, pair<const CWalletTx*, unsigned int> >& t1,
                    const pair<CAmount, pair<const CWalletTx*, unsigned int> >& t2) const
    {
        return t1.first < t2.first;
    }
};

std::string COutput::ToString() const
{
    return strprintf("COutput(%s, %d, %d) [%s]", tx->GetHash().ToString(), i, nDepth, FormatMoney(tx->tx->vout[i].nValue));
}

const CWalletTx* CWallet::GetWalletTx(const uint256& hash) const
{
    LOCK(cs_wallet);
    std::map<uint256, CWalletTx>::const_iterator it = mapWallet.find(hash);
    if (it == mapWallet.end())
        return NULL;
    return &(it->second);
}

CPubKey CWallet::GenerateNewKey()
{
    AssertLockHeld(cs_wallet); // mapKeyMetadata
    bool fCompressed = CanSupportFeature(FEATURE_COMPRPUBKEY); // default to compressed public keys if we want 0.6.0 wallets

    CKey secret;

    // Create new metadata
    int64_t nCreationTime = GetTime();
    CKeyMetadata metadata(nCreationTime);

    // use HD key derivation if HD was enabled during wallet creation
    if (IsHDEnabled()) {
        DeriveNewChildKey(metadata, secret);
    } else {
        secret.MakeNewKey(fCompressed);
    }

    // Compressed public keys were introduced in version 0.6.0
    if (fCompressed)
        SetMinVersion(FEATURE_COMPRPUBKEY);

    CPubKey pubkey = secret.GetPubKey();
    assert(secret.VerifyPubKey(pubkey));

    mapKeyMetadata[pubkey.GetID()] = metadata;
    if (!nTimeFirstKey || nCreationTime < nTimeFirstKey)
        nTimeFirstKey = nCreationTime;

    if (!AddKeyPubKey(secret, pubkey))
        throw std::runtime_error(std::string(__func__) + ": AddKey failed");
    return pubkey;
}

void CWallet::DeriveNewChildKey(CKeyMetadata& metadata, CKey& secret)
{
    // for now we use a fixed keypath scheme of m/0'/0'/k
    CKey key;                      //master key seed (256bit)
    CExtKey masterKey;             //hd master key
    CExtKey accountKey;            //key at m/0'
    CExtKey externalChainChildKey; //key at m/0'/0'
    CExtKey childKey;              //key at m/0'/0'/<n>'

    // try to get the master key
    if (!GetKey(hdChain.masterKeyID, key))
        throw std::runtime_error(std::string(__func__) + ": Master key not found");

    masterKey.SetMaster(key.begin(), key.size());

    // derive m/0'
    // use hardened derivation (child keys >= 0x80000000 are hardened after bip32)
    masterKey.Derive(accountKey, BIP32_HARDENED_KEY_LIMIT);

    // derive m/0'/0'
    accountKey.Derive(externalChainChildKey, BIP32_HARDENED_KEY_LIMIT);

    // derive child key at next index, skip keys already known to the wallet
    do {
        // always derive hardened keys
        // childIndex | BIP32_HARDENED_KEY_LIMIT = derive childIndex in hardened child-index-range
        // example: 1 | BIP32_HARDENED_KEY_LIMIT == 0x80000001 == 2147483649
        externalChainChildKey.Derive(childKey, hdChain.nExternalChainCounter | BIP32_HARDENED_KEY_LIMIT);
        metadata.hdKeypath = "m/0'/0'/" + std::to_string(hdChain.nExternalChainCounter) + "'";
        metadata.hdMasterKeyID = hdChain.masterKeyID;
        // increment childkey index
        hdChain.nExternalChainCounter++;
    } while (HaveKey(childKey.key.GetPubKey().GetID()));
    secret = childKey.key;

    // update the chain model in the database
    if (!CWalletDB(strWalletFile).WriteHDChain(hdChain))
        throw std::runtime_error(std::string(__func__) + ": Writing HD chain model failed");
}

bool CWallet::AddKeyPubKey(const CKey& secret, const CPubKey &pubkey)
{
    AssertLockHeld(cs_wallet); // mapKeyMetadata
    if (!CCryptoKeyStore::AddKeyPubKey(secret, pubkey))
        return false;

    // check if we need to remove from watch-only
    CScript script;
    script = GetScriptForDestination(pubkey.GetID());
    if (HaveWatchOnly(script))
        RemoveWatchOnly(script);
    script = GetScriptForRawPubKey(pubkey);
    if (HaveWatchOnly(script))
        RemoveWatchOnly(script);

    if (!fFileBacked)
        return true;
    if (!IsCrypted()) {
        return CWalletDB(strWalletFile).WriteKey(pubkey,
                                                 secret.GetPrivKey(),
                                                 mapKeyMetadata[pubkey.GetID()]);
    }
    return true;
}

bool CWallet::AddCryptedKey(const CPubKey &vchPubKey,
                            const vector<unsigned char> &vchCryptedSecret)
{
    if (!CCryptoKeyStore::AddCryptedKey(vchPubKey, vchCryptedSecret))
        return false;
    if (!fFileBacked)
        return true;
    {
        LOCK(cs_wallet);
        if (pwalletdbEncryption)
            return pwalletdbEncryption->WriteCryptedKey(vchPubKey,
                                                        vchCryptedSecret,
                                                        mapKeyMetadata[vchPubKey.GetID()]);
        else
            return CWalletDB(strWalletFile).WriteCryptedKey(vchPubKey,
                                                            vchCryptedSecret,
                                                            mapKeyMetadata[vchPubKey.GetID()]);
    }
    return false;
}

bool CWallet::LoadKeyMetadata(const CPubKey &pubkey, const CKeyMetadata &meta)
{
    AssertLockHeld(cs_wallet); // mapKeyMetadata
    if (meta.nCreateTime && (!nTimeFirstKey || meta.nCreateTime < nTimeFirstKey))
        nTimeFirstKey = meta.nCreateTime;

    mapKeyMetadata[pubkey.GetID()] = meta;
    return true;
}

bool CWallet::LoadCryptedKey(const CPubKey &vchPubKey, const std::vector<unsigned char> &vchCryptedSecret)
{
    return CCryptoKeyStore::AddCryptedKey(vchPubKey, vchCryptedSecret);
}

bool CWallet::AddCScript(const CScript& redeemScript)
{
    if (!CCryptoKeyStore::AddCScript(redeemScript))
        return false;
    if (!fFileBacked)
        return true;
    return CWalletDB(strWalletFile).WriteCScript(Hash160(redeemScript), redeemScript);
}

bool CWallet::LoadCScript(const CScript& redeemScript)
{
    /* A sanity check was added in pull #3843 to avoid adding redeemScripts
     * that never can be redeemed. However, old wallets may still contain
     * these. Do not add them to the wallet and warn. */
    if (redeemScript.size() > MAX_SCRIPT_ELEMENT_SIZE)
    {
        std::string strAddr = CBitcoinAddress(CScriptID(redeemScript)).ToString();
        LogPrintf("%s: Warning: This wallet contains a redeemScript of size %i which exceeds maximum size %i thus can never be redeemed. Do not use address %s.\n",
            __func__, redeemScript.size(), MAX_SCRIPT_ELEMENT_SIZE, strAddr);
        return true;
    }

    return CCryptoKeyStore::AddCScript(redeemScript);
}

bool CWallet::AddWatchOnly(const CScript &dest)
{
    if (!CCryptoKeyStore::AddWatchOnly(dest))
        return false;
    nTimeFirstKey = 1; // No birthday information for watch-only keys.
    NotifyWatchonlyChanged(true);
    if (!fFileBacked)
        return true;
    return CWalletDB(strWalletFile).WriteWatchOnly(dest);
}

bool CWallet::RemoveWatchOnly(const CScript &dest)
{
    AssertLockHeld(cs_wallet);
    if (!CCryptoKeyStore::RemoveWatchOnly(dest))
        return false;
    if (!HaveWatchOnly())
        NotifyWatchonlyChanged(false);
    if (fFileBacked)
        if (!CWalletDB(strWalletFile).EraseWatchOnly(dest))
            return false;

    return true;
}

bool CWallet::LoadWatchOnly(const CScript &dest)
{
    return CCryptoKeyStore::AddWatchOnly(dest);
}

bool CWallet::Unlock(const SecureString& strWalletPassphrase)
{
    CCrypter crypter;
    CKeyingMaterial vMasterKey;

    {
        LOCK(cs_wallet);
        BOOST_FOREACH(const MasterKeyMap::value_type& pMasterKey, mapMasterKeys)
        {
            if(!crypter.SetKeyFromPassphrase(strWalletPassphrase, pMasterKey.second.vchSalt, pMasterKey.second.nDeriveIterations, pMasterKey.second.nDerivationMethod))
                return false;
            if (!crypter.Decrypt(pMasterKey.second.vchCryptedKey, vMasterKey))
                continue; // try another master key
            if (CCryptoKeyStore::Unlock(vMasterKey))
                return true;
        }
    }
    return false;
}

bool CWallet::ChangeWalletPassphrase(const SecureString& strOldWalletPassphrase, const SecureString& strNewWalletPassphrase)
{
    bool fWasLocked = IsLocked();

    {
        LOCK(cs_wallet);
        Lock();

        CCrypter crypter;
        CKeyingMaterial vMasterKey;
        BOOST_FOREACH(MasterKeyMap::value_type& pMasterKey, mapMasterKeys)
        {
            if(!crypter.SetKeyFromPassphrase(strOldWalletPassphrase, pMasterKey.second.vchSalt, pMasterKey.second.nDeriveIterations, pMasterKey.second.nDerivationMethod))
                return false;
            if (!crypter.Decrypt(pMasterKey.second.vchCryptedKey, vMasterKey))
                return false;
            if (CCryptoKeyStore::Unlock(vMasterKey))
            {
                int64_t nStartTime = GetTimeMillis();
                crypter.SetKeyFromPassphrase(strNewWalletPassphrase, pMasterKey.second.vchSalt, pMasterKey.second.nDeriveIterations, pMasterKey.second.nDerivationMethod);
                pMasterKey.second.nDeriveIterations = pMasterKey.second.nDeriveIterations * (100 / ((double)(GetTimeMillis() - nStartTime)));

                nStartTime = GetTimeMillis();
                crypter.SetKeyFromPassphrase(strNewWalletPassphrase, pMasterKey.second.vchSalt, pMasterKey.second.nDeriveIterations, pMasterKey.second.nDerivationMethod);
                pMasterKey.second.nDeriveIterations = (pMasterKey.second.nDeriveIterations + pMasterKey.second.nDeriveIterations * 100 / ((double)(GetTimeMillis() - nStartTime))) / 2;

                if (pMasterKey.second.nDeriveIterations < 25000)
                    pMasterKey.second.nDeriveIterations = 25000;

                LogPrintf("Wallet passphrase changed to an nDeriveIterations of %i\n", pMasterKey.second.nDeriveIterations);

                if (!crypter.SetKeyFromPassphrase(strNewWalletPassphrase, pMasterKey.second.vchSalt, pMasterKey.second.nDeriveIterations, pMasterKey.second.nDerivationMethod))
                    return false;
                if (!crypter.Encrypt(vMasterKey, pMasterKey.second.vchCryptedKey))
                    return false;
                CWalletDB(strWalletFile).WriteMasterKey(pMasterKey.first, pMasterKey.second);
                if (fWasLocked)
                    Lock();
                return true;
            }
        }
    }

    return false;
}

void CWallet::SetBestChain(const CBlockLocator& loc)
{
    CWalletDB walletdb(strWalletFile);
    walletdb.WriteBestBlock(loc);
}

bool CWallet::SetMinVersion(enum WalletFeature nVersion, CWalletDB* pwalletdbIn, bool fExplicit)
{
    LOCK(cs_wallet); // nWalletVersion
    if (nWalletVersion >= nVersion)
        return true;

    // when doing an explicit upgrade, if we pass the max version permitted, upgrade all the way
    if (fExplicit && nVersion > nWalletMaxVersion)
            nVersion = FEATURE_LATEST;

    nWalletVersion = nVersion;

    if (nVersion > nWalletMaxVersion)
        nWalletMaxVersion = nVersion;

    if (fFileBacked)
    {
        CWalletDB* pwalletdb = pwalletdbIn ? pwalletdbIn : new CWalletDB(strWalletFile);
        if (nWalletVersion > 40000)
            pwalletdb->WriteMinVersion(nWalletVersion);
        if (!pwalletdbIn)
            delete pwalletdb;
    }

    return true;
}

bool CWallet::SetMaxVersion(int nVersion)
{
    LOCK(cs_wallet); // nWalletVersion, nWalletMaxVersion
    // cannot downgrade below current version
    if (nWalletVersion > nVersion)
        return false;

    nWalletMaxVersion = nVersion;

    return true;
}

set<uint256> CWallet::GetConflicts(const uint256& txid) const
{
    set<uint256> result;
    AssertLockHeld(cs_wallet);

    std::map<uint256, CWalletTx>::const_iterator it = mapWallet.find(txid);
    if (it == mapWallet.end())
        return result;
    const CWalletTx& wtx = it->second;

    std::pair<TxSpends::const_iterator, TxSpends::const_iterator> range;

    BOOST_FOREACH(const CTxIn& txin, wtx.tx->vin)
    {
        if (mapTxSpends.count(txin.prevout) <= 1)
            continue;  // No conflict if zero or one spends
        range = mapTxSpends.equal_range(txin.prevout);
        for (TxSpends::const_iterator _it = range.first; _it != range.second; ++_it)
            result.insert(_it->second);
    }
    return result;
}

void CWallet::Flush(bool shutdown)
{
    bitdb.Flush(shutdown);
}

bool CWallet::Verify()
{
    if (GetBoolArg("-disablewallet", DEFAULT_DISABLE_WALLET))
        return true;

    LogPrintf("Using BerkeleyDB version %s\n", DbEnv::version(0, 0, 0));
    std::string walletFile = GetArg("-wallet", DEFAULT_WALLET_DAT);

    LogPrintf("Using wallet %s\n", walletFile);
    uiInterface.InitMessage(_("Verifying wallet..."));

    // Wallet file must be a plain filename without a directory
    if (walletFile != boost::filesystem::basename(walletFile) + boost::filesystem::extension(walletFile))
        return InitError(strprintf(_("Wallet %s resides outside data directory %s"), walletFile, GetDataDir().string()));

    if (!bitdb.Open(GetDataDir()))
    {
        // try moving the database env out of the way
        boost::filesystem::path pathDatabase = GetDataDir() / "database";
        boost::filesystem::path pathDatabaseBak = GetDataDir() / strprintf("database.%d.bak", GetTime());
        try {
            boost::filesystem::rename(pathDatabase, pathDatabaseBak);
            LogPrintf("Moved old %s to %s. Retrying.\n", pathDatabase.string(), pathDatabaseBak.string());
        } catch (const boost::filesystem::filesystem_error&) {
            // failure is ok (well, not really, but it's not worse than what we started with)
        }
        
        // try again
        if (!bitdb.Open(GetDataDir())) {
            // if it still fails, it probably means we can't even create the database env
            return InitError(strprintf(_("Error initializing wallet database environment %s!"), GetDataDir()));
        }
    }
    
    if (GetBoolArg("-salvagewallet", false))
    {
        // Recover readable keypairs:
        if (!CWalletDB::Recover(bitdb, walletFile, true))
            return false;
    }
    
    if (boost::filesystem::exists(GetDataDir() / walletFile))
    {
        CDBEnv::VerifyResult r = bitdb.Verify(walletFile, CWalletDB::Recover);
        if (r == CDBEnv::RECOVER_OK)
        {
            InitWarning(strprintf(_("Warning: Wallet file corrupt, data salvaged!"
                                         " Original %s saved as %s in %s; if"
                                         " your balance or transactions are incorrect you should"
                                         " restore from a backup."),
                walletFile, "wallet.{timestamp}.bak", GetDataDir()));
        }
        if (r == CDBEnv::RECOVER_FAIL)
            return InitError(strprintf(_("%s corrupt, salvage failed"), walletFile));
    }
    
    return true;
}

void CWallet::SyncMetaData(pair<TxSpends::iterator, TxSpends::iterator> range)
{
    // We want all the wallet transactions in range to have the same metadata as
    // the oldest (smallest nOrderPos).
    // So: find smallest nOrderPos:

    int nMinOrderPos = std::numeric_limits<int>::max();
    const CWalletTx* copyFrom = NULL;
    for (TxSpends::iterator it = range.first; it != range.second; ++it)
    {
        const uint256& hash = it->second;
        int n = mapWallet[hash].nOrderPos;
        if (n < nMinOrderPos)
        {
            nMinOrderPos = n;
            copyFrom = &mapWallet[hash];
        }
    }
    // Now copy data from copyFrom to rest:
    for (TxSpends::iterator it = range.first; it != range.second; ++it)
    {
        const uint256& hash = it->second;
        CWalletTx* copyTo = &mapWallet[hash];
        if (copyFrom == copyTo) continue;
        if (!copyFrom->IsEquivalentTo(*copyTo)) continue;
        copyTo->mapValue = copyFrom->mapValue;
        copyTo->vOrderForm = copyFrom->vOrderForm;
        // fTimeReceivedIsTxTime not copied on purpose
        // nTimeReceived not copied on purpose
        copyTo->nTimeSmart = copyFrom->nTimeSmart;
        copyTo->fFromMe = copyFrom->fFromMe;
        copyTo->strFromAccount = copyFrom->strFromAccount;
        // nOrderPos not copied on purpose
        // cached members not copied on purpose
    }
}

/**
 * Outpoint is spent if any non-conflicted transaction
 * spends it:
 */
bool CWallet::IsSpent(const uint256& hash, unsigned int n) const
{
    const COutPoint outpoint(hash, n);
    pair<TxSpends::const_iterator, TxSpends::const_iterator> range;
    range = mapTxSpends.equal_range(outpoint);

    for (TxSpends::const_iterator it = range.first; it != range.second; ++it)
    {
        const uint256& wtxid = it->second;
        std::map<uint256, CWalletTx>::const_iterator mit = mapWallet.find(wtxid);
        if (mit != mapWallet.end()) {
            int depth = mit->second.GetDepthInMainChain();
            if (depth > 0  || (depth == 0 && !mit->second.isAbandoned()))
                return true; // Spent
        }
    }
    return false;
}

void CWallet::AddToSpends(const COutPoint& outpoint, const uint256& wtxid)
{
    mapTxSpends.insert(make_pair(outpoint, wtxid));

    pair<TxSpends::iterator, TxSpends::iterator> range;
    range = mapTxSpends.equal_range(outpoint);
    SyncMetaData(range);
}


void CWallet::AddToSpends(const uint256& wtxid)
{
    assert(mapWallet.count(wtxid));
    CWalletTx& thisTx = mapWallet[wtxid];
    if (thisTx.IsCoinBase()) // Coinbases don't spend anything!
        return;

    BOOST_FOREACH(const CTxIn& txin, thisTx.tx->vin)
        AddToSpends(txin.prevout, wtxid);
}

bool CWallet::EncryptWallet(const SecureString& strWalletPassphrase)
{
    if (IsCrypted())
        return false;

    CKeyingMaterial vMasterKey;

    vMasterKey.resize(WALLET_CRYPTO_KEY_SIZE);
    GetStrongRandBytes(&vMasterKey[0], WALLET_CRYPTO_KEY_SIZE);

    CMasterKey kMasterKey;

    kMasterKey.vchSalt.resize(WALLET_CRYPTO_SALT_SIZE);
    GetStrongRandBytes(&kMasterKey.vchSalt[0], WALLET_CRYPTO_SALT_SIZE);

    CCrypter crypter;
    int64_t nStartTime = GetTimeMillis();
    crypter.SetKeyFromPassphrase(strWalletPassphrase, kMasterKey.vchSalt, 25000, kMasterKey.nDerivationMethod);
    kMasterKey.nDeriveIterations = 2500000 / ((double)(GetTimeMillis() - nStartTime));

    nStartTime = GetTimeMillis();
    crypter.SetKeyFromPassphrase(strWalletPassphrase, kMasterKey.vchSalt, kMasterKey.nDeriveIterations, kMasterKey.nDerivationMethod);
    kMasterKey.nDeriveIterations = (kMasterKey.nDeriveIterations + kMasterKey.nDeriveIterations * 100 / ((double)(GetTimeMillis() - nStartTime))) / 2;

    if (kMasterKey.nDeriveIterations < 25000)
        kMasterKey.nDeriveIterations = 25000;

    LogPrintf("Encrypting Wallet with an nDeriveIterations of %i\n", kMasterKey.nDeriveIterations);

    if (!crypter.SetKeyFromPassphrase(strWalletPassphrase, kMasterKey.vchSalt, kMasterKey.nDeriveIterations, kMasterKey.nDerivationMethod))
        return false;
    if (!crypter.Encrypt(vMasterKey, kMasterKey.vchCryptedKey))
        return false;

    {
        LOCK(cs_wallet);
        mapMasterKeys[++nMasterKeyMaxID] = kMasterKey;
        if (fFileBacked)
        {
            assert(!pwalletdbEncryption);
            pwalletdbEncryption = new CWalletDB(strWalletFile);
            if (!pwalletdbEncryption->TxnBegin()) {
                delete pwalletdbEncryption;
                pwalletdbEncryption = NULL;
                return false;
            }
            pwalletdbEncryption->WriteMasterKey(nMasterKeyMaxID, kMasterKey);
        }

        if (!EncryptKeys(vMasterKey))
        {
            if (fFileBacked) {
                pwalletdbEncryption->TxnAbort();
                delete pwalletdbEncryption;
            }
            // We now probably have half of our keys encrypted in memory, and half not...
            // die and let the user reload the unencrypted wallet.
            assert(false);
        }

        // Encryption was introduced in version 0.4.0
        SetMinVersion(FEATURE_WALLETCRYPT, pwalletdbEncryption, true);

        if (fFileBacked)
        {
            if (!pwalletdbEncryption->TxnCommit()) {
                delete pwalletdbEncryption;
                // We now have keys encrypted in memory, but not on disk...
                // die to avoid confusion and let the user reload the unencrypted wallet.
                assert(false);
            }

            delete pwalletdbEncryption;
            pwalletdbEncryption = NULL;
        }

        Lock();
        Unlock(strWalletPassphrase);

        // if we are using HD, replace the HD master key (seed) with a new one
        if (IsHDEnabled()) {
            CKey key;
            CPubKey masterPubKey = GenerateNewHDMasterKey();
            if (!SetHDMasterKey(masterPubKey))
                return false;
        }

        NewKeyPool();
        Lock();

        // Need to completely rewrite the wallet file; if we don't, bdb might keep
        // bits of the unencrypted private key in slack space in the database file.
        CDB::Rewrite(strWalletFile);

    }
    NotifyStatusChanged(this);

    return true;
}

DBErrors CWallet::ReorderTransactions()
{
    LOCK(cs_wallet);
    CWalletDB walletdb(strWalletFile);

    // Old wallets didn't have any defined order for transactions
    // Probably a bad idea to change the output of this

    // First: get all CWalletTx and CAccountingEntry into a sorted-by-time multimap.
    typedef pair<CWalletTx*, CAccountingEntry*> TxPair;
    typedef multimap<int64_t, TxPair > TxItems;
    TxItems txByTime;

    for (map<uint256, CWalletTx>::iterator it = mapWallet.begin(); it != mapWallet.end(); ++it)
    {
        CWalletTx* wtx = &((*it).second);
        txByTime.insert(make_pair(wtx->nTimeReceived, TxPair(wtx, (CAccountingEntry*)0)));
    }
    list<CAccountingEntry> acentries;
    walletdb.ListAccountCreditDebit("", acentries);
    BOOST_FOREACH(CAccountingEntry& entry, acentries)
    {
        txByTime.insert(make_pair(entry.nTime, TxPair((CWalletTx*)0, &entry)));
    }

    nOrderPosNext = 0;
    std::vector<int64_t> nOrderPosOffsets;
    for (TxItems::iterator it = txByTime.begin(); it != txByTime.end(); ++it)
    {
        CWalletTx *const pwtx = (*it).second.first;
        CAccountingEntry *const pacentry = (*it).second.second;
        int64_t& nOrderPos = (pwtx != 0) ? pwtx->nOrderPos : pacentry->nOrderPos;

        if (nOrderPos == -1)
        {
            nOrderPos = nOrderPosNext++;
            nOrderPosOffsets.push_back(nOrderPos);

            if (pwtx)
            {
                if (!walletdb.WriteTx(*pwtx))
                    return DB_LOAD_FAIL;
            }
            else
                if (!walletdb.WriteAccountingEntry(pacentry->nEntryNo, *pacentry))
                    return DB_LOAD_FAIL;
        }
        else
        {
            int64_t nOrderPosOff = 0;
            BOOST_FOREACH(const int64_t& nOffsetStart, nOrderPosOffsets)
            {
                if (nOrderPos >= nOffsetStart)
                    ++nOrderPosOff;
            }
            nOrderPos += nOrderPosOff;
            nOrderPosNext = std::max(nOrderPosNext, nOrderPos + 1);

            if (!nOrderPosOff)
                continue;

            // Since we're changing the order, write it back
            if (pwtx)
            {
                if (!walletdb.WriteTx(*pwtx))
                    return DB_LOAD_FAIL;
            }
            else
                if (!walletdb.WriteAccountingEntry(pacentry->nEntryNo, *pacentry))
                    return DB_LOAD_FAIL;
        }
    }
    walletdb.WriteOrderPosNext(nOrderPosNext);

    return DB_LOAD_OK;
}

int64_t CWallet::IncOrderPosNext(CWalletDB *pwalletdb)
{
    AssertLockHeld(cs_wallet); // nOrderPosNext
    int64_t nRet = nOrderPosNext++;
    if (pwalletdb) {
        pwalletdb->WriteOrderPosNext(nOrderPosNext);
    } else {
        CWalletDB(strWalletFile).WriteOrderPosNext(nOrderPosNext);
    }
    return nRet;
}

bool CWallet::AccountMove(std::string strFrom, std::string strTo, CAmount nAmount, std::string strComment)
{
    CWalletDB walletdb(strWalletFile);
    if (!walletdb.TxnBegin())
        return false;

    int64_t nNow = GetAdjustedTime();

    // Debit
    CAccountingEntry debit;
    debit.nOrderPos = IncOrderPosNext(&walletdb);
    debit.strAccount = strFrom;
    debit.nCreditDebit = -nAmount;
    debit.nTime = nNow;
    debit.strOtherAccount = strTo;
    debit.strComment = strComment;
    AddAccountingEntry(debit, &walletdb);

    // Credit
    CAccountingEntry credit;
    credit.nOrderPos = IncOrderPosNext(&walletdb);
    credit.strAccount = strTo;
    credit.nCreditDebit = nAmount;
    credit.nTime = nNow;
    credit.strOtherAccount = strFrom;
    credit.strComment = strComment;
    AddAccountingEntry(credit, &walletdb);

    if (!walletdb.TxnCommit())
        return false;

    return true;
}

bool CWallet::GetAccountPubkey(CPubKey &pubKey, std::string strAccount, bool bForceNew)
{
    CWalletDB walletdb(strWalletFile);

    CAccount account;
    walletdb.ReadAccount(strAccount, account);

    if (!bForceNew) {
        if (!account.vchPubKey.IsValid())
            bForceNew = true;
        else {
            // Check if the current key has been used
            CScript scriptPubKey = GetScriptForDestination(account.vchPubKey.GetID());
            for (map<uint256, CWalletTx>::iterator it = mapWallet.begin();
                 it != mapWallet.end() && account.vchPubKey.IsValid();
                 ++it)
                BOOST_FOREACH(const CTxOut& txout, (*it).second.tx->vout)
                    if (txout.scriptPubKey == scriptPubKey) {
                        bForceNew = true;
                        break;
                    }
        }
    }

    // Generate a new key
    if (bForceNew) {
        if (!GetKeyFromPool(account.vchPubKey))
            return false;

        SetAddressBook(account.vchPubKey.GetID(), strAccount, "receive");
        walletdb.WriteAccount(strAccount, account);
    }

    pubKey = account.vchPubKey;

    return true;
}

void CWallet::MarkDirty()
{
    {
        LOCK(cs_wallet);
        BOOST_FOREACH(PAIRTYPE(const uint256, CWalletTx)& item, mapWallet)
            item.second.MarkDirty();
    }
}

bool CWallet::AddToWallet(const CWalletTx& wtxIn, bool fFlushOnClose)
{
    LOCK(cs_wallet);

    CWalletDB walletdb(strWalletFile, "r+", fFlushOnClose);

    uint256 hash = wtxIn.GetHash();

    // Inserts only if not already there, returns tx inserted or tx found
    pair<map<uint256, CWalletTx>::iterator, bool> ret = mapWallet.insert(make_pair(hash, wtxIn));
    CWalletTx& wtx = (*ret.first).second;
    wtx.BindWallet(this);
    bool fInsertedNew = ret.second;
    if (fInsertedNew)
    {
        wtx.nTimeReceived = GetAdjustedTime();
        wtx.nOrderPos = IncOrderPosNext(&walletdb);
        wtxOrdered.insert(make_pair(wtx.nOrderPos, TxPair(&wtx, (CAccountingEntry*)0)));

        wtx.nTimeSmart = wtx.nTimeReceived;
        if (!wtxIn.hashUnset())
        {
            if (mapBlockIndex.count(wtxIn.hashBlock))
            {
                int64_t latestNow = wtx.nTimeReceived;
                int64_t latestEntry = 0;
                {
                    // Tolerate times up to the last timestamp in the wallet not more than 5 minutes into the future
                    int64_t latestTolerated = latestNow + 300;
                    const TxItems & txOrdered = wtxOrdered;
                    for (TxItems::const_reverse_iterator it = txOrdered.rbegin(); it != txOrdered.rend(); ++it)
                    {
                        CWalletTx *const pwtx = (*it).second.first;
                        if (pwtx == &wtx)
                            continue;
                        CAccountingEntry *const pacentry = (*it).second.second;
                        int64_t nSmartTime;
                        if (pwtx)
                        {
                            nSmartTime = pwtx->nTimeSmart;
                            if (!nSmartTime)
                                nSmartTime = pwtx->nTimeReceived;
                        }
                        else
                            nSmartTime = pacentry->nTime;
                        if (nSmartTime <= latestTolerated)
                        {
                            latestEntry = nSmartTime;
                            if (nSmartTime > latestNow)
                                latestNow = nSmartTime;
                            break;
                        }
                    }
                }

                int64_t blocktime = mapBlockIndex[wtxIn.hashBlock]->GetBlockTime();
                wtx.nTimeSmart = std::max(latestEntry, std::min(blocktime, latestNow));
            }
            else
                LogPrintf("AddToWallet(): found %s in block %s not in index\n",
                         wtxIn.GetHash().ToString(),
                         wtxIn.hashBlock.ToString());
        }
        AddToSpends(hash);
    }

    bool fUpdated = false;
    if (!fInsertedNew)
    {
        // Merge
        if (!wtxIn.hashUnset() && wtxIn.hashBlock != wtx.hashBlock)
        {
            wtx.hashBlock = wtxIn.hashBlock;
            fUpdated = true;
        }
        // If no longer abandoned, update
        if (wtxIn.hashBlock.IsNull() && wtx.isAbandoned())
        {
            wtx.hashBlock = wtxIn.hashBlock;
            fUpdated = true;
        }
        if (wtxIn.nIndex != -1 && (wtxIn.nIndex != wtx.nIndex))
        {
            wtx.nIndex = wtxIn.nIndex;
            fUpdated = true;
        }
        if (wtxIn.fFromMe && wtxIn.fFromMe != wtx.fFromMe)
        {
            wtx.fFromMe = wtxIn.fFromMe;
            fUpdated = true;
        }
    }

    //// debug print
    LogPrintf("AddToWallet %s  %s%s\n", wtxIn.GetHash().ToString(), (fInsertedNew ? "new" : ""), (fUpdated ? "update" : ""));

    // Write to disk
    if (fInsertedNew || fUpdated)
        if (!walletdb.WriteTx(wtx))
            return false;

    // Break debit/credit balance caches:
    wtx.MarkDirty();

    // Notify UI of new or updated transaction
    NotifyTransactionChanged(this, hash, fInsertedNew ? CT_NEW : CT_UPDATED);

    // notify an external script when a wallet transaction comes in or is updated
    std::string strCmd = GetArg("-walletnotify", "");

    if ( !strCmd.empty())
    {
        boost::replace_all(strCmd, "%s", wtxIn.GetHash().GetHex());
        boost::thread t(runCommand, strCmd); // thread runs free
    }

    return true;
}

bool CWallet::LoadToWallet(const CWalletTx& wtxIn)
{
    uint256 hash = wtxIn.GetHash();

    mapWallet[hash] = wtxIn;
    CWalletTx& wtx = mapWallet[hash];
    wtx.BindWallet(this);
    wtxOrdered.insert(make_pair(wtx.nOrderPos, TxPair(&wtx, (CAccountingEntry*)0)));
    AddToSpends(hash);
    BOOST_FOREACH(const CTxIn& txin, wtx.tx->vin) {
        if (mapWallet.count(txin.prevout.hash)) {
            CWalletTx& prevtx = mapWallet[txin.prevout.hash];
            if (prevtx.nIndex == -1 && !prevtx.hashUnset()) {
                MarkConflicted(prevtx.hashBlock, wtx.GetHash());
            }
        }
    }

    return true;
}

/**
 * Add a transaction to the wallet, or update it.
 * pblock is optional, but should be provided if the transaction is known to be in a block.
 * If fUpdate is true, existing transactions will be updated.
 */
bool CWallet::AddToWalletIfInvolvingMe(const CTransaction& tx, const CBlockIndex* pIndex, int posInBlock, bool fUpdate)
{
    {
        AssertLockHeld(cs_wallet);

        if (posInBlock != -1) {
            BOOST_FOREACH(const CTxIn& txin, tx.vin) {
                std::pair<TxSpends::const_iterator, TxSpends::const_iterator> range = mapTxSpends.equal_range(txin.prevout);
                while (range.first != range.second) {
                    if (range.first->second != tx.GetHash()) {
                        LogPrintf("Transaction %s (in block %s) conflicts with wallet transaction %s (both spend %s:%i)\n", tx.GetHash().ToString(), pIndex->GetBlockHash().ToString(), range.first->second.ToString(), range.first->first.hash.ToString(), range.first->first.n);
                        MarkConflicted(pIndex->GetBlockHash(), range.first->second);
                    }
                    range.first++;
                }
            }
        }

        bool fExisted = mapWallet.count(tx.GetHash()) != 0;
        if (fExisted && !fUpdate) return false;
        if (fExisted || IsMine(tx) || IsFromMe(tx))
        {
            CWalletTx wtx(this, MakeTransactionRef(tx));

            // Get merkle branch if transaction was found in a block
            if (posInBlock != -1)
                wtx.SetMerkleBranch(pIndex, posInBlock);

            return AddToWallet(wtx, false);
        }
    }
    return false;
}

bool CWallet::AbandonTransaction(const uint256& hashTx)
{
    LOCK2(cs_main, cs_wallet);

    // Do not flush the wallet here for performance reasons
    CWalletDB walletdb(strWalletFile, "r+", false);

    std::set<uint256> todo;
    std::set<uint256> done;

    // Can't mark abandoned if confirmed or in mempool
    assert(mapWallet.count(hashTx));
    CWalletTx& origtx = mapWallet[hashTx];
    if (origtx.GetDepthInMainChain() > 0 || origtx.InMempool()) {
        return false;
    }

    todo.insert(hashTx);

    while (!todo.empty()) {
        uint256 now = *todo.begin();
        todo.erase(now);
        done.insert(now);
        assert(mapWallet.count(now));
        CWalletTx& wtx = mapWallet[now];
        int currentconfirm = wtx.GetDepthInMainChain();
        // If the orig tx was not in block, none of its spends can be
        assert(currentconfirm <= 0);
        // if (currentconfirm < 0) {Tx and spends are already conflicted, no need to abandon}
        if (currentconfirm == 0 && !wtx.isAbandoned()) {
            // If the orig tx was not in block/mempool, none of its spends can be in mempool
            assert(!wtx.InMempool());
            wtx.nIndex = -1;
            wtx.setAbandoned();
            wtx.MarkDirty();
            walletdb.WriteTx(wtx);
            NotifyTransactionChanged(this, wtx.GetHash(), CT_UPDATED);
            // Iterate over all its outputs, and mark transactions in the wallet that spend them abandoned too
            TxSpends::const_iterator iter = mapTxSpends.lower_bound(COutPoint(hashTx, 0));
            while (iter != mapTxSpends.end() && iter->first.hash == now) {
                if (!done.count(iter->second)) {
                    todo.insert(iter->second);
                }
                iter++;
            }
            // If a transaction changes 'conflicted' state, that changes the balance
            // available of the outputs it spends. So force those to be recomputed
            BOOST_FOREACH(const CTxIn& txin, wtx.tx->vin)
            {
                if (mapWallet.count(txin.prevout.hash))
                    mapWallet[txin.prevout.hash].MarkDirty();
            }
        }
    }

    return true;
}

void CWallet::MarkConflicted(const uint256& hashBlock, const uint256& hashTx)
{
    LOCK2(cs_main, cs_wallet);

    int conflictconfirms = 0;
    if (mapBlockIndex.count(hashBlock)) {
        CBlockIndex* pindex = mapBlockIndex[hashBlock];
        if (chainActive.Contains(pindex)) {
            conflictconfirms = -(chainActive.Height() - pindex->nHeight + 1);
        }
    }
    // If number of conflict confirms cannot be determined, this means
    // that the block is still unknown or not yet part of the main chain,
    // for example when loading the wallet during a reindex. Do nothing in that
    // case.
    if (conflictconfirms >= 0)
        return;

    // Do not flush the wallet here for performance reasons
    CWalletDB walletdb(strWalletFile, "r+", false);

    std::set<uint256> todo;
    std::set<uint256> done;

    todo.insert(hashTx);

    while (!todo.empty()) {
        uint256 now = *todo.begin();
        todo.erase(now);
        done.insert(now);
        assert(mapWallet.count(now));
        CWalletTx& wtx = mapWallet[now];
        int currentconfirm = wtx.GetDepthInMainChain();
        if (conflictconfirms < currentconfirm) {
            // Block is 'more conflicted' than current confirm; update.
            // Mark transaction as conflicted with this block.
            wtx.nIndex = -1;
            wtx.hashBlock = hashBlock;
            wtx.MarkDirty();
            walletdb.WriteTx(wtx);
            // Iterate over all its outputs, and mark transactions in the wallet that spend them conflicted too
            TxSpends::const_iterator iter = mapTxSpends.lower_bound(COutPoint(now, 0));
            while (iter != mapTxSpends.end() && iter->first.hash == now) {
                 if (!done.count(iter->second)) {
                     todo.insert(iter->second);
                 }
                 iter++;
            }
            // If a transaction changes 'conflicted' state, that changes the balance
            // available of the outputs it spends. So force those to be recomputed
            BOOST_FOREACH(const CTxIn& txin, wtx.tx->vin)
            {
                if (mapWallet.count(txin.prevout.hash))
                    mapWallet[txin.prevout.hash].MarkDirty();
            }
        }
    }
}

void CWallet::SyncTransaction(const CTransaction& tx, const CBlockIndex *pindex, int posInBlock)
{
    LOCK2(cs_main, cs_wallet);

    if (!AddToWalletIfInvolvingMe(tx, pindex, posInBlock, true))
        return; // Not one of ours

    // If a transaction changes 'conflicted' state, that changes the balance
    // available of the outputs it spends. So force those to be
    // recomputed, also:
    BOOST_FOREACH(const CTxIn& txin, tx.vin)
    {
        if (mapWallet.count(txin.prevout.hash))
            mapWallet[txin.prevout.hash].MarkDirty();
    }
}

void CWallet::NameConflict(const CTransaction& tx, const uint256& hashBlock)
{
    LOCK2(cs_main, cs_wallet);
    const uint256& txHash = tx.GetHash();

    LogPrint ("names", "name conflict: %s, wallet: %u\n",
              txHash.GetHex().c_str(), mapWallet.count(txHash));

    if (mapWallet.count(txHash))
        MarkConflicted(hashBlock, txHash);
}


isminetype CWallet::IsMine(const CTxIn &txin) const
{
    {
        LOCK(cs_wallet);
        map<uint256, CWalletTx>::const_iterator mi = mapWallet.find(txin.prevout.hash);
        if (mi != mapWallet.end())
        {
            const CWalletTx& prev = (*mi).second;
            if (txin.prevout.n < prev.tx->vout.size())
                return IsMine(prev.tx->vout[txin.prevout.n]);
        }
    }
    return ISMINE_NO;
}

CAmount CWallet::GetDebit(const CTxIn &txin, const isminefilter& filter, bool fExcludeNames) const
{
    {
        LOCK(cs_wallet);
        map<uint256, CWalletTx>::const_iterator mi = mapWallet.find(txin.prevout.hash);
        if (mi != mapWallet.end())
        {
            const CWalletTx& prev = (*mi).second;
<<<<<<< HEAD
            if (txin.prevout.n < prev.vout.size())
            {
                const CTxOut& prevout = prev.vout[txin.prevout.n];
                if (fExcludeNames
                    && CNameScript::isNameScript(prevout.scriptPubKey))
                    return 0;

                if (IsMine(prevout) & filter)
                    return prevout.nValue;
            }
=======
            if (txin.prevout.n < prev.tx->vout.size())
                if (IsMine(prev.tx->vout[txin.prevout.n]) & filter)
                    return prev.tx->vout[txin.prevout.n].nValue;
>>>>>>> fefaeb6f
        }
    }
    return 0;
}

isminetype CWallet::IsMine(const CTxOut& txout) const
{
    return ::IsMine(*this, txout.scriptPubKey);
}

CAmount CWallet::GetCredit(const CTxOut& txout, const isminefilter& filter) const
{
    if (!MoneyRange(txout.nValue))
        throw std::runtime_error(std::string(__func__) + ": value out of range");
    if (CNameScript::isNameScript (txout.scriptPubKey))
        return 0;
    return ((IsMine(txout) & filter) ? txout.nValue : 0);
}

bool CWallet::IsChange(const CTxOut& txout) const
{
    // TODO: fix handling of 'change' outputs. The assumption is that any
    // payment to a script that is ours, but is not in the address book
    // is change. That assumption is likely to break when we implement multisignature
    // wallets that return change back into a multi-signature-protected address;
    // a better way of identifying which outputs are 'the send' and which are
    // 'the change' will need to be implemented (maybe extend CWalletTx to remember
    // which output, if any, was change).
    if (::IsMine(*this, txout.scriptPubKey))
    {
        CTxDestination address;
        if (!ExtractDestination(txout.scriptPubKey, address))
            return true;

        LOCK(cs_wallet);
        if (!mapAddressBook.count(address))
            return true;
    }
    return false;
}

CAmount CWallet::GetChange(const CTxOut& txout) const
{
    if (!MoneyRange(txout.nValue))
        throw std::runtime_error(std::string(__func__) + ": value out of range");
    return (IsChange(txout) ? txout.nValue : 0);
}

bool CWallet::IsMine(const CTransaction& tx) const
{
    BOOST_FOREACH(const CTxOut& txout, tx.vout)
        if (IsMine(txout))
            return true;
    return false;
}

bool CWallet::IsFromMe(const CTransaction& tx) const
{
    return (GetDebit(tx, ISMINE_ALL) > 0);
}

CAmount CWallet::GetDebit(const CTransaction& tx, const isminefilter& filter, bool fExcludeNames) const
{
    CAmount nDebit = 0;
    BOOST_FOREACH(const CTxIn& txin, tx.vin)
    {
        nDebit += GetDebit(txin, filter, fExcludeNames);
        if (!MoneyRange(nDebit))
            throw std::runtime_error(std::string(__func__) + ": value out of range");
    }
    return nDebit;
}

CAmount CWallet::GetCredit(const CTransaction& tx, const isminefilter& filter) const
{
    CAmount nCredit = 0;
    BOOST_FOREACH(const CTxOut& txout, tx.vout)
    {
        nCredit += GetCredit(txout, filter);
        if (!MoneyRange(nCredit))
            throw std::runtime_error(std::string(__func__) + ": value out of range");
    }
    return nCredit;
}

CAmount CWallet::GetChange(const CTransaction& tx) const
{
    CAmount nChange = 0;
    BOOST_FOREACH(const CTxOut& txout, tx.vout)
    {
        nChange += GetChange(txout);
        if (!MoneyRange(nChange))
            throw std::runtime_error(std::string(__func__) + ": value out of range");
    }
    return nChange;
}

CPubKey CWallet::GenerateNewHDMasterKey()
{
    CKey key;
    key.MakeNewKey(true);

    int64_t nCreationTime = GetTime();
    CKeyMetadata metadata(nCreationTime);

    // calculate the pubkey
    CPubKey pubkey = key.GetPubKey();
    assert(key.VerifyPubKey(pubkey));

    // set the hd keypath to "m" -> Master, refers the masterkeyid to itself
    metadata.hdKeypath     = "m";
    metadata.hdMasterKeyID = pubkey.GetID();

    {
        LOCK(cs_wallet);

        // mem store the metadata
        mapKeyMetadata[pubkey.GetID()] = metadata;

        // write the key&metadata to the database
        if (!AddKeyPubKey(key, pubkey))
            throw std::runtime_error(std::string(__func__) + ": AddKeyPubKey failed");
    }

    return pubkey;
}

bool CWallet::SetHDMasterKey(const CPubKey& pubkey)
{
    LOCK(cs_wallet);

    // ensure this wallet.dat can only be opened by clients supporting HD
    SetMinVersion(FEATURE_HD);

    // store the keyid (hash160) together with
    // the child index counter in the database
    // as a hdchain object
    CHDChain newHdChain;
    newHdChain.masterKeyID = pubkey.GetID();
    SetHDChain(newHdChain, false);

    return true;
}

bool CWallet::SetHDChain(const CHDChain& chain, bool memonly)
{
    LOCK(cs_wallet);
    if (!memonly && !CWalletDB(strWalletFile).WriteHDChain(chain))
        throw runtime_error(std::string(__func__) + ": writing chain failed");

    hdChain = chain;
    return true;
}

bool CWallet::IsHDEnabled()
{
    return !hdChain.masterKeyID.IsNull();
}

int64_t CWalletTx::GetTxTime() const
{
    int64_t n = nTimeSmart;
    return n ? n : nTimeReceived;
}

int CWalletTx::GetRequestCount() const
{
    // Returns -1 if it wasn't being tracked
    int nRequests = -1;
    {
        LOCK(pwallet->cs_wallet);
        if (IsCoinBase())
        {
            // Generated block
            if (!hashUnset())
            {
                map<uint256, int>::const_iterator mi = pwallet->mapRequestCount.find(hashBlock);
                if (mi != pwallet->mapRequestCount.end())
                    nRequests = (*mi).second;
            }
        }
        else
        {
            // Did anyone request this transaction?
            map<uint256, int>::const_iterator mi = pwallet->mapRequestCount.find(GetHash());
            if (mi != pwallet->mapRequestCount.end())
            {
                nRequests = (*mi).second;

                // How about the block it's in?
                if (nRequests == 0 && !hashUnset())
                {
                    map<uint256, int>::const_iterator _mi = pwallet->mapRequestCount.find(hashBlock);
                    if (_mi != pwallet->mapRequestCount.end())
                        nRequests = (*_mi).second;
                    else
                        nRequests = 1; // If it's in someone else's block it must have got out
                }
            }
        }
    }
    return nRequests;
}

void CWalletTx::GetAmounts(list<COutputEntry>& listReceived,
                           list<COutputEntry>& listSent, CAmount& nFee, string& strSentAccount, const isminefilter& filter) const
{
    nFee = 0;
    listReceived.clear();
    listSent.clear();
    strSentAccount = strFromAccount;

    // Compute fee:
    const bool isFromMe = IsFromMe(filter);
    if (isFromMe)
    {
<<<<<<< HEAD
        const CAmount nDebit = GetDebit(filter);
        const CAmount nValueOut = GetValueOut(true);
=======
        CAmount nValueOut = tx->GetValueOut();
>>>>>>> fefaeb6f
        nFee = nDebit - nValueOut;
    }

    // Sent/received.
    for (unsigned int i = 0; i < tx->vout.size(); ++i)
    {
        const CTxOut& txout = tx->vout[i];
        isminetype fIsMine = pwallet->IsMine(txout);
        const CNameScript nameOp(txout.scriptPubKey);
        // Only need to handle txouts if AT LEAST one of these is true:
        //   1) they debit from us (sent)
        //   2) the output is to us (received)
        if (isFromMe)
        {
            // Don't report 'change' txouts, but keep names in all cases
            if (pwallet->IsChange(txout) && !nameOp.isNameOp())
                continue;
        }
        else if (!(fIsMine & filter))
            continue;

        // In either case, we need to get the destination address
        CTxDestination address;

        if (!ExtractDestination(txout.scriptPubKey, address) && !txout.scriptPubKey.IsUnspendable())
        {
            LogPrintf("CWalletTx::GetAmounts: Unknown transaction type found, txid %s\n",
                     this->GetHash().ToString());
            address = CNoDestination();
        }

        COutputEntry output = {address, "", txout.nValue, (int)i};

        // If we have a name script, set the "name" parameter.
        if (nameOp.isNameOp())
        {
            if (nameOp.isAnyUpdate())
                output.nameOp = "update: " + ValtypeToString(nameOp.getOpName());
            else
                output.nameOp = "new: " + HexStr(nameOp.getOpHash());
            output.amount = 0;
        }

        // If we are debited by the transaction, add the output as a "sent" entry
        if (isFromMe)
            listSent.push_back(output);

        // If we are receiving the output, add it as a "received" entry
        // For names, only do this if we did not also add it as "sent"
        if ((fIsMine & filter)
            && (!nameOp.isNameOp() || !isFromMe))
            listReceived.push_back(output);
    }

}

void CWalletTx::GetAccountAmounts(const string& strAccount, CAmount& nReceived,
                                  CAmount& nSent, CAmount& nFee, const isminefilter& filter) const
{
    nReceived = nSent = nFee = 0;

    CAmount allFee;
    string strSentAccount;
    list<COutputEntry> listReceived;
    list<COutputEntry> listSent;
    GetAmounts(listReceived, listSent, allFee, strSentAccount, filter);

    if (strAccount == strSentAccount)
    {
        BOOST_FOREACH(const COutputEntry& s, listSent)
            nSent += s.amount;
        nFee = allFee;
    }
    {
        LOCK(pwallet->cs_wallet);
        BOOST_FOREACH(const COutputEntry& r, listReceived)
        {
            if (pwallet->mapAddressBook.count(r.destination))
            {
                map<CTxDestination, CAddressBookData>::const_iterator mi = pwallet->mapAddressBook.find(r.destination);
                if (mi != pwallet->mapAddressBook.end() && (*mi).second.name == strAccount)
                    nReceived += r.amount;
            }
            else if (strAccount.empty())
            {
                nReceived += r.amount;
            }
        }
    }
}

/**
 * Scan the block chain (starting in pindexStart) for transactions
 * from or to us. If fUpdate is true, found transactions that already
 * exist in the wallet will be updated.
 */
int CWallet::ScanForWalletTransactions(CBlockIndex* pindexStart, bool fUpdate)
{
    int ret = 0;
    int64_t nNow = GetTime();
    const CChainParams& chainParams = Params();

    CBlockIndex* pindex = pindexStart;
    {
        LOCK2(cs_main, cs_wallet);

        // no need to read and scan block, if block was created before
        // our wallet birthday (as adjusted for block time variability)
        while (pindex && nTimeFirstKey && (pindex->GetBlockTime() < (nTimeFirstKey - 7200)))
            pindex = chainActive.Next(pindex);

        ShowProgress(_("Rescanning..."), 0); // show rescan progress in GUI as dialog or on splashscreen, if -rescan on startup
        double dProgressStart = Checkpoints::GuessVerificationProgress(chainParams.Checkpoints(), pindex, false);
        double dProgressTip = Checkpoints::GuessVerificationProgress(chainParams.Checkpoints(), chainActive.Tip(), false);
        while (pindex)
        {
            if (pindex->nHeight % 100 == 0 && dProgressTip - dProgressStart > 0.0)
                ShowProgress(_("Rescanning..."), std::max(1, std::min(99, (int)((Checkpoints::GuessVerificationProgress(chainParams.Checkpoints(), pindex, false) - dProgressStart) / (dProgressTip - dProgressStart) * 100))));

            CBlock block;
            ReadBlockFromDisk(block, pindex, Params().GetConsensus());
            int posInBlock;
            for (posInBlock = 0; posInBlock < (int)block.vtx.size(); posInBlock++)
            {
                if (AddToWalletIfInvolvingMe(*block.vtx[posInBlock], pindex, posInBlock, fUpdate))
                    ret++;
            }
            pindex = chainActive.Next(pindex);
            if (GetTime() >= nNow + 60) {
                nNow = GetTime();
                LogPrintf("Still rescanning. At block %d. Progress=%f\n", pindex->nHeight, Checkpoints::GuessVerificationProgress(chainParams.Checkpoints(), pindex));
            }
        }
        ShowProgress(_("Rescanning..."), 100); // hide progress dialog in GUI
    }
    return ret;
}

void CWallet::ReacceptWalletTransactions()
{
    // If transactions aren't being broadcasted, don't let them into local mempool either
    if (!fBroadcastTransactions)
        return;
    LOCK2(cs_main, cs_wallet);
    std::map<int64_t, CWalletTx*> mapSorted;

    // Sort pending wallet transactions based on their initial wallet insertion order
    BOOST_FOREACH(PAIRTYPE(const uint256, CWalletTx)& item, mapWallet)
    {
        const uint256& wtxid = item.first;
        CWalletTx& wtx = item.second;
        assert(wtx.GetHash() == wtxid);

        int nDepth = wtx.GetDepthInMainChain();

        if (!wtx.IsCoinBase() && (nDepth == 0 && !wtx.isAbandoned())) {
            mapSorted.insert(std::make_pair(wtx.nOrderPos, &wtx));
        }
    }

    // Try to add wallet transactions to memory pool
    BOOST_FOREACH(PAIRTYPE(const int64_t, CWalletTx*)& item, mapSorted)
    {
        CWalletTx& wtx = *(item.second);

        LOCK(mempool.cs);
        CValidationState state;
        wtx.AcceptToMemoryPool(maxTxFee, state);
    }
}

bool CWalletTx::RelayWalletTransaction(CConnman* connman)
{
    assert(pwallet->GetBroadcastTransactions());
    if (!IsCoinBase())
    {
        if (GetDepthInMainChain() == 0 && !isAbandoned() && InMempool()) {
            LogPrintf("Relaying wtx %s\n", GetHash().ToString());
            if (connman) {
                CInv inv(MSG_TX, GetHash());
                connman->ForEachNode([&inv](CNode* pnode)
                {
                    pnode->PushInventory(inv);
                });
                return true;
            }
        }
    }
    return false;
}

set<uint256> CWalletTx::GetConflicts() const
{
    set<uint256> result;
    if (pwallet != NULL)
    {
        uint256 myHash = GetHash();
        result = pwallet->GetConflicts(myHash);
        result.erase(myHash);
    }
    return result;
}

CAmount CWalletTx::GetDebit(const isminefilter& filter, bool fExcludeNames) const
{
    if (tx->vin.empty())
        return 0;

    CAmount debit = 0;
    if(filter & ISMINE_SPENDABLE)
    {
        if (!fDebitCached)
        {
            nDebitCached = pwallet->GetDebit(*this, ISMINE_SPENDABLE, true);
            nDebitWithNamesCached = pwallet->GetDebit(*this, ISMINE_SPENDABLE, false);
            fDebitCached = true;
        }
        debit += (fExcludeNames ? nDebitCached : nDebitWithNamesCached);
    }
    if(filter & ISMINE_WATCH_ONLY)
    {
        if (!fWatchDebitCached)
        {
            nWatchDebitCached = pwallet->GetDebit(*this, ISMINE_WATCH_ONLY, true);
            nWatchDebitWithNamesCached = pwallet->GetDebit(*this, ISMINE_WATCH_ONLY, false);
            fWatchDebitCached = true;
        }
        debit += (fExcludeNames ? nWatchDebitCached : nWatchDebitWithNamesCached);
    }
    return debit;
}

CAmount CWalletTx::GetCredit(const isminefilter& filter) const
{
    // Must wait until coinbase is safely deep enough in the chain before valuing it
    if (IsCoinBase() && GetBlocksToMaturity() > 0)
        return 0;

    CAmount credit = 0;
    if (filter & ISMINE_SPENDABLE)
    {
        // GetBalance can assume transactions in mapWallet won't change
        if (fCreditCached)
            credit += nCreditCached;
        else
        {
            nCreditCached = pwallet->GetCredit(*this, ISMINE_SPENDABLE);
            fCreditCached = true;
            credit += nCreditCached;
        }
    }
    if (filter & ISMINE_WATCH_ONLY)
    {
        if (fWatchCreditCached)
            credit += nWatchCreditCached;
        else
        {
            nWatchCreditCached = pwallet->GetCredit(*this, ISMINE_WATCH_ONLY);
            fWatchCreditCached = true;
            credit += nWatchCreditCached;
        }
    }
    return credit;
}

CAmount CWalletTx::GetImmatureCredit(bool fUseCache) const
{
    if (IsCoinBase() && GetBlocksToMaturity() > 0 && IsInMainChain())
    {
        if (fUseCache && fImmatureCreditCached)
            return nImmatureCreditCached;
        nImmatureCreditCached = pwallet->GetCredit(*this, ISMINE_SPENDABLE);
        fImmatureCreditCached = true;
        return nImmatureCreditCached;
    }

    return 0;
}

CAmount CWalletTx::GetAvailableCredit(bool fUseCache) const
{
    if (pwallet == 0)
        return 0;

    // Must wait until coinbase is safely deep enough in the chain before valuing it
    if (IsCoinBase() && GetBlocksToMaturity() > 0)
        return 0;

    if (fUseCache && fAvailableCreditCached)
        return nAvailableCreditCached;

    CAmount nCredit = 0;
    uint256 hashTx = GetHash();
    for (unsigned int i = 0; i < tx->vout.size(); i++)
    {
        if (!pwallet->IsSpent(hashTx, i))
        {
            const CTxOut &txout = tx->vout[i];
            nCredit += pwallet->GetCredit(txout, ISMINE_SPENDABLE);
            if (!MoneyRange(nCredit))
                throw std::runtime_error("CWalletTx::GetAvailableCredit() : value out of range");
        }
    }

    nAvailableCreditCached = nCredit;
    fAvailableCreditCached = true;
    return nCredit;
}

CAmount CWalletTx::GetImmatureWatchOnlyCredit(const bool& fUseCache) const
{
    if (IsCoinBase() && GetBlocksToMaturity() > 0 && IsInMainChain())
    {
        if (fUseCache && fImmatureWatchCreditCached)
            return nImmatureWatchCreditCached;
        nImmatureWatchCreditCached = pwallet->GetCredit(*this, ISMINE_WATCH_ONLY);
        fImmatureWatchCreditCached = true;
        return nImmatureWatchCreditCached;
    }

    return 0;
}

CAmount CWalletTx::GetAvailableWatchOnlyCredit(const bool& fUseCache) const
{
    if (pwallet == 0)
        return 0;

    // Must wait until coinbase is safely deep enough in the chain before valuing it
    if (IsCoinBase() && GetBlocksToMaturity() > 0)
        return 0;

    if (fUseCache && fAvailableWatchCreditCached)
        return nAvailableWatchCreditCached;

    CAmount nCredit = 0;
    for (unsigned int i = 0; i < tx->vout.size(); i++)
    {
        if (!pwallet->IsSpent(GetHash(), i))
        {
            const CTxOut &txout = tx->vout[i];
            nCredit += pwallet->GetCredit(txout, ISMINE_WATCH_ONLY);
            if (!MoneyRange(nCredit))
                throw std::runtime_error("CWalletTx::GetAvailableCredit() : value out of range");
        }
    }

    nAvailableWatchCreditCached = nCredit;
    fAvailableWatchCreditCached = true;
    return nCredit;
}

CAmount CWalletTx::GetChange() const
{
    if (fChangeCached)
        return nChangeCached;
    nChangeCached = pwallet->GetChange(*this);
    fChangeCached = true;
    return nChangeCached;
}

bool CWalletTx::InMempool() const
{
    LOCK(mempool.cs);
    if (mempool.exists(GetHash())) {
        return true;
    }
    return false;
}

bool CWalletTx::IsTrusted() const
{
    // Quick answer in most cases
    if (!CheckFinalTx(*this))
        return false;
    int nDepth = GetDepthInMainChain();
    if (nDepth >= 1)
        return true;
    if (nDepth < 0)
        return false;
    if (!bSpendZeroConfChange || !IsFromMe(ISMINE_ALL)) // using wtx's cached debit
        return false;

    // Don't trust unconfirmed transactions from us unless they are in the mempool.
    if (!InMempool())
        return false;

    // Trusted if all inputs are from us and are in the mempool:
    BOOST_FOREACH(const CTxIn& txin, tx->vin)
    {
        // Transactions not sent by us: not trusted
        const CWalletTx* parent = pwallet->GetWalletTx(txin.prevout.hash);
        if (parent == NULL)
            return false;
        const CTxOut& parentOut = parent->tx->vout[txin.prevout.n];
        if (pwallet->IsMine(parentOut) != ISMINE_SPENDABLE)
            return false;
    }
    return true;
}

bool CWalletTx::IsEquivalentTo(const CWalletTx& _tx) const
{
        CMutableTransaction tx1 = *this->tx;
        CMutableTransaction tx2 = *_tx.tx;
        for (unsigned int i = 0; i < tx1.vin.size(); i++) tx1.vin[i].scriptSig = CScript();
        for (unsigned int i = 0; i < tx2.vin.size(); i++) tx2.vin[i].scriptSig = CScript();
        return CTransaction(tx1) == CTransaction(tx2);
}

std::vector<uint256> CWallet::ResendWalletTransactionsBefore(int64_t nTime, CConnman* connman)
{
    std::vector<uint256> result;

    LOCK(cs_wallet);
    // Sort them in chronological order
    multimap<unsigned int, CWalletTx*> mapSorted;
    BOOST_FOREACH(PAIRTYPE(const uint256, CWalletTx)& item, mapWallet)
    {
        CWalletTx& wtx = item.second;
        // Don't rebroadcast if newer than nTime:
        if (wtx.nTimeReceived > nTime)
            continue;
        mapSorted.insert(make_pair(wtx.nTimeReceived, &wtx));
    }
    BOOST_FOREACH(PAIRTYPE(const unsigned int, CWalletTx*)& item, mapSorted)
    {
        CWalletTx& wtx = *item.second;
        if (wtx.RelayWalletTransaction(connman))
            result.push_back(wtx.GetHash());
    }
    return result;
}

void CWallet::ResendWalletTransactions(int64_t nBestBlockTime, CConnman* connman)
{
    // Do this infrequently and randomly to avoid giving away
    // that these are our transactions.
    if (GetTime() < nNextResend || !fBroadcastTransactions)
        return;
    bool fFirst = (nNextResend == 0);
    nNextResend = GetTime() + GetRand(30 * 60);
    if (fFirst)
        return;

    // Only do it if there's been a new block since last time
    if (nBestBlockTime < nLastResend)
        return;
    nLastResend = GetTime();

    // Rebroadcast unconfirmed txes older than 5 minutes before the last
    // block was found:
    std::vector<uint256> relayed = ResendWalletTransactionsBefore(nBestBlockTime-5*60, connman);
    if (!relayed.empty())
        LogPrintf("%s: rebroadcast %u unconfirmed transactions\n", __func__, relayed.size());
}

/** @} */ // end of mapWallet




/** @defgroup Actions
 *
 * @{
 */


CAmount CWallet::GetBalance() const
{
    CAmount nTotal = 0;
    {
        LOCK2(cs_main, cs_wallet);
        for (map<uint256, CWalletTx>::const_iterator it = mapWallet.begin(); it != mapWallet.end(); ++it)
        {
            const CWalletTx* pcoin = &(*it).second;
            if (pcoin->IsTrusted())
                nTotal += pcoin->GetAvailableCredit();
        }
    }

    return nTotal;
}

CAmount CWallet::GetUnconfirmedBalance() const
{
    CAmount nTotal = 0;
    {
        LOCK2(cs_main, cs_wallet);
        for (map<uint256, CWalletTx>::const_iterator it = mapWallet.begin(); it != mapWallet.end(); ++it)
        {
            const CWalletTx* pcoin = &(*it).second;
            if (!pcoin->IsTrusted() && pcoin->GetDepthInMainChain() == 0 && pcoin->InMempool())
                nTotal += pcoin->GetAvailableCredit();
        }
    }
    return nTotal;
}

CAmount CWallet::GetImmatureBalance() const
{
    CAmount nTotal = 0;
    {
        LOCK2(cs_main, cs_wallet);
        for (map<uint256, CWalletTx>::const_iterator it = mapWallet.begin(); it != mapWallet.end(); ++it)
        {
            const CWalletTx* pcoin = &(*it).second;
            nTotal += pcoin->GetImmatureCredit();
        }
    }
    return nTotal;
}

CAmount CWallet::GetWatchOnlyBalance() const
{
    CAmount nTotal = 0;
    {
        LOCK2(cs_main, cs_wallet);
        for (map<uint256, CWalletTx>::const_iterator it = mapWallet.begin(); it != mapWallet.end(); ++it)
        {
            const CWalletTx* pcoin = &(*it).second;
            if (pcoin->IsTrusted())
                nTotal += pcoin->GetAvailableWatchOnlyCredit();
        }
    }

    return nTotal;
}

CAmount CWallet::GetUnconfirmedWatchOnlyBalance() const
{
    CAmount nTotal = 0;
    {
        LOCK2(cs_main, cs_wallet);
        for (map<uint256, CWalletTx>::const_iterator it = mapWallet.begin(); it != mapWallet.end(); ++it)
        {
            const CWalletTx* pcoin = &(*it).second;
            if (!pcoin->IsTrusted() && pcoin->GetDepthInMainChain() == 0 && pcoin->InMempool())
                nTotal += pcoin->GetAvailableWatchOnlyCredit();
        }
    }
    return nTotal;
}

CAmount CWallet::GetImmatureWatchOnlyBalance() const
{
    CAmount nTotal = 0;
    {
        LOCK2(cs_main, cs_wallet);
        for (map<uint256, CWalletTx>::const_iterator it = mapWallet.begin(); it != mapWallet.end(); ++it)
        {
            const CWalletTx* pcoin = &(*it).second;
            nTotal += pcoin->GetImmatureWatchOnlyCredit();
        }
    }
    return nTotal;
}

void CWallet::AvailableCoins(vector<COutput>& vCoins, bool fOnlyConfirmed, const CCoinControl *coinControl, bool fIncludeZeroValue) const
{
    vCoins.clear();

    {
        LOCK2(cs_main, cs_wallet);
        for (map<uint256, CWalletTx>::const_iterator it = mapWallet.begin(); it != mapWallet.end(); ++it)
        {
            const uint256& wtxid = it->first;
            const CWalletTx* pcoin = &(*it).second;

            if (!CheckFinalTx(*pcoin))
                continue;

            if (fOnlyConfirmed && !pcoin->IsTrusted())
                continue;

            if (pcoin->IsCoinBase() && pcoin->GetBlocksToMaturity() > 0)
                continue;

            int nDepth = pcoin->GetDepthInMainChain();
            if (nDepth < 0)
                continue;

            // We should not consider coins which aren't at least in our mempool
            // It's possible for these to be conflicted via ancestors which we may never be able to detect
            if (nDepth == 0 && !pcoin->InMempool())
                continue;

            for (unsigned int i = 0; i < pcoin->tx->vout.size(); i++) {
                isminetype mine = IsMine(pcoin->tx->vout[i]);
                if (!(IsSpent(wtxid, i)) && mine != ISMINE_NO &&
<<<<<<< HEAD
                    !IsLockedCoin((*it).first, i) && (pcoin->vout[i].nValue > 0 || fIncludeZeroValue) &&
                    (!coinControl || !coinControl->HasSelected() || coinControl->fAllowOtherInputs || coinControl->IsSelected(COutPoint((*it).first, i)))
                    && !CNameScript::isNameScript(pcoin->vout[i].scriptPubKey))
=======
                    !IsLockedCoin((*it).first, i) && (pcoin->tx->vout[i].nValue > 0 || fIncludeZeroValue) &&
                    (!coinControl || !coinControl->HasSelected() || coinControl->fAllowOtherInputs || coinControl->IsSelected(COutPoint((*it).first, i))))
>>>>>>> fefaeb6f
                        vCoins.push_back(COutput(pcoin, i, nDepth,
                                                 ((mine & ISMINE_SPENDABLE) != ISMINE_NO) ||
                                                  (coinControl && coinControl->fAllowWatchOnly && (mine & ISMINE_WATCH_SOLVABLE) != ISMINE_NO),
                                                 (mine & (ISMINE_SPENDABLE | ISMINE_WATCH_SOLVABLE)) != ISMINE_NO));
            }
        }
    }
}

static void ApproximateBestSubset(vector<pair<CAmount, pair<const CWalletTx*,unsigned int> > >vValue, const CAmount& nTotalLower, const CAmount& nTargetValue,
                                  vector<char>& vfBest, CAmount& nBest, int iterations = 1000)
{
    vector<char> vfIncluded;

    vfBest.assign(vValue.size(), true);
    nBest = nTotalLower;

    FastRandomContext insecure_rand;

    for (int nRep = 0; nRep < iterations && nBest != nTargetValue; nRep++)
    {
        vfIncluded.assign(vValue.size(), false);
        CAmount nTotal = 0;
        bool fReachedTarget = false;
        for (int nPass = 0; nPass < 2 && !fReachedTarget; nPass++)
        {
            for (unsigned int i = 0; i < vValue.size(); i++)
            {
                //The solver here uses a randomized algorithm,
                //the randomness serves no real security purpose but is just
                //needed to prevent degenerate behavior and it is important
                //that the rng is fast. We do not use a constant random sequence,
                //because there may be some privacy improvement by making
                //the selection random.
                if (nPass == 0 ? insecure_rand.rand32()&1 : !vfIncluded[i])
                {
                    nTotal += vValue[i].first;
                    vfIncluded[i] = true;
                    if (nTotal >= nTargetValue)
                    {
                        fReachedTarget = true;
                        if (nTotal < nBest)
                        {
                            nBest = nTotal;
                            vfBest = vfIncluded;
                        }
                        nTotal -= vValue[i].first;
                        vfIncluded[i] = false;
                    }
                }
            }
        }
    }
}

bool CWallet::SelectCoinsMinConf(const CAmount& nTargetValue, int nConfMine, int nConfTheirs, vector<COutput> vCoins,
                                 set<pair<const CWalletTx*,unsigned int> >& setCoinsRet, CAmount& nValueRet) const
{
    setCoinsRet.clear();
    nValueRet = 0;

    // List of values less than target
    pair<CAmount, pair<const CWalletTx*,unsigned int> > coinLowestLarger;
    coinLowestLarger.first = std::numeric_limits<CAmount>::max();
    coinLowestLarger.second.first = NULL;
    vector<pair<CAmount, pair<const CWalletTx*,unsigned int> > > vValue;
    CAmount nTotalLower = 0;

    random_shuffle(vCoins.begin(), vCoins.end(), GetRandInt);

    BOOST_FOREACH(const COutput &output, vCoins)
    {
        if (!output.fSpendable)
            continue;

        const CWalletTx *pcoin = output.tx;

        if (output.nDepth < (pcoin->IsFromMe(ISMINE_ALL) ? nConfMine : nConfTheirs))
            continue;

        int i = output.i;
        CAmount n = pcoin->tx->vout[i].nValue;

        pair<CAmount,pair<const CWalletTx*,unsigned int> > coin = make_pair(n,make_pair(pcoin, i));

        if (n == nTargetValue)
        {
            setCoinsRet.insert(coin.second);
            nValueRet += coin.first;
            return true;
        }
        else if (n < nTargetValue + MIN_CHANGE)
        {
            vValue.push_back(coin);
            nTotalLower += n;
        }
        else if (n < coinLowestLarger.first)
        {
            coinLowestLarger = coin;
        }
    }

    if (nTotalLower == nTargetValue)
    {
        for (unsigned int i = 0; i < vValue.size(); ++i)
        {
            setCoinsRet.insert(vValue[i].second);
            nValueRet += vValue[i].first;
        }
        return true;
    }

    if (nTotalLower < nTargetValue)
    {
        if (coinLowestLarger.second.first == NULL)
            return false;
        setCoinsRet.insert(coinLowestLarger.second);
        nValueRet += coinLowestLarger.first;
        return true;
    }

    // Solve subset sum by stochastic approximation
    std::sort(vValue.begin(), vValue.end(), CompareValueOnly());
    std::reverse(vValue.begin(), vValue.end());
    vector<char> vfBest;
    CAmount nBest;

    ApproximateBestSubset(vValue, nTotalLower, nTargetValue, vfBest, nBest);
    if (nBest != nTargetValue && nTotalLower >= nTargetValue + MIN_CHANGE)
        ApproximateBestSubset(vValue, nTotalLower, nTargetValue + MIN_CHANGE, vfBest, nBest);

    // If we have a bigger coin and (either the stochastic approximation didn't find a good solution,
    //                                   or the next bigger coin is closer), return the bigger coin
    if (coinLowestLarger.second.first &&
        ((nBest != nTargetValue && nBest < nTargetValue + MIN_CHANGE) || coinLowestLarger.first <= nBest))
    {
        setCoinsRet.insert(coinLowestLarger.second);
        nValueRet += coinLowestLarger.first;
    }
    else {
        for (unsigned int i = 0; i < vValue.size(); i++)
            if (vfBest[i])
            {
                setCoinsRet.insert(vValue[i].second);
                nValueRet += vValue[i].first;
            }

        LogPrint("selectcoins", "SelectCoins() best subset: ");
        for (unsigned int i = 0; i < vValue.size(); i++)
            if (vfBest[i])
                LogPrint("selectcoins", "%s ", FormatMoney(vValue[i].first));
        LogPrint("selectcoins", "total %s\n", FormatMoney(nBest));
    }

    return true;
}

bool CWallet::SelectCoins(const vector<COutput>& vAvailableCoins, const CAmount& nTargetValue, set<pair<const CWalletTx*,unsigned int> >& setCoinsRet, CAmount& nValueRet, const CCoinControl* coinControl) const
{
    vector<COutput> vCoins(vAvailableCoins);

    // coin control -> return all selected outputs (we want all selected to go into the transaction for sure)
    if (coinControl && coinControl->HasSelected() && !coinControl->fAllowOtherInputs)
    {
        BOOST_FOREACH(const COutput& out, vCoins)
        {
            if (!out.fSpendable)
                 continue;
            nValueRet += out.tx->tx->vout[out.i].nValue;
            setCoinsRet.insert(make_pair(out.tx, out.i));
        }
        return (nValueRet >= nTargetValue);
    }

    // calculate value from preset inputs and store them
    set<pair<const CWalletTx*, uint32_t> > setPresetCoins;
    CAmount nValueFromPresetInputs = 0;

    std::vector<COutPoint> vPresetInputs;
    if (coinControl)
        coinControl->ListSelected(vPresetInputs);
    BOOST_FOREACH(const COutPoint& outpoint, vPresetInputs)
    {
        map<uint256, CWalletTx>::const_iterator it = mapWallet.find(outpoint.hash);
        if (it != mapWallet.end())
        {
            const CWalletTx* pcoin = &it->second;
            // Clearly invalid input, fail
            if (pcoin->tx->vout.size() <= outpoint.n)
                return false;
            nValueFromPresetInputs += pcoin->tx->vout[outpoint.n].nValue;
            setPresetCoins.insert(make_pair(pcoin, outpoint.n));
        } else
            return false; // TODO: Allow non-wallet inputs
    }

    // remove preset inputs from vCoins
    for (vector<COutput>::iterator it = vCoins.begin(); it != vCoins.end() && coinControl && coinControl->HasSelected();)
    {
        if (setPresetCoins.count(make_pair(it->tx, it->i)))
            it = vCoins.erase(it);
        else
            ++it;
    }

    bool res = nTargetValue <= nValueFromPresetInputs ||
        SelectCoinsMinConf(nTargetValue - nValueFromPresetInputs, 1, 6, vCoins, setCoinsRet, nValueRet) ||
        SelectCoinsMinConf(nTargetValue - nValueFromPresetInputs, 1, 1, vCoins, setCoinsRet, nValueRet) ||
        (bSpendZeroConfChange && SelectCoinsMinConf(nTargetValue - nValueFromPresetInputs, 0, 1, vCoins, setCoinsRet, nValueRet));

    // because SelectCoinsMinConf clears the setCoinsRet, we now add the possible inputs to the coinset
    setCoinsRet.insert(setPresetCoins.begin(), setPresetCoins.end());

    // add preset inputs to the total value selected
    nValueRet += nValueFromPresetInputs;

    return res;
}

bool CWallet::FundTransaction(CMutableTransaction& tx, CAmount& nFeeRet, bool overrideEstimatedFeeRate, const CFeeRate& specificFeeRate, int& nChangePosInOut, std::string& strFailReason, bool includeWatching, bool lockUnspents, const CTxDestination& destChange)
{
    vector<CRecipient> vecSend;

    // Turn the txout set into a CRecipient vector
    BOOST_FOREACH(const CTxOut& txOut, tx.vout)
    {
        CRecipient recipient = {txOut.scriptPubKey, txOut.nValue, false};
        vecSend.push_back(recipient);
    }

    CCoinControl coinControl;
    coinControl.destChange = destChange;
    coinControl.fAllowOtherInputs = true;
    coinControl.fAllowWatchOnly = includeWatching;
    coinControl.fOverrideFeeRate = overrideEstimatedFeeRate;
    coinControl.nFeeRate = specificFeeRate;

    BOOST_FOREACH(const CTxIn& txin, tx.vin)
        coinControl.Select(txin.prevout);

    CReserveKey reservekey(this);
    CWalletTx wtx;
    if (!CreateTransaction(vecSend, NULL, wtx, reservekey, nFeeRet, nChangePosInOut, strFailReason, &coinControl, false))
        return false;

    if (nChangePosInOut != -1)
        tx.vout.insert(tx.vout.begin() + nChangePosInOut, wtx.tx->vout[nChangePosInOut]);

    // Add new txins (keeping original txin scriptSig/order)
    BOOST_FOREACH(const CTxIn& txin, wtx.tx->vin)
    {
        if (!coinControl.IsSelected(txin.prevout))
        {
            tx.vin.push_back(txin);

            if (lockUnspents)
            {
              LOCK2(cs_main, cs_wallet);
              LockCoin(txin.prevout);
            }
        }
    }

    return true;
}

bool CWallet::CreateTransaction(const vector<CRecipient>& vecSend,
                                const CTxIn* withInput,
                                CWalletTx& wtxNew, CReserveKey& reservekey, CAmount& nFeeRet,
                                int& nChangePosInOut, std::string& strFailReason, const CCoinControl* coinControl, bool sign)
{
    /* Initialise nFeeRet here so that SendMoney doesn't see an uninitialised
       value in case we error out earlier.  */
    nFeeRet = 0;

    CAmount nValue = 0;
    int nChangePosRequest = nChangePosInOut;
    unsigned int nSubtractFeeFromAmount = 0;
    bool isNamecoin = false;
    BOOST_FOREACH (const CRecipient& recipient, vecSend)
    {
        if (nValue < 0 || recipient.nAmount < 0)
        {
            strFailReason = _("Transaction amounts must not be negative");
            return false;
        }
        nValue += recipient.nAmount;

        if (recipient.fSubtractFeeFromAmount)
            nSubtractFeeFromAmount++;

        if (CNameScript::isNameScript (recipient.scriptPubKey))
            isNamecoin = true;
    }
    if (vecSend.empty())
    {
        strFailReason = _("Transaction must have at least one recipient");
        return false;
    }

    /* If we have an input to include, find its value.  This value will be
       subtracted later on during coin selection, since the input is added
       additionally to the selected coins.  */
    CAmount nInputValue = 0;
    const CWalletTx* withInputTx = NULL;
    if (withInput)
    {
        withInputTx = GetWalletTx(withInput->prevout.hash);
        if (!withInputTx)
        {
            strFailReason = _("Input tx not found in wallet");
            return false;
        }
        const CTxOut& withOut = withInputTx->vout[withInput->prevout.n];
        if (IsMine (withOut) != ISMINE_SPENDABLE)
        {
            strFailReason = _("Input tx is not mine");
            return false;
        }
        nInputValue = withOut.nValue;
    }

    wtxNew.fTimeReceivedIsTxTime = true;
    wtxNew.BindWallet(this);
    CMutableTransaction txNew;
    if (isNamecoin)
        txNew.SetNamecoin();

    // Discourage fee sniping.
    //
    // For a large miner the value of the transactions in the best block and
    // the mempool can exceed the cost of deliberately attempting to mine two
    // blocks to orphan the current best block. By setting nLockTime such that
    // only the next block can include the transaction, we discourage this
    // practice as the height restricted and limited blocksize gives miners
    // considering fee sniping fewer options for pulling off this attack.
    //
    // A simple way to think about this is from the wallet's point of view we
    // always want the blockchain to move forward. By setting nLockTime this
    // way we're basically making the statement that we only want this
    // transaction to appear in the next block; we don't want to potentially
    // encourage reorgs by allowing transactions to appear at lower heights
    // than the next block in forks of the best chain.
    //
    // Of course, the subsidy is high enough, and transaction volume low
    // enough, that fee sniping isn't a problem yet, but by implementing a fix
    // now we ensure code won't be written that makes assumptions about
    // nLockTime that preclude a fix later.
    txNew.nLockTime = chainActive.Height();

    // Secondly occasionally randomly pick a nLockTime even further back, so
    // that transactions that are delayed after signing for whatever reason,
    // e.g. high-latency mix networks and some CoinJoin implementations, have
    // better privacy.
    if (GetRandInt(10) == 0)
        txNew.nLockTime = std::max(0, (int)txNew.nLockTime - GetRandInt(100));

    assert(txNew.nLockTime <= (unsigned int)chainActive.Height());
    assert(txNew.nLockTime < LOCKTIME_THRESHOLD);

    {
        LOCK2(cs_main, cs_wallet);
        {
            std::vector<COutput> vAvailableCoins;
            AvailableCoins(vAvailableCoins, true, coinControl);

            nFeeRet = 0;
            // Start with no fee and loop until there is enough fee
            while (true)
            {
                nChangePosInOut = nChangePosRequest;
                txNew.vin.clear();
                txNew.vout.clear();
                txNew.wit.SetNull();
                wtxNew.fFromMe = true;
                bool fFirst = true;

                CAmount nValueToSelect = nValue - nInputValue;
                if (nSubtractFeeFromAmount == 0)
                    nValueToSelect += nFeeRet;
                double dPriority = 0;
                // vouts to the payees
                BOOST_FOREACH (const CRecipient& recipient, vecSend)
                {
                    CTxOut txout(recipient.nAmount, recipient.scriptPubKey);

                    if (recipient.fSubtractFeeFromAmount)
                    {
                        txout.nValue -= nFeeRet / nSubtractFeeFromAmount; // Subtract fee equally from each selected recipient

                        if (fFirst) // first receiver pays the remainder not divisible by output count
                        {
                            fFirst = false;
                            txout.nValue -= nFeeRet % nSubtractFeeFromAmount;
                        }
                    }

                    if (txout.IsDust(::minRelayTxFee))
                    {
                        if (recipient.fSubtractFeeFromAmount && nFeeRet > 0)
                        {
                            if (txout.nValue < 0)
                                strFailReason = _("The transaction amount is too small to pay the fee");
                            else
                                strFailReason = _("The transaction amount is too small to send after the fee has been deducted");
                        }
                        else
                            strFailReason = _("Transaction amount too small");
                        return false;
                    }
                    txNew.vout.push_back(txout);
                }

                // Choose coins to use
                set<pair<const CWalletTx*,unsigned int> > setCoins;
                CAmount nValueIn = 0;
                if (!SelectCoins(vAvailableCoins, nValueToSelect, setCoins, nValueIn, coinControl))
                {
                    strFailReason = _("Insufficient funds");
                    return false;
                }
                if (withInput)
                    setCoins.insert(std::make_pair(withInputTx, withInput->prevout.n));
                BOOST_FOREACH(PAIRTYPE(const CWalletTx*, unsigned int) pcoin, setCoins)
                {
                    CAmount nCredit = pcoin.first->tx->vout[pcoin.second].nValue;
                    //The coin age after the next block (depth+1) is used instead of the current,
                    //reflecting an assumption the user would accept a bit more delay for
                    //a chance at a free transaction.
                    //But mempool inputs might still be in the mempool, so their age stays 0
                    int age = pcoin.first->GetDepthInMainChain();
                    assert(age >= 0);
                    if (age != 0)
                        age += 1;
                    dPriority += (double)nCredit * age;
                }

                const CAmount nChange = nValueIn - nValueToSelect;
                if (nChange > 0)
                {
                    // Fill a vout to ourself
                    // TODO: pass in scriptChange instead of reservekey so
                    // change transaction isn't always pay-to-bitcoin-address
                    CScript scriptChange;

                    // coin control: send change to custom address
                    if (coinControl && !boost::get<CNoDestination>(&coinControl->destChange))
                        scriptChange = GetScriptForDestination(coinControl->destChange);

                    // no coin control: send change to newly generated address
                    else
                    {
                        // Note: We use a new key here to keep it from being obvious which side is the change.
                        //  The drawback is that by not reusing a previous key, the change may be lost if a
                        //  backup is restored, if the backup doesn't have the new private key for the change.
                        //  If we reused the old key, it would be possible to add code to look for and
                        //  rediscover unknown transactions that were written with keys of ours to recover
                        //  post-backup change.

                        // Reserve a new key pair from key pool
                        CPubKey vchPubKey;
                        bool ret;
                        ret = reservekey.GetReservedKey(vchPubKey);
                        assert(ret); // should never fail, as we just unlocked

                        scriptChange = GetScriptForDestination(vchPubKey.GetID());
                    }

                    CTxOut newTxOut(nChange, scriptChange);

                    // We do not move dust-change to fees, because the sender would end up paying more than requested.
                    // This would be against the purpose of the all-inclusive feature.
                    // So instead we raise the change and deduct from the recipient.
                    if (nSubtractFeeFromAmount > 0 && newTxOut.IsDust(::minRelayTxFee))
                    {
                        CAmount nDust = newTxOut.GetDustThreshold(::minRelayTxFee) - newTxOut.nValue;
                        newTxOut.nValue += nDust; // raise change until no more dust
                        for (unsigned int i = 0; i < vecSend.size(); i++) // subtract from first recipient
                        {
                            if (vecSend[i].fSubtractFeeFromAmount)
                            {
                                txNew.vout[i].nValue -= nDust;
                                if (txNew.vout[i].IsDust(::minRelayTxFee))
                                {
                                    strFailReason = _("The transaction amount is too small to send after the fee has been deducted");
                                    return false;
                                }
                                break;
                            }
                        }
                    }

                    // Never create dust outputs; if we would, just
                    // add the dust to the fee.
                    if (newTxOut.IsDust(::minRelayTxFee))
                    {
                        nChangePosInOut = -1;
                        nFeeRet += nChange;
                        reservekey.ReturnKey();
                    }
                    else
                    {
                        if (nChangePosInOut == -1)
                        {
                            // Insert change txn at random position:
                            nChangePosInOut = GetRandInt(txNew.vout.size()+1);
                        }
                        else if ((unsigned int)nChangePosInOut > txNew.vout.size())
                        {
                            strFailReason = _("Change index out of range");
                            return false;
                        }

                        vector<CTxOut>::iterator position = txNew.vout.begin()+nChangePosInOut;
                        txNew.vout.insert(position, newTxOut);
                    }
                }
                else
                    reservekey.ReturnKey();

                // Fill vin
                //
                // Note how the sequence number is set to non-maxint so that
                // the nLockTime set above actually works.
                //
                // BIP125 defines opt-in RBF as any nSequence < maxint-1, so
                // we use the highest possible value in that range (maxint-2)
                // to avoid conflicting with other possible uses of nSequence,
                // and in the spirit of "smallest posible change from prior
                // behavior."
                BOOST_FOREACH(const PAIRTYPE(const CWalletTx*,unsigned int)& coin, setCoins)
                    txNew.vin.push_back(CTxIn(coin.first->GetHash(),coin.second,CScript(),
                                              std::numeric_limits<unsigned int>::max() - (fWalletRbf ? 2 : 1)));

                // Sign
                int nIn = 0;
                CTransaction txNewConst(txNew);
                BOOST_FOREACH(const PAIRTYPE(const CWalletTx*,unsigned int)& coin, setCoins)
                {
                    bool signSuccess;
                    const CScript& scriptPubKey = coin.first->tx->vout[coin.second].scriptPubKey;
                    SignatureData sigdata;
                    if (sign)
                        signSuccess = ProduceSignature(TransactionSignatureCreator(this, &txNewConst, nIn, coin.first->tx->vout[coin.second].nValue, SIGHASH_ALL), scriptPubKey, sigdata);
                    else
                        signSuccess = ProduceSignature(DummySignatureCreator(this), scriptPubKey, sigdata);

                    if (!signSuccess)
                    {
                        strFailReason = _("Signing transaction failed");
                        return false;
                    } else {
                        UpdateTransaction(txNew, nIn, sigdata);
                    }

                    nIn++;
                }

                unsigned int nBytes = GetVirtualTransactionSize(txNew);

                // Remove scriptSigs if we used dummy signatures for fee calculation
                if (!sign) {
                    BOOST_FOREACH (CTxIn& vin, txNew.vin)
                        vin.scriptSig = CScript();
                    txNew.wit.SetNull();
                }

                // Embed the constructed transaction data in wtxNew.
                wtxNew.SetTx(MakeTransactionRef(std::move(txNew)));

                // Limit size
                if (GetTransactionWeight(wtxNew) >= MAX_STANDARD_TX_WEIGHT)
                {
                    strFailReason = _("Transaction too large");
                    return false;
                }

                dPriority = wtxNew.tx->ComputePriority(dPriority, nBytes);

                // Allow to override the default confirmation target over the CoinControl instance
                int currentConfirmationTarget = nTxConfirmTarget;
                if (coinControl && coinControl->nConfirmTarget > 0)
                    currentConfirmationTarget = coinControl->nConfirmTarget;

                // Can we complete this as a free transaction?
                if (fSendFreeTransactions && nBytes <= MAX_FREE_TRANSACTION_CREATE_SIZE)
                {
                    // Not enough fee: enough priority?
                    double dPriorityNeeded = mempool.estimateSmartPriority(currentConfirmationTarget);
                    // Require at least hard-coded AllowFree.
                    if (dPriority >= dPriorityNeeded && AllowFree(dPriority))
                        break;
                }

                CAmount nFeeNeeded = GetMinimumFee(nBytes, currentConfirmationTarget, mempool);
                if (coinControl && nFeeNeeded > 0 && coinControl->nMinimumTotalFee > nFeeNeeded) {
                    nFeeNeeded = coinControl->nMinimumTotalFee;
                }
                if (coinControl && coinControl->fOverrideFeeRate)
                    nFeeNeeded = coinControl->nFeeRate.GetFee(nBytes);

                // If we made it here and we aren't even able to meet the relay fee on the next pass, give up
                // because we must be at the maximum allowed fee.
                if (nFeeNeeded < ::minRelayTxFee.GetFee(nBytes))
                {
                    strFailReason = _("Transaction too large for fee policy");
                    return false;
                }

                if (nFeeRet >= nFeeNeeded)
                    break; // Done, enough fee included.

                // Include more fee and try again.
                nFeeRet = nFeeNeeded;
                continue;
            }
        }
    }

    return true;
}

/**
 * Call after CreateTransaction unless you want to abort
 */
bool CWallet::CommitTransaction(CWalletTx& wtxNew, CReserveKey& reservekey, CConnman* connman, CValidationState& state)
{
    {
        LOCK2(cs_main, cs_wallet);
        LogPrintf("CommitTransaction:\n%s", wtxNew.tx->ToString());
        {
            // Take key pair from key pool so it won't be used again
            reservekey.KeepKey();

            // Add tx to wallet, because if it has change it's also ours,
            // otherwise just for transaction history.
            AddToWallet(wtxNew);

            // Notify that old coins are spent
            BOOST_FOREACH(const CTxIn& txin, wtxNew.tx->vin)
            {
                CWalletTx &coin = mapWallet[txin.prevout.hash];
                coin.BindWallet(this);
                NotifyTransactionChanged(this, coin.GetHash(), CT_UPDATED);
            }
        }

        // Track how many getdata requests our transaction gets
        mapRequestCount[wtxNew.GetHash()] = 0;

        if (fBroadcastTransactions)
        {
            // Broadcast
            if (!wtxNew.AcceptToMemoryPool(maxTxFee, state)) {
                // This must not fail. The transaction has already been signed and recorded.
                LogPrintf("CommitTransaction(): Error: Transaction not valid, %s\n", state.GetRejectReason());
                return false;
            }
            wtxNew.RelayWalletTransaction(connman);
        }
    }
    return true;
}

void CWallet::ListAccountCreditDebit(const std::string& strAccount, std::list<CAccountingEntry>& entries) {
    CWalletDB walletdb(strWalletFile);
    return walletdb.ListAccountCreditDebit(strAccount, entries);
}

bool CWallet::AddAccountingEntry(const CAccountingEntry& acentry)
{
    CWalletDB walletdb(strWalletFile);

    return AddAccountingEntry(acentry, &walletdb);
}

bool CWallet::AddAccountingEntry(const CAccountingEntry& acentry, CWalletDB *pwalletdb)
{
    if (!pwalletdb->WriteAccountingEntry_Backend(acentry))
        return false;

    laccentries.push_back(acentry);
    CAccountingEntry & entry = laccentries.back();
    wtxOrdered.insert(make_pair(entry.nOrderPos, TxPair((CWalletTx*)0, &entry)));

    return true;
}

CAmount CWallet::GetRequiredFee(unsigned int nTxBytes)
{
    return std::max(minTxFee.GetFee(nTxBytes), ::minRelayTxFee.GetFee(nTxBytes));
}

CAmount CWallet::GetMinimumFee(unsigned int nTxBytes, unsigned int nConfirmTarget, const CTxMemPool& pool)
{
    // payTxFee is user-set "I want to pay this much"
    CAmount nFeeNeeded = payTxFee.GetFee(nTxBytes);
    // User didn't set: use -txconfirmtarget to estimate...
    if (nFeeNeeded == 0) {
        int estimateFoundTarget = nConfirmTarget;
        nFeeNeeded = pool.estimateSmartFee(nConfirmTarget, &estimateFoundTarget).GetFee(nTxBytes);
        // ... unless we don't have enough mempool data for estimatefee, then use fallbackFee
        if (nFeeNeeded == 0)
            nFeeNeeded = fallbackFee.GetFee(nTxBytes);
    }
    // prevent user from paying a fee below minRelayTxFee or minTxFee
    nFeeNeeded = std::max(nFeeNeeded, GetRequiredFee(nTxBytes));
    // But always obey the maximum
    if (nFeeNeeded > maxTxFee)
        nFeeNeeded = maxTxFee;
    return nFeeNeeded;
}




DBErrors CWallet::LoadWallet(bool& fFirstRunRet)
{
    if (!fFileBacked)
        return DB_LOAD_OK;
    fFirstRunRet = false;
    DBErrors nLoadWalletRet = CWalletDB(strWalletFile,"cr+").LoadWallet(this);
    if (nLoadWalletRet == DB_NEED_REWRITE)
    {
        if (CDB::Rewrite(strWalletFile, "\x04pool"))
        {
            LOCK(cs_wallet);
            setKeyPool.clear();
            // Note: can't top-up keypool here, because wallet is locked.
            // User will be prompted to unlock wallet the next operation
            // that requires a new key.
        }
    }

    if (nLoadWalletRet != DB_LOAD_OK)
        return nLoadWalletRet;
    fFirstRunRet = !vchDefaultKey.IsValid();

    uiInterface.LoadWallet(this);

    return DB_LOAD_OK;
}

DBErrors CWallet::ZapSelectTx(vector<uint256>& vHashIn, vector<uint256>& vHashOut)
{
    if (!fFileBacked)
        return DB_LOAD_OK;
    DBErrors nZapSelectTxRet = CWalletDB(strWalletFile,"cr+").ZapSelectTx(this, vHashIn, vHashOut);
    if (nZapSelectTxRet == DB_NEED_REWRITE)
    {
        if (CDB::Rewrite(strWalletFile, "\x04pool"))
        {
            LOCK(cs_wallet);
            setKeyPool.clear();
            // Note: can't top-up keypool here, because wallet is locked.
            // User will be prompted to unlock wallet the next operation
            // that requires a new key.
        }
    }

    if (nZapSelectTxRet != DB_LOAD_OK)
        return nZapSelectTxRet;

    MarkDirty();

    return DB_LOAD_OK;

}

DBErrors CWallet::ZapWalletTx(std::vector<CWalletTx>& vWtx)
{
    if (!fFileBacked)
        return DB_LOAD_OK;
    DBErrors nZapWalletTxRet = CWalletDB(strWalletFile,"cr+").ZapWalletTx(this, vWtx);
    if (nZapWalletTxRet == DB_NEED_REWRITE)
    {
        if (CDB::Rewrite(strWalletFile, "\x04pool"))
        {
            LOCK(cs_wallet);
            setKeyPool.clear();
            // Note: can't top-up keypool here, because wallet is locked.
            // User will be prompted to unlock wallet the next operation
            // that requires a new key.
        }
    }

    if (nZapWalletTxRet != DB_LOAD_OK)
        return nZapWalletTxRet;

    return DB_LOAD_OK;
}


bool CWallet::SetAddressBook(const CTxDestination& address, const string& strName, const string& strPurpose)
{
    bool fUpdated = false;
    {
        LOCK(cs_wallet); // mapAddressBook
        std::map<CTxDestination, CAddressBookData>::iterator mi = mapAddressBook.find(address);
        fUpdated = mi != mapAddressBook.end();
        mapAddressBook[address].name = strName;
        if (!strPurpose.empty()) /* update purpose only if requested */
            mapAddressBook[address].purpose = strPurpose;
    }
    NotifyAddressBookChanged(this, address, strName, ::IsMine(*this, address) != ISMINE_NO,
                             strPurpose, (fUpdated ? CT_UPDATED : CT_NEW) );
    if (!fFileBacked)
        return false;
    if (!strPurpose.empty() && !CWalletDB(strWalletFile).WritePurpose(CBitcoinAddress(address).ToString(), strPurpose))
        return false;
    return CWalletDB(strWalletFile).WriteName(CBitcoinAddress(address).ToString(), strName);
}

bool CWallet::DelAddressBook(const CTxDestination& address)
{
    {
        LOCK(cs_wallet); // mapAddressBook

        if(fFileBacked)
        {
            // Delete destdata tuples associated with address
            std::string strAddress = CBitcoinAddress(address).ToString();
            BOOST_FOREACH(const PAIRTYPE(string, string) &item, mapAddressBook[address].destdata)
            {
                CWalletDB(strWalletFile).EraseDestData(strAddress, item.first);
            }
        }
        mapAddressBook.erase(address);
    }

    NotifyAddressBookChanged(this, address, "", ::IsMine(*this, address) != ISMINE_NO, "", CT_DELETED);

    if (!fFileBacked)
        return false;
    CWalletDB(strWalletFile).ErasePurpose(CBitcoinAddress(address).ToString());
    return CWalletDB(strWalletFile).EraseName(CBitcoinAddress(address).ToString());
}

bool CWallet::SetDefaultKey(const CPubKey &vchPubKey)
{
    if (fFileBacked)
    {
        if (!CWalletDB(strWalletFile).WriteDefaultKey(vchPubKey))
            return false;
    }
    vchDefaultKey = vchPubKey;
    return true;
}

/**
 * Mark old keypool keys as used,
 * and generate all new keys 
 */
bool CWallet::NewKeyPool()
{
    {
        LOCK(cs_wallet);
        CWalletDB walletdb(strWalletFile);
        BOOST_FOREACH(int64_t nIndex, setKeyPool)
            walletdb.ErasePool(nIndex);
        setKeyPool.clear();

        if (IsLocked())
            return false;

        int64_t nKeys = max(GetArg("-keypool", DEFAULT_KEYPOOL_SIZE), (int64_t)0);
        for (int i = 0; i < nKeys; i++)
        {
            int64_t nIndex = i+1;
            walletdb.WritePool(nIndex, CKeyPool(GenerateNewKey()));
            setKeyPool.insert(nIndex);
        }
        LogPrintf("CWallet::NewKeyPool wrote %d new keys\n", nKeys);
    }
    return true;
}

bool CWallet::TopUpKeyPool(unsigned int kpSize)
{
    {
        LOCK(cs_wallet);

        if (IsLocked())
            return false;

        CWalletDB walletdb(strWalletFile);

        // Top up key pool
        unsigned int nTargetSize;
        if (kpSize > 0)
            nTargetSize = kpSize;
        else
            nTargetSize = max(GetArg("-keypool", DEFAULT_KEYPOOL_SIZE), (int64_t) 0);

        while (setKeyPool.size() < (nTargetSize + 1))
        {
            int64_t nEnd = 1;
            if (!setKeyPool.empty())
                nEnd = *(--setKeyPool.end()) + 1;
            if (!walletdb.WritePool(nEnd, CKeyPool(GenerateNewKey())))
                throw runtime_error(std::string(__func__) + ": writing generated key failed");
            setKeyPool.insert(nEnd);
            LogPrintf("keypool added key %d, size=%u\n", nEnd, setKeyPool.size());
        }
    }
    return true;
}

void CWallet::ReserveKeyFromKeyPool(int64_t& nIndex, CKeyPool& keypool)
{
    nIndex = -1;
    keypool.vchPubKey = CPubKey();
    {
        LOCK(cs_wallet);

        if (!IsLocked())
            TopUpKeyPool();

        // Get the oldest key
        if(setKeyPool.empty())
            return;

        CWalletDB walletdb(strWalletFile);

        nIndex = *(setKeyPool.begin());
        setKeyPool.erase(setKeyPool.begin());
        if (!walletdb.ReadPool(nIndex, keypool))
            throw runtime_error(std::string(__func__) + ": read failed");
        if (!HaveKey(keypool.vchPubKey.GetID()))
            throw runtime_error(std::string(__func__) + ": unknown key in key pool");
        assert(keypool.vchPubKey.IsValid());
        LogPrintf("keypool reserve %d\n", nIndex);
    }
}

void CWallet::KeepKey(int64_t nIndex)
{
    // Remove from key pool
    if (fFileBacked)
    {
        CWalletDB walletdb(strWalletFile);
        walletdb.ErasePool(nIndex);
    }
    LogPrintf("keypool keep %d\n", nIndex);
}

void CWallet::ReturnKey(int64_t nIndex)
{
    // Return to key pool
    {
        LOCK(cs_wallet);
        setKeyPool.insert(nIndex);
    }
    LogPrintf("keypool return %d\n", nIndex);
}

bool CWallet::GetKeyFromPool(CPubKey& result)
{
    int64_t nIndex = 0;
    CKeyPool keypool;
    {
        LOCK(cs_wallet);
        ReserveKeyFromKeyPool(nIndex, keypool);
        if (nIndex == -1)
        {
            if (IsLocked()) return false;
            result = GenerateNewKey();
            return true;
        }
        KeepKey(nIndex);
        result = keypool.vchPubKey;
    }
    return true;
}

int64_t CWallet::GetOldestKeyPoolTime()
{
    LOCK(cs_wallet);

    // if the keypool is empty, return <NOW>
    if (setKeyPool.empty())
        return GetTime();

    // load oldest key from keypool, get time and return
    CKeyPool keypool;
    CWalletDB walletdb(strWalletFile);
    int64_t nIndex = *(setKeyPool.begin());
    if (!walletdb.ReadPool(nIndex, keypool))
        throw runtime_error(std::string(__func__) + ": read oldest key in keypool failed");
    assert(keypool.vchPubKey.IsValid());
    return keypool.nTime;
}

std::map<CTxDestination, CAmount> CWallet::GetAddressBalances()
{
    map<CTxDestination, CAmount> balances;

    {
        LOCK(cs_wallet);
        BOOST_FOREACH(PAIRTYPE(uint256, CWalletTx) walletEntry, mapWallet)
        {
            CWalletTx *pcoin = &walletEntry.second;

            if (!pcoin->IsTrusted())
                continue;

            if (pcoin->IsCoinBase() && pcoin->GetBlocksToMaturity() > 0)
                continue;

            int nDepth = pcoin->GetDepthInMainChain();
            if (nDepth < (pcoin->IsFromMe(ISMINE_ALL) ? 0 : 1))
                continue;

            for (unsigned int i = 0; i < pcoin->tx->vout.size(); i++)
            {
                CTxDestination addr;
                if (!IsMine(pcoin->tx->vout[i]))
                    continue;
                if(!ExtractDestination(pcoin->tx->vout[i].scriptPubKey, addr))
                    continue;

                CAmount n = IsSpent(walletEntry.first, i) ? 0 : pcoin->tx->vout[i].nValue;

                if (!balances.count(addr))
                    balances[addr] = 0;
                balances[addr] += n;
            }
        }
    }

    return balances;
}

set< set<CTxDestination> > CWallet::GetAddressGroupings()
{
    AssertLockHeld(cs_wallet); // mapWallet
    set< set<CTxDestination> > groupings;
    set<CTxDestination> grouping;

    BOOST_FOREACH(PAIRTYPE(uint256, CWalletTx) walletEntry, mapWallet)
    {
        CWalletTx *pcoin = &walletEntry.second;

        if (pcoin->tx->vin.size() > 0)
        {
            bool any_mine = false;
            // group all input addresses with each other
            BOOST_FOREACH(CTxIn txin, pcoin->tx->vin)
            {
                CTxDestination address;
                if(!IsMine(txin)) /* If this input isn't mine, ignore it */
                    continue;
                if(!ExtractDestination(mapWallet[txin.prevout.hash].tx->vout[txin.prevout.n].scriptPubKey, address))
                    continue;
                grouping.insert(address);
                any_mine = true;
            }

            // group change with input addresses
            if (any_mine)
            {
               BOOST_FOREACH(CTxOut txout, pcoin->tx->vout)
                   if (IsChange(txout))
                   {
                       CTxDestination txoutAddr;
                       if(!ExtractDestination(txout.scriptPubKey, txoutAddr))
                           continue;
                       grouping.insert(txoutAddr);
                   }
            }
            if (grouping.size() > 0)
            {
                groupings.insert(grouping);
                grouping.clear();
            }
        }

        // group lone addrs by themselves
        for (unsigned int i = 0; i < pcoin->tx->vout.size(); i++)
            if (IsMine(pcoin->tx->vout[i]))
            {
                CTxDestination address;
                if(!ExtractDestination(pcoin->tx->vout[i].scriptPubKey, address))
                    continue;
                grouping.insert(address);
                groupings.insert(grouping);
                grouping.clear();
            }
    }

    set< set<CTxDestination>* > uniqueGroupings; // a set of pointers to groups of addresses
    map< CTxDestination, set<CTxDestination>* > setmap;  // map addresses to the unique group containing it
    BOOST_FOREACH(set<CTxDestination> _grouping, groupings)
    {
        // make a set of all the groups hit by this new group
        set< set<CTxDestination>* > hits;
        map< CTxDestination, set<CTxDestination>* >::iterator it;
        BOOST_FOREACH(CTxDestination address, _grouping)
            if ((it = setmap.find(address)) != setmap.end())
                hits.insert((*it).second);

        // merge all hit groups into a new single group and delete old groups
        set<CTxDestination>* merged = new set<CTxDestination>(_grouping);
        BOOST_FOREACH(set<CTxDestination>* hit, hits)
        {
            merged->insert(hit->begin(), hit->end());
            uniqueGroupings.erase(hit);
            delete hit;
        }
        uniqueGroupings.insert(merged);

        // update setmap
        BOOST_FOREACH(CTxDestination element, *merged)
            setmap[element] = merged;
    }

    set< set<CTxDestination> > ret;
    BOOST_FOREACH(set<CTxDestination>* uniqueGrouping, uniqueGroupings)
    {
        ret.insert(*uniqueGrouping);
        delete uniqueGrouping;
    }

    return ret;
}

CAmount CWallet::GetAccountBalance(const std::string& strAccount, int nMinDepth, const isminefilter& filter)
{
    CWalletDB walletdb(strWalletFile);
    return GetAccountBalance(walletdb, strAccount, nMinDepth, filter);
}

CAmount CWallet::GetAccountBalance(CWalletDB& walletdb, const std::string& strAccount, int nMinDepth, const isminefilter& filter)
{
    CAmount nBalance = 0;

    // Tally wallet transactions
    for (map<uint256, CWalletTx>::iterator it = mapWallet.begin(); it != mapWallet.end(); ++it)
    {
        const CWalletTx& wtx = (*it).second;
        if (!CheckFinalTx(wtx) || wtx.GetBlocksToMaturity() > 0 || wtx.GetDepthInMainChain() < 0)
            continue;

        CAmount nReceived, nSent, nFee;
        wtx.GetAccountAmounts(strAccount, nReceived, nSent, nFee, filter);

        if (nReceived != 0 && wtx.GetDepthInMainChain() >= nMinDepth)
            nBalance += nReceived;
        nBalance -= nSent + nFee;
    }

    // Tally internal accounting entries
    nBalance += walletdb.GetAccountCreditDebit(strAccount);

    return nBalance;
}

std::set<CTxDestination> CWallet::GetAccountAddresses(const std::string& strAccount) const
{
    LOCK(cs_wallet);
    set<CTxDestination> result;
    BOOST_FOREACH(const PAIRTYPE(CTxDestination, CAddressBookData)& item, mapAddressBook)
    {
        const CTxDestination& address = item.first;
        const string& strName = item.second.name;
        if (strName == strAccount)
            result.insert(address);
    }
    return result;
}

bool CReserveKey::GetReservedKey(CPubKey& pubkey)
{
    if (nIndex == -1)
    {
        CKeyPool keypool;
        pwallet->ReserveKeyFromKeyPool(nIndex, keypool);
        if (nIndex != -1)
            vchPubKey = keypool.vchPubKey;
        else {
            return false;
        }
    }
    assert(vchPubKey.IsValid());
    pubkey = vchPubKey;
    return true;
}

void CReserveKey::KeepKey()
{
    if (nIndex != -1)
        pwallet->KeepKey(nIndex);
    nIndex = -1;
    vchPubKey = CPubKey();
}

void CReserveKey::ReturnKey()
{
    if (nIndex != -1)
        pwallet->ReturnKey(nIndex);
    nIndex = -1;
    vchPubKey = CPubKey();
}

void CWallet::GetAllReserveKeys(set<CKeyID>& setAddress) const
{
    setAddress.clear();

    CWalletDB walletdb(strWalletFile);

    LOCK2(cs_main, cs_wallet);
    BOOST_FOREACH(const int64_t& id, setKeyPool)
    {
        CKeyPool keypool;
        if (!walletdb.ReadPool(id, keypool))
            throw runtime_error(std::string(__func__) + ": read failed");
        assert(keypool.vchPubKey.IsValid());
        CKeyID keyID = keypool.vchPubKey.GetID();
        if (!HaveKey(keyID))
            throw runtime_error(std::string(__func__) + ": unknown key in key pool");
        setAddress.insert(keyID);
    }
}

void CWallet::UpdatedTransaction(const uint256 &hashTx)
{
    {
        LOCK(cs_wallet);
        // Only notify UI if this transaction is in this wallet
        map<uint256, CWalletTx>::const_iterator mi = mapWallet.find(hashTx);
        if (mi != mapWallet.end())
            NotifyTransactionChanged(this, hashTx, CT_UPDATED);
    }
}

void CWallet::GetScriptForMining(boost::shared_ptr<CReserveScript> &script)
{
    boost::shared_ptr<CReserveKey> rKey(new CReserveKey(this));
    CPubKey pubkey;
    if (!rKey->GetReservedKey(pubkey))
        return;

    script = rKey;
    script->reserveScript = CScript() << ToByteVector(pubkey) << OP_CHECKSIG;
}

void CWallet::LockCoin(const COutPoint& output)
{
    AssertLockHeld(cs_wallet); // setLockedCoins
    setLockedCoins.insert(output);
}

void CWallet::UnlockCoin(const COutPoint& output)
{
    AssertLockHeld(cs_wallet); // setLockedCoins
    setLockedCoins.erase(output);
}

void CWallet::UnlockAllCoins()
{
    AssertLockHeld(cs_wallet); // setLockedCoins
    setLockedCoins.clear();
}

bool CWallet::IsLockedCoin(uint256 hash, unsigned int n) const
{
    AssertLockHeld(cs_wallet); // setLockedCoins
    COutPoint outpt(hash, n);

    return (setLockedCoins.count(outpt) > 0);
}

void CWallet::ListLockedCoins(std::vector<COutPoint>& vOutpts)
{
    AssertLockHeld(cs_wallet); // setLockedCoins
    for (std::set<COutPoint>::iterator it = setLockedCoins.begin();
         it != setLockedCoins.end(); it++) {
        COutPoint outpt = (*it);
        vOutpts.push_back(outpt);
    }
}

/** @} */ // end of Actions

class CAffectedKeysVisitor : public boost::static_visitor<void> {
private:
    const CKeyStore &keystore;
    std::vector<CKeyID> &vKeys;

public:
    CAffectedKeysVisitor(const CKeyStore &keystoreIn, std::vector<CKeyID> &vKeysIn) : keystore(keystoreIn), vKeys(vKeysIn) {}

    void Process(const CScript &script) {
        txnouttype type;
        std::vector<CTxDestination> vDest;
        int nRequired;
        if (ExtractDestinations(script, type, vDest, nRequired)) {
            BOOST_FOREACH(const CTxDestination &dest, vDest)
                boost::apply_visitor(*this, dest);
        }
    }

    void operator()(const CKeyID &keyId) {
        if (keystore.HaveKey(keyId))
            vKeys.push_back(keyId);
    }

    void operator()(const CScriptID &scriptId) {
        CScript script;
        if (keystore.GetCScript(scriptId, script))
            Process(script);
    }

    void operator()(const CNoDestination &none) {}
};

void CWallet::GetKeyBirthTimes(std::map<CKeyID, int64_t> &mapKeyBirth) const {
    AssertLockHeld(cs_wallet); // mapKeyMetadata
    mapKeyBirth.clear();

    // get birth times for keys with metadata
    for (std::map<CKeyID, CKeyMetadata>::const_iterator it = mapKeyMetadata.begin(); it != mapKeyMetadata.end(); it++)
        if (it->second.nCreateTime)
            mapKeyBirth[it->first] = it->second.nCreateTime;

    // map in which we'll infer heights of other keys
    CBlockIndex *pindexMax = chainActive[std::max(0, chainActive.Height() - 144)]; // the tip can be reorganized; use a 144-block safety margin
    std::map<CKeyID, CBlockIndex*> mapKeyFirstBlock;
    std::set<CKeyID> setKeys;
    GetKeys(setKeys);
    BOOST_FOREACH(const CKeyID &keyid, setKeys) {
        if (mapKeyBirth.count(keyid) == 0)
            mapKeyFirstBlock[keyid] = pindexMax;
    }
    setKeys.clear();

    // if there are no such keys, we're done
    if (mapKeyFirstBlock.empty())
        return;

    // find first block that affects those keys, if there are any left
    std::vector<CKeyID> vAffected;
    for (std::map<uint256, CWalletTx>::const_iterator it = mapWallet.begin(); it != mapWallet.end(); it++) {
        // iterate over all wallet transactions...
        const CWalletTx &wtx = (*it).second;
        BlockMap::const_iterator blit = mapBlockIndex.find(wtx.hashBlock);
        if (blit != mapBlockIndex.end() && chainActive.Contains(blit->second)) {
            // ... which are already in a block
            int nHeight = blit->second->nHeight;
            BOOST_FOREACH(const CTxOut &txout, wtx.tx->vout) {
                // iterate over all their outputs
                CAffectedKeysVisitor(*this, vAffected).Process(txout.scriptPubKey);
                BOOST_FOREACH(const CKeyID &keyid, vAffected) {
                    // ... and all their affected keys
                    std::map<CKeyID, CBlockIndex*>::iterator rit = mapKeyFirstBlock.find(keyid);
                    if (rit != mapKeyFirstBlock.end() && nHeight < rit->second->nHeight)
                        rit->second = blit->second;
                }
                vAffected.clear();
            }
        }
    }

    // Extract block timestamps for those keys
    for (std::map<CKeyID, CBlockIndex*>::const_iterator it = mapKeyFirstBlock.begin(); it != mapKeyFirstBlock.end(); it++)
        mapKeyBirth[it->first] = it->second->GetBlockTime() - 7200; // block times can be 2h off
}

bool CWallet::AddDestData(const CTxDestination &dest, const std::string &key, const std::string &value)
{
    if (boost::get<CNoDestination>(&dest))
        return false;

    mapAddressBook[dest].destdata.insert(std::make_pair(key, value));
    if (!fFileBacked)
        return true;
    return CWalletDB(strWalletFile).WriteDestData(CBitcoinAddress(dest).ToString(), key, value);
}

bool CWallet::EraseDestData(const CTxDestination &dest, const std::string &key)
{
    if (!mapAddressBook[dest].destdata.erase(key))
        return false;
    if (!fFileBacked)
        return true;
    return CWalletDB(strWalletFile).EraseDestData(CBitcoinAddress(dest).ToString(), key);
}

bool CWallet::LoadDestData(const CTxDestination &dest, const std::string &key, const std::string &value)
{
    mapAddressBook[dest].destdata.insert(std::make_pair(key, value));
    return true;
}

bool CWallet::GetDestData(const CTxDestination &dest, const std::string &key, std::string *value) const
{
    std::map<CTxDestination, CAddressBookData>::const_iterator i = mapAddressBook.find(dest);
    if(i != mapAddressBook.end())
    {
        CAddressBookData::StringMap::const_iterator j = i->second.destdata.find(key);
        if(j != i->second.destdata.end())
        {
            if(value)
                *value = j->second;
            return true;
        }
    }
    return false;
}

std::string CWallet::GetWalletHelpString(bool showDebug)
{
    std::string strUsage = HelpMessageGroup(_("Wallet options:"));
    strUsage += HelpMessageOpt("-disablewallet", _("Do not load the wallet and disable wallet RPC calls"));
    strUsage += HelpMessageOpt("-keypool=<n>", strprintf(_("Set key pool size to <n> (default: %u)"), DEFAULT_KEYPOOL_SIZE));
    strUsage += HelpMessageOpt("-fallbackfee=<amt>", strprintf(_("A fee rate (in %s/kB) that will be used when fee estimation has insufficient data (default: %s)"),
                                                               CURRENCY_UNIT, FormatMoney(DEFAULT_FALLBACK_FEE)));
    strUsage += HelpMessageOpt("-mintxfee=<amt>", strprintf(_("Fees (in %s/kB) smaller than this are considered zero fee for transaction creation (default: %s)"),
                                                            CURRENCY_UNIT, FormatMoney(DEFAULT_TRANSACTION_MINFEE)));
    strUsage += HelpMessageOpt("-paytxfee=<amt>", strprintf(_("Fee (in %s/kB) to add to transactions you send (default: %s)"),
                                                            CURRENCY_UNIT, FormatMoney(payTxFee.GetFeePerK())));
    strUsage += HelpMessageOpt("-rescan", _("Rescan the block chain for missing wallet transactions on startup"));
    strUsage += HelpMessageOpt("-salvagewallet", _("Attempt to recover private keys from a corrupt wallet on startup"));
    if (showDebug)
        strUsage += HelpMessageOpt("-sendfreetransactions", strprintf(_("Send transactions as zero-fee transactions if possible (default: %u)"), DEFAULT_SEND_FREE_TRANSACTIONS));
    strUsage += HelpMessageOpt("-spendzeroconfchange", strprintf(_("Spend unconfirmed change when sending transactions (default: %u)"), DEFAULT_SPEND_ZEROCONF_CHANGE));
    strUsage += HelpMessageOpt("-txconfirmtarget=<n>", strprintf(_("If paytxfee is not set, include enough fee so transactions begin confirmation on average within n blocks (default: %u)"), DEFAULT_TX_CONFIRM_TARGET));
    strUsage += HelpMessageOpt("-usehd", _("Use hierarchical deterministic key generation (HD) after BIP32. Only has effect during wallet creation/first start") + " " + strprintf(_("(default: %u)"), DEFAULT_USE_HD_WALLET));
    strUsage += HelpMessageOpt("-walletrbf", strprintf(_("Send transactions with full-RBF opt-in enabled (default: %u)"), DEFAULT_WALLET_RBF));
    strUsage += HelpMessageOpt("-upgradewallet", _("Upgrade wallet to latest format on startup"));
    strUsage += HelpMessageOpt("-wallet=<file>", _("Specify wallet file (within data directory)") + " " + strprintf(_("(default: %s)"), DEFAULT_WALLET_DAT));
    strUsage += HelpMessageOpt("-walletbroadcast", _("Make the wallet broadcast transactions") + " " + strprintf(_("(default: %u)"), DEFAULT_WALLETBROADCAST));
    strUsage += HelpMessageOpt("-walletnotify=<cmd>", _("Execute command when a wallet transaction changes (%s in cmd is replaced by TxID)"));
    strUsage += HelpMessageOpt("-zapwallettxes=<mode>", _("Delete all wallet transactions and only recover those parts of the blockchain through -rescan on startup") +
                               " " + _("(1 = keep tx meta data e.g. account owner and payment request information, 2 = drop tx meta data)"));

    if (showDebug)
    {
        strUsage += HelpMessageGroup(_("Wallet debugging/testing options:"));

        strUsage += HelpMessageOpt("-dblogsize=<n>", strprintf("Flush wallet database activity from memory to disk log every <n> megabytes (default: %u)", DEFAULT_WALLET_DBLOGSIZE));
        strUsage += HelpMessageOpt("-flushwallet", strprintf("Run a thread to flush wallet periodically (default: %u)", DEFAULT_FLUSHWALLET));
        strUsage += HelpMessageOpt("-privdb", strprintf("Sets the DB_PRIVATE flag in the wallet db environment (default: %u)", DEFAULT_WALLET_PRIVDB));
    }

    return strUsage;
}

bool CWallet::InitLoadWallet()
{
    if (GetBoolArg("-disablewallet", DEFAULT_DISABLE_WALLET)) {
        pwalletMain = NULL;
        LogPrintf("Wallet disabled!\n");
        return true;
    }

    std::string walletFile = GetArg("-wallet", DEFAULT_WALLET_DAT);

    // needed to restore wallet transaction meta data after -zapwallettxes
    std::vector<CWalletTx> vWtx;

    if (GetBoolArg("-zapwallettxes", false)) {
        uiInterface.InitMessage(_("Zapping all transactions from wallet..."));

        CWallet *tempWallet = new CWallet(walletFile);
        DBErrors nZapWalletRet = tempWallet->ZapWalletTx(vWtx);
        if (nZapWalletRet != DB_LOAD_OK) {
            return InitError(strprintf(_("Error loading %s: Wallet corrupted"), walletFile));
        }

        delete tempWallet;
        tempWallet = NULL;
    }

    uiInterface.InitMessage(_("Loading wallet..."));

    int64_t nStart = GetTimeMillis();
    bool fFirstRun = true;
    CWallet *walletInstance = new CWallet(walletFile);
    DBErrors nLoadWalletRet = walletInstance->LoadWallet(fFirstRun);
    if (nLoadWalletRet != DB_LOAD_OK)
    {
        if (nLoadWalletRet == DB_CORRUPT)
            return InitError(strprintf(_("Error loading %s: Wallet corrupted"), walletFile));
        else if (nLoadWalletRet == DB_NONCRITICAL_ERROR)
        {
            InitWarning(strprintf(_("Error reading %s! All keys read correctly, but transaction data"
                                         " or address book entries might be missing or incorrect."),
                walletFile));
        }
        else if (nLoadWalletRet == DB_TOO_NEW)
            return InitError(strprintf(_("Error loading %s: Wallet requires newer version of %s"),
                               walletFile, _(PACKAGE_NAME)));
        else if (nLoadWalletRet == DB_NEED_REWRITE)
        {
            return InitError(strprintf(_("Wallet needed to be rewritten: restart %s to complete"), _(PACKAGE_NAME)));
        }
        else
            return InitError(strprintf(_("Error loading %s"), walletFile));
    }

    if (GetBoolArg("-upgradewallet", fFirstRun))
    {
        int nMaxVersion = GetArg("-upgradewallet", 0);
        if (nMaxVersion == 0) // the -upgradewallet without argument case
        {
            LogPrintf("Performing wallet upgrade to %i\n", FEATURE_LATEST);
            nMaxVersion = CLIENT_VERSION;
            walletInstance->SetMinVersion(FEATURE_LATEST); // permanently upgrade the wallet immediately
        }
        else
            LogPrintf("Allowing wallet upgrade up to %i\n", nMaxVersion);
        if (nMaxVersion < walletInstance->GetVersion())
        {
            return InitError(_("Cannot downgrade wallet"));
        }
        walletInstance->SetMaxVersion(nMaxVersion);
    }

    if (fFirstRun)
    {
        // Create new keyUser and set as default key
        if (GetBoolArg("-usehd", DEFAULT_USE_HD_WALLET) && !walletInstance->IsHDEnabled()) {
            // generate a new master key
            CPubKey masterPubKey = walletInstance->GenerateNewHDMasterKey();
            if (!walletInstance->SetHDMasterKey(masterPubKey))
                throw std::runtime_error(std::string(__func__) + ": Storing master key failed");
        }
        CPubKey newDefaultKey;
        if (walletInstance->GetKeyFromPool(newDefaultKey)) {
            walletInstance->SetDefaultKey(newDefaultKey);
            if (!walletInstance->SetAddressBook(walletInstance->vchDefaultKey.GetID(), "", "receive"))
                return InitError(_("Cannot write default address") += "\n");
        }

        walletInstance->SetBestChain(chainActive.GetLocator());
    }
    else if (mapArgs.count("-usehd")) {
        bool useHD = GetBoolArg("-usehd", DEFAULT_USE_HD_WALLET);
        if (walletInstance->IsHDEnabled() && !useHD)
            return InitError(strprintf(_("Error loading %s: You can't disable HD on a already existing HD wallet"), walletFile));
        if (!walletInstance->IsHDEnabled() && useHD)
            return InitError(strprintf(_("Error loading %s: You can't enable HD on a already existing non-HD wallet"), walletFile));
    }

    LogPrintf(" wallet      %15dms\n", GetTimeMillis() - nStart);

    RegisterValidationInterface(walletInstance);

    CBlockIndex *pindexRescan = chainActive.Tip();
    if (GetBoolArg("-rescan", false))
        pindexRescan = chainActive.Genesis();
    else
    {
        CWalletDB walletdb(walletFile);
        CBlockLocator locator;
        if (walletdb.ReadBestBlock(locator))
            pindexRescan = FindForkInGlobalIndex(chainActive, locator);
        else
            pindexRescan = chainActive.Genesis();
    }
    if (chainActive.Tip() && chainActive.Tip() != pindexRescan)
    {
        //We can't rescan beyond non-pruned blocks, stop and throw an error
        //this might happen if a user uses a old wallet within a pruned node
        // or if he ran -disablewallet for a longer time, then decided to re-enable
        if (fPruneMode)
        {
            CBlockIndex *block = chainActive.Tip();
            while (block && block->pprev && (block->pprev->nStatus & BLOCK_HAVE_DATA) && block->pprev->nTx > 0 && pindexRescan != block)
                block = block->pprev;

            if (pindexRescan != block)
                return InitError(_("Prune: last wallet synchronisation goes beyond pruned data. You need to -reindex (download the whole blockchain again in case of pruned node)"));
        }

        uiInterface.InitMessage(_("Rescanning..."));
        LogPrintf("Rescanning last %i blocks (from block %i)...\n", chainActive.Height() - pindexRescan->nHeight, pindexRescan->nHeight);
        nStart = GetTimeMillis();
        walletInstance->ScanForWalletTransactions(pindexRescan, true);
        LogPrintf(" rescan      %15dms\n", GetTimeMillis() - nStart);
        walletInstance->SetBestChain(chainActive.GetLocator());
        nWalletDBUpdated++;

        // Restore wallet transaction metadata after -zapwallettxes=1
        if (GetBoolArg("-zapwallettxes", false) && GetArg("-zapwallettxes", "1") != "2")
        {
            CWalletDB walletdb(walletFile);

            BOOST_FOREACH(const CWalletTx& wtxOld, vWtx)
            {
                uint256 hash = wtxOld.GetHash();
                std::map<uint256, CWalletTx>::iterator mi = walletInstance->mapWallet.find(hash);
                if (mi != walletInstance->mapWallet.end())
                {
                    const CWalletTx* copyFrom = &wtxOld;
                    CWalletTx* copyTo = &mi->second;
                    copyTo->mapValue = copyFrom->mapValue;
                    copyTo->vOrderForm = copyFrom->vOrderForm;
                    copyTo->nTimeReceived = copyFrom->nTimeReceived;
                    copyTo->nTimeSmart = copyFrom->nTimeSmart;
                    copyTo->fFromMe = copyFrom->fFromMe;
                    copyTo->strFromAccount = copyFrom->strFromAccount;
                    copyTo->nOrderPos = copyFrom->nOrderPos;
                    walletdb.WriteTx(*copyTo);
                }
            }
        }
    }
    walletInstance->SetBroadcastTransactions(GetBoolArg("-walletbroadcast", DEFAULT_WALLETBROADCAST));

    {
        LOCK(walletInstance->cs_wallet);
        LogPrintf("setKeyPool.size() = %u\n",      walletInstance->GetKeyPoolSize());
        LogPrintf("mapWallet.size() = %u\n",       walletInstance->mapWallet.size());
        LogPrintf("mapAddressBook.size() = %u\n",  walletInstance->mapAddressBook.size());
    }

    pwalletMain = walletInstance;

    return true;
}

void CWallet::postInitProcess(boost::thread_group& threadGroup)
{
    // Add wallet transactions that aren't already in a block to mempool
    // Do this here as mempool requires genesis block to be loaded
    ReacceptWalletTransactions();

    // Run a thread to flush wallet periodically
    threadGroup.create_thread(boost::bind(&ThreadFlushWalletDB, boost::ref(this->strWalletFile)));
}

bool CWallet::ParameterInteraction()
{
    if (GetBoolArg("-disablewallet", DEFAULT_DISABLE_WALLET))
        return true;

    if (GetBoolArg("-blocksonly", DEFAULT_BLOCKSONLY) && SoftSetBoolArg("-walletbroadcast", false)) {
        LogPrintf("%s: parameter interaction: -blocksonly=1 -> setting -walletbroadcast=0\n", __func__);
    }

    if (GetBoolArg("-salvagewallet", false) && SoftSetBoolArg("-rescan", true)) {
        // Rewrite just private keys: rescan to find transactions
        LogPrintf("%s: parameter interaction: -salvagewallet=1 -> setting -rescan=1\n", __func__);
    }

    // -zapwallettx implies a rescan
    if (GetBoolArg("-zapwallettxes", false) && SoftSetBoolArg("-rescan", true)) {
        LogPrintf("%s: parameter interaction: -zapwallettxes=<mode> -> setting -rescan=1\n", __func__);
    }

    if (GetBoolArg("-sysperms", false))
        return InitError("-sysperms is not allowed in combination with enabled wallet functionality");
    if (GetArg("-prune", 0) && GetBoolArg("-rescan", false))
        return InitError(_("Rescans are not possible in pruned mode. You will need to use -reindex which will download the whole blockchain again."));

    if (::minRelayTxFee.GetFeePerK() > HIGH_TX_FEE_PER_KB)
        InitWarning(AmountHighWarn("-minrelaytxfee") + " " +
                    _("The wallet will avoid paying less than the minimum relay fee."));

    if (mapArgs.count("-mintxfee"))
    {
        CAmount n = 0;
        if (!ParseMoney(mapArgs["-mintxfee"], n) || 0 == n)
            return InitError(AmountErrMsg("mintxfee", mapArgs["-mintxfee"]));
        if (n > HIGH_TX_FEE_PER_KB)
            InitWarning(AmountHighWarn("-mintxfee") + " " +
                        _("This is the minimum transaction fee you pay on every transaction."));
        CWallet::minTxFee = CFeeRate(n);
    }
    if (mapArgs.count("-fallbackfee"))
    {
        CAmount nFeePerK = 0;
        if (!ParseMoney(mapArgs["-fallbackfee"], nFeePerK))
            return InitError(strprintf(_("Invalid amount for -fallbackfee=<amount>: '%s'"), mapArgs["-fallbackfee"]));
        if (nFeePerK > HIGH_TX_FEE_PER_KB)
            InitWarning(AmountHighWarn("-fallbackfee") + " " +
                        _("This is the transaction fee you may pay when fee estimates are not available."));
        CWallet::fallbackFee = CFeeRate(nFeePerK);
    }
    if (mapArgs.count("-paytxfee"))
    {
        CAmount nFeePerK = 0;
        if (!ParseMoney(mapArgs["-paytxfee"], nFeePerK))
            return InitError(AmountErrMsg("paytxfee", mapArgs["-paytxfee"]));
        if (nFeePerK > HIGH_TX_FEE_PER_KB)
            InitWarning(AmountHighWarn("-paytxfee") + " " +
                        _("This is the transaction fee you will pay if you send a transaction."));

        payTxFee = CFeeRate(nFeePerK, 1000);
        if (payTxFee < ::minRelayTxFee)
        {
            return InitError(strprintf(_("Invalid amount for -paytxfee=<amount>: '%s' (must be at least %s)"),
                                       mapArgs["-paytxfee"], ::minRelayTxFee.ToString()));
        }
    }
    if (mapArgs.count("-maxtxfee"))
    {
        CAmount nMaxFee = 0;
        if (!ParseMoney(mapArgs["-maxtxfee"], nMaxFee))
            return InitError(AmountErrMsg("maxtxfee", mapArgs["-maxtxfee"]));
        if (nMaxFee > HIGH_MAX_TX_FEE)
            InitWarning(_("-maxtxfee is set very high! Fees this large could be paid on a single transaction."));
        maxTxFee = nMaxFee;
        if (CFeeRate(maxTxFee, 1000) < ::minRelayTxFee)
        {
            return InitError(strprintf(_("Invalid amount for -maxtxfee=<amount>: '%s' (must be at least the minrelay fee of %s to prevent stuck transactions)"),
                                       mapArgs["-maxtxfee"], ::minRelayTxFee.ToString()));
        }
    }
    nTxConfirmTarget = GetArg("-txconfirmtarget", DEFAULT_TX_CONFIRM_TARGET);
    bSpendZeroConfChange = GetBoolArg("-spendzeroconfchange", DEFAULT_SPEND_ZEROCONF_CHANGE);
    fSendFreeTransactions = GetBoolArg("-sendfreetransactions", DEFAULT_SEND_FREE_TRANSACTIONS);
    fWalletRbf = GetBoolArg("-walletrbf", DEFAULT_WALLET_RBF);

    return true;
}

bool CWallet::BackupWallet(const std::string& strDest)
{
    if (!fFileBacked)
        return false;
    while (true)
    {
        {
            LOCK(bitdb.cs_db);
            if (!bitdb.mapFileUseCount.count(strWalletFile) || bitdb.mapFileUseCount[strWalletFile] == 0)
            {
                // Flush log data to the dat file
                bitdb.CloseDb(strWalletFile);
                bitdb.CheckpointLSN(strWalletFile);
                bitdb.mapFileUseCount.erase(strWalletFile);

                // Copy wallet file
                boost::filesystem::path pathSrc = GetDataDir() / strWalletFile;
                boost::filesystem::path pathDest(strDest);
                if (boost::filesystem::is_directory(pathDest))
                    pathDest /= strWalletFile;

                try {
#if BOOST_VERSION >= 104000
                    boost::filesystem::copy_file(pathSrc, pathDest, boost::filesystem::copy_option::overwrite_if_exists);
#else
                    boost::filesystem::copy_file(pathSrc, pathDest);
#endif
                    LogPrintf("copied %s to %s\n", strWalletFile, pathDest.string());
                    return true;
                } catch (const boost::filesystem::filesystem_error& e) {
                    LogPrintf("error copying %s to %s - %s\n", strWalletFile, pathDest.string(), e.what());
                    return false;
                }
            }
        }
        MilliSleep(100);
    }
    return false;
}

CKeyPool::CKeyPool()
{
    nTime = GetTime();
}

CKeyPool::CKeyPool(const CPubKey& vchPubKeyIn)
{
    nTime = GetTime();
    vchPubKey = vchPubKeyIn;
}

CWalletKey::CWalletKey(int64_t nExpires)
{
    nTimeCreated = (nExpires ? GetTime() : 0);
    nTimeExpires = nExpires;
}<|MERGE_RESOLUTION|>--- conflicted
+++ resolved
@@ -1173,10 +1173,9 @@
         if (mi != mapWallet.end())
         {
             const CWalletTx& prev = (*mi).second;
-<<<<<<< HEAD
-            if (txin.prevout.n < prev.vout.size())
+            if (txin.prevout.n < prev.tx->vout.size())
             {
-                const CTxOut& prevout = prev.vout[txin.prevout.n];
+                const CTxOut& prevout = prev.tx->vout[txin.prevout.n];
                 if (fExcludeNames
                     && CNameScript::isNameScript(prevout.scriptPubKey))
                     return 0;
@@ -1184,11 +1183,6 @@
                 if (IsMine(prevout) & filter)
                     return prevout.nValue;
             }
-=======
-            if (txin.prevout.n < prev.tx->vout.size())
-                if (IsMine(prev.tx->vout[txin.prevout.n]) & filter)
-                    return prev.tx->vout[txin.prevout.n].nValue;
->>>>>>> fefaeb6f
         }
     }
     return 0;
@@ -1402,15 +1396,10 @@
     strSentAccount = strFromAccount;
 
     // Compute fee:
-    const bool isFromMe = IsFromMe(filter);
-    if (isFromMe)
-    {
-<<<<<<< HEAD
-        const CAmount nDebit = GetDebit(filter);
-        const CAmount nValueOut = GetValueOut(true);
-=======
-        CAmount nValueOut = tx->GetValueOut();
->>>>>>> fefaeb6f
+    CAmount nDebit = GetDebit(filter);
+    if (nDebit > 0) // debit>0 means we signed/sent this transaction
+    {
+        CAmount nValueOut = tx->GetValueOut(true);
         nFee = nDebit - nValueOut;
     }
 
@@ -1423,7 +1412,7 @@
         // Only need to handle txouts if AT LEAST one of these is true:
         //   1) they debit from us (sent)
         //   2) the output is to us (received)
-        if (isFromMe)
+        if (nDebit > 0)
         {
             // Don't report 'change' txouts, but keep names in all cases
             if (pwallet->IsChange(txout) && !nameOp.isNameOp())
@@ -1455,13 +1444,13 @@
         }
 
         // If we are debited by the transaction, add the output as a "sent" entry
-        if (isFromMe)
+        if (nDebit > 0)
             listSent.push_back(output);
 
         // If we are receiving the output, add it as a "received" entry
         // For names, only do this if we did not also add it as "sent"
         if ((fIsMine & filter)
-            && (!nameOp.isNameOp() || !isFromMe))
+            && (!nameOp.isNameOp() || !(nDebit > 0)))
             listReceived.push_back(output);
     }
 
@@ -2001,14 +1990,9 @@
             for (unsigned int i = 0; i < pcoin->tx->vout.size(); i++) {
                 isminetype mine = IsMine(pcoin->tx->vout[i]);
                 if (!(IsSpent(wtxid, i)) && mine != ISMINE_NO &&
-<<<<<<< HEAD
-                    !IsLockedCoin((*it).first, i) && (pcoin->vout[i].nValue > 0 || fIncludeZeroValue) &&
+                    !IsLockedCoin((*it).first, i) && (pcoin->tx->vout[i].nValue > 0 || fIncludeZeroValue) &&
                     (!coinControl || !coinControl->HasSelected() || coinControl->fAllowOtherInputs || coinControl->IsSelected(COutPoint((*it).first, i)))
-                    && !CNameScript::isNameScript(pcoin->vout[i].scriptPubKey))
-=======
-                    !IsLockedCoin((*it).first, i) && (pcoin->tx->vout[i].nValue > 0 || fIncludeZeroValue) &&
-                    (!coinControl || !coinControl->HasSelected() || coinControl->fAllowOtherInputs || coinControl->IsSelected(COutPoint((*it).first, i))))
->>>>>>> fefaeb6f
+                    && !CNameScript::isNameScript(pcoin->tx->vout[i].scriptPubKey))
                         vCoins.push_back(COutput(pcoin, i, nDepth,
                                                  ((mine & ISMINE_SPENDABLE) != ISMINE_NO) ||
                                                   (coinControl && coinControl->fAllowWatchOnly && (mine & ISMINE_WATCH_SOLVABLE) != ISMINE_NO),
@@ -2313,7 +2297,7 @@
        subtracted later on during coin selection, since the input is added
        additionally to the selected coins.  */
     CAmount nInputValue = 0;
-    const CWalletTx* withInputTx = NULL;
+    const CWalletTx* withInputTx = nullptr;
     if (withInput)
     {
         withInputTx = GetWalletTx(withInput->prevout.hash);
@@ -2322,7 +2306,7 @@
             strFailReason = _("Input tx not found in wallet");
             return false;
         }
-        const CTxOut& withOut = withInputTx->vout[withInput->prevout.n];
+        const CTxOut& withOut = withInputTx->tx->vout[withInput->prevout.n];
         if (IsMine (withOut) != ISMINE_SPENDABLE)
         {
             strFailReason = _("Input tx is not mine");
