--- conflicted
+++ resolved
@@ -1578,20 +1578,15 @@
 {
     LOCK(cs_wallet);
     auto txo = GetTXO(txin.prevout);
-<<<<<<< HEAD
     if (txo && CNameScript::isNameScript(txo->GetTxOut().scriptPubKey))
         return 0;
-    if (txo && (txo->GetIsMine() & filter)) {
-=======
     if (txo) {
->>>>>>> 71249f3b
         return txo->GetTxOut().nValue;
     }
     return 0;
 }
 
-<<<<<<< HEAD
-std::optional<CNameScript> CWallet::GetNameDebit(const CTxIn &txin, const isminefilter& filter) const
+std::optional<CNameScript> CWallet::GetNameDebit(const CTxIn &txin) const
 {
     LOCK(cs_wallet);
     auto txo = GetTXO(txin.prevout);
@@ -1603,16 +1598,10 @@
     if (!op.isNameOp())
         return {};
 
-    if (txo->GetIsMine() & filter)
-        return op;
-
     return {};
 }
 
-isminetype CWallet::IsMine(const CTxOut& txout) const
-=======
 bool CWallet::IsMine(const CTxOut& txout) const
->>>>>>> 71249f3b
 {
     AssertLockHeld(cs_wallet);
     return IsMine(txout.scriptPubKey);
@@ -1624,11 +1613,7 @@
     return IsMine(GetScriptForDestination(dest));
 }
 
-<<<<<<< HEAD
-isminetype CWallet::IsMine(const CScript& fullScript) const
-=======
-bool CWallet::IsMine(const CScript& script) const
->>>>>>> 71249f3b
+bool CWallet::IsMine(const CScript& fullScript) const
 {
     AssertLockHeld(cs_wallet);
     const CScript script = CNameScript(fullScript).getAddress();
@@ -1686,12 +1671,12 @@
     return nDebit;
 }
 
-std::optional<CNameScript> CWallet::GetNameDebit(const CTransaction& tx, const isminefilter& filter) const
+std::optional<CNameScript> CWallet::GetNameDebit(const CTransaction& tx) const
 {
     std::optional<CNameScript> nDebit;
     for (const CTxIn& txin : tx.vin)
     {
-        nDebit = GetNameDebit(txin, filter);
+        nDebit = GetNameDebit(txin);
         if (nDebit)
             break;
     }
