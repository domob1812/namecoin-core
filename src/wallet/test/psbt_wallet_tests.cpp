--- conflicted
+++ resolved
@@ -49,17 +49,10 @@
     spk_man->AddCScript(ws1);
 
     // Add hd seed
-<<<<<<< HEAD
     CKey key = DecodeSecret("74X9UTT8gnR3x9uVLhVPtSG87Jih4E5Rqk2egBuPC9BXscABrBG"); // Mainnet and uncompressed form of cUkG8i1RFfWGWy5ziR11zJ5V4U4W3viSFCfyJmZnvQaUsd1xuF3T
-    CPubKey master_pub_key = m_wallet.DeriveNewSeed(key);
-    m_wallet.SetHDSeed(master_pub_key);
-    m_wallet.NewKeyPool();
-=======
-    CKey key = DecodeSecret("5KSSJQ7UNfFGwVgpCZDSHm5rVNhMFcFtvWM3zQ8mW4qNDEN7LFd"); // Mainnet and uncompressed form of cUkG8i1RFfWGWy5ziR11zJ5V4U4W3viSFCfyJmZnvQaUsd1xuF3T
     CPubKey master_pub_key = spk_man->DeriveNewSeed(key);
     spk_man->SetHDSeed(master_pub_key);
     spk_man->NewKeyPool();
->>>>>>> b42c91c4
 
     // Call FillPSBT
     PartiallySignedTransaction psbtx;
