// Copyright (c) 2021 The Bitcoin Core developers
// Distributed under the MIT software license, see the accompanying
// file COPYING or http://www.opensource.org/licenses/mit-license.php.

#include <consensus/amount.h>
#include <policy/fees.h>
#include <validation.h>
#include <wallet/coincontrol.h>
#include <wallet/spend.h>
#include <wallet/test/util.h>
#include <wallet/test/wallet_test_fixture.h>

#include <boost/test/unit_test.hpp>

namespace wallet {
BOOST_FIXTURE_TEST_SUITE(spend_tests, WalletTestingSetup)

BOOST_FIXTURE_TEST_CASE(SubtractFee, TestChain100Setup)
{
    CreateAndProcessBlock({}, GetScriptForRawPubKey(coinbaseKey.GetPubKey()));
    auto wallet = CreateSyncedWallet(*m_node.chain, m_node.chainman->ActiveChain(), m_args, coinbaseKey);

    // Check that a subtract-from-recipient transaction slightly less than the
    // coinbase input amount does not create a change output (because it would
    // be uneconomical to add and spend the output), and make sure it pays the
    // leftover input amount which would have been change to the recipient
    // instead of the miner.
    auto check_tx = [&wallet](CAmount leftover_input_amount) {
        CRecipient recipient{GetScriptForRawPubKey({}), 50 * COIN - leftover_input_amount, true /* subtract fee */};
        constexpr int RANDOM_CHANGE_POSITION = -1;
        CCoinControl coin_control;
        coin_control.m_feerate.emplace(10000);
        coin_control.fOverrideFeeRate = true;
        // We need to use a change type with high cost of change so that the leftover amount will be dropped to fee instead of added as a change output
        coin_control.m_change_type = OutputType::LEGACY;
<<<<<<< HEAD
        FeeCalculation fee_calc;
        std::optional<CreatedTransactionResult> txr = CreateTransaction(*wallet, {recipient}, nullptr, RANDOM_CHANGE_POSITION, error, coin_control, fee_calc);
        BOOST_CHECK(txr.has_value());
        BOOST_CHECK_EQUAL(txr->tx->vout.size(), 1);
        BOOST_CHECK_EQUAL(txr->tx->vout[0].nValue, recipient.nAmount + leftover_input_amount - txr->fee);
        BOOST_CHECK_GT(txr->fee, 0);
        return txr->fee;
=======
        auto res = CreateTransaction(*wallet, {recipient}, RANDOM_CHANGE_POSITION, coin_control);
        BOOST_CHECK(res);
        const auto& txr = res.GetObj();
        BOOST_CHECK_EQUAL(txr.tx->vout.size(), 1);
        BOOST_CHECK_EQUAL(txr.tx->vout[0].nValue, recipient.nAmount + leftover_input_amount - txr.fee);
        BOOST_CHECK_GT(txr.fee, 0);
        return txr.fee;
>>>>>>> 41d9f13e
    };

    // Send full input amount to recipient, check that only nonzero fee is
    // subtracted (to_reduce == fee).
    const CAmount fee{check_tx(0)};

    // Send slightly less than full input amount to recipient, check leftover
    // input amount is paid to recipient not the miner (to_reduce == fee - 123)
    BOOST_CHECK_EQUAL(fee, check_tx(123));

    // Send full input minus fee amount to recipient, check leftover input
    // amount is paid to recipient not the miner (to_reduce == 0)
    BOOST_CHECK_EQUAL(fee, check_tx(fee));

    // Send full input minus more than the fee amount to recipient, check
    // leftover input amount is paid to recipient not the miner (to_reduce ==
    // -123). This overpays the recipient instead of overpaying the miner more
    // than double the necessary fee.
    BOOST_CHECK_EQUAL(fee, check_tx(fee + 123));
}

static void TestFillInputToWeight(int64_t additional_weight, std::vector<int64_t> expected_stack_sizes)
{
    static const int64_t EMPTY_INPUT_WEIGHT = GetTransactionInputWeight(CTxIn());

    CTxIn input;
    int64_t target_weight = EMPTY_INPUT_WEIGHT + additional_weight;
    BOOST_CHECK(FillInputToWeight(input, target_weight));
    BOOST_CHECK_EQUAL(GetTransactionInputWeight(input), target_weight);
    BOOST_CHECK_EQUAL(input.scriptWitness.stack.size(), expected_stack_sizes.size());
    for (unsigned int i = 0; i < expected_stack_sizes.size(); ++i) {
        BOOST_CHECK_EQUAL(input.scriptWitness.stack[i].size(), expected_stack_sizes[i]);
    }
}

BOOST_FIXTURE_TEST_CASE(FillInputToWeightTest, BasicTestingSetup)
{
    {
        // Less than or equal minimum of 165 should not add any witness data
        CTxIn input;
        BOOST_CHECK(!FillInputToWeight(input, -1));
        BOOST_CHECK_EQUAL(GetTransactionInputWeight(input), 165);
        BOOST_CHECK_EQUAL(input.scriptWitness.stack.size(), 0);
        BOOST_CHECK(!FillInputToWeight(input, 0));
        BOOST_CHECK_EQUAL(GetTransactionInputWeight(input), 165);
        BOOST_CHECK_EQUAL(input.scriptWitness.stack.size(), 0);
        BOOST_CHECK(!FillInputToWeight(input, 164));
        BOOST_CHECK_EQUAL(GetTransactionInputWeight(input), 165);
        BOOST_CHECK_EQUAL(input.scriptWitness.stack.size(), 0);
        BOOST_CHECK(FillInputToWeight(input, 165));
        BOOST_CHECK_EQUAL(GetTransactionInputWeight(input), 165);
        BOOST_CHECK_EQUAL(input.scriptWitness.stack.size(), 0);
    }

    // Make sure we can add at least one weight
    TestFillInputToWeight(1, {0});

    // 1 byte compact size uint boundary
    TestFillInputToWeight(252, {251});
    TestFillInputToWeight(253, {83, 168});
    TestFillInputToWeight(262, {86, 174});
    TestFillInputToWeight(263, {260});

    // 3 byte compact size uint boundary
    TestFillInputToWeight(65535, {65532});
    TestFillInputToWeight(65536, {21842, 43688});
    TestFillInputToWeight(65545, {21845, 43694});
    TestFillInputToWeight(65546, {65541});

    // Note: We don't test the next boundary because of memory allocation constraints.
}

BOOST_AUTO_TEST_SUITE_END()
} // namespace wallet<|MERGE_RESOLUTION|>--- conflicted
+++ resolved
@@ -33,23 +33,13 @@
         coin_control.fOverrideFeeRate = true;
         // We need to use a change type with high cost of change so that the leftover amount will be dropped to fee instead of added as a change output
         coin_control.m_change_type = OutputType::LEGACY;
-<<<<<<< HEAD
-        FeeCalculation fee_calc;
-        std::optional<CreatedTransactionResult> txr = CreateTransaction(*wallet, {recipient}, nullptr, RANDOM_CHANGE_POSITION, error, coin_control, fee_calc);
-        BOOST_CHECK(txr.has_value());
-        BOOST_CHECK_EQUAL(txr->tx->vout.size(), 1);
-        BOOST_CHECK_EQUAL(txr->tx->vout[0].nValue, recipient.nAmount + leftover_input_amount - txr->fee);
-        BOOST_CHECK_GT(txr->fee, 0);
-        return txr->fee;
-=======
-        auto res = CreateTransaction(*wallet, {recipient}, RANDOM_CHANGE_POSITION, coin_control);
+        auto res = CreateTransaction(*wallet, {recipient}, nullptr, RANDOM_CHANGE_POSITION, coin_control);
         BOOST_CHECK(res);
         const auto& txr = res.GetObj();
         BOOST_CHECK_EQUAL(txr.tx->vout.size(), 1);
         BOOST_CHECK_EQUAL(txr.tx->vout[0].nValue, recipient.nAmount + leftover_input_amount - txr.fee);
         BOOST_CHECK_GT(txr.fee, 0);
         return txr.fee;
->>>>>>> 41d9f13e
     };
 
     // Send full input amount to recipient, check that only nonzero fee is
