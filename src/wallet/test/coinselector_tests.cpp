// Copyright (c) 2017-2021 The Bitcoin Core developers
// Distributed under the MIT software license, see the accompanying
// file COPYING or http://www.opensource.org/licenses/mit-license.php.

#include <consensus/amount.h>
#include <node/context.h>
#include <policy/policy.h>
#include <primitives/transaction.h>
#include <random.h>
#include <test/util/setup_common.h>
#include <util/translation.h>
#include <wallet/coincontrol.h>
#include <wallet/coinselection.h>
#include <wallet/spend.h>
#include <wallet/test/wallet_test_fixture.h>
#include <wallet/wallet.h>

#include <algorithm>
#include <boost/test/unit_test.hpp>
#include <random>

namespace wallet {
BOOST_FIXTURE_TEST_SUITE(coinselector_tests, WalletTestingSetup)

// how many times to run all the tests to have a chance to catch errors that only show up with particular random shuffles
#define RUN_TESTS 100

// some tests fail 1% of the time due to bad luck.
// we repeat those tests this many times and only complain if all iterations of the test fail
#define RANDOM_REPEATS 5

typedef std::set<COutput> CoinSet;

static const CoinEligibilityFilter filter_standard(1, 6, 0);
static const CoinEligibilityFilter filter_confirmed(1, 1, 0);
static const CoinEligibilityFilter filter_standard_extra(6, 6, 0);
static int nextLockTime = 0;

static void add_coin(const CAmount& nValue, int nInput, std::vector<COutput>& set)
{
    CMutableTransaction tx;
    tx.vout.resize(nInput + 1);
    tx.vout[nInput].nValue = nValue;
    tx.nLockTime = nextLockTime++;        // so all transactions get different hashes
    set.emplace_back(COutPoint(tx.GetHash(), nInput), tx.vout.at(nInput), /*depth=*/ 1, /*input_bytes=*/ -1, /*spendable=*/ true, /*solvable=*/ true, /*safe=*/ true, /*time=*/ 0, /*from_me=*/ false, /*fees=*/ 0);
}

static void add_coin(const CAmount& nValue, int nInput, SelectionResult& result)
{
    CMutableTransaction tx;
    tx.vout.resize(nInput + 1);
    tx.vout[nInput].nValue = nValue;
    tx.nLockTime = nextLockTime++;        // so all transactions get different hashes
    COutput output(COutPoint(tx.GetHash(), nInput), tx.vout.at(nInput), /*depth=*/ 1, /*input_bytes=*/ -1, /*spendable=*/ true, /*solvable=*/ true, /*safe=*/ true, /*time=*/ 0, /*from_me=*/ false, /*fees=*/ 0);
    OutputGroup group;
    group.Insert(output, /*ancestors=*/ 0, /*descendants=*/ 0, /*positive_only=*/ true);
    result.AddInput(group);
}

static void add_coin(const CAmount& nValue, int nInput, CoinSet& set, CAmount fee = 0, CAmount long_term_fee = 0)
{
    CMutableTransaction tx;
    tx.vout.resize(nInput + 1);
    tx.vout[nInput].nValue = nValue;
    tx.nLockTime = nextLockTime++;        // so all transactions get different hashes
    COutput coin(COutPoint(tx.GetHash(), nInput), tx.vout.at(nInput), /*depth=*/ 1, /*input_bytes=*/ 148, /*spendable=*/ true, /*solvable=*/ true, /*safe=*/ true, /*time=*/ 0, /*from_me=*/ false, fee);
    coin.long_term_fee = long_term_fee;
    set.insert(coin);
}

static void add_coin(CoinsResult& available_coins, CWallet& wallet, const CAmount& nValue, CFeeRate feerate = CFeeRate(0), int nAge = 6*24, bool fIsFromMe = false, int nInput =0, bool spendable = false)
{
    CMutableTransaction tx;
    tx.nLockTime = nextLockTime++;        // so all transactions get different hashes
    tx.vout.resize(nInput + 1);
    tx.vout[nInput].nValue = nValue;
    if (spendable) {
        tx.vout[nInput].scriptPubKey = GetScriptForDestination(*Assert(wallet.GetNewDestination(OutputType::BECH32, "")));
    }
    uint256 txid = tx.GetHash();

    LOCK(wallet.cs_wallet);
    auto ret = wallet.mapWallet.emplace(std::piecewise_construct, std::forward_as_tuple(txid), std::forward_as_tuple(MakeTransactionRef(std::move(tx)), TxStateInactive{}));
    assert(ret.second);
    CWalletTx& wtx = (*ret.first).second;
    const auto& txout = wtx.tx->vout.at(nInput);
    available_coins.Add(OutputType::BECH32, {COutPoint(wtx.GetHash(), nInput), txout, nAge, CalculateMaximumSignedInputSize(txout, &wallet, /*coin_control=*/nullptr), /*spendable=*/ true, /*solvable=*/ true, /*safe=*/ true, wtx.GetTxTime(), fIsFromMe, feerate});
}

/** Check if SelectionResult a is equivalent to SelectionResult b.
 * Equivalent means same input values, but maybe different inputs (i.e. same value, different prevout) */
static bool EquivalentResult(const SelectionResult& a, const SelectionResult& b)
{
    std::vector<CAmount> a_amts;
    std::vector<CAmount> b_amts;
    for (const auto& coin : a.GetInputSet()) {
        a_amts.push_back(coin.txout.nValue);
    }
    for (const auto& coin : b.GetInputSet()) {
        b_amts.push_back(coin.txout.nValue);
    }
    std::sort(a_amts.begin(), a_amts.end());
    std::sort(b_amts.begin(), b_amts.end());

    std::pair<std::vector<CAmount>::iterator, std::vector<CAmount>::iterator> ret = std::mismatch(a_amts.begin(), a_amts.end(), b_amts.begin());
    return ret.first == a_amts.end() && ret.second == b_amts.end();
}

/** Check if this selection is equal to another one. Equal means same inputs (i.e same value and prevout) */
static bool EqualResult(const SelectionResult& a, const SelectionResult& b)
{
    std::pair<CoinSet::iterator, CoinSet::iterator> ret = std::mismatch(a.GetInputSet().begin(), a.GetInputSet().end(), b.GetInputSet().begin(),
        [](const COutput& a, const COutput& b) {
            return a.outpoint == b.outpoint;
        });
    return ret.first == a.GetInputSet().end() && ret.second == b.GetInputSet().end();
}

static CAmount make_hard_case(int utxos, std::vector<COutput>& utxo_pool)
{
    utxo_pool.clear();
    CAmount target = 0;
    for (int i = 0; i < utxos; ++i) {
        target += (CAmount)1 << (utxos+i);
        add_coin((CAmount)1 << (utxos+i), 2*i, utxo_pool);
        add_coin(((CAmount)1 << (utxos+i)) + ((CAmount)1 << (utxos-1-i)), 2*i + 1, utxo_pool);
    }
    return target;
}

inline std::vector<OutputGroup>& GroupCoins(const std::vector<COutput>& available_coins)
{
    static std::vector<OutputGroup> static_groups;
    static_groups.clear();
    for (auto& coin : available_coins) {
        static_groups.emplace_back();
        static_groups.back().Insert(coin, /*ancestors=*/ 0, /*descendants=*/ 0, /*positive_only=*/ false);
    }
    return static_groups;
}

inline std::vector<OutputGroup>& KnapsackGroupOutputs(const std::vector<COutput>& available_coins, CWallet& wallet, const CoinEligibilityFilter& filter)
{
    FastRandomContext rand{};
    CoinSelectionParams coin_selection_params{
        rand,
        /*change_output_size=*/ 0,
        /*change_spend_size=*/ 0,
        /*min_change_target=*/ CENT,
        /*effective_feerate=*/ CFeeRate(0),
        /*long_term_feerate=*/ CFeeRate(0),
        /*discard_feerate=*/ CFeeRate(0),
        /*tx_noinputs_size=*/ 0,
        /*avoid_partial=*/ false,
    };
    static std::vector<OutputGroup> static_groups;
    static_groups = GroupOutputs(wallet, available_coins, coin_selection_params, filter, /*positive_only=*/false);
    return static_groups;
}

// Branch and bound coin selection tests
BOOST_AUTO_TEST_CASE(bnb_search_test)
{
    FastRandomContext rand{};
    // Setup
    std::vector<COutput> utxo_pool;
    SelectionResult expected_result(CAmount(0), SelectionAlgorithm::BNB);

    /////////////////////////
    // Known Outcome tests //
    /////////////////////////

    // Empty utxo pool
    BOOST_CHECK(!SelectCoinsBnB(GroupCoins(utxo_pool), 1 * CENT, 0.5 * CENT));

    // Add utxos
    add_coin(1 * CENT, 1, utxo_pool);
    add_coin(2 * CENT, 2, utxo_pool);
    add_coin(3 * CENT, 3, utxo_pool);
    add_coin(4 * CENT, 4, utxo_pool);

    // Select 1 Cent
    add_coin(1 * CENT, 1, expected_result);
    const auto result1 = SelectCoinsBnB(GroupCoins(utxo_pool), 1 * CENT, 0.5 * CENT);
    BOOST_CHECK(result1);
    BOOST_CHECK(EquivalentResult(expected_result, *result1));
    BOOST_CHECK_EQUAL(result1->GetSelectedValue(), 1 * CENT);
    expected_result.Clear();

    // Select 2 Cent
    add_coin(2 * CENT, 2, expected_result);
    const auto result2 = SelectCoinsBnB(GroupCoins(utxo_pool), 2 * CENT, 0.5 * CENT);
    BOOST_CHECK(result2);
    BOOST_CHECK(EquivalentResult(expected_result, *result2));
    BOOST_CHECK_EQUAL(result2->GetSelectedValue(), 2 * CENT);
    expected_result.Clear();

    // Select 5 Cent
    add_coin(3 * CENT, 3, expected_result);
    add_coin(2 * CENT, 2, expected_result);
    const auto result3 = SelectCoinsBnB(GroupCoins(utxo_pool), 5 * CENT, 0.5 * CENT);
    BOOST_CHECK(result3);
    BOOST_CHECK(EquivalentResult(expected_result, *result3));
    BOOST_CHECK_EQUAL(result3->GetSelectedValue(), 5 * CENT);
    expected_result.Clear();

    // Select 11 Cent, not possible
    BOOST_CHECK(!SelectCoinsBnB(GroupCoins(utxo_pool), 11 * CENT, 0.5 * CENT));
    expected_result.Clear();

    // Cost of change is greater than the difference between target value and utxo sum
    add_coin(1 * CENT, 1, expected_result);
    const auto result4 = SelectCoinsBnB(GroupCoins(utxo_pool), 0.9 * CENT, 0.5 * CENT);
    BOOST_CHECK(result4);
    BOOST_CHECK_EQUAL(result4->GetSelectedValue(), 1 * CENT);
    BOOST_CHECK(EquivalentResult(expected_result, *result4));
    expected_result.Clear();

    // Cost of change is less than the difference between target value and utxo sum
    BOOST_CHECK(!SelectCoinsBnB(GroupCoins(utxo_pool), 0.9 * CENT, 0));
    expected_result.Clear();

    // Select 10 Cent
    add_coin(5 * CENT, 5, utxo_pool);
    add_coin(4 * CENT, 4, expected_result);
    add_coin(3 * CENT, 3, expected_result);
    add_coin(2 * CENT, 2, expected_result);
    add_coin(1 * CENT, 1, expected_result);
    const auto result5 = SelectCoinsBnB(GroupCoins(utxo_pool), 10 * CENT, 0.5 * CENT);
    BOOST_CHECK(result5);
    BOOST_CHECK(EquivalentResult(expected_result, *result5));
    BOOST_CHECK_EQUAL(result5->GetSelectedValue(), 10 * CENT);
    expected_result.Clear();

    // Negative effective value
    // Select 10 Cent but have 1 Cent not be possible because too small
    add_coin(5 * CENT, 5, expected_result);
    add_coin(3 * CENT, 3, expected_result);
    add_coin(2 * CENT, 2, expected_result);
    const auto result6 = SelectCoinsBnB(GroupCoins(utxo_pool), 10 * CENT, 5000);
    BOOST_CHECK(result6);
    BOOST_CHECK_EQUAL(result6->GetSelectedValue(), 10 * CENT);
    // FIXME: this test is redundant with the above, because 1 Cent is selected, not "too small"
    // BOOST_CHECK(EquivalentResult(expected_result, *result));

    // Select 0.25 Cent, not possible
    BOOST_CHECK(!SelectCoinsBnB(GroupCoins(utxo_pool), 0.25 * CENT, 0.5 * CENT));
    expected_result.Clear();

    // Iteration exhaustion test
    CAmount target = make_hard_case(17, utxo_pool);
    BOOST_CHECK(!SelectCoinsBnB(GroupCoins(utxo_pool), target, 1)); // Should exhaust
    target = make_hard_case(14, utxo_pool);
    const auto result7 = SelectCoinsBnB(GroupCoins(utxo_pool), target, 1); // Should not exhaust
    BOOST_CHECK(result7);

    // Test same value early bailout optimization
    utxo_pool.clear();
    add_coin(7 * CENT, 7, expected_result);
    add_coin(7 * CENT, 7, expected_result);
    add_coin(7 * CENT, 7, expected_result);
    add_coin(7 * CENT, 7, expected_result);
    add_coin(2 * CENT, 7, expected_result);
    add_coin(7 * CENT, 7, utxo_pool);
    add_coin(7 * CENT, 7, utxo_pool);
    add_coin(7 * CENT, 7, utxo_pool);
    add_coin(7 * CENT, 7, utxo_pool);
    add_coin(2 * CENT, 7, utxo_pool);
    for (int i = 0; i < 50000; ++i) {
        add_coin(5 * CENT, 7, utxo_pool);
    }
    const auto result8 = SelectCoinsBnB(GroupCoins(utxo_pool), 30 * CENT, 5000);
    BOOST_CHECK(result8);
    BOOST_CHECK_EQUAL(result8->GetSelectedValue(), 30 * CENT);
    BOOST_CHECK(EquivalentResult(expected_result, *result8));

    ////////////////////
    // Behavior tests //
    ////////////////////
    // Select 1 Cent with pool of only greater than 5 Cent
    utxo_pool.clear();
    for (int i = 5; i <= 20; ++i) {
        add_coin(i * CENT, i, utxo_pool);
    }
    // Run 100 times, to make sure it is never finding a solution
    for (int i = 0; i < 100; ++i) {
        BOOST_CHECK(!SelectCoinsBnB(GroupCoins(utxo_pool), 1 * CENT, 2 * CENT));
    }

    // Make sure that effective value is working in AttemptSelection when BnB is used
    CoinSelectionParams coin_selection_params_bnb{
        rand,
        /*change_output_size=*/ 31,
        /*change_spend_size=*/ 68,
        /*min_change_target=*/ 0,
        /*effective_feerate=*/ CFeeRate(3000),
        /*long_term_feerate=*/ CFeeRate(1000),
        /*discard_feerate=*/ CFeeRate(1000),
        /*tx_noinputs_size=*/ 0,
        /*avoid_partial=*/ false,
    };
    coin_selection_params_bnb.m_change_fee = coin_selection_params_bnb.m_effective_feerate.GetFee(coin_selection_params_bnb.change_output_size);
    coin_selection_params_bnb.m_cost_of_change = coin_selection_params_bnb.m_effective_feerate.GetFee(coin_selection_params_bnb.change_spend_size) + coin_selection_params_bnb.m_change_fee;
    coin_selection_params_bnb.min_viable_change = coin_selection_params_bnb.m_effective_feerate.GetFee(coin_selection_params_bnb.change_spend_size);
    {
        std::unique_ptr<CWallet> wallet = std::make_unique<CWallet>(m_node.chain.get(), "", m_args, CreateMockWalletDatabase());
        wallet->LoadWallet();
        LOCK(wallet->cs_wallet);
        wallet->SetWalletFlag(WALLET_FLAG_DESCRIPTORS);
        wallet->SetupDescriptorScriptPubKeyMans();

        CoinsResult available_coins;

        add_coin(available_coins, *wallet, 1, coin_selection_params_bnb.m_effective_feerate);
        available_coins.All().at(0).input_bytes = 40; // Make sure that it has a negative effective value. The next check should assert if this somehow got through. Otherwise it will fail
        BOOST_CHECK(!SelectCoinsBnB(GroupCoins(available_coins.All()), 1 * CENT, coin_selection_params_bnb.m_cost_of_change));

        // Test fees subtracted from output:
        available_coins.Clear();
        add_coin(available_coins, *wallet, 1 * CENT, coin_selection_params_bnb.m_effective_feerate);
        available_coins.All().at(0).input_bytes = 40;
        coin_selection_params_bnb.m_subtract_fee_outputs = true;
        const auto result9 = SelectCoinsBnB(GroupCoins(available_coins.All()), 1 * CENT, coin_selection_params_bnb.m_cost_of_change);
        BOOST_CHECK(result9);
        BOOST_CHECK_EQUAL(result9->GetSelectedValue(), 1 * CENT);
    }

    {
        std::unique_ptr<CWallet> wallet = std::make_unique<CWallet>(m_node.chain.get(), "", m_args, CreateMockWalletDatabase());
        wallet->LoadWallet();
        LOCK(wallet->cs_wallet);
        wallet->SetWalletFlag(WALLET_FLAG_DESCRIPTORS);
        wallet->SetupDescriptorScriptPubKeyMans();

        CoinsResult available_coins;

        add_coin(available_coins, *wallet, 5 * CENT, coin_selection_params_bnb.m_effective_feerate, 6 * 24, false, 0, true);
        add_coin(available_coins, *wallet, 3 * CENT, coin_selection_params_bnb.m_effective_feerate, 6 * 24, false, 0, true);
        add_coin(available_coins, *wallet, 2 * CENT, coin_selection_params_bnb.m_effective_feerate, 6 * 24, false, 0, true);
        CCoinControl coin_control;
        coin_control.m_allow_other_inputs = true;
        COutput select_coin = available_coins.All().at(0);
        coin_control.Select(select_coin.outpoint);
        PreSelectedInputs selected_input;
        selected_input.Insert(select_coin, coin_selection_params_bnb.m_subtract_fee_outputs);
        available_coins.Erase({available_coins.coins[OutputType::BECH32].begin()->outpoint});
        coin_selection_params_bnb.m_effective_feerate = CFeeRate(0);
        const auto result10 = SelectCoins(*wallet, available_coins, selected_input, 10 * CENT, coin_control, coin_selection_params_bnb);
        BOOST_CHECK(result10);
    }
    {
        std::unique_ptr<CWallet> wallet = std::make_unique<CWallet>(m_node.chain.get(), "", m_args, CreateMockWalletDatabase());
        wallet->LoadWallet();
        LOCK(wallet->cs_wallet);
        wallet->SetWalletFlag(WALLET_FLAG_DESCRIPTORS);
        wallet->SetupDescriptorScriptPubKeyMans();

        CoinsResult available_coins;

        // single coin should be selected when effective fee > long term fee
        coin_selection_params_bnb.m_effective_feerate = CFeeRate(5000);
        coin_selection_params_bnb.m_long_term_feerate = CFeeRate(3000);

        add_coin(available_coins, *wallet, 10 * CENT, coin_selection_params_bnb.m_effective_feerate, 6 * 24, false, 0, true);
        add_coin(available_coins, *wallet, 9 * CENT, coin_selection_params_bnb.m_effective_feerate, 6 * 24, false, 0, true);
        add_coin(available_coins, *wallet, 1 * CENT, coin_selection_params_bnb.m_effective_feerate, 6 * 24, false, 0, true);

        expected_result.Clear();
        add_coin(10 * CENT, 2, expected_result);
        CCoinControl coin_control;
        const auto result11 = SelectCoins(*wallet, available_coins, /*pre_set_inputs=*/{}, 10 * CENT, coin_control, coin_selection_params_bnb);
        BOOST_CHECK(EquivalentResult(expected_result, *result11));
        available_coins.Clear();

        // more coins should be selected when effective fee < long term fee
        coin_selection_params_bnb.m_effective_feerate = CFeeRate(3000);
        coin_selection_params_bnb.m_long_term_feerate = CFeeRate(5000);

        add_coin(available_coins, *wallet, 10 * CENT, coin_selection_params_bnb.m_effective_feerate, 6 * 24, false, 0, true);
        add_coin(available_coins, *wallet, 9 * CENT, coin_selection_params_bnb.m_effective_feerate, 6 * 24, false, 0, true);
        add_coin(available_coins, *wallet, 1 * CENT, coin_selection_params_bnb.m_effective_feerate, 6 * 24, false, 0, true);

        expected_result.Clear();
        add_coin(9 * CENT, 2, expected_result);
        add_coin(1 * CENT, 2, expected_result);
        const auto result12 = SelectCoins(*wallet, available_coins, /*pre_set_inputs=*/{}, 10 * CENT, coin_control, coin_selection_params_bnb);
        BOOST_CHECK(EquivalentResult(expected_result, *result12));
        available_coins.Clear();

        // pre selected coin should be selected even if disadvantageous
        coin_selection_params_bnb.m_effective_feerate = CFeeRate(5000);
        coin_selection_params_bnb.m_long_term_feerate = CFeeRate(3000);

        add_coin(available_coins, *wallet, 10 * CENT, coin_selection_params_bnb.m_effective_feerate, 6 * 24, false, 0, true);
        add_coin(available_coins, *wallet, 9 * CENT, coin_selection_params_bnb.m_effective_feerate, 6 * 24, false, 0, true);
        add_coin(available_coins, *wallet, 1 * CENT, coin_selection_params_bnb.m_effective_feerate, 6 * 24, false, 0, true);

        expected_result.Clear();
        add_coin(9 * CENT, 2, expected_result);
        add_coin(1 * CENT, 2, expected_result);
        coin_control.m_allow_other_inputs = true;
        COutput select_coin = available_coins.All().at(1); // pre select 9 coin
        coin_control.Select(select_coin.outpoint);
        PreSelectedInputs selected_input;
        selected_input.Insert(select_coin, coin_selection_params_bnb.m_subtract_fee_outputs);
        available_coins.Erase({(++available_coins.coins[OutputType::BECH32].begin())->outpoint});
        const auto result13 = SelectCoins(*wallet, available_coins, selected_input, 10 * CENT, coin_control, coin_selection_params_bnb);
        BOOST_CHECK(EquivalentResult(expected_result, *result13));
    }
}

BOOST_AUTO_TEST_CASE(knapsack_solver_test)
{
    FastRandomContext rand{};
    const auto temp1{[&rand](std::vector<OutputGroup>& g, const CAmount& v, CAmount c) { return KnapsackSolver(g, v, c, rand); }};
    const auto KnapsackSolver{temp1};
    std::unique_ptr<CWallet> wallet = std::make_unique<CWallet>(m_node.chain.get(), "", m_args, CreateMockWalletDatabase());
    wallet->LoadWallet();
    LOCK(wallet->cs_wallet);
    wallet->SetWalletFlag(WALLET_FLAG_DESCRIPTORS);
    wallet->SetupDescriptorScriptPubKeyMans();

    CoinsResult available_coins;

    // test multiple times to allow for differences in the shuffle order
    for (int i = 0; i < RUN_TESTS; i++)
    {
        available_coins.Clear();

        // with an empty wallet we can't even pay one cent
        BOOST_CHECK(!KnapsackSolver(KnapsackGroupOutputs(available_coins.All(), *wallet, filter_standard), 1 * CENT, CENT));

        add_coin(available_coins, *wallet, 1*CENT, CFeeRate(0), 4);        // add a new 1 cent coin

        // with a new 1 cent coin, we still can't find a mature 1 cent
        BOOST_CHECK(!KnapsackSolver(KnapsackGroupOutputs(available_coins.All(), *wallet, filter_standard), 1 * CENT, CENT));

        // but we can find a new 1 cent
        const auto result1 = KnapsackSolver(KnapsackGroupOutputs(available_coins.All(), *wallet, filter_confirmed), 1 * CENT, CENT);
        BOOST_CHECK(result1);
        BOOST_CHECK_EQUAL(result1->GetSelectedValue(), 1 * CENT);

        add_coin(available_coins, *wallet, 2*CENT);           // add a mature 2 cent coin

        // we can't make 3 cents of mature coins
        BOOST_CHECK(!KnapsackSolver(KnapsackGroupOutputs(available_coins.All(), *wallet, filter_standard), 3 * CENT, CENT));

        // we can make 3 cents of new coins
        const auto result2 = KnapsackSolver(KnapsackGroupOutputs(available_coins.All(), *wallet, filter_confirmed), 3 * CENT, CENT);
        BOOST_CHECK(result2);
        BOOST_CHECK_EQUAL(result2->GetSelectedValue(), 3 * CENT);

        add_coin(available_coins, *wallet, 5*CENT);           // add a mature 5 cent coin,
        add_coin(available_coins, *wallet, 10*CENT, CFeeRate(0), 3, true); // a new 10 cent coin sent from one of our own addresses
        add_coin(available_coins, *wallet, 20*CENT);          // and a mature 20 cent coin

        // now we have new: 1+10=11 (of which 10 was self-sent), and mature: 2+5+20=27.  total = 38

        // we can't make 38 cents only if we disallow new coins:
        BOOST_CHECK(!KnapsackSolver(KnapsackGroupOutputs(available_coins.All(), *wallet, filter_standard), 38 * CENT, CENT));
        // we can't even make 37 cents if we don't allow new coins even if they're from us
        BOOST_CHECK(!KnapsackSolver(KnapsackGroupOutputs(available_coins.All(), *wallet, filter_standard_extra), 38 * CENT, CENT));
        // but we can make 37 cents if we accept new coins from ourself
        const auto result3 = KnapsackSolver(KnapsackGroupOutputs(available_coins.All(), *wallet, filter_standard), 37 * CENT, CENT);
        BOOST_CHECK(result3);
        BOOST_CHECK_EQUAL(result3->GetSelectedValue(), 37 * CENT);
        // and we can make 38 cents if we accept all new coins
        const auto result4 = KnapsackSolver(KnapsackGroupOutputs(available_coins.All(), *wallet, filter_confirmed), 38 * CENT, CENT);
        BOOST_CHECK(result4);
        BOOST_CHECK_EQUAL(result4->GetSelectedValue(), 38 * CENT);

        // try making 34 cents from 1,2,5,10,20 - we can't do it exactly
        const auto result5 = KnapsackSolver(KnapsackGroupOutputs(available_coins.All(), *wallet, filter_confirmed), 34 * CENT, CENT);
        BOOST_CHECK(result5);
        BOOST_CHECK_EQUAL(result5->GetSelectedValue(), 35 * CENT);       // but 35 cents is closest
        BOOST_CHECK_EQUAL(result5->GetInputSet().size(), 3U);     // the best should be 20+10+5.  it's incredibly unlikely the 1 or 2 got included (but possible)

        // when we try making 7 cents, the smaller coins (1,2,5) are enough.  We should see just 2+5
        const auto result6 = KnapsackSolver(KnapsackGroupOutputs(available_coins.All(), *wallet, filter_confirmed), 7 * CENT, CENT);
        BOOST_CHECK(result6);
        BOOST_CHECK_EQUAL(result6->GetSelectedValue(), 7 * CENT);
        BOOST_CHECK_EQUAL(result6->GetInputSet().size(), 2U);

        // when we try making 8 cents, the smaller coins (1,2,5) are exactly enough.
        const auto result7 = KnapsackSolver(KnapsackGroupOutputs(available_coins.All(), *wallet, filter_confirmed), 8 * CENT, CENT);
        BOOST_CHECK(result7);
        BOOST_CHECK(result7->GetSelectedValue() == 8 * CENT);
        BOOST_CHECK_EQUAL(result7->GetInputSet().size(), 3U);

        // when we try making 9 cents, no subset of smaller coins is enough, and we get the next bigger coin (10)
        const auto result8 = KnapsackSolver(KnapsackGroupOutputs(available_coins.All(), *wallet, filter_confirmed), 9 * CENT, CENT);
        BOOST_CHECK(result8);
        BOOST_CHECK_EQUAL(result8->GetSelectedValue(), 10 * CENT);
        BOOST_CHECK_EQUAL(result8->GetInputSet().size(), 1U);

        // now clear out the wallet and start again to test choosing between subsets of smaller coins and the next biggest coin
        available_coins.Clear();

        add_coin(available_coins, *wallet,  6*CENT);
        add_coin(available_coins, *wallet,  7*CENT);
        add_coin(available_coins, *wallet,  8*CENT);
        add_coin(available_coins, *wallet, 20*CENT);
        add_coin(available_coins, *wallet, 30*CENT); // now we have 6+7+8+20+30 = 71 cents total

        // check that we have 71 and not 72
        const auto result9 = KnapsackSolver(KnapsackGroupOutputs(available_coins.All(), *wallet, filter_confirmed), 71 * CENT, CENT);
        BOOST_CHECK(result9);
        BOOST_CHECK(!KnapsackSolver(KnapsackGroupOutputs(available_coins.All(), *wallet, filter_confirmed), 72 * CENT, CENT));

        // now try making 16 cents.  the best smaller coins can do is 6+7+8 = 21; not as good at the next biggest coin, 20
        const auto result10 = KnapsackSolver(KnapsackGroupOutputs(available_coins.All(), *wallet, filter_confirmed), 16 * CENT, CENT);
        BOOST_CHECK(result10);
        BOOST_CHECK_EQUAL(result10->GetSelectedValue(), 20 * CENT); // we should get 20 in one coin
        BOOST_CHECK_EQUAL(result10->GetInputSet().size(), 1U);

        add_coin(available_coins, *wallet,  5*CENT); // now we have 5+6+7+8+20+30 = 75 cents total

        // now if we try making 16 cents again, the smaller coins can make 5+6+7 = 18 cents, better than the next biggest coin, 20
        const auto result11 = KnapsackSolver(KnapsackGroupOutputs(available_coins.All(), *wallet, filter_confirmed), 16 * CENT, CENT);
        BOOST_CHECK(result11);
        BOOST_CHECK_EQUAL(result11->GetSelectedValue(), 18 * CENT); // we should get 18 in 3 coins
        BOOST_CHECK_EQUAL(result11->GetInputSet().size(), 3U);

        add_coin(available_coins, *wallet,  18*CENT); // now we have 5+6+7+8+18+20+30

        // and now if we try making 16 cents again, the smaller coins can make 5+6+7 = 18 cents, the same as the next biggest coin, 18
        const auto result12 = KnapsackSolver(KnapsackGroupOutputs(available_coins.All(), *wallet, filter_confirmed), 16 * CENT, CENT);
        BOOST_CHECK(result12);
        BOOST_CHECK_EQUAL(result12->GetSelectedValue(), 18 * CENT);  // we should get 18 in 1 coin
        BOOST_CHECK_EQUAL(result12->GetInputSet().size(), 1U); // because in the event of a tie, the biggest coin wins

        // now try making 11 cents.  we should get 5+6
        const auto result13 = KnapsackSolver(KnapsackGroupOutputs(available_coins.All(), *wallet, filter_confirmed), 11 * CENT, CENT);
        BOOST_CHECK(result13);
        BOOST_CHECK_EQUAL(result13->GetSelectedValue(), 11 * CENT);
        BOOST_CHECK_EQUAL(result13->GetInputSet().size(), 2U);

        // check that the smallest bigger coin is used
        add_coin(available_coins, *wallet,  1*COIN);
        add_coin(available_coins, *wallet,  2*COIN);
        add_coin(available_coins, *wallet,  3*COIN);
        add_coin(available_coins, *wallet,  4*COIN); // now we have 5+6+7+8+18+20+30+100+200+300+400 = 1094 cents
        const auto result14 = KnapsackSolver(KnapsackGroupOutputs(available_coins.All(), *wallet, filter_confirmed), 95 * CENT, CENT);
        BOOST_CHECK(result14);
        BOOST_CHECK_EQUAL(result14->GetSelectedValue(), 1 * COIN);  // we should get 1 BTC in 1 coin
        BOOST_CHECK_EQUAL(result14->GetInputSet().size(), 1U);

        const auto result15 = KnapsackSolver(KnapsackGroupOutputs(available_coins.All(), *wallet, filter_confirmed), 195 * CENT, CENT);
        BOOST_CHECK(result15);
        BOOST_CHECK_EQUAL(result15->GetSelectedValue(), 2 * COIN);  // we should get 2 BTC in 1 coin
        BOOST_CHECK_EQUAL(result15->GetInputSet().size(), 1U);

        // empty the wallet and start again, now with fractions of a cent, to test small change avoidance

        available_coins.Clear();
        add_coin(available_coins, *wallet, CENT * 1 / 10);
        add_coin(available_coins, *wallet, CENT * 2 / 10);
        add_coin(available_coins, *wallet, CENT * 3 / 10);
        add_coin(available_coins, *wallet, CENT * 4 / 10);
        add_coin(available_coins, *wallet, CENT * 5 / 10);

        // try making 1 * CENT from the 1.5 * CENT
        // we'll get change smaller than CENT whatever happens, so can expect CENT exactly
        const auto result16 = KnapsackSolver(KnapsackGroupOutputs(available_coins.All(), *wallet, filter_confirmed), CENT, CENT);
        BOOST_CHECK(result16);
        BOOST_CHECK_EQUAL(result16->GetSelectedValue(), CENT);

        // but if we add a bigger coin, small change is avoided
        add_coin(available_coins, *wallet, 1111*CENT);

        // try making 1 from 0.1 + 0.2 + 0.3 + 0.4 + 0.5 + 1111 = 1112.5
        const auto result17 = KnapsackSolver(KnapsackGroupOutputs(available_coins.All(), *wallet, filter_confirmed), 1 * CENT, CENT);
        BOOST_CHECK(result17);
        BOOST_CHECK_EQUAL(result17->GetSelectedValue(), 1 * CENT); // we should get the exact amount

        // if we add more small coins:
        add_coin(available_coins, *wallet, CENT * 6 / 10);
        add_coin(available_coins, *wallet, CENT * 7 / 10);

        // and try again to make 1.0 * CENT
        const auto result18 = KnapsackSolver(KnapsackGroupOutputs(available_coins.All(), *wallet, filter_confirmed), 1 * CENT, CENT);
        BOOST_CHECK(result18);
        BOOST_CHECK_EQUAL(result18->GetSelectedValue(), 1 * CENT); // we should get the exact amount

        // run the 'mtgox' test (see https://blockexplorer.com/tx/29a3efd3ef04f9153d47a990bd7b048a4b2d213daaa5fb8ed670fb85f13bdbcf)
        // they tried to consolidate 10 50k coins into one 500k coin, and ended up with 50k in change
        available_coins.Clear();
        for (int j = 0; j < 20; j++)
            add_coin(available_coins, *wallet, 50000 * COIN);

        const auto result19 = KnapsackSolver(KnapsackGroupOutputs(available_coins.All(), *wallet, filter_confirmed), 500000 * COIN, CENT);
        BOOST_CHECK(result19);
        BOOST_CHECK_EQUAL(result19->GetSelectedValue(), 500000 * COIN); // we should get the exact amount
        BOOST_CHECK_EQUAL(result19->GetInputSet().size(), 10U); // in ten coins

        // if there's not enough in the smaller coins to make at least 1 * CENT change (0.5+0.6+0.7 < 1.0+1.0),
        // we need to try finding an exact subset anyway

        // sometimes it will fail, and so we use the next biggest coin:
        available_coins.Clear();
        add_coin(available_coins, *wallet, CENT * 5 / 10);
        add_coin(available_coins, *wallet, CENT * 6 / 10);
        add_coin(available_coins, *wallet, CENT * 7 / 10);
        add_coin(available_coins, *wallet, 1111 * CENT);
        const auto result20 = KnapsackSolver(KnapsackGroupOutputs(available_coins.All(), *wallet, filter_confirmed), 1 * CENT, CENT);
        BOOST_CHECK(result20);
        BOOST_CHECK_EQUAL(result20->GetSelectedValue(), 1111 * CENT); // we get the bigger coin
        BOOST_CHECK_EQUAL(result20->GetInputSet().size(), 1U);

        // but sometimes it's possible, and we use an exact subset (0.4 + 0.6 = 1.0)
        available_coins.Clear();
        add_coin(available_coins, *wallet, CENT * 4 / 10);
        add_coin(available_coins, *wallet, CENT * 6 / 10);
        add_coin(available_coins, *wallet, CENT * 8 / 10);
        add_coin(available_coins, *wallet, 1111 * CENT);
        const auto result21 = KnapsackSolver(KnapsackGroupOutputs(available_coins.All(), *wallet, filter_confirmed), CENT, CENT);
        BOOST_CHECK(result21);
        BOOST_CHECK_EQUAL(result21->GetSelectedValue(), CENT);   // we should get the exact amount
        BOOST_CHECK_EQUAL(result21->GetInputSet().size(), 2U); // in two coins 0.4+0.6

        // test avoiding small change
        available_coins.Clear();
        add_coin(available_coins, *wallet, CENT * 5 / 100);
        add_coin(available_coins, *wallet, CENT * 1);
        add_coin(available_coins, *wallet, CENT * 100);

        // trying to make 100.01 from these three coins
        const auto result22 = KnapsackSolver(KnapsackGroupOutputs(available_coins.All(), *wallet, filter_confirmed), CENT * 10001 / 100, CENT);
        BOOST_CHECK(result22);
        BOOST_CHECK_EQUAL(result22->GetSelectedValue(), CENT * 10105 / 100); // we should get all coins
        BOOST_CHECK_EQUAL(result22->GetInputSet().size(), 3U);

        // but if we try to make 99.9, we should take the bigger of the two small coins to avoid small change
        const auto result23 = KnapsackSolver(KnapsackGroupOutputs(available_coins.All(), *wallet, filter_confirmed), CENT * 9990 / 100, CENT);
        BOOST_CHECK(result23);
        BOOST_CHECK_EQUAL(result23->GetSelectedValue(), 101 * CENT);
        BOOST_CHECK_EQUAL(result23->GetInputSet().size(), 2U);
    }

    // test with many inputs
    for (CAmount amt=1500; amt < COIN; amt*=10) {
        available_coins.Clear();
        // Create 676 inputs (=  (old MAX_STANDARD_TX_SIZE == 100000)  / 148 bytes per input)
        for (uint16_t j = 0; j < 676; j++)
            add_coin(available_coins, *wallet, amt);

        // We only create the wallet once to save time, but we still run the coin selection RUN_TESTS times.
        for (int i = 0; i < RUN_TESTS; i++) {
            const auto result24 = KnapsackSolver(KnapsackGroupOutputs(available_coins.All(), *wallet, filter_confirmed), 2000, CENT);
            BOOST_CHECK(result24);

            if (amt - 2000 < CENT) {
                // needs more than one input:
                uint16_t returnSize = std::ceil((2000.0 + CENT)/amt);
                CAmount returnValue = amt * returnSize;
                BOOST_CHECK_EQUAL(result24->GetSelectedValue(), returnValue);
                BOOST_CHECK_EQUAL(result24->GetInputSet().size(), returnSize);
            } else {
                // one input is sufficient:
                BOOST_CHECK_EQUAL(result24->GetSelectedValue(), amt);
                BOOST_CHECK_EQUAL(result24->GetInputSet().size(), 1U);
            }
        }
    }

    // test randomness
    {
        available_coins.Clear();
        for (int i2 = 0; i2 < 100; i2++)
            add_coin(available_coins, *wallet, COIN);

        // Again, we only create the wallet once to save time, but we still run the coin selection RUN_TESTS times.
        for (int i = 0; i < RUN_TESTS; i++) {
            // picking 50 from 100 coins doesn't depend on the shuffle,
            // but does depend on randomness in the stochastic approximation code
            const auto result25 = KnapsackSolver(GroupCoins(available_coins.All()), 50 * COIN, CENT);
            BOOST_CHECK(result25);
            const auto result26 = KnapsackSolver(GroupCoins(available_coins.All()), 50 * COIN, CENT);
            BOOST_CHECK(result26);
            BOOST_CHECK(!EqualResult(*result25, *result26));

            int fails = 0;
            for (int j = 0; j < RANDOM_REPEATS; j++)
            {
                // Test that the KnapsackSolver selects randomly from equivalent coins (same value and same input size).
                // When choosing 1 from 100 identical coins, 1% of the time, this test will choose the same coin twice
                // which will cause it to fail.
                // To avoid that issue, run the test RANDOM_REPEATS times and only complain if all of them fail
                const auto result27 = KnapsackSolver(GroupCoins(available_coins.All()), COIN, CENT);
                BOOST_CHECK(result27);
                const auto result28 = KnapsackSolver(GroupCoins(available_coins.All()), COIN, CENT);
                BOOST_CHECK(result28);
                if (EqualResult(*result27, *result28))
                    fails++;
            }
            BOOST_CHECK_NE(fails, RANDOM_REPEATS);
        }

        // add 75 cents in small change.  not enough to make 90 cents,
        // then try making 90 cents.  there are multiple competing "smallest bigger" coins,
        // one of which should be picked at random
        add_coin(available_coins, *wallet, 5 * CENT);
        add_coin(available_coins, *wallet, 10 * CENT);
        add_coin(available_coins, *wallet, 15 * CENT);
        add_coin(available_coins, *wallet, 20 * CENT);
        add_coin(available_coins, *wallet, 25 * CENT);

        for (int i = 0; i < RUN_TESTS; i++) {
            int fails = 0;
            for (int j = 0; j < RANDOM_REPEATS; j++)
            {
                const auto result29 = KnapsackSolver(GroupCoins(available_coins.All()), 90 * CENT, CENT);
                BOOST_CHECK(result29);
                const auto result30 = KnapsackSolver(GroupCoins(available_coins.All()), 90 * CENT, CENT);
                BOOST_CHECK(result30);
                if (EqualResult(*result29, *result30))
                    fails++;
            }
            BOOST_CHECK_NE(fails, RANDOM_REPEATS);
        }
    }
}

BOOST_AUTO_TEST_CASE(ApproximateBestSubset)
{
    FastRandomContext rand{};
    std::unique_ptr<CWallet> wallet = std::make_unique<CWallet>(m_node.chain.get(), "", m_args, CreateMockWalletDatabase());
    wallet->LoadWallet();
    LOCK(wallet->cs_wallet);
    wallet->SetWalletFlag(WALLET_FLAG_DESCRIPTORS);
    wallet->SetupDescriptorScriptPubKeyMans();

    CoinsResult available_coins;

    // Test vValue sort order
    for (int i = 0; i < 1000; i++)
        add_coin(available_coins, *wallet, 1000 * COIN);
    add_coin(available_coins, *wallet, 3 * COIN);

    const auto result = KnapsackSolver(KnapsackGroupOutputs(available_coins.All(), *wallet, filter_standard), 1003 * COIN, CENT, rand);
    BOOST_CHECK(result);
    BOOST_CHECK_EQUAL(result->GetSelectedValue(), 1003 * COIN);
    BOOST_CHECK_EQUAL(result->GetInputSet().size(), 2U);
}

// Tests that with the ideal conditions, the coin selector will always be able to find a solution that can pay the target value
BOOST_AUTO_TEST_CASE(SelectCoins_test)
{
    std::unique_ptr<CWallet> wallet = std::make_unique<CWallet>(m_node.chain.get(), "", m_args, CreateMockWalletDatabase());
    wallet->LoadWallet();
    LOCK(wallet->cs_wallet);
    wallet->SetWalletFlag(WALLET_FLAG_DESCRIPTORS);
    wallet->SetupDescriptorScriptPubKeyMans();

    // Random generator stuff
    std::default_random_engine generator;
    std::exponential_distribution<double> distribution (100);
    FastRandomContext rand;

    // Run this test 100 times
    for (int i = 0; i < 100; ++i)
    {
        CoinsResult available_coins;
        CAmount balance{0};

        // Make a wallet with 1000 exponentially distributed random inputs
        for (int j = 0; j < 1000; ++j)
        {
            CAmount val = distribution(generator)*10000000;
            add_coin(available_coins, *wallet, val);
            balance += val;
        }

        // Generate a random fee rate in the range of 100 - 400
        CFeeRate rate(rand.randrange(300) + 100);

        // Generate a random target value between 1000 and wallet balance
        CAmount target = rand.randrange(balance - 1000) + 1000;

        // Perform selection
        CoinSelectionParams cs_params{
            rand,
            /*change_output_size=*/ 34,
            /*change_spend_size=*/ 148,
            /*min_change_target=*/ CENT,
            /*effective_feerate=*/ CFeeRate(0),
            /*long_term_feerate=*/ CFeeRate(0),
            /*discard_feerate=*/ CFeeRate(0),
            /*tx_noinputs_size=*/ 0,
            /*avoid_partial=*/ false,
        };
        cs_params.m_cost_of_change = 1;
        cs_params.min_viable_change = 1;
        CCoinControl cc;
        const auto result = SelectCoins(*wallet, available_coins, /*pre_set_inputs=*/{}, target, cc, cs_params);
        BOOST_CHECK(result);
        BOOST_CHECK_GE(result->GetSelectedValue(), target);
    }
}

BOOST_AUTO_TEST_CASE(waste_test)
{
    CoinSet selection;
    const CAmount fee{100};
    const CAmount change_cost{125};
    const CAmount fee_diff{40};
    const CAmount in_amt{3 * COIN};
    const CAmount target{2 * COIN};
    const CAmount excess{in_amt - fee * 2 - target};

    // Waste with change is the change cost and difference between fee and long term fee
    add_coin(1 * COIN, 1, selection, fee, fee - fee_diff);
    add_coin(2 * COIN, 2, selection, fee, fee - fee_diff);
    const CAmount waste1 = GetSelectionWaste(selection, change_cost, target);
    BOOST_CHECK_EQUAL(fee_diff * 2 + change_cost, waste1);
    selection.clear();

    // Waste without change is the excess and difference between fee and long term fee
    add_coin(1 * COIN, 1, selection, fee, fee - fee_diff);
    add_coin(2 * COIN, 2, selection, fee, fee - fee_diff);
    const CAmount waste_nochange1 = GetSelectionWaste(selection, 0, target);
    BOOST_CHECK_EQUAL(fee_diff * 2 + excess, waste_nochange1);
    selection.clear();

    // Waste with change and fee == long term fee is just cost of change
    add_coin(1 * COIN, 1, selection, fee, fee);
    add_coin(2 * COIN, 2, selection, fee, fee);
    BOOST_CHECK_EQUAL(change_cost, GetSelectionWaste(selection, change_cost, target));
    selection.clear();

    // Waste without change and fee == long term fee is just the excess
    add_coin(1 * COIN, 1, selection, fee, fee);
    add_coin(2 * COIN, 2, selection, fee, fee);
    BOOST_CHECK_EQUAL(excess, GetSelectionWaste(selection, 0, target));
    selection.clear();

    // Waste will be greater when fee is greater, but long term fee is the same
    add_coin(1 * COIN, 1, selection, fee * 2, fee - fee_diff);
    add_coin(2 * COIN, 2, selection, fee * 2, fee - fee_diff);
    const CAmount waste2 = GetSelectionWaste(selection, change_cost, target);
    BOOST_CHECK_GT(waste2, waste1);
    selection.clear();

    // Waste with change is the change cost and difference between fee and long term fee
    // With long term fee greater than fee, waste should be less than when long term fee is less than fee
    add_coin(1 * COIN, 1, selection, fee, fee + fee_diff);
    add_coin(2 * COIN, 2, selection, fee, fee + fee_diff);
    const CAmount waste3 = GetSelectionWaste(selection, change_cost, target);
    BOOST_CHECK_EQUAL(fee_diff * -2 + change_cost, waste3);
    BOOST_CHECK_LT(waste3, waste1);
    selection.clear();

    // Waste without change is the excess and difference between fee and long term fee
    // With long term fee greater than fee, waste should be less than when long term fee is less than fee
    add_coin(1 * COIN, 1, selection, fee, fee + fee_diff);
    add_coin(2 * COIN, 2, selection, fee, fee + fee_diff);
    const CAmount waste_nochange2 = GetSelectionWaste(selection, 0, target);
    BOOST_CHECK_EQUAL(fee_diff * -2 + excess, waste_nochange2);
    BOOST_CHECK_LT(waste_nochange2, waste_nochange1);
    selection.clear();

    // No Waste when fee == long_term_fee, no change, and no excess
    add_coin(1 * COIN, 1, selection, fee, fee);
    add_coin(2 * COIN, 2, selection, fee, fee);
    const CAmount exact_target{in_amt - fee * 2};
    BOOST_CHECK_EQUAL(0, GetSelectionWaste(selection, /*change_cost=*/0, exact_target));
    selection.clear();

    // No Waste when (fee - long_term_fee) == (-cost_of_change), and no excess
    const CAmount new_change_cost{fee_diff * 2};
    add_coin(1 * COIN, 1, selection, fee, fee + fee_diff);
    add_coin(2 * COIN, 2, selection, fee, fee + fee_diff);
    BOOST_CHECK_EQUAL(0, GetSelectionWaste(selection, new_change_cost, target));
    selection.clear();

    // No Waste when (fee - long_term_fee) == (-excess), no change cost
    const CAmount new_target{in_amt - fee * 2 - fee_diff * 2};
    add_coin(1 * COIN, 1, selection, fee, fee + fee_diff);
    add_coin(2 * COIN, 2, selection, fee, fee + fee_diff);
    BOOST_CHECK_EQUAL(0, GetSelectionWaste(selection, /*change_cost=*/ 0, new_target));
    selection.clear();

    // Negative waste when the long term fee is greater than the current fee and the selected value == target
    const CAmount exact_target1{3 * COIN - 2 * fee};
    const CAmount target_waste1{-2 * fee_diff}; // = (2 * fee) - (2 * (fee + fee_diff))
    add_coin(1 * COIN, 1, selection, fee, fee + fee_diff);
    add_coin(2 * COIN, 2, selection, fee, fee + fee_diff);
    BOOST_CHECK_EQUAL(target_waste1, GetSelectionWaste(selection, /*change_cost=*/ 0, exact_target1));
    selection.clear();

    // Negative waste when the long term fee is greater than the current fee and change_cost < - (inputs * (fee - long_term_fee))
    const CAmount large_fee_diff{90};
    const CAmount target_waste2{-2 * large_fee_diff + change_cost}; // = (2 * fee) - (2 * (fee + large_fee_diff)) + change_cost
    add_coin(1 * COIN, 1, selection, fee, fee + large_fee_diff);
    add_coin(2 * COIN, 2, selection, fee, fee + large_fee_diff);
    BOOST_CHECK_EQUAL(target_waste2, GetSelectionWaste(selection, change_cost, target));
}

BOOST_AUTO_TEST_CASE(effective_value_test)
{
    const int input_bytes = 148;
    const CFeeRate feerate(1000);
    const CAmount nValue = 10000;
    const int nInput = 0;

    CMutableTransaction tx;
    tx.vout.resize(1);
    tx.vout[nInput].nValue = nValue;

    // standard case, pass feerate in constructor
    COutput output1(COutPoint(tx.GetHash(), nInput), tx.vout.at(nInput), /*depth=*/ 1, input_bytes, /*spendable=*/ true, /*solvable=*/ true, /*safe=*/ true, /*time=*/ 0, /*from_me=*/ false, feerate);
    const CAmount expected_ev1 = 9852; // 10000 - 148
    BOOST_CHECK_EQUAL(output1.GetEffectiveValue(), expected_ev1);

    // input bytes unknown (input_bytes = -1), pass feerate in constructor
    COutput output2(COutPoint(tx.GetHash(), nInput), tx.vout.at(nInput), /*depth=*/ 1, /*input_bytes=*/ -1, /*spendable=*/ true, /*solvable=*/ true, /*safe=*/ true, /*time=*/ 0, /*from_me=*/ false, feerate);
    BOOST_CHECK_EQUAL(output2.GetEffectiveValue(), nValue); // The effective value should be equal to the absolute value if input_bytes is -1

    // negative effective value, pass feerate in constructor
    COutput output3(COutPoint(tx.GetHash(), nInput), tx.vout.at(nInput), /*depth=*/ 1, input_bytes, /*spendable=*/ true, /*solvable=*/ true, /*safe=*/ true, /*time=*/ 0, /*from_me=*/ false, CFeeRate(100000));
    const CAmount expected_ev3 = -4800; // 10000 - 14800
    BOOST_CHECK_EQUAL(output3.GetEffectiveValue(), expected_ev3);

    // standard case, pass fees in constructor
    const CAmount fees = 148;
    COutput output4(COutPoint(tx.GetHash(), nInput), tx.vout.at(nInput), /*depth=*/ 1, input_bytes, /*spendable=*/ true, /*solvable=*/ true, /*safe=*/ true, /*time=*/ 0, /*from_me=*/ false, fees);
    BOOST_CHECK_EQUAL(output4.GetEffectiveValue(), expected_ev1);

    // input bytes unknown (input_bytes = -1), pass fees in constructor
    COutput output5(COutPoint(tx.GetHash(), nInput), tx.vout.at(nInput), /*depth=*/ 1, /*input_bytes=*/ -1, /*spendable=*/ true, /*solvable=*/ true, /*safe=*/ true, /*time=*/ 0, /*from_me=*/ false, /*fees=*/ 0);
    BOOST_CHECK_EQUAL(output5.GetEffectiveValue(), nValue); // The effective value should be equal to the absolute value if input_bytes is -1
}

static std::optional<SelectionResult> select_coins(const CAmount& target, const CoinSelectionParams& cs_params, const CCoinControl& cc, std::function<CoinsResult(CWallet&)> coin_setup, interfaces::Chain* chain, const ArgsManager& args)
{
    std::unique_ptr<CWallet> wallet = std::make_unique<CWallet>(chain, "", args, CreateMockWalletDatabase());
    wallet->LoadWallet();
    LOCK(wallet->cs_wallet);
    wallet->SetWalletFlag(WALLET_FLAG_DESCRIPTORS);
    wallet->SetupDescriptorScriptPubKeyMans();

    auto available_coins = coin_setup(*wallet);

    const auto result = SelectCoins(*wallet, available_coins, /*pre_set_inputs=*/ {}, target, cc, cs_params);
    if (result) {
        const auto signedTxSize = 10 + 34 + 68 * result->GetInputSet().size(); // static header size + output size + inputs size (P2WPKH)
        BOOST_CHECK_LE(signedTxSize * WITNESS_SCALE_FACTOR, MAX_STANDARD_TX_WEIGHT);

        BOOST_CHECK_GE(result->GetSelectedValue(), target);
    }
    return result;
}

static bool has_coin(const CoinSet& set, CAmount amount)
{
    return std::any_of(set.begin(), set.end(), [&](const auto& coin) { return coin.GetEffectiveValue() == amount; });
}

BOOST_AUTO_TEST_CASE(check_max_weight)
{
    const CAmount target = 49.5L * COIN;
    CCoinControl cc;

    FastRandomContext rand;
    CoinSelectionParams cs_params{
        rand,
        /*change_output_size=*/34,
        /*change_spend_size=*/68,
        /*min_change_target=*/CENT,
        /*effective_feerate=*/CFeeRate(0),
        /*long_term_feerate=*/CFeeRate(0),
        /*discard_feerate=*/CFeeRate(0),
        /*tx_noinputs_size=*/10 + 34, // static header size + output size
        /*avoid_partial=*/false,
    };

    auto chain{m_node.chain.get()};

    {
        // Scenario 1:
        // The actor starts with 1x 50.0 BTC and 1515x 0.033 BTC (~100.0 BTC total) unspent outputs
        // Then tries to spend 49.5 BTC
        // The 50.0 BTC output should be selected, because the transaction would otherwise be too large

        // Perform selection

        const auto result = select_coins(
            target, cs_params, cc, [&](CWallet& wallet) {
                CoinsResult available_coins;
                for (int j = 0; j < 1515; ++j) {
                    add_coin(available_coins, wallet, CAmount(0.033 * COIN), CFeeRate(0), 144, false, 0, true);
                }

                add_coin(available_coins, wallet, CAmount(50 * COIN), CFeeRate(0), 144, false, 0, true);
                return available_coins;
            },
            chain, m_args);

        BOOST_CHECK(result);
        BOOST_CHECK(has_coin(result->GetInputSet(), CAmount(50 * COIN)));
    }

    {
        // Scenario 2:

        // The actor starts with 400x 0.0625 BTC and 2000x 0.025 BTC (75.0 BTC total) unspent outputs
        // Then tries to spend 49.5 BTC
        // A combination of coins should be selected, such that the created transaction is not too large

        // Perform selection
        const auto result = select_coins(
            target, cs_params, cc, [&](CWallet& wallet) {
                CoinsResult available_coins;
                for (int j = 0; j < 400; ++j) {
                    add_coin(available_coins, wallet, CAmount(0.0625 * COIN), CFeeRate(0), 144, false, 0, true);
                }
                for (int j = 0; j < 2000; ++j) {
                    add_coin(available_coins, wallet, CAmount(0.025 * COIN), CFeeRate(0), 144, false, 0, true);
                }
                return available_coins;
            },
            chain, m_args);

        BOOST_CHECK(has_coin(result->GetInputSet(), CAmount(0.0625 * COIN)));
        BOOST_CHECK(has_coin(result->GetInputSet(), CAmount(0.025 * COIN)));
    }

    {
        // Scenario 3:

        // The actor starts with 1515x 0.033 BTC (49.995 BTC total) unspent outputs
        // No results should be returned, because the transaction would be too large

        // Perform selection
        const auto result = select_coins(
            target, cs_params, cc, [&](CWallet& wallet) {
                CoinsResult available_coins;
                for (int j = 0; j < 1515; ++j) {
                    add_coin(available_coins, wallet, CAmount(0.033 * COIN), CFeeRate(0), 144, false, 0, true);
                }
                return available_coins;
            },
            chain, m_args);

        // No results
        // 1515 inputs * 68 bytes = 103,020 bytes
        // 103,020 bytes * 4 = 412,080 weight, which is above the MAX_STANDARD_TX_WEIGHT of 400,000
        BOOST_CHECK(!result);
    }
}

BOOST_AUTO_TEST_CASE(SelectCoins_effective_value_test)
{
    // Test that the effective value is used to check whether preset inputs provide sufficient funds when subtract_fee_outputs is not used.
    // This test creates a coin whose value is higher than the target but whose effective value is lower than the target.
    // The coin is selected using coin control, with m_allow_other_inputs = false. SelectCoins should fail due to insufficient funds.

    std::unique_ptr<CWallet> wallet = std::make_unique<CWallet>(m_node.chain.get(), "", m_args, CreateMockWalletDatabase());
    wallet->LoadWallet();
    LOCK(wallet->cs_wallet);
    wallet->SetWalletFlag(WALLET_FLAG_DESCRIPTORS);
    wallet->SetupDescriptorScriptPubKeyMans();

    CoinsResult available_coins;
    {
        std::unique_ptr<CWallet> dummyWallet = std::make_unique<CWallet>(m_node.chain.get(), "dummy", m_args, CreateMockWalletDatabase());
        dummyWallet->LoadWallet();
        LOCK(dummyWallet->cs_wallet);
        dummyWallet->SetWalletFlag(WALLET_FLAG_DESCRIPTORS);
        dummyWallet->SetupDescriptorScriptPubKeyMans();

        add_coin(available_coins, *dummyWallet, 100000); // 0.001 BTC
    }

    CAmount target{99900}; // 0.000999 BTC

    FastRandomContext rand;
    CoinSelectionParams cs_params{
        rand,
        /*change_output_size=*/34,
        /*change_spend_size=*/148,
        /*min_change_target=*/1000,
        /*effective_feerate=*/CFeeRate(3000),
        /*long_term_feerate=*/CFeeRate(1000),
        /*discard_feerate=*/CFeeRate(1000),
        /*tx_noinputs_size=*/0,
        /*avoid_partial=*/false,
    };
    CCoinControl cc;
    cc.m_allow_other_inputs = false;
    COutput output = available_coins.All().at(0);
    cc.SetInputWeight(output.outpoint, 148);
    cc.SelectExternal(output.outpoint, output.txout);

<<<<<<< HEAD
    const auto preset_inputs = *Assert(FetchSelectedInputs(*wallet, nullptr, cc, cs_params));
    available_coins.coins[OutputType::BECH32].erase(available_coins.coins[OutputType::BECH32].begin());
=======
    const auto preset_inputs = *Assert(FetchSelectedInputs(*wallet, cc, cs_params));
    available_coins.Erase({available_coins.coins[OutputType::BECH32].begin()->outpoint});
>>>>>>> 6da7eb09

    const auto result = SelectCoins(*wallet, available_coins, preset_inputs, target, cc, cs_params);
    BOOST_CHECK(!result);
}

BOOST_FIXTURE_TEST_CASE(wallet_coinsresult_test, BasicTestingSetup)
{
    // Test case to verify CoinsResult object sanity.
    CoinsResult available_coins;
    {
        std::unique_ptr<CWallet> dummyWallet = std::make_unique<CWallet>(m_node.chain.get(), "dummy", m_args, CreateMockWalletDatabase());
        BOOST_CHECK_EQUAL(dummyWallet->LoadWallet(), DBErrors::LOAD_OK);
        LOCK(dummyWallet->cs_wallet);
        dummyWallet->SetWalletFlag(WALLET_FLAG_DESCRIPTORS);
        dummyWallet->SetupDescriptorScriptPubKeyMans();

        // Add some coins to 'available_coins'
        for (int i=0; i<10; i++) {
            add_coin(available_coins, *dummyWallet, 1 * COIN);
        }
    }

    {
        // First test case, check that 'CoinsResult::Erase' function works as expected.
        // By trying to erase two elements from the 'available_coins' object.
        std::unordered_set<COutPoint, SaltedOutpointHasher> outs_to_remove;
        const auto& coins = available_coins.All();
        for (int i = 0; i < 2; i++) {
            outs_to_remove.emplace(coins[i].outpoint);
        }
        available_coins.Erase(outs_to_remove);

        // Check that the elements were actually removed.
        const auto& updated_coins = available_coins.All();
        for (const auto& out: outs_to_remove) {
            auto it = std::find_if(updated_coins.begin(), updated_coins.end(), [&out](const COutput &coin) {
                return coin.outpoint == out;
            });
            BOOST_CHECK(it == updated_coins.end());
        }
        // And verify that no extra element were removed
        BOOST_CHECK_EQUAL(available_coins.Size(), 8);
    }
}

BOOST_AUTO_TEST_SUITE_END()
} // namespace wallet<|MERGE_RESOLUTION|>--- conflicted
+++ resolved
@@ -1092,13 +1092,8 @@
     cc.SetInputWeight(output.outpoint, 148);
     cc.SelectExternal(output.outpoint, output.txout);
 
-<<<<<<< HEAD
     const auto preset_inputs = *Assert(FetchSelectedInputs(*wallet, nullptr, cc, cs_params));
-    available_coins.coins[OutputType::BECH32].erase(available_coins.coins[OutputType::BECH32].begin());
-=======
-    const auto preset_inputs = *Assert(FetchSelectedInputs(*wallet, cc, cs_params));
     available_coins.Erase({available_coins.coins[OutputType::BECH32].begin()->outpoint});
->>>>>>> 6da7eb09
 
     const auto result = SelectCoins(*wallet, available_coins, preset_inputs, target, cc, cs_params);
     BOOST_CHECK(!result);
