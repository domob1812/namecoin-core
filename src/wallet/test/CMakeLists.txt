--- conflicted
+++ resolved
@@ -14,11 +14,7 @@
     init_tests.cpp
     ismine_tests.cpp
     psbt_wallet_tests.cpp
-<<<<<<< HEAD
-    rpc_util_tests.cpp
     rpcnames_tests.cpp
-=======
->>>>>>> 8dbcccf8
     scriptpubkeyman_tests.cpp
     spend_tests.cpp
     wallet_crypto_tests.cpp
