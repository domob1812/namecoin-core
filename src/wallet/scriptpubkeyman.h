--- conflicted
+++ resolved
@@ -276,204 +276,7 @@
     bool DeleteRecordsWithDB(WalletBatch& batch);
 };
 
-<<<<<<< HEAD
-// Implements the full legacy wallet behavior
-class LegacyScriptPubKeyMan : public LegacyDataSPKM
-{
-private:
-    WalletBatch *encrypted_batch GUARDED_BY(cs_KeyStore) = nullptr;
-
-    // By default, do not scan any block until keys/scripts are generated/imported
-    int64_t nTimeFirstKey GUARDED_BY(cs_KeyStore) = UNKNOWN_TIME;
-
-    //! Number of pre-generated keys/scripts (part of the look-ahead process, used to detect payments)
-    int64_t m_keypool_size GUARDED_BY(cs_KeyStore){DEFAULT_KEYPOOL_SIZE};
-
-    bool AddKeyPubKeyInner(const CKey& key, const CPubKey &pubkey) override;
-
-    /**
-     * Private version of AddWatchOnly method which does not accept a
-     * timestamp, and which will reset the wallet's nTimeFirstKey value to 1 if
-     * the watch key did not previously have a timestamp associated with it.
-     * Because this is an inherited virtual method, it is accessible despite
-     * being marked private, but it is marked private anyway to encourage use
-     * of the other AddWatchOnly which accepts a timestamp and sets
-     * nTimeFirstKey more intelligently for more efficient rescans.
-     */
-    bool AddWatchOnly(const CScript& dest) EXCLUSIVE_LOCKS_REQUIRED(cs_KeyStore);
-    bool AddWatchOnlyWithDB(WalletBatch &batch, const CScript& dest) EXCLUSIVE_LOCKS_REQUIRED(cs_KeyStore);
-    //! Adds a watch-only address to the store, and saves it to disk.
-    bool AddWatchOnlyWithDB(WalletBatch &batch, const CScript& dest, int64_t create_time) EXCLUSIVE_LOCKS_REQUIRED(cs_KeyStore);
-
-    //! Adds a key to the store, and saves it to disk.
-    bool AddKeyPubKeyWithDB(WalletBatch &batch,const CKey& key, const CPubKey &pubkey) EXCLUSIVE_LOCKS_REQUIRED(cs_KeyStore);
-
-    void AddKeypoolPubkeyWithDB(const CPubKey& pubkey, const bool internal, WalletBatch& batch);
-
-    //! Adds a script to the store and saves it to disk
-    bool AddCScriptWithDB(WalletBatch& batch, const CScript& script);
-
-    /** Add a KeyOriginInfo to the wallet */
-    bool AddKeyOriginWithDB(WalletBatch& batch, const CPubKey& pubkey, const KeyOriginInfo& info);
-
-    /* HD derive new child key (on internal or external chain) */
-    void DeriveNewChildKey(WalletBatch& batch, CKeyMetadata& metadata, CKey& secret, CHDChain& hd_chain, bool internal = false) EXCLUSIVE_LOCKS_REQUIRED(cs_KeyStore);
-
-    // Tracks keypool indexes to CKeyIDs of keys that have been taken out of the keypool but may be returned to it
-    std::map<int64_t, CKeyID> m_index_to_reserved_key;
-
-    //! Fetches a key from the keypool
-    bool GetKeyFromPool(CPubKey &key, const OutputType type);
-
-    /**
-     * Reserves a key from the keypool and sets nIndex to its index
-     *
-     * @param[out] nIndex the index of the key in keypool
-     * @param[out] keypool the keypool the key was drawn from, which could be the
-     *     the pre-split pool if present, or the internal or external pool
-     * @param fRequestedInternal true if the caller would like the key drawn
-     *     from the internal keypool, false if external is preferred
-     *
-     * @return true if succeeded, false if failed due to empty keypool
-     * @throws std::runtime_error if keypool read failed, key was invalid,
-     *     was not found in the wallet, or was misclassified in the internal
-     *     or external keypool
-     */
-    bool ReserveKeyFromKeyPool(int64_t& nIndex, CKeyPool& keypool, bool fRequestedInternal);
-
-    /**
-     * Like TopUp() but adds keys for inactive HD chains.
-     * Ensures that there are at least -keypool number of keys derived after the given index.
-     *
-     * @param seed_id the CKeyID for the HD seed.
-     * @param index the index to start generating keys from
-     * @param internal whether the internal chain should be used. true for internal chain, false for external chain.
-     *
-     * @return true if seed was found and keys were derived. false if unable to derive seeds
-     */
-    bool TopUpInactiveHDChain(const CKeyID seed_id, int64_t index, bool internal);
-
-    bool TopUpChain(WalletBatch& batch, CHDChain& chain, unsigned int size);
-public:
-    LegacyScriptPubKeyMan(WalletStorage& storage, int64_t keypool_size) : LegacyDataSPKM(storage), m_keypool_size(keypool_size) {}
-
-    util::Result<CTxDestination> GetNewDestination(const OutputType type) override;
-
-    bool Encrypt(const CKeyingMaterial& master_key, WalletBatch* batch) override;
-
-    util::Result<CTxDestination> GetReservedDestination(const OutputType type, bool internal, int64_t& index, CKeyPool& keypool) override;
-    void KeepDestination(int64_t index, const OutputType& type) override;
-    void ReturnDestination(int64_t index, bool internal, const CTxDestination&) override;
-
-    bool TopUp(unsigned int size = 0) override;
-
-    std::vector<WalletDestination> MarkUnusedAddresses(const CScript& script) override;
-
-    //! Upgrade stored CKeyMetadata objects to store key origin info as KeyOriginInfo
-    void UpgradeKeyMetadata();
-
-    bool IsHDEnabled() const override;
-
-    bool SetupGeneration(bool force = false) override;
-
-    bool Upgrade(int prev_version, int new_version, bilingual_str& error) override;
-
-    bool HavePrivateKeys() const override;
-    bool HaveCryptedKeys() const override;
-
-    void RewriteDB() override;
-
-    std::optional<int64_t> GetOldestKeyPoolTime() const override;
-    size_t KeypoolCountExternalKeys() const;
-    unsigned int GetKeyPoolSize() const override;
-
-    int64_t GetTimeFirstKey() const override;
-
-    std::unique_ptr<CKeyMetadata> GetMetadata(const CTxDestination& dest) const override;
-
-    bool CanGetAddresses(bool internal = false) const override;
-
-    bool SignTransaction(CMutableTransaction& tx, const std::map<COutPoint, Coin>& coins, int sighash, std::map<int, bilingual_str>& input_errors) const override;
-    SigningResult SignMessage(const std::string& message, const PKHash& pkhash, std::string& str_sig) const override;
-    std::optional<common::PSBTError> FillPSBT(PartiallySignedTransaction& psbt, const PrecomputedTransactionData& txdata, int sighash_type = SIGHASH_DEFAULT, bool sign = true, bool bip32derivs = false, int* n_signed = nullptr, bool finalize = true) const override;
-
-    uint256 GetID() const override;
-
-    //! Adds a key to the store, and saves it to disk.
-    bool AddKeyPubKey(const CKey& key, const CPubKey &pubkey) override;
-    //! Adds an encrypted key to the store, and saves it to disk.
-    bool AddCryptedKey(const CPubKey &vchPubKey, const std::vector<unsigned char> &vchCryptedSecret);
-    void UpdateTimeFirstKey(int64_t nCreateTime) EXCLUSIVE_LOCKS_REQUIRED(cs_KeyStore);
-    //! Load metadata (used by LoadWallet)
-    void LoadKeyMetadata(const CKeyID& keyID, const CKeyMetadata &metadata) override;
-    void LoadScriptMetadata(const CScriptID& script_id, const CKeyMetadata &metadata) override;
-    //! Generate a new key
-    CPubKey GenerateNewKey(WalletBatch& batch, CHDChain& hd_chain, bool internal = false) EXCLUSIVE_LOCKS_REQUIRED(cs_KeyStore);
-
-    /* Set the HD chain model (chain child index counters) and writes it to the database */
-    void AddHDChain(const CHDChain& chain);
-
-    //! Remove a watch only script from the keystore
-    bool RemoveWatchOnly(const CScript &dest);
-    bool AddWatchOnly(const CScript& dest, int64_t nCreateTime) EXCLUSIVE_LOCKS_REQUIRED(cs_KeyStore);
-
-    /* SigningProvider overrides */
-    bool AddCScript(const CScript& redeemScript) override;
-
-    bool NewKeyPool();
-    void MarkPreSplitKeys() EXCLUSIVE_LOCKS_REQUIRED(cs_KeyStore);
-
-    bool ImportScripts(const std::set<CScript> scripts, int64_t timestamp) EXCLUSIVE_LOCKS_REQUIRED(cs_KeyStore);
-    bool ImportPrivKeys(const std::map<CKeyID, CKey>& privkey_map, const int64_t timestamp) EXCLUSIVE_LOCKS_REQUIRED(cs_KeyStore);
-    bool ImportPubKeys(const std::vector<std::pair<CKeyID, bool>>& ordered_pubkeys, const std::map<CKeyID, CPubKey>& pubkey_map, const std::map<CKeyID, std::pair<CPubKey, KeyOriginInfo>>& key_origins, const bool add_keypool, const int64_t timestamp) EXCLUSIVE_LOCKS_REQUIRED(cs_KeyStore);
-    bool ImportScriptPubKeys(const std::set<CScript>& script_pub_keys, const bool have_solving_data, const int64_t timestamp) EXCLUSIVE_LOCKS_REQUIRED(cs_KeyStore);
-
-    /* Returns true if the wallet can generate new keys */
-    bool CanGenerateKeys() const;
-
-    /* Generates a new HD seed (will not be activated) */
-    CPubKey GenerateNewSeed();
-
-    /* Derives a new HD seed (will not be activated) */
-    CPubKey DeriveNewSeed(const CKey& key);
-
-    /* Set the current HD seed (will reset the chain child index counters)
-       Sets the seed's version based on the current wallet version (so the
-       caller must ensure the current wallet version is correct before calling
-       this function). */
-    void SetHDSeed(const CPubKey& key);
-
-    /**
-     * Explicitly make the wallet learn the related scripts for outputs to the
-     * given key. This is purely to make the wallet file compatible with older
-     * software, as FillableSigningProvider automatically does this implicitly for all
-     * keys now.
-     */
-    void LearnRelatedScripts(const CPubKey& key, OutputType);
-
-    /**
-     * Same as LearnRelatedScripts, but when the OutputType is not known (and could
-     * be anything).
-     */
-    void LearnAllRelatedScripts(const CPubKey& key);
-
-    /**
-     * Marks all keys in the keypool up to and including the provided key as used.
-     *
-     * @param keypool_id determines the last key to mark as used
-     *
-     * @return All affected keys
-     */
-    std::vector<CKeyPool> MarkReserveKeysAsUsed(int64_t keypool_id) EXCLUSIVE_LOCKS_REQUIRED(cs_KeyStore);
-    const std::map<CKeyID, int64_t>& GetAllReserveKeys() const { return m_pool_key_to_index; }
-
-    std::set<CKeyID> GetKeys() const override;
-};
-
-/** Wraps a LegacyScriptPubKeyMan so that it can be returned in a new unique_ptr. */
-=======
 /** Wraps a LegacyScriptPubKeyMan so that it can be returned in a new unique_ptr. Does not provide privkeys */
->>>>>>> 1b4133d3
 class LegacySigningProvider : public SigningProvider
 {
 private:
