// Copyright (c) 2011-2021 The Bitcoin Core developers
// Distributed under the MIT software license, see the accompanying
// file COPYING or http://www.opensource.org/licenses/mit-license.php.

#include <core_io.h>
#include <key_io.h>
#include <rpc/names.h>
#include <rpc/server_util.h>
#include <rpc/util.h>
#include <util/moneystr.h>
#include <validation.h>
#include <wallet/coincontrol.h>
#include <wallet/receive.h>
#include <wallet/rpc/util.h>
#include <wallet/spend.h>
#include <wallet/wallet.h>

#include <univalue.h>


namespace wallet {
static CAmount GetReceived(const CWallet& wallet, const UniValue& params, bool by_label) EXCLUSIVE_LOCKS_REQUIRED(wallet.cs_wallet)
{
    std::vector<CTxDestination> addresses;
    if (by_label) {
        // Get the set of addresses assigned to label
        addresses = wallet.ListAddrBookAddresses(CWallet::AddrBookFilter{LabelFromValue(params[0])});
        if (addresses.empty()) throw JSONRPCError(RPC_WALLET_ERROR, "Label not found in wallet");
    } else {
        // Get the address
        CTxDestination dest = DecodeDestination(params[0].get_str());
        if (!IsValidDestination(dest)) {
            throw JSONRPCError(RPC_INVALID_ADDRESS_OR_KEY, "Invalid address");
        }
        addresses.emplace_back(dest);
    }

    // Filter by own scripts only
    std::set<CScript> output_scripts;
    for (const auto& address : addresses) {
        auto output_script{GetScriptForDestination(address)};
        if (wallet.IsMine(output_script)) {
            output_scripts.insert(output_script);
        }
    }

    if (output_scripts.empty()) {
        throw JSONRPCError(RPC_WALLET_ERROR, "Address not found in wallet");
    }

    // Minimum confirmations
    int min_depth = 1;
    if (!params[1].isNull())
        min_depth = params[1].getInt<int>();

    const bool include_immature_coinbase{params[2].isNull() ? false : params[2].get_bool()};

    // Tally
    CAmount amount = 0;
    for (const std::pair<const uint256, CWalletTx>& wtx_pair : wallet.mapWallet) {
        const CWalletTx& wtx = wtx_pair.second;
        int depth{wallet.GetTxDepthInMainChain(wtx)};
        if (depth < min_depth
            // Coinbase with less than 1 confirmation is no longer in the main chain
            || (wtx.IsCoinBase() && (depth < 1))
            || (wallet.IsTxImmatureCoinBase(wtx) && !include_immature_coinbase))
        {
            continue;
        }

        for (const CTxOut& txout : wtx.tx->vout) {
            if (output_scripts.count(txout.scriptPubKey) > 0) {
                amount += txout.nValue;
            }
        }
    }

    return amount;
}


RPCHelpMan getreceivedbyaddress()
{
    return RPCHelpMan{"getreceivedbyaddress",
                "\nReturns the total amount received by the given address in transactions with at least minconf confirmations.\n",
                {
                    {"address", RPCArg::Type::STR, RPCArg::Optional::NO, "The address for transactions."},
                    {"minconf", RPCArg::Type::NUM, RPCArg::Default{1}, "Only include transactions confirmed at least this many times."},
                    {"include_immature_coinbase", RPCArg::Type::BOOL, RPCArg::Default{false}, "Include immature coinbase transactions."},
                },
                RPCResult{
                    RPCResult::Type::STR_AMOUNT, "amount", "The total amount in " + CURRENCY_UNIT + " received at this address."
                },
                RPCExamples{
            "\nThe amount from transactions with at least 1 confirmation\n"
            + HelpExampleCli("getreceivedbyaddress", "\"" + EXAMPLE_ADDRESS[0] + "\"") +
            "\nThe amount including unconfirmed transactions, zero confirmations\n"
            + HelpExampleCli("getreceivedbyaddress", "\"" + EXAMPLE_ADDRESS[0] + "\" 0") +
            "\nThe amount with at least 6 confirmations\n"
            + HelpExampleCli("getreceivedbyaddress", "\"" + EXAMPLE_ADDRESS[0] + "\" 6") +
            "\nThe amount with at least 6 confirmations including immature coinbase outputs\n"
            + HelpExampleCli("getreceivedbyaddress", "\"" + EXAMPLE_ADDRESS[0] + "\" 6 true") +
            "\nAs a JSON-RPC call\n"
            + HelpExampleRpc("getreceivedbyaddress", "\"" + EXAMPLE_ADDRESS[0] + "\", 6")
                },
        [&](const RPCHelpMan& self, const JSONRPCRequest& request) -> UniValue
{
    const std::shared_ptr<const CWallet> pwallet = GetWalletForJSONRPCRequest(request);
    if (!pwallet) return UniValue::VNULL;

    // Make sure the results are valid at least up to the most recent block
    // the user could have gotten from another RPC command prior to now
    pwallet->BlockUntilSyncedToCurrentChain();

    LOCK(pwallet->cs_wallet);

    return ValueFromAmount(GetReceived(*pwallet, request.params, /*by_label=*/false));
},
    };
}


RPCHelpMan getreceivedbylabel()
{
    return RPCHelpMan{"getreceivedbylabel",
                "\nReturns the total amount received by addresses with <label> in transactions with at least [minconf] confirmations.\n",
                {
                    {"label", RPCArg::Type::STR, RPCArg::Optional::NO, "The selected label, may be the default label using \"\"."},
                    {"minconf", RPCArg::Type::NUM, RPCArg::Default{1}, "Only include transactions confirmed at least this many times."},
                    {"include_immature_coinbase", RPCArg::Type::BOOL, RPCArg::Default{false}, "Include immature coinbase transactions."},
                },
                RPCResult{
                    RPCResult::Type::STR_AMOUNT, "amount", "The total amount in " + CURRENCY_UNIT + " received for this label."
                },
                RPCExamples{
            "\nAmount received by the default label with at least 1 confirmation\n"
            + HelpExampleCli("getreceivedbylabel", "\"\"") +
            "\nAmount received at the tabby label including unconfirmed amounts with zero confirmations\n"
            + HelpExampleCli("getreceivedbylabel", "\"tabby\" 0") +
            "\nThe amount with at least 6 confirmations\n"
            + HelpExampleCli("getreceivedbylabel", "\"tabby\" 6") +
            "\nThe amount with at least 6 confirmations including immature coinbase outputs\n"
            + HelpExampleCli("getreceivedbylabel", "\"tabby\" 6 true") +
            "\nAs a JSON-RPC call\n"
            + HelpExampleRpc("getreceivedbylabel", "\"tabby\", 6, true")
                },
        [&](const RPCHelpMan& self, const JSONRPCRequest& request) -> UniValue
{
    const std::shared_ptr<const CWallet> pwallet = GetWalletForJSONRPCRequest(request);
    if (!pwallet) return UniValue::VNULL;

    // Make sure the results are valid at least up to the most recent block
    // the user could have gotten from another RPC command prior to now
    pwallet->BlockUntilSyncedToCurrentChain();

    LOCK(pwallet->cs_wallet);

    return ValueFromAmount(GetReceived(*pwallet, request.params, /*by_label=*/true));
},
    };
}


RPCHelpMan getbalance()
{
    return RPCHelpMan{"getbalance",
                "\nReturns the total available balance.\n"
                "The available balance is what the wallet considers currently spendable, and is\n"
                "thus affected by options which limit spendability such as -spendzeroconfchange.\n",
                {
                    {"dummy", RPCArg::Type::STR, RPCArg::Optional::OMITTED_NAMED_ARG, "Remains for backward compatibility. Must be excluded or set to \"*\"."},
                    {"minconf", RPCArg::Type::NUM, RPCArg::Default{0}, "Only include transactions confirmed at least this many times."},
                    {"include_watchonly", RPCArg::Type::BOOL, RPCArg::DefaultHint{"true for watch-only wallets, otherwise false"}, "Also include balance in watch-only addresses (see 'importaddress')"},
                    {"avoid_reuse", RPCArg::Type::BOOL, RPCArg::Default{true}, "(only available if avoid_reuse wallet flag is set) Do not include balance in dirty outputs; addresses are considered dirty if they have previously been used in a transaction."},
                },
                RPCResult{
                    RPCResult::Type::STR_AMOUNT, "amount", "The total amount in " + CURRENCY_UNIT + " received for this wallet."
                },
                RPCExamples{
            "\nThe total amount in the wallet with 0 or more confirmations\n"
            + HelpExampleCli("getbalance", "") +
            "\nThe total amount in the wallet with at least 6 confirmations\n"
            + HelpExampleCli("getbalance", "\"*\" 6") +
            "\nAs a JSON-RPC call\n"
            + HelpExampleRpc("getbalance", "\"*\", 6")
                },
        [&](const RPCHelpMan& self, const JSONRPCRequest& request) -> UniValue
{
    const std::shared_ptr<const CWallet> pwallet = GetWalletForJSONRPCRequest(request);
    if (!pwallet) return UniValue::VNULL;

    // Make sure the results are valid at least up to the most recent block
    // the user could have gotten from another RPC command prior to now
    pwallet->BlockUntilSyncedToCurrentChain();

    LOCK(pwallet->cs_wallet);

    const UniValue& dummy_value = request.params[0];
    if (!dummy_value.isNull() && dummy_value.get_str() != "*") {
        throw JSONRPCError(RPC_METHOD_DEPRECATED, "dummy first argument must be excluded or set to \"*\".");
    }

    int min_depth = 0;
    if (!request.params[1].isNull()) {
        min_depth = request.params[1].getInt<int>();
    }

    bool include_watchonly = ParseIncludeWatchonly(request.params[2], *pwallet);

    bool avoid_reuse = GetAvoidReuseFlag(*pwallet, request.params[3]);

    const auto bal = GetBalance(*pwallet, min_depth, avoid_reuse);

    return ValueFromAmount(bal.m_mine_trusted + (include_watchonly ? bal.m_watchonly_trusted : 0));
},
    };
}

RPCHelpMan getunconfirmedbalance()
{
    return RPCHelpMan{"getunconfirmedbalance",
                "DEPRECATED\nIdentical to getbalances().mine.untrusted_pending\n",
                {},
                RPCResult{RPCResult::Type::NUM, "", "The balance"},
                RPCExamples{""},
        [&](const RPCHelpMan& self, const JSONRPCRequest& request) -> UniValue
{
    const std::shared_ptr<const CWallet> pwallet = GetWalletForJSONRPCRequest(request);
    if (!pwallet) return UniValue::VNULL;

    // Make sure the results are valid at least up to the most recent block
    // the user could have gotten from another RPC command prior to now
    pwallet->BlockUntilSyncedToCurrentChain();

    LOCK(pwallet->cs_wallet);

    return ValueFromAmount(GetBalance(*pwallet).m_mine_untrusted_pending);
},
    };
}

RPCHelpMan lockunspent()
{
    return RPCHelpMan{"lockunspent",
                "\nUpdates list of temporarily unspendable outputs.\n"
                "Temporarily lock (unlock=false) or unlock (unlock=true) specified transaction outputs.\n"
                "If no transaction outputs are specified when unlocking then all current locked transaction outputs are unlocked.\n"
                "A locked transaction output will not be chosen by automatic coin selection, when spending coins.\n"
                "Manually selected coins are automatically unlocked.\n"
                "Locks are stored in memory only, unless persistent=true, in which case they will be written to the\n"
                "wallet database and loaded on node start. Unwritten (persistent=false) locks are always cleared\n"
                "(by virtue of process exit) when a node stops or fails. Unlocking will clear both persistent and not.\n"
                "Also see the listunspent call\n",
                {
                    {"unlock", RPCArg::Type::BOOL, RPCArg::Optional::NO, "Whether to unlock (true) or lock (false) the specified transactions"},
                    {"transactions", RPCArg::Type::ARR, RPCArg::Default{UniValue::VARR}, "The transaction outputs and within each, the txid (string) vout (numeric).",
                        {
                            {"", RPCArg::Type::OBJ, RPCArg::Optional::OMITTED, "",
                                {
                                    {"txid", RPCArg::Type::STR_HEX, RPCArg::Optional::NO, "The transaction id"},
                                    {"vout", RPCArg::Type::NUM, RPCArg::Optional::NO, "The output number"},
                                },
                            },
                        },
                    },
                    {"persistent", RPCArg::Type::BOOL, RPCArg::Default{false}, "Whether to write/erase this lock in the wallet database, or keep the change in memory only. Ignored for unlocking."},
                },
                RPCResult{
                    RPCResult::Type::BOOL, "", "Whether the command was successful or not"
                },
                RPCExamples{
            "\nList the unspent transactions\n"
            + HelpExampleCli("listunspent", "") +
            "\nLock an unspent transaction\n"
            + HelpExampleCli("lockunspent", "false \"[{\\\"txid\\\":\\\"a08e6907dbbd3d809776dbfc5d82e371b764ed838b5655e72f463568df1aadf0\\\",\\\"vout\\\":1}]\"") +
            "\nList the locked transactions\n"
            + HelpExampleCli("listlockunspent", "") +
            "\nUnlock the transaction again\n"
            + HelpExampleCli("lockunspent", "true \"[{\\\"txid\\\":\\\"a08e6907dbbd3d809776dbfc5d82e371b764ed838b5655e72f463568df1aadf0\\\",\\\"vout\\\":1}]\"") +
            "\nLock the transaction persistently in the wallet database\n"
            + HelpExampleCli("lockunspent", "false \"[{\\\"txid\\\":\\\"a08e6907dbbd3d809776dbfc5d82e371b764ed838b5655e72f463568df1aadf0\\\",\\\"vout\\\":1}]\" true") +
            "\nAs a JSON-RPC call\n"
            + HelpExampleRpc("lockunspent", "false, \"[{\\\"txid\\\":\\\"a08e6907dbbd3d809776dbfc5d82e371b764ed838b5655e72f463568df1aadf0\\\",\\\"vout\\\":1}]\"")
                },
        [&](const RPCHelpMan& self, const JSONRPCRequest& request) -> UniValue
{
    std::shared_ptr<CWallet> const pwallet = GetWalletForJSONRPCRequest(request);
    if (!pwallet) return UniValue::VNULL;

    // Make sure the results are valid at least up to the most recent block
    // the user could have gotten from another RPC command prior to now
    pwallet->BlockUntilSyncedToCurrentChain();

    LOCK(pwallet->cs_wallet);

    bool fUnlock = request.params[0].get_bool();

    const bool persistent{request.params[2].isNull() ? false : request.params[2].get_bool()};

    if (request.params[1].isNull()) {
        if (fUnlock) {
            if (!pwallet->UnlockAllCoins())
                throw JSONRPCError(RPC_WALLET_ERROR, "Unlocking coins failed");
        }
        return true;
    }

    const UniValue& output_params = request.params[1].get_array();

    // Create and validate the COutPoints first.

    std::vector<COutPoint> outputs;
    outputs.reserve(output_params.size());

    for (unsigned int idx = 0; idx < output_params.size(); idx++) {
        const UniValue& o = output_params[idx].get_obj();

        RPCTypeCheckObj(o,
            {
                {"txid", UniValueType(UniValue::VSTR)},
                {"vout", UniValueType(UniValue::VNUM)},
            });

        const uint256 txid(ParseHashO(o, "txid"));
        const int nOutput = find_value(o, "vout").getInt<int>();
        if (nOutput < 0) {
            throw JSONRPCError(RPC_INVALID_PARAMETER, "Invalid parameter, vout cannot be negative");
        }

        const COutPoint outpt(txid, nOutput);

        const auto it = pwallet->mapWallet.find(outpt.hash);
        if (it == pwallet->mapWallet.end()) {
            throw JSONRPCError(RPC_INVALID_PARAMETER, "Invalid parameter, unknown transaction");
        }

        const CWalletTx& trans = it->second;

        if (outpt.n >= trans.tx->vout.size()) {
            throw JSONRPCError(RPC_INVALID_PARAMETER, "Invalid parameter, vout index out of bounds");
        }

        if (pwallet->IsSpent(outpt)) {
            throw JSONRPCError(RPC_INVALID_PARAMETER, "Invalid parameter, expected unspent output");
        }

        const bool is_locked = pwallet->IsLockedCoin(outpt);

        if (fUnlock && !is_locked) {
            throw JSONRPCError(RPC_INVALID_PARAMETER, "Invalid parameter, expected locked output");
        }

        if (!fUnlock && is_locked && !persistent) {
            throw JSONRPCError(RPC_INVALID_PARAMETER, "Invalid parameter, output already locked");
        }

        outputs.push_back(outpt);
    }

    std::unique_ptr<WalletBatch> batch = nullptr;
    // Unlock is always persistent
    if (fUnlock || persistent) batch = std::make_unique<WalletBatch>(pwallet->GetDatabase());

    // Atomically set (un)locked status for the outputs.
    for (const COutPoint& outpt : outputs) {
        if (fUnlock) {
            if (!pwallet->UnlockCoin(outpt, batch.get())) throw JSONRPCError(RPC_WALLET_ERROR, "Unlocking coin failed");
        } else {
            if (!pwallet->LockCoin(outpt, batch.get())) throw JSONRPCError(RPC_WALLET_ERROR, "Locking coin failed");
        }
    }

    return true;
},
    };
}

RPCHelpMan listlockunspent()
{
    return RPCHelpMan{"listlockunspent",
                "\nReturns list of temporarily unspendable outputs.\n"
                "See the lockunspent call to lock and unlock transactions for spending.\n",
                {},
                RPCResult{
                    RPCResult::Type::ARR, "", "",
                    {
                        {RPCResult::Type::OBJ, "", "",
                        {
                            {RPCResult::Type::STR_HEX, "txid", "The transaction id locked"},
                            {RPCResult::Type::NUM, "vout", "The vout value"},
                        }},
                    }
                },
                RPCExamples{
            "\nList the unspent transactions\n"
            + HelpExampleCli("listunspent", "") +
            "\nLock an unspent transaction\n"
            + HelpExampleCli("lockunspent", "false \"[{\\\"txid\\\":\\\"a08e6907dbbd3d809776dbfc5d82e371b764ed838b5655e72f463568df1aadf0\\\",\\\"vout\\\":1}]\"") +
            "\nList the locked transactions\n"
            + HelpExampleCli("listlockunspent", "") +
            "\nUnlock the transaction again\n"
            + HelpExampleCli("lockunspent", "true \"[{\\\"txid\\\":\\\"a08e6907dbbd3d809776dbfc5d82e371b764ed838b5655e72f463568df1aadf0\\\",\\\"vout\\\":1}]\"") +
            "\nAs a JSON-RPC call\n"
            + HelpExampleRpc("listlockunspent", "")
                },
        [&](const RPCHelpMan& self, const JSONRPCRequest& request) -> UniValue
{
    const std::shared_ptr<const CWallet> pwallet = GetWalletForJSONRPCRequest(request);
    if (!pwallet) return UniValue::VNULL;

    LOCK(pwallet->cs_wallet);

    std::vector<COutPoint> vOutpts;
    pwallet->ListLockedCoins(vOutpts);

    UniValue ret(UniValue::VARR);

    for (const COutPoint& outpt : vOutpts) {
        UniValue o(UniValue::VOBJ);

        o.pushKV("txid", outpt.hash.GetHex());
        o.pushKV("vout", (int)outpt.n);
        ret.push_back(o);
    }

    return ret;
},
    };
}

RPCHelpMan getbalances()
{
    return RPCHelpMan{
        "getbalances",
        "Returns an object with all balances in " + CURRENCY_UNIT + ".\n",
        {},
        RPCResult{
            RPCResult::Type::OBJ, "", "",
            {
                {RPCResult::Type::OBJ, "mine", "balances from outputs that the wallet can sign",
                {
                    {RPCResult::Type::STR_AMOUNT, "trusted", "trusted balance (outputs created by the wallet or confirmed outputs)"},
                    {RPCResult::Type::STR_AMOUNT, "untrusted_pending", "untrusted pending balance (outputs created by others that are in the mempool)"},
                    {RPCResult::Type::STR_AMOUNT, "immature", "balance from immature coinbase outputs"},
                    {RPCResult::Type::STR_AMOUNT, "used", /*optional=*/true, "(only present if avoid_reuse is set) balance from coins sent to addresses that were previously spent from (potentially privacy violating)"},
                }},
                {RPCResult::Type::OBJ, "watchonly", /*optional=*/true, "watchonly balances (not present if wallet does not watch anything)",
                {
                    {RPCResult::Type::STR_AMOUNT, "trusted", "trusted balance (outputs created by the wallet or confirmed outputs)"},
                    {RPCResult::Type::STR_AMOUNT, "untrusted_pending", "untrusted pending balance (outputs created by others that are in the mempool)"},
                    {RPCResult::Type::STR_AMOUNT, "immature", "balance from immature coinbase outputs"},
                }},
            }
            },
        RPCExamples{
            HelpExampleCli("getbalances", "") +
            HelpExampleRpc("getbalances", "")},
        [&](const RPCHelpMan& self, const JSONRPCRequest& request) -> UniValue
{
    const std::shared_ptr<const CWallet> rpc_wallet = GetWalletForJSONRPCRequest(request);
    if (!rpc_wallet) return UniValue::VNULL;
    const CWallet& wallet = *rpc_wallet;

    // Make sure the results are valid at least up to the most recent block
    // the user could have gotten from another RPC command prior to now
    wallet.BlockUntilSyncedToCurrentChain();

    LOCK(wallet.cs_wallet);

    const auto bal = GetBalance(wallet);
    UniValue balances{UniValue::VOBJ};
    {
        UniValue balances_mine{UniValue::VOBJ};
        balances_mine.pushKV("trusted", ValueFromAmount(bal.m_mine_trusted));
        balances_mine.pushKV("untrusted_pending", ValueFromAmount(bal.m_mine_untrusted_pending));
        balances_mine.pushKV("immature", ValueFromAmount(bal.m_mine_immature));
        if (wallet.IsWalletFlagSet(WALLET_FLAG_AVOID_REUSE)) {
            // If the AVOID_REUSE flag is set, bal has been set to just the un-reused address balance. Get
            // the total balance, and then subtract bal to get the reused address balance.
            const auto full_bal = GetBalance(wallet, 0, false);
            balances_mine.pushKV("used", ValueFromAmount(full_bal.m_mine_trusted + full_bal.m_mine_untrusted_pending - bal.m_mine_trusted - bal.m_mine_untrusted_pending));
        }
        balances.pushKV("mine", balances_mine);
    }
    auto spk_man = wallet.GetLegacyScriptPubKeyMan();
    if (spk_man && spk_man->HaveWatchOnly()) {
        UniValue balances_watchonly{UniValue::VOBJ};
        balances_watchonly.pushKV("trusted", ValueFromAmount(bal.m_watchonly_trusted));
        balances_watchonly.pushKV("untrusted_pending", ValueFromAmount(bal.m_watchonly_untrusted_pending));
        balances_watchonly.pushKV("immature", ValueFromAmount(bal.m_watchonly_immature));
        balances.pushKV("watchonly", balances_watchonly);
    }
    return balances;
},
    };
}

RPCHelpMan listunspent()
{
    return RPCHelpMan{
                "listunspent",
                "\nReturns array of unspent transaction outputs\n"
                "with between minconf and maxconf (inclusive) confirmations.\n"
                "Optionally filter to only include txouts paid to specified addresses.\n",
                {
                    {"minconf", RPCArg::Type::NUM, RPCArg::Default{1}, "The minimum confirmations to filter"},
                    {"maxconf", RPCArg::Type::NUM, RPCArg::Default{9999999}, "The maximum confirmations to filter"},
                    {"addresses", RPCArg::Type::ARR, RPCArg::Default{UniValue::VARR}, "The addresses to filter",
                        {
                            {"address", RPCArg::Type::STR, RPCArg::Optional::OMITTED, "address"},
                        },
                    },
                    {"include_unsafe", RPCArg::Type::BOOL, RPCArg::Default{true}, "Include outputs that are not safe to spend\n"
                              "See description of \"safe\" attribute below."},
                    {"query_options", RPCArg::Type::OBJ, RPCArg::Optional::OMITTED_NAMED_ARG, "JSON with query options",
                        {
                            {"minimumAmount", RPCArg::Type::AMOUNT, RPCArg::Default{FormatMoney(0)}, "Minimum value of each UTXO in " + CURRENCY_UNIT + ""},
                            {"maximumAmount", RPCArg::Type::AMOUNT, RPCArg::DefaultHint{"unlimited"}, "Maximum value of each UTXO in " + CURRENCY_UNIT + ""},
                            {"maximumCount", RPCArg::Type::NUM, RPCArg::DefaultHint{"unlimited"}, "Maximum number of UTXOs"},
                            {"minimumSumAmount", RPCArg::Type::AMOUNT, RPCArg::DefaultHint{"unlimited"}, "Minimum sum value of all UTXOs in " + CURRENCY_UNIT + ""},
<<<<<<< HEAD
                            {"includeNames", RPCArg::Type::BOOL, RPCArg::DefaultHint{"false"}, "Include name outputs"},
=======
                            {"include_immature_coinbase", RPCArg::Type::BOOL, RPCArg::Default{false}, "Include immature coinbase UTXOs"}
>>>>>>> f3317ecd
                        },
                        RPCArgOptions{.oneline_description="query_options"}},
                },
                RPCResult{
                    RPCResult::Type::ARR, "", "",
                    {
                        {RPCResult::Type::OBJ, "", "",
                        {
                            {RPCResult::Type::STR_HEX, "txid", "the transaction id"},
                            {RPCResult::Type::NUM, "vout", "the vout value"},
                            {RPCResult::Type::STR, "address", /*optional=*/true, "the address"},
                            NameOpResult,
                            {RPCResult::Type::STR, "label", /*optional=*/true, "The associated label, or \"\" for the default label"},
                            {RPCResult::Type::STR, "scriptPubKey", "the script key"},
                            {RPCResult::Type::STR_AMOUNT, "amount", "the transaction output amount in " + CURRENCY_UNIT},
                            {RPCResult::Type::NUM, "confirmations", "The number of confirmations"},
                            {RPCResult::Type::NUM, "ancestorcount", /*optional=*/true, "The number of in-mempool ancestor transactions, including this one (if transaction is in the mempool)"},
                            {RPCResult::Type::NUM, "ancestorsize", /*optional=*/true, "The virtual transaction size of in-mempool ancestors, including this one (if transaction is in the mempool)"},
                            {RPCResult::Type::STR_AMOUNT, "ancestorfees", /*optional=*/true, "The total fees of in-mempool ancestors (including this one) with fee deltas used for mining priority in " + CURRENCY_ATOM + " (if transaction is in the mempool)"},
                            {RPCResult::Type::STR_HEX, "redeemScript", /*optional=*/true, "The redeemScript if scriptPubKey is P2SH"},
                            {RPCResult::Type::STR, "witnessScript", /*optional=*/true, "witnessScript if the scriptPubKey is P2WSH or P2SH-P2WSH"},
                            {RPCResult::Type::BOOL, "spendable", "Whether we have the private keys to spend this output"},
                            {RPCResult::Type::BOOL, "solvable", "Whether we know how to spend this output, ignoring the lack of keys"},
                            {RPCResult::Type::BOOL, "reused", /*optional=*/true, "(only present if avoid_reuse is set) Whether this output is reused/dirty (sent to an address that was previously spent from)"},
                            {RPCResult::Type::STR, "desc", /*optional=*/true, "(only when solvable) A descriptor for spending this output"},
                            {RPCResult::Type::ARR, "parent_descs", /*optional=*/false, "List of parent descriptors for the scriptPubKey of this coin.", {
                                {RPCResult::Type::STR, "desc", "The descriptor string."},
                            }},
                            {RPCResult::Type::BOOL, "safe", "Whether this output is considered safe to spend. Unconfirmed transactions\n"
                                                            "from outside keys and unconfirmed replacement transactions are considered unsafe\n"
                                                            "and are not eligible for spending by fundrawtransaction and sendtoaddress."},
                        }},
                    }
                },
                RPCExamples{
                    HelpExampleCli("listunspent", "")
            + HelpExampleCli("listunspent", "6 9999999 \"[\\\"" + EXAMPLE_ADDRESS[0] + "\\\",\\\"" + EXAMPLE_ADDRESS[1] + "\\\"]\"")
            + HelpExampleRpc("listunspent", "6, 9999999 \"[\\\"" + EXAMPLE_ADDRESS[0] + "\\\",\\\"" + EXAMPLE_ADDRESS[1] + "\\\"]\"")
            + HelpExampleCli("listunspent", "6 9999999 '[]' true '{ \"minimumAmount\": 0.005 }'")
            + HelpExampleRpc("listunspent", "6, 9999999, [] , true, { \"minimumAmount\": 0.005 } ")
                },
        [&](const RPCHelpMan& self, const JSONRPCRequest& request) -> UniValue
{
    const std::shared_ptr<const CWallet> pwallet = GetWalletForJSONRPCRequest(request);
    if (!pwallet) return UniValue::VNULL;

    const auto& chainman = EnsureChainman(EnsureAnyNodeContext(request));

    int nMinDepth = 1;
    if (!request.params[0].isNull()) {
        nMinDepth = request.params[0].getInt<int>();
    }

    int nMaxDepth = 9999999;
    if (!request.params[1].isNull()) {
        nMaxDepth = request.params[1].getInt<int>();
    }

    std::set<CTxDestination> destinations;
    if (!request.params[2].isNull()) {
        UniValue inputs = request.params[2].get_array();
        for (unsigned int idx = 0; idx < inputs.size(); idx++) {
            const UniValue& input = inputs[idx];
            CTxDestination dest = DecodeDestination(input.get_str());
            if (!IsValidDestination(dest)) {
                throw JSONRPCError(RPC_INVALID_ADDRESS_OR_KEY, std::string("Invalid address: ") + input.get_str());
            }
            if (!destinations.insert(dest).second) {
                throw JSONRPCError(RPC_INVALID_PARAMETER, std::string("Invalid parameter, duplicated address: ") + input.get_str());
            }
        }
    }

    bool include_unsafe = true;
    if (!request.params[3].isNull()) {
        include_unsafe = request.params[3].get_bool();
    }

<<<<<<< HEAD
    CAmount nMinimumAmount = 0;
    CAmount nMaximumAmount = MAX_MONEY;
    CAmount nMinimumSumAmount = MAX_MONEY;
    uint64_t nMaximumCount = 0;
    bool includeNames = false;
=======
    CoinFilterParams filter_coins;
    filter_coins.min_amount = 0;
>>>>>>> f3317ecd

    if (!request.params[4].isNull()) {
        const UniValue& options = request.params[4].get_obj();

        RPCTypeCheckObj(options,
            {
                {"minimumAmount", UniValueType()},
                {"maximumAmount", UniValueType()},
                {"minimumSumAmount", UniValueType()},
                {"maximumCount", UniValueType(UniValue::VNUM)},
<<<<<<< HEAD
                {"includeNames", UniValueType(UniValue::VBOOL)},
=======
                {"include_immature_coinbase", UniValueType(UniValue::VBOOL)}
>>>>>>> f3317ecd
            },
            true, true);

        if (options.exists("minimumAmount"))
            filter_coins.min_amount = AmountFromValue(options["minimumAmount"]);

        if (options.exists("maximumAmount"))
            filter_coins.max_amount = AmountFromValue(options["maximumAmount"]);

        if (options.exists("minimumSumAmount"))
            filter_coins.min_sum_amount = AmountFromValue(options["minimumSumAmount"]);

        if (options.exists("maximumCount"))
<<<<<<< HEAD
            nMaximumCount = options["maximumCount"].getInt<int64_t>();

        if (options.exists("includeNames"))
            includeNames = options["includeNames"].get_bool();
=======
            filter_coins.max_count = options["maximumCount"].getInt<int64_t>();

        if (options.exists("include_immature_coinbase")) {
            filter_coins.include_immature_coinbase = options["include_immature_coinbase"].get_bool();
        }
>>>>>>> f3317ecd
    }

    // Make sure the results are valid at least up to the most recent block
    // the user could have gotten from another RPC command prior to now
    pwallet->BlockUntilSyncedToCurrentChain();

    UniValue results(UniValue::VARR);
    std::vector<COutput> vecOutputs;
    int expireDepth;
    {
        CCoinControl cctl;
        cctl.m_avoid_address_reuse = false;
        cctl.m_min_depth = nMinDepth;
        cctl.m_max_depth = nMaxDepth;
        cctl.m_include_unsafe_inputs = include_unsafe;
        LOCK(pwallet->cs_wallet);
<<<<<<< HEAD

        /* Retrieve and store "current" expiration depth.  We use that later
           to determine, based on confirmations, whether or not names
           are expired.  */
        expireDepth = Params().GetConsensus()
                        .rules->NameExpirationDepth(chainman.ActiveHeight());
        vecOutputs = AvailableCoinsListUnspent(*pwallet, &cctl, nMinimumAmount, nMaximumAmount, nMinimumSumAmount, nMaximumCount).All();
=======
        vecOutputs = AvailableCoinsListUnspent(*pwallet, &cctl, filter_coins).All();
>>>>>>> f3317ecd
    }

    LOCK(pwallet->cs_wallet);

    const bool avoid_reuse = pwallet->IsWalletFlagSet(WALLET_FLAG_AVOID_REUSE);

    for (const COutput& out : vecOutputs) {
        CTxDestination address;
        const CScript& scriptPubKey = out.txout.scriptPubKey;
        bool fValidAddress = ExtractDestination(scriptPubKey, address);
        bool reused = avoid_reuse && pwallet->IsSpentKey(scriptPubKey);

        if (destinations.size() && (!fValidAddress || !destinations.count(address)))
            continue;

        /* Check if this is a name output.  If it is, we have to apply
           additional rules:  If the name is already expired, then the output
           is definitely unspendable; in that case, exclude it always.
           Otherwise, we may include the output only if the user opted to
           receive also name outputs.  */
        const CNameScript nameOp(scriptPubKey);
        if (nameOp.isNameOp ())
          {
            if (!includeNames)
              continue;

            /* Name new's don't expire, so check for being an actual update.  */
            if (nameOp.isAnyUpdate () && out.depth > expireDepth)
              continue;
          }

        UniValue entry(UniValue::VOBJ);
        entry.pushKV("txid", out.outpoint.hash.GetHex());
        entry.pushKV("vout", (int)out.outpoint.n);

        if (nameOp.isNameOp())
            entry.pushKV("nameOp", NameOpToUniv(nameOp));

        if (fValidAddress) {
            entry.pushKV("address", EncodeDestination(address));

            const auto* address_book_entry = pwallet->FindAddressBookEntry(address);
            if (address_book_entry) {
                entry.pushKV("label", address_book_entry->GetLabel());
            }

            std::unique_ptr<SigningProvider> provider = pwallet->GetSolvingProvider(scriptPubKey);
            if (provider) {
                if (scriptPubKey.IsPayToScriptHash(true)) {
                    const CScriptID& hash = CScriptID(std::get<ScriptHash>(address));
                    CScript redeemScript;
                    if (provider->GetCScript(hash, redeemScript)) {
                        entry.pushKV("redeemScript", HexStr(redeemScript));
                        // Now check if the redeemScript is actually a P2WSH script
                        CTxDestination witness_destination;
                        if (redeemScript.IsPayToWitnessScriptHash(false)) {
                            bool extracted = ExtractDestination(redeemScript, witness_destination);
                            CHECK_NONFATAL(extracted);
                            // Also return the witness script
                            const WitnessV0ScriptHash& whash = std::get<WitnessV0ScriptHash>(witness_destination);
                            CScriptID id;
                            CRIPEMD160().Write(whash.begin(), whash.size()).Finalize(id.begin());
                            CScript witnessScript;
                            if (provider->GetCScript(id, witnessScript)) {
                                entry.pushKV("witnessScript", HexStr(witnessScript));
                            }
                        }
                    }
                } else if (scriptPubKey.IsPayToWitnessScriptHash(true)) {
                    const WitnessV0ScriptHash& whash = std::get<WitnessV0ScriptHash>(address);
                    CScriptID id;
                    CRIPEMD160().Write(whash.begin(), whash.size()).Finalize(id.begin());
                    CScript witnessScript;
                    if (provider->GetCScript(id, witnessScript)) {
                        entry.pushKV("witnessScript", HexStr(witnessScript));
                    }
                }
            }
        }

        entry.pushKV("scriptPubKey", HexStr(scriptPubKey));
        entry.pushKV("amount", ValueFromAmount(out.txout.nValue));
        entry.pushKV("confirmations", out.depth);
        if (!out.depth) {
            size_t ancestor_count, descendant_count, ancestor_size;
            CAmount ancestor_fees;
            pwallet->chain().getTransactionAncestry(out.outpoint.hash, ancestor_count, descendant_count, &ancestor_size, &ancestor_fees);
            if (ancestor_count) {
                entry.pushKV("ancestorcount", uint64_t(ancestor_count));
                entry.pushKV("ancestorsize", uint64_t(ancestor_size));
                entry.pushKV("ancestorfees", uint64_t(ancestor_fees));
            }
        }
        entry.pushKV("spendable", out.spendable);
        entry.pushKV("solvable", out.solvable);
        if (out.solvable) {
            std::unique_ptr<SigningProvider> provider = pwallet->GetSolvingProvider(scriptPubKey);
            if (provider) {
                auto descriptor = InferDescriptor(scriptPubKey, *provider);
                entry.pushKV("desc", descriptor->ToString());
            }
        }
        PushParentDescriptors(*pwallet, scriptPubKey, entry);
        if (avoid_reuse) entry.pushKV("reused", reused);
        entry.pushKV("safe", out.safe);
        results.push_back(entry);
    }

    return results;
},
    };
}
} // namespace wallet<|MERGE_RESOLUTION|>--- conflicted
+++ resolved
@@ -518,11 +518,8 @@
                             {"maximumAmount", RPCArg::Type::AMOUNT, RPCArg::DefaultHint{"unlimited"}, "Maximum value of each UTXO in " + CURRENCY_UNIT + ""},
                             {"maximumCount", RPCArg::Type::NUM, RPCArg::DefaultHint{"unlimited"}, "Maximum number of UTXOs"},
                             {"minimumSumAmount", RPCArg::Type::AMOUNT, RPCArg::DefaultHint{"unlimited"}, "Minimum sum value of all UTXOs in " + CURRENCY_UNIT + ""},
-<<<<<<< HEAD
+                            {"include_immature_coinbase", RPCArg::Type::BOOL, RPCArg::Default{false}, "Include immature coinbase UTXOs"},
                             {"includeNames", RPCArg::Type::BOOL, RPCArg::DefaultHint{"false"}, "Include name outputs"},
-=======
-                            {"include_immature_coinbase", RPCArg::Type::BOOL, RPCArg::Default{false}, "Include immature coinbase UTXOs"}
->>>>>>> f3317ecd
                         },
                         RPCArgOptions{.oneline_description="query_options"}},
                 },
@@ -601,16 +598,9 @@
         include_unsafe = request.params[3].get_bool();
     }
 
-<<<<<<< HEAD
-    CAmount nMinimumAmount = 0;
-    CAmount nMaximumAmount = MAX_MONEY;
-    CAmount nMinimumSumAmount = MAX_MONEY;
-    uint64_t nMaximumCount = 0;
-    bool includeNames = false;
-=======
     CoinFilterParams filter_coins;
     filter_coins.min_amount = 0;
->>>>>>> f3317ecd
+    bool include_names{false};
 
     if (!request.params[4].isNull()) {
         const UniValue& options = request.params[4].get_obj();
@@ -621,11 +611,8 @@
                 {"maximumAmount", UniValueType()},
                 {"minimumSumAmount", UniValueType()},
                 {"maximumCount", UniValueType(UniValue::VNUM)},
-<<<<<<< HEAD
+                {"include_immature_coinbase", UniValueType(UniValue::VBOOL)},
                 {"includeNames", UniValueType(UniValue::VBOOL)},
-=======
-                {"include_immature_coinbase", UniValueType(UniValue::VBOOL)}
->>>>>>> f3317ecd
             },
             true, true);
 
@@ -639,18 +626,14 @@
             filter_coins.min_sum_amount = AmountFromValue(options["minimumSumAmount"]);
 
         if (options.exists("maximumCount"))
-<<<<<<< HEAD
-            nMaximumCount = options["maximumCount"].getInt<int64_t>();
-
-        if (options.exists("includeNames"))
-            includeNames = options["includeNames"].get_bool();
-=======
             filter_coins.max_count = options["maximumCount"].getInt<int64_t>();
 
         if (options.exists("include_immature_coinbase")) {
             filter_coins.include_immature_coinbase = options["include_immature_coinbase"].get_bool();
         }
->>>>>>> f3317ecd
+
+        if (options.exists("includeNames"))
+            include_names = options["includeNames"].get_bool();
     }
 
     // Make sure the results are valid at least up to the most recent block
@@ -667,17 +650,13 @@
         cctl.m_max_depth = nMaxDepth;
         cctl.m_include_unsafe_inputs = include_unsafe;
         LOCK(pwallet->cs_wallet);
-<<<<<<< HEAD
 
         /* Retrieve and store "current" expiration depth.  We use that later
            to determine, based on confirmations, whether or not names
            are expired.  */
         expireDepth = Params().GetConsensus()
                         .rules->NameExpirationDepth(chainman.ActiveHeight());
-        vecOutputs = AvailableCoinsListUnspent(*pwallet, &cctl, nMinimumAmount, nMaximumAmount, nMinimumSumAmount, nMaximumCount).All();
-=======
         vecOutputs = AvailableCoinsListUnspent(*pwallet, &cctl, filter_coins).All();
->>>>>>> f3317ecd
     }
 
     LOCK(pwallet->cs_wallet);
@@ -701,7 +680,7 @@
         const CNameScript nameOp(scriptPubKey);
         if (nameOp.isNameOp ())
           {
-            if (!includeNames)
+            if (!include_names)
               continue;
 
             /* Name new's don't expire, so check for being an actual update.  */
