--- conflicted
+++ resolved
@@ -8,11 +8,8 @@
 #include <rpc/names.h>
 #include <rpc/server_util.h>
 #include <rpc/util.h>
-<<<<<<< HEAD
 #include <script/names.h>
-=======
 #include <script/script.h>
->>>>>>> d89af6ba
 #include <util/moneystr.h>
 #include <validation.h>
 #include <wallet/coincontrol.h>
@@ -696,13 +693,8 @@
 
             std::unique_ptr<SigningProvider> provider = pwallet->GetSolvingProvider(scriptPubKey);
             if (provider) {
-<<<<<<< HEAD
                 if (scriptPubKey.IsPayToScriptHash(true)) {
-                    const CScriptID& hash = CScriptID(std::get<ScriptHash>(address));
-=======
-                if (scriptPubKey.IsPayToScriptHash()) {
                     const CScriptID hash = ToScriptID(std::get<ScriptHash>(address));
->>>>>>> d89af6ba
                     CScript redeemScript;
                     if (provider->GetCScript(hash, redeemScript)) {
                         entry.pushKV("redeemScript", HexStr(redeemScript));
