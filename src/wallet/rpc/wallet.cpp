--- conflicted
+++ resolved
@@ -1102,14 +1102,10 @@
 RPCHelpMan rescanblockchain();
 RPCHelpMan abortrescan();
 
-<<<<<<< HEAD
 // auxpow
 RPCHelpMan getauxblock();
 
-Span<const CRPCCommand> GetWalletRPCCommands()
-=======
 std::span<const CRPCCommand> GetWalletRPCCommands()
->>>>>>> 770d39a3
 {
     static const CRPCCommand commands[]{
         {"rawtransactions", &fundrawtransaction},
