--- conflicted
+++ resolved
@@ -26,37 +26,10 @@
 namespace wallet {
 std::vector<CRecipient> CreateRecipients(const std::vector<std::pair<CTxDestination, CAmount>>& outputs, const std::set<int>& subtract_fee_outputs)
 {
-<<<<<<< HEAD
-    std::set<CTxDestination> destinations;
-    int i = 0;
-    for (const std::string& address: address_amounts.getKeys()) {
-        CTxDestination dest = DecodeDestination(address);
-        if (!IsValidDestination(dest)) {
-            throw JSONRPCError(RPC_INVALID_ADDRESS_OR_KEY, std::string("Invalid address: ") + address);
-        }
-
-        if (destinations.count(dest)) {
-            throw JSONRPCError(RPC_INVALID_PARAMETER, std::string("Invalid parameter, duplicated address: ") + address);
-        }
-        destinations.insert(dest);
-
-        CAmount amount = AmountFromValue(address_amounts[i++]);
-
-        bool subtract_fee = false;
-        for (unsigned int idx = 0; idx < subtract_fee_outputs.size(); idx++) {
-            const UniValue& addr = subtract_fee_outputs[idx];
-            if (addr.get_str() == address) {
-                subtract_fee = true;
-            }
-        }
-
-        CRecipient recipient = {dest, amount, subtract_fee};
-=======
     std::vector<CRecipient> recipients;
     for (size_t i = 0; i < outputs.size(); ++i) {
         const auto& [destination, amount] = outputs.at(i);
         CRecipient recipient{destination, amount, subtract_fee_outputs.contains(i)};
->>>>>>> bfc289c6
         recipients.push_back(recipient);
     }
     return recipients;
@@ -862,16 +835,25 @@
     }
     UniValue options = request.params[1];
     std::vector<std::pair<CTxDestination, CAmount>> destinations;
+    std::vector<CScript> namePrefix;
     for (const auto& tx_out : tx.vout) {
+        CNameScript nameOp(tx_out.scriptPubKey);
+        CScript baseAddr = nameOp.getAddress();
+
         CTxDestination dest;
-        ExtractDestination(tx_out.scriptPubKey, dest);
+        ExtractDestination(baseAddr, dest);
         destinations.emplace_back(dest, tx_out.nValue);
+        namePrefix.push_back(nameOp.GetPrefix ());
     }
     std::vector<std::string> dummy(destinations.size(), "dummy");
     std::vector<CRecipient> recipients = CreateRecipients(
             destinations,
             InterpretSubtractFeeFromOutputInstructions(options["subtractFeeFromOutputs"], dummy)
     );
+    assert(namePrefix.size() == recipients.size());
+    for (unsigned i = 0; i < recipients.size(); ++i) {
+        recipients[i].nameScript = namePrefix[i];
+    }
     CCoinControl coin_control;
     // Automatically select (additional) coins. Can be overridden by options.add_inputs.
     coin_control.m_allow_other_inputs = true;
