// Copyright (c) 2011-2021 The Bitcoin Core developers
// Distributed under the MIT software license, see the accompanying
// file COPYING or http://www.opensource.org/licenses/mit-license.php.

#include <consensus/validation.h>
#include <core_io.h>
#include <key_io.h>
#include <policy/policy.h>
#include <rpc/rawtransaction_util.h>
#include <rpc/util.h>
#include <util/fees.h>
#include <util/rbf.h>
#include <util/translation.h>
#include <util/vector.h>
#include <wallet/coincontrol.h>
#include <wallet/feebumper.h>
#include <wallet/fees.h>
#include <wallet/rpc/util.h>
#include <wallet/spend.h>
#include <wallet/wallet.h>

#include <univalue.h>


namespace wallet {
static void ParseRecipients(const UniValue& address_amounts, const UniValue& subtract_fee_outputs, std::vector<CRecipient>& recipients)
{
    std::set<CTxDestination> destinations;
    int i = 0;
    for (const std::string& address: address_amounts.getKeys()) {
        CTxDestination dest = DecodeDestination(address);
        if (!IsValidDestination(dest)) {
            throw JSONRPCError(RPC_INVALID_ADDRESS_OR_KEY, std::string("Invalid address: ") + address);
        }

        if (destinations.count(dest)) {
            throw JSONRPCError(RPC_INVALID_PARAMETER, std::string("Invalid parameter, duplicated address: ") + address);
        }
        destinations.insert(dest);

        CScript script_pub_key = GetScriptForDestination(dest);
        CAmount amount = AmountFromValue(address_amounts[i++]);

        bool subtract_fee = false;
        for (unsigned int idx = 0; idx < subtract_fee_outputs.size(); idx++) {
            const UniValue& addr = subtract_fee_outputs[idx];
            if (addr.get_str() == address) {
                subtract_fee = true;
            }
        }

        CRecipient recipient = {script_pub_key, amount, subtract_fee};
        recipients.push_back(recipient);
    }
}

<<<<<<< HEAD
UniValue SendMoney(CWallet& wallet, const CCoinControl &coin_control,
                   const CTxIn* withInput,
                   std::vector<CRecipient> &recipients, mapValue_t map_value, bool verbose)
=======
static void InterpretFeeEstimationInstructions(const UniValue& conf_target, const UniValue& estimate_mode, const UniValue& fee_rate, UniValue& options)
{
    if (options.exists("conf_target") || options.exists("estimate_mode")) {
        if (!conf_target.isNull() || !estimate_mode.isNull()) {
            throw JSONRPCError(RPC_INVALID_PARAMETER, "Pass conf_target and estimate_mode either as arguments or in the options object, but not both");
        }
    } else {
        options.pushKV("conf_target", conf_target);
        options.pushKV("estimate_mode", estimate_mode);
    }
    if (options.exists("fee_rate")) {
        if (!fee_rate.isNull()) {
            throw JSONRPCError(RPC_INVALID_PARAMETER, "Pass the fee_rate either as an argument, or in the options object, but not both");
        }
    } else {
        options.pushKV("fee_rate", fee_rate);
    }
    if (!options["conf_target"].isNull() && (options["estimate_mode"].isNull() || (options["estimate_mode"].get_str() == "unset"))) {
        throw JSONRPCError(RPC_INVALID_PARAMETER, "Specify estimate_mode");
    }
}

static UniValue FinishTransaction(const std::shared_ptr<CWallet> pwallet, const UniValue& options, const CMutableTransaction& rawTx)
{
    // Make a blank psbt
    PartiallySignedTransaction psbtx(rawTx);

    // First fill transaction with our data without signing,
    // so external signers are not asked sign more than once.
    bool complete;
    pwallet->FillPSBT(psbtx, complete, SIGHASH_DEFAULT, false, true);
    const TransactionError err{pwallet->FillPSBT(psbtx, complete, SIGHASH_DEFAULT, true, false)};
    if (err != TransactionError::OK) {
        throw JSONRPCTransactionError(err);
    }

    CMutableTransaction mtx;
    complete = FinalizeAndExtractPSBT(psbtx, mtx);

    UniValue result(UniValue::VOBJ);

    const bool psbt_opt_in{options.exists("psbt") && options["psbt"].get_bool()};
    bool add_to_wallet{options.exists("add_to_wallet") ? options["add_to_wallet"].get_bool() : true};
    if (psbt_opt_in || !complete || !add_to_wallet) {
        // Serialize the PSBT
        CDataStream ssTx(SER_NETWORK, PROTOCOL_VERSION);
        ssTx << psbtx;
        result.pushKV("psbt", EncodeBase64(ssTx.str()));
    }

    if (complete) {
        std::string hex{EncodeHexTx(CTransaction(mtx))};
        CTransactionRef tx(MakeTransactionRef(std::move(mtx)));
        result.pushKV("txid", tx->GetHash().GetHex());
        if (add_to_wallet && !psbt_opt_in) {
            pwallet->CommitTransaction(tx, {}, /*orderForm*/ {});
        } else {
            result.pushKV("hex", hex);
        }
    }
    result.pushKV("complete", complete);

    return result;
}

static void PreventOutdatedOptions(const UniValue& options)
{
    if (options.exists("feeRate")) {
        throw JSONRPCError(RPC_INVALID_PARAMETER, "Use fee_rate (" + CURRENCY_ATOM + "/vB) instead of feeRate");
    }
    if (options.exists("changeAddress")) {
        throw JSONRPCError(RPC_INVALID_PARAMETER, "Use change_address instead of changeAddress");
    }
    if (options.exists("changePosition")) {
        throw JSONRPCError(RPC_INVALID_PARAMETER, "Use change_position instead of changePosition");
    }
    if (options.exists("includeWatching")) {
        throw JSONRPCError(RPC_INVALID_PARAMETER, "Use include_watching instead of includeWatching");
    }
    if (options.exists("lockUnspents")) {
        throw JSONRPCError(RPC_INVALID_PARAMETER, "Use lock_unspents instead of lockUnspents");
    }
    if (options.exists("subtractFeeFromOutputs")) {
        throw JSONRPCError(RPC_INVALID_PARAMETER, "Use subtract_fee_from_outputs instead of subtractFeeFromOutputs");
    }
}

UniValue SendMoney(CWallet& wallet, const CCoinControl &coin_control, std::vector<CRecipient> &recipients, mapValue_t map_value, bool verbose)
>>>>>>> 6452efb4
{
    EnsureWalletIsUnlocked(wallet);

    // This function is only used by sendtoaddress and sendmany.
    // This should always try to sign, if we don't have private keys, don't try to do anything here.
    if (wallet.IsWalletFlagSet(WALLET_FLAG_DISABLE_PRIVATE_KEYS)) {
        throw JSONRPCError(RPC_WALLET_ERROR, "Error: Private keys are disabled for this wallet");
    }

    // Shuffle recipient list
    std::shuffle(recipients.begin(), recipients.end(), FastRandomContext());

    // Send
    CAmount nFeeRequired = 0;
    int nChangePosRet = -1;
    bilingual_str error;
    CTransactionRef tx;
    FeeCalculation fee_calc_out;
    const bool fCreated = CreateTransaction(wallet, recipients, withInput, tx, nFeeRequired, nChangePosRet, error, coin_control, fee_calc_out, true);
    if (!fCreated) {
        throw JSONRPCError(RPC_WALLET_INSUFFICIENT_FUNDS, error.original);
    }
    wallet.CommitTransaction(tx, std::move(map_value), {} /* orderForm */);
    if (verbose) {
        UniValue entry(UniValue::VOBJ);
        entry.pushKV("txid", tx->GetHash().GetHex());
        entry.pushKV("fee_reason", StringForFeeReason(fee_calc_out.reason));
        return entry;
    }
    return tx->GetHash().GetHex();
}


/**
 * Update coin control with fee estimation based on the given parameters
 *
 * @param[in]     wallet            Wallet reference
 * @param[in,out] cc                Coin control to be updated
 * @param[in]     conf_target       UniValue integer; confirmation target in blocks, values between 1 and 1008 are valid per policy/fees.h;
 * @param[in]     estimate_mode     UniValue string; fee estimation mode, valid values are "unset", "economical" or "conservative";
 * @param[in]     fee_rate          UniValue real; fee rate in sat/vB;
 *                                      if present, both conf_target and estimate_mode must either be null, or "unset"
 * @param[in]     override_min_fee  bool; whether to set fOverrideFeeRate to true to disable minimum fee rate checks and instead
 *                                      verify only that fee_rate is greater than 0
 * @throws a JSONRPCError if conf_target, estimate_mode, or fee_rate contain invalid values or are in conflict
 */
static void SetFeeEstimateMode(const CWallet& wallet, CCoinControl& cc, const UniValue& conf_target, const UniValue& estimate_mode, const UniValue& fee_rate, bool override_min_fee)
{
    if (!fee_rate.isNull()) {
        if (!conf_target.isNull()) {
            throw JSONRPCError(RPC_INVALID_PARAMETER, "Cannot specify both conf_target and fee_rate. Please provide either a confirmation target in blocks for automatic fee estimation, or an explicit fee rate.");
        }
        if (!estimate_mode.isNull() && estimate_mode.get_str() != "unset") {
            throw JSONRPCError(RPC_INVALID_PARAMETER, "Cannot specify both estimate_mode and fee_rate");
        }
        // Fee rates in sat/vB cannot represent more than 3 significant digits.
        cc.m_feerate = CFeeRate{AmountFromValue(fee_rate, /* decimals */ 3)};
        if (override_min_fee) cc.fOverrideFeeRate = true;
        // Default RBF to true for explicit fee_rate, if unset.
        if (!cc.m_signal_bip125_rbf) cc.m_signal_bip125_rbf = true;
        return;
    }
    if (!estimate_mode.isNull() && !FeeModeFromString(estimate_mode.get_str(), cc.m_fee_mode)) {
        throw JSONRPCError(RPC_INVALID_PARAMETER, InvalidEstimateModeErrorMessage());
    }
    if (!conf_target.isNull()) {
        cc.m_confirm_target = ParseConfirmTarget(conf_target, wallet.chain().estimateMaxBlocks());
    }
}

RPCHelpMan sendtoaddress()
{
    return RPCHelpMan{"sendtoaddress",
                "\nSend an amount to a given address." +
        HELP_REQUIRING_PASSPHRASE,
                {
                    {"address", RPCArg::Type::STR, RPCArg::Optional::NO, "The address to send to."},
                    {"amount", RPCArg::Type::AMOUNT, RPCArg::Optional::NO, "The amount in " + CURRENCY_UNIT + " to send. eg 0.1"},
                    {"comment", RPCArg::Type::STR, RPCArg::Optional::OMITTED_NAMED_ARG, "A comment used to store what the transaction is for.\n"
                                         "This is not part of the transaction, just kept in your wallet."},
                    {"comment_to", RPCArg::Type::STR, RPCArg::Optional::OMITTED_NAMED_ARG, "A comment to store the name of the person or organization\n"
                                         "to which you're sending the transaction. This is not part of the \n"
                                         "transaction, just kept in your wallet."},
                    {"subtractfeefromamount", RPCArg::Type::BOOL, RPCArg::Default{false}, "The fee will be deducted from the amount being sent.\n"
                                         "The recipient will receive less coins than you enter in the amount field."},
                    {"replaceable", RPCArg::Type::BOOL, RPCArg::DefaultHint{"wallet default"}, "Allow this transaction to be replaced by a transaction with higher fees via BIP 125"},
                    {"conf_target", RPCArg::Type::NUM, RPCArg::DefaultHint{"wallet -txconfirmtarget"}, "Confirmation target in blocks"},
                    {"estimate_mode", RPCArg::Type::STR, RPCArg::Default{"unset"}, std::string() + "The fee estimate mode, must be one of (case insensitive):\n"
            "       \"" + FeeModes("\"\n\"") + "\""},
                    {"avoid_reuse", RPCArg::Type::BOOL, RPCArg::Default{true}, "(only available if avoid_reuse wallet flag is set) Avoid spending from dirty addresses; addresses are considered\n"
                                         "dirty if they have previously been used in a transaction. If true, this also activates avoidpartialspends, grouping outputs by their addresses."},
                    {"fee_rate", RPCArg::Type::AMOUNT, RPCArg::DefaultHint{"not set, fall back to wallet fee estimation"}, "Specify a fee rate in " + CURRENCY_ATOM + "/vB."},
                    {"verbose", RPCArg::Type::BOOL, RPCArg::Default{false}, "If true, return extra information about the transaction."},
                },
                {
                    RPCResult{"if verbose is not set or set to false",
                        RPCResult::Type::STR_HEX, "txid", "The transaction id."
                    },
                    RPCResult{"if verbose is set to true",
                        RPCResult::Type::OBJ, "", "",
                        {
                            {RPCResult::Type::STR_HEX, "txid", "The transaction id."},
                            {RPCResult::Type::STR, "fee_reason", "The transaction fee reason."}
                        },
                    },
                },
                RPCExamples{
                    "\nSend 0.1 BTC\n"
                    + HelpExampleCli("sendtoaddress", "\"" + EXAMPLE_ADDRESS[0] + "\" 0.1") +
                    "\nSend 0.1 BTC with a confirmation target of 6 blocks in economical fee estimate mode using positional arguments\n"
                    + HelpExampleCli("sendtoaddress", "\"" + EXAMPLE_ADDRESS[0] + "\" 0.1 \"donation\" \"sean's outpost\" false true 6 economical") +
                    "\nSend 0.1 BTC with a fee rate of 1.1 " + CURRENCY_ATOM + "/vB, subtract fee from amount, BIP125-replaceable, using positional arguments\n"
                    + HelpExampleCli("sendtoaddress", "\"" + EXAMPLE_ADDRESS[0] + "\" 0.1 \"drinks\" \"room77\" true true null \"unset\" null 1.1") +
                    "\nSend 0.2 BTC with a confirmation target of 6 blocks in economical fee estimate mode using named arguments\n"
                    + HelpExampleCli("-named sendtoaddress", "address=\"" + EXAMPLE_ADDRESS[0] + "\" amount=0.2 conf_target=6 estimate_mode=\"economical\"") +
                    "\nSend 0.5 BTC with a fee rate of 25 " + CURRENCY_ATOM + "/vB using named arguments\n"
                    + HelpExampleCli("-named sendtoaddress", "address=\"" + EXAMPLE_ADDRESS[0] + "\" amount=0.5 fee_rate=25")
                    + HelpExampleCli("-named sendtoaddress", "address=\"" + EXAMPLE_ADDRESS[0] + "\" amount=0.5 fee_rate=25 subtractfeefromamount=false replaceable=true avoid_reuse=true comment=\"2 pizzas\" comment_to=\"jeremy\" verbose=true")
                },
        [&](const RPCHelpMan& self, const JSONRPCRequest& request) -> UniValue
{
    std::shared_ptr<CWallet> const pwallet = GetWalletForJSONRPCRequest(request);
    if (!pwallet) return NullUniValue;

    // Make sure the results are valid at least up to the most recent block
    // the user could have gotten from another RPC command prior to now
    pwallet->BlockUntilSyncedToCurrentChain();

    LOCK(pwallet->cs_wallet);

    // Wallet comments
    mapValue_t mapValue;
    if (!request.params[2].isNull() && !request.params[2].get_str().empty())
        mapValue["comment"] = request.params[2].get_str();
    if (!request.params[3].isNull() && !request.params[3].get_str().empty())
        mapValue["to"] = request.params[3].get_str();

    bool fSubtractFeeFromAmount = false;
    if (!request.params[4].isNull()) {
        fSubtractFeeFromAmount = request.params[4].get_bool();
    }

    CCoinControl coin_control;
    if (!request.params[5].isNull()) {
        coin_control.m_signal_bip125_rbf = request.params[5].get_bool();
    }

    coin_control.m_avoid_address_reuse = GetAvoidReuseFlag(*pwallet, request.params[8]);
    // We also enable partial spend avoidance if reuse avoidance is set.
    coin_control.m_avoid_partial_spends |= coin_control.m_avoid_address_reuse;

    SetFeeEstimateMode(*pwallet, coin_control, /* conf_target */ request.params[6], /* estimate_mode */ request.params[7], /* fee_rate */ request.params[9], /* override_min_fee */ false);

    EnsureWalletIsUnlocked(*pwallet);

    UniValue address_amounts(UniValue::VOBJ);
    const std::string address = request.params[0].get_str();
    address_amounts.pushKV(address, request.params[1]);
    UniValue subtractFeeFromAmount(UniValue::VARR);
    if (fSubtractFeeFromAmount) {
        subtractFeeFromAmount.push_back(address);
    }

    std::vector<CRecipient> recipients;
    ParseRecipients(address_amounts, subtractFeeFromAmount, recipients);
    const bool verbose{request.params[10].isNull() ? false : request.params[10].get_bool()};

    return SendMoney(*pwallet, coin_control, nullptr, recipients, mapValue, verbose);
},
    };
}

RPCHelpMan sendmany()
{
    return RPCHelpMan{"sendmany",
                "\nSend multiple times. Amounts are double-precision floating point numbers." +
        HELP_REQUIRING_PASSPHRASE,
                {
                    {"dummy", RPCArg::Type::STR, RPCArg::Optional::NO, "Must be set to \"\" for backwards compatibility.", "\"\""},
                    {"amounts", RPCArg::Type::OBJ_USER_KEYS, RPCArg::Optional::NO, "The addresses and amounts",
                        {
                            {"address", RPCArg::Type::AMOUNT, RPCArg::Optional::NO, "The address is the key, the numeric amount (can be string) in " + CURRENCY_UNIT + " is the value"},
                        },
                    },
                    {"minconf", RPCArg::Type::NUM, RPCArg::Optional::OMITTED_NAMED_ARG, "Ignored dummy value"},
                    {"comment", RPCArg::Type::STR, RPCArg::Optional::OMITTED_NAMED_ARG, "A comment"},
                    {"subtractfeefrom", RPCArg::Type::ARR, RPCArg::Optional::OMITTED_NAMED_ARG, "The addresses.\n"
                                       "The fee will be equally deducted from the amount of each selected address.\n"
                                       "Those recipients will receive less coins than you enter in their corresponding amount field.\n"
                                       "If no addresses are specified here, the sender pays the fee.",
                        {
                            {"address", RPCArg::Type::STR, RPCArg::Optional::OMITTED, "Subtract fee from this address"},
                        },
                    },
                    {"replaceable", RPCArg::Type::BOOL, RPCArg::DefaultHint{"wallet default"}, "Allow this transaction to be replaced by a transaction with higher fees via BIP 125"},
                    {"conf_target", RPCArg::Type::NUM, RPCArg::DefaultHint{"wallet -txconfirmtarget"}, "Confirmation target in blocks"},
                    {"estimate_mode", RPCArg::Type::STR, RPCArg::Default{"unset"}, std::string() + "The fee estimate mode, must be one of (case insensitive):\n"
            "       \"" + FeeModes("\"\n\"") + "\""},
                    {"fee_rate", RPCArg::Type::AMOUNT, RPCArg::DefaultHint{"not set, fall back to wallet fee estimation"}, "Specify a fee rate in " + CURRENCY_ATOM + "/vB."},
                    {"verbose", RPCArg::Type::BOOL, RPCArg::Default{false}, "If true, return extra infomration about the transaction."},
                },
                {
                    RPCResult{"if verbose is not set or set to false",
                        RPCResult::Type::STR_HEX, "txid", "The transaction id for the send. Only 1 transaction is created regardless of\n"
                "the number of addresses."
                    },
                    RPCResult{"if verbose is set to true",
                        RPCResult::Type::OBJ, "", "",
                        {
                            {RPCResult::Type::STR_HEX, "txid", "The transaction id for the send. Only 1 transaction is created regardless of\n"
                "the number of addresses."},
                            {RPCResult::Type::STR, "fee_reason", "The transaction fee reason."}
                        },
                    },
                },
                RPCExamples{
            "\nSend two amounts to two different addresses:\n"
            + HelpExampleCli("sendmany", "\"\" \"{\\\"" + EXAMPLE_ADDRESS[0] + "\\\":0.01,\\\"" + EXAMPLE_ADDRESS[1] + "\\\":0.02}\"") +
            "\nSend two amounts to two different addresses setting the confirmation and comment:\n"
            + HelpExampleCli("sendmany", "\"\" \"{\\\"" + EXAMPLE_ADDRESS[0] + "\\\":0.01,\\\"" + EXAMPLE_ADDRESS[1] + "\\\":0.02}\" 6 \"testing\"") +
            "\nSend two amounts to two different addresses, subtract fee from amount:\n"
            + HelpExampleCli("sendmany", "\"\" \"{\\\"" + EXAMPLE_ADDRESS[0] + "\\\":0.01,\\\"" + EXAMPLE_ADDRESS[1] + "\\\":0.02}\" 1 \"\" \"[\\\"" + EXAMPLE_ADDRESS[0] + "\\\",\\\"" + EXAMPLE_ADDRESS[1] + "\\\"]\"") +
            "\nAs a JSON-RPC call\n"
            + HelpExampleRpc("sendmany", "\"\", {\"" + EXAMPLE_ADDRESS[0] + "\":0.01,\"" + EXAMPLE_ADDRESS[1] + "\":0.02}, 6, \"testing\"")
                },
        [&](const RPCHelpMan& self, const JSONRPCRequest& request) -> UniValue
{
    std::shared_ptr<CWallet> const pwallet = GetWalletForJSONRPCRequest(request);
    if (!pwallet) return NullUniValue;

    // Make sure the results are valid at least up to the most recent block
    // the user could have gotten from another RPC command prior to now
    pwallet->BlockUntilSyncedToCurrentChain();

    LOCK(pwallet->cs_wallet);

    if (!request.params[0].isNull() && !request.params[0].get_str().empty()) {
        throw JSONRPCError(RPC_INVALID_PARAMETER, "Dummy value must be set to \"\"");
    }
    UniValue sendTo = request.params[1].get_obj();

    mapValue_t mapValue;
    if (!request.params[3].isNull() && !request.params[3].get_str().empty())
        mapValue["comment"] = request.params[3].get_str();

    UniValue subtractFeeFromAmount(UniValue::VARR);
    if (!request.params[4].isNull())
        subtractFeeFromAmount = request.params[4].get_array();

    CCoinControl coin_control;
    if (!request.params[5].isNull()) {
        coin_control.m_signal_bip125_rbf = request.params[5].get_bool();
    }

    SetFeeEstimateMode(*pwallet, coin_control, /* conf_target */ request.params[6], /* estimate_mode */ request.params[7], /* fee_rate */ request.params[8], /* override_min_fee */ false);

    std::vector<CRecipient> recipients;
    ParseRecipients(sendTo, subtractFeeFromAmount, recipients);
    const bool verbose{request.params[9].isNull() ? false : request.params[9].get_bool()};

    return SendMoney(*pwallet, coin_control, nullptr, recipients, std::move(mapValue), verbose);
},
    };
}

RPCHelpMan settxfee()
{
    return RPCHelpMan{"settxfee",
                "\nSet the transaction fee rate in " + CURRENCY_UNIT + "/kvB for this wallet. Overrides the global -paytxfee command line parameter.\n"
                "Can be deactivated by passing 0 as the fee. In that case automatic fee selection will be used by default.\n",
                {
                    {"amount", RPCArg::Type::AMOUNT, RPCArg::Optional::NO, "The transaction fee rate in " + CURRENCY_UNIT + "/kvB"},
                },
                RPCResult{
                    RPCResult::Type::BOOL, "", "Returns true if successful"
                },
                RPCExamples{
                    HelpExampleCli("settxfee", "0.00001")
            + HelpExampleRpc("settxfee", "0.00001")
                },
        [&](const RPCHelpMan& self, const JSONRPCRequest& request) -> UniValue
{
    std::shared_ptr<CWallet> const pwallet = GetWalletForJSONRPCRequest(request);
    if (!pwallet) return NullUniValue;

    LOCK(pwallet->cs_wallet);

    CAmount nAmount = AmountFromValue(request.params[0]);
    CFeeRate tx_fee_rate(nAmount, 1000);
    CFeeRate max_tx_fee_rate(pwallet->m_default_max_tx_fee, 1000);
    if (tx_fee_rate == CFeeRate(0)) {
        // automatic selection
    } else if (tx_fee_rate < pwallet->chain().relayMinFee()) {
        throw JSONRPCError(RPC_INVALID_PARAMETER, strprintf("txfee cannot be less than min relay tx fee (%s)", pwallet->chain().relayMinFee().ToString()));
    } else if (tx_fee_rate < pwallet->m_min_fee) {
        throw JSONRPCError(RPC_INVALID_PARAMETER, strprintf("txfee cannot be less than wallet min fee (%s)", pwallet->m_min_fee.ToString()));
    } else if (tx_fee_rate > max_tx_fee_rate) {
        throw JSONRPCError(RPC_INVALID_PARAMETER, strprintf("txfee cannot be more than wallet max tx fee (%s)", max_tx_fee_rate.ToString()));
    }

    pwallet->m_pay_tx_fee = tx_fee_rate;
    return true;
},
    };
}


// Only includes key documentation where the key is snake_case in all RPC methods. MixedCase keys can be added later.
static std::vector<RPCArg> FundTxDoc(bool solving_data = true)
{
    std::vector<RPCArg> args = {
        {"conf_target", RPCArg::Type::NUM, RPCArg::DefaultHint{"wallet -txconfirmtarget"}, "Confirmation target in blocks"},
        {"estimate_mode", RPCArg::Type::STR, RPCArg::Default{"unset"}, std::string() + "The fee estimate mode, must be one of (case insensitive):\n"
            "         \"" + FeeModes("\"\n\"") + "\""},
        {
            "replaceable", RPCArg::Type::BOOL, RPCArg::DefaultHint{"wallet default"}, "Marks this transaction as BIP125-replaceable.\n"
            "Allows this transaction to be replaced by a transaction with higher fees"
        },
    };
    if (solving_data) {
        args.push_back({"solving_data", RPCArg::Type::OBJ, RPCArg::Optional::OMITTED_NAMED_ARG, "Keys and scripts needed for producing a final transaction with a dummy signature.\n"
        "Used for fee estimation during coin selection.",
            {
                {
                    "pubkeys", RPCArg::Type::ARR, RPCArg::Default{UniValue::VARR}, "Public keys involved in this transaction.",
                    {
                        {"pubkey", RPCArg::Type::STR_HEX, RPCArg::Optional::OMITTED, "A public key"},
                    }
                },
                {
                    "scripts", RPCArg::Type::ARR, RPCArg::Default{UniValue::VARR}, "Scripts involved in this transaction.",
                    {
                        {"script", RPCArg::Type::STR_HEX, RPCArg::Optional::OMITTED, "A script"},
                    }
                },
                {
                    "descriptors", RPCArg::Type::ARR, RPCArg::Default{UniValue::VARR}, "Descriptors that provide solving data for this transaction.",
                    {
                        {"descriptor", RPCArg::Type::STR, RPCArg::Optional::OMITTED, "A descriptor"},
                    }
                },
            }
        });
    }
    return args;
}

void FundTransaction(CWallet& wallet, CMutableTransaction& tx, CAmount& fee_out, int& change_position, const UniValue& options, CCoinControl& coinControl, bool override_min_fee)
{
    // Make sure the results are valid at least up to the most recent block
    // the user could have gotten from another RPC command prior to now
    wallet.BlockUntilSyncedToCurrentChain();

    change_position = -1;
    bool lockUnspents = false;
    UniValue subtractFeeFromOutputs;
    std::set<int> setSubtractFeeFromOutputs;

    if (!options.isNull()) {
      if (options.type() == UniValue::VBOOL) {
        // backward compatibility bool only fallback
        coinControl.fAllowWatchOnly = options.get_bool();
      }
      else {
        RPCTypeCheckArgument(options, UniValue::VOBJ);
        RPCTypeCheckObj(options,
            {
                {"add_inputs", UniValueType(UniValue::VBOOL)},
                {"include_unsafe", UniValueType(UniValue::VBOOL)},
                {"add_to_wallet", UniValueType(UniValue::VBOOL)},
                {"changeAddress", UniValueType(UniValue::VSTR)},
                {"change_address", UniValueType(UniValue::VSTR)},
                {"changePosition", UniValueType(UniValue::VNUM)},
                {"change_position", UniValueType(UniValue::VNUM)},
                {"change_type", UniValueType(UniValue::VSTR)},
                {"includeWatching", UniValueType(UniValue::VBOOL)},
                {"include_watching", UniValueType(UniValue::VBOOL)},
                {"inputs", UniValueType(UniValue::VARR)},
                {"lockUnspents", UniValueType(UniValue::VBOOL)},
                {"lock_unspents", UniValueType(UniValue::VBOOL)},
                {"locktime", UniValueType(UniValue::VNUM)},
                {"fee_rate", UniValueType()}, // will be checked by AmountFromValue() in SetFeeEstimateMode()
                {"feeRate", UniValueType()}, // will be checked by AmountFromValue() below
                {"psbt", UniValueType(UniValue::VBOOL)},
                {"solving_data", UniValueType(UniValue::VOBJ)},
                {"subtractFeeFromOutputs", UniValueType(UniValue::VARR)},
                {"subtract_fee_from_outputs", UniValueType(UniValue::VARR)},
                {"replaceable", UniValueType(UniValue::VBOOL)},
                {"conf_target", UniValueType(UniValue::VNUM)},
                {"estimate_mode", UniValueType(UniValue::VSTR)},
                {"input_weights", UniValueType(UniValue::VARR)},
            },
            true, true);

        if (options.exists("add_inputs") ) {
            coinControl.m_add_inputs = options["add_inputs"].get_bool();
        }

        if (options.exists("changeAddress") || options.exists("change_address")) {
            const std::string change_address_str = (options.exists("change_address") ? options["change_address"] : options["changeAddress"]).get_str();
            CTxDestination dest = DecodeDestination(change_address_str);

            if (!IsValidDestination(dest)) {
                throw JSONRPCError(RPC_INVALID_ADDRESS_OR_KEY, "Change address must be a valid address");
            }

            coinControl.destChange = dest;
        }

        if (options.exists("changePosition") || options.exists("change_position")) {
            change_position = (options.exists("change_position") ? options["change_position"] : options["changePosition"]).get_int();
        }

        if (options.exists("change_type")) {
            if (options.exists("changeAddress") || options.exists("change_address")) {
                throw JSONRPCError(RPC_INVALID_PARAMETER, "Cannot specify both change address and address type options");
            }
            if (std::optional<OutputType> parsed = ParseOutputType(options["change_type"].get_str())) {
                coinControl.m_change_type.emplace(parsed.value());
            } else {
                throw JSONRPCError(RPC_INVALID_ADDRESS_OR_KEY, strprintf("Unknown change type '%s'", options["change_type"].get_str()));
            }
        }

        const UniValue include_watching_option = options.exists("include_watching") ? options["include_watching"] : options["includeWatching"];
        coinControl.fAllowWatchOnly = ParseIncludeWatchonly(include_watching_option, wallet);

        if (options.exists("lockUnspents") || options.exists("lock_unspents")) {
            lockUnspents = (options.exists("lock_unspents") ? options["lock_unspents"] : options["lockUnspents"]).get_bool();
        }

        if (options.exists("include_unsafe")) {
            coinControl.m_include_unsafe_inputs = options["include_unsafe"].get_bool();
        }

        if (options.exists("feeRate")) {
            if (options.exists("fee_rate")) {
                throw JSONRPCError(RPC_INVALID_PARAMETER, "Cannot specify both fee_rate (" + CURRENCY_ATOM + "/vB) and feeRate (" + CURRENCY_UNIT + "/kvB)");
            }
            if (options.exists("conf_target")) {
                throw JSONRPCError(RPC_INVALID_PARAMETER, "Cannot specify both conf_target and feeRate. Please provide either a confirmation target in blocks for automatic fee estimation, or an explicit fee rate.");
            }
            if (options.exists("estimate_mode")) {
                throw JSONRPCError(RPC_INVALID_PARAMETER, "Cannot specify both estimate_mode and feeRate");
            }
            coinControl.m_feerate = CFeeRate(AmountFromValue(options["feeRate"]));
            coinControl.fOverrideFeeRate = true;
        }

        if (options.exists("subtractFeeFromOutputs") || options.exists("subtract_fee_from_outputs") )
            subtractFeeFromOutputs = (options.exists("subtract_fee_from_outputs") ? options["subtract_fee_from_outputs"] : options["subtractFeeFromOutputs"]).get_array();

        if (options.exists("replaceable")) {
            coinControl.m_signal_bip125_rbf = options["replaceable"].get_bool();
        }
        SetFeeEstimateMode(wallet, coinControl, options["conf_target"], options["estimate_mode"], options["fee_rate"], override_min_fee);
      }
    } else {
        // if options is null and not a bool
        coinControl.fAllowWatchOnly = ParseIncludeWatchonly(NullUniValue, wallet);
    }

    if (options.exists("solving_data")) {
        const UniValue solving_data = options["solving_data"].get_obj();
        if (solving_data.exists("pubkeys")) {
            for (const UniValue& pk_univ : solving_data["pubkeys"].get_array().getValues()) {
                const std::string& pk_str = pk_univ.get_str();
                if (!IsHex(pk_str)) {
                    throw JSONRPCError(RPC_INVALID_ADDRESS_OR_KEY, strprintf("'%s' is not hex", pk_str));
                }
                const std::vector<unsigned char> data(ParseHex(pk_str));
                const CPubKey pubkey(data.begin(), data.end());
                if (!pubkey.IsFullyValid()) {
                    throw JSONRPCError(RPC_INVALID_ADDRESS_OR_KEY, strprintf("'%s' is not a valid public key", pk_str));
                }
                coinControl.m_external_provider.pubkeys.emplace(pubkey.GetID(), pubkey);
                // Add witness script for pubkeys
                const CScript wit_script = GetScriptForDestination(WitnessV0KeyHash(pubkey));
                coinControl.m_external_provider.scripts.emplace(CScriptID(wit_script), wit_script);
            }
        }

        if (solving_data.exists("scripts")) {
            for (const UniValue& script_univ : solving_data["scripts"].get_array().getValues()) {
                const std::string& script_str = script_univ.get_str();
                if (!IsHex(script_str)) {
                    throw JSONRPCError(RPC_INVALID_ADDRESS_OR_KEY, strprintf("'%s' is not hex", script_str));
                }
                std::vector<unsigned char> script_data(ParseHex(script_str));
                const CScript script(script_data.begin(), script_data.end());
                coinControl.m_external_provider.scripts.emplace(CScriptID(script), script);
            }
        }

        if (solving_data.exists("descriptors")) {
            for (const UniValue& desc_univ : solving_data["descriptors"].get_array().getValues()) {
                const std::string& desc_str  = desc_univ.get_str();
                FlatSigningProvider desc_out;
                std::string error;
                std::vector<CScript> scripts_temp;
                std::unique_ptr<Descriptor> desc = Parse(desc_str, desc_out, error, true);
                if (!desc) {
                    throw JSONRPCError(RPC_INVALID_PARAMETER, strprintf("Unable to parse descriptor '%s': %s", desc_str, error));
                }
                desc->Expand(0, desc_out, scripts_temp, desc_out);
                coinControl.m_external_provider = Merge(coinControl.m_external_provider, desc_out);
            }
        }
    }

    if (options.exists("input_weights")) {
        for (const UniValue& input : options["input_weights"].get_array().getValues()) {
            uint256 txid = ParseHashO(input, "txid");

            const UniValue& vout_v = find_value(input, "vout");
            if (!vout_v.isNum()) {
                throw JSONRPCError(RPC_INVALID_PARAMETER, "Invalid parameter, missing vout key");
            }
            int vout = vout_v.get_int();
            if (vout < 0) {
                throw JSONRPCError(RPC_INVALID_PARAMETER, "Invalid parameter, vout cannot be negative");
            }

            const UniValue& weight_v = find_value(input, "weight");
            if (!weight_v.isNum()) {
                throw JSONRPCError(RPC_INVALID_PARAMETER, "Invalid parameter, missing weight key");
            }
            int64_t weight = weight_v.get_int64();
            const int64_t min_input_weight = GetTransactionInputWeight(CTxIn());
            CHECK_NONFATAL(min_input_weight == 165);
            if (weight < min_input_weight) {
                throw JSONRPCError(RPC_INVALID_PARAMETER, "Invalid parameter, weight cannot be less than 165 (41 bytes (size of outpoint + sequence + empty scriptSig) * 4 (witness scaling factor)) + 1 (empty witness)");
            }
            if (weight > MAX_STANDARD_TX_WEIGHT) {
                throw JSONRPCError(RPC_INVALID_PARAMETER, strprintf("Invalid parameter, weight cannot be greater than the maximum standard tx weight of %d", MAX_STANDARD_TX_WEIGHT));
            }

            coinControl.SetInputWeight(COutPoint(txid, vout), weight);
        }
    }

    if (tx.vout.size() == 0)
        throw JSONRPCError(RPC_INVALID_PARAMETER, "TX must have at least one output");

    if (change_position != -1 && (change_position < 0 || (unsigned int)change_position > tx.vout.size()))
        throw JSONRPCError(RPC_INVALID_PARAMETER, "changePosition out of bounds");

    for (unsigned int idx = 0; idx < subtractFeeFromOutputs.size(); idx++) {
        int pos = subtractFeeFromOutputs[idx].get_int();
        if (setSubtractFeeFromOutputs.count(pos))
            throw JSONRPCError(RPC_INVALID_PARAMETER, strprintf("Invalid parameter, duplicated position: %d", pos));
        if (pos < 0)
            throw JSONRPCError(RPC_INVALID_PARAMETER, strprintf("Invalid parameter, negative position: %d", pos));
        if (pos >= int(tx.vout.size()))
            throw JSONRPCError(RPC_INVALID_PARAMETER, strprintf("Invalid parameter, position too large: %d", pos));
        setSubtractFeeFromOutputs.insert(pos);
    }

    // Fetch specified UTXOs from the UTXO set to get the scriptPubKeys and values of the outputs being selected
    // and to match with the given solving_data. Only used for non-wallet outputs.
    std::map<COutPoint, Coin> coins;
    for (const CTxIn& txin : tx.vin) {
        coins[txin.prevout]; // Create empty map entry keyed by prevout.
    }
    wallet.chain().findCoins(coins);
    for (const auto& coin : coins) {
        if (!coin.second.out.IsNull()) {
            coinControl.SelectExternal(coin.first, coin.second.out);
        }
    }

    bilingual_str error;

    if (!FundTransaction(wallet, tx, fee_out, change_position, error, lockUnspents, setSubtractFeeFromOutputs, coinControl)) {
        throw JSONRPCError(RPC_WALLET_ERROR, error.original);
    }
}

static void SetOptionsInputWeights(const UniValue& inputs, UniValue& options)
{
    if (options.exists("input_weights")) {
        throw JSONRPCError(RPC_INVALID_PARAMETER, "Input weights should be specified in inputs rather than in options.");
    }
    if (inputs.size() == 0) {
        return;
    }
    UniValue weights(UniValue::VARR);
    for (const UniValue& input : inputs.getValues()) {
        if (input.exists("weight")) {
            weights.push_back(input);
        }
    }
    options.pushKV("input_weights", weights);
}

RPCHelpMan fundrawtransaction()
{
    return RPCHelpMan{"fundrawtransaction",
                "\nIf the transaction has no inputs, they will be automatically selected to meet its out value.\n"
                "It will add at most one change output to the outputs.\n"
                "No existing outputs will be modified unless \"subtractFeeFromOutputs\" is specified.\n"
                "Note that inputs which were signed may need to be resigned after completion since in/outputs have been added.\n"
                "The inputs added will not be signed, use signrawtransactionwithkey\n"
                "or signrawtransactionwithwallet for that.\n"
                "All existing inputs must either have their previous output transaction be in the wallet\n"
                "or be in the UTXO set. Solving data must be provided for non-wallet inputs.\n"
                "Note that all inputs selected must be of standard form and P2SH scripts must be\n"
                "in the wallet using importaddress or addmultisigaddress (to calculate fees).\n"
                "You can see whether this is the case by checking the \"solvable\" field in the listunspent output.\n"
                "Only pay-to-pubkey, multisig, and P2SH versions thereof are currently supported for watch-only\n",
                {
                    {"hexstring", RPCArg::Type::STR_HEX, RPCArg::Optional::NO, "The hex string of the raw transaction"},
                    {"options", RPCArg::Type::OBJ, RPCArg::Optional::OMITTED_NAMED_ARG, "for backward compatibility: passing in a true instead of an object will result in {\"includeWatching\":true}",
                        Cat<std::vector<RPCArg>>(
                        {
                            {"add_inputs", RPCArg::Type::BOOL, RPCArg::Default{true}, "For a transaction with existing inputs, automatically include more if they are not enough."},
                            {"include_unsafe", RPCArg::Type::BOOL, RPCArg::Default{false}, "Include inputs that are not safe to spend (unconfirmed transactions from outside keys and unconfirmed replacement transactions).\n"
                                                          "Warning: the resulting transaction may become invalid if one of the unsafe inputs disappears.\n"
                                                          "If that happens, you will need to fund the transaction with different inputs and republish it."},
                            {"changeAddress", RPCArg::Type::STR, RPCArg::DefaultHint{"automatic"}, "The address to receive the change"},
                            {"changePosition", RPCArg::Type::NUM, RPCArg::DefaultHint{"random"}, "The index of the change output"},
                            {"change_type", RPCArg::Type::STR, RPCArg::DefaultHint{"set by -changetype"}, "The output type to use. Only valid if changeAddress is not specified. Options are \"legacy\", \"p2sh-segwit\", and \"bech32\"."},
                            {"includeWatching", RPCArg::Type::BOOL, RPCArg::DefaultHint{"true for watch-only wallets, otherwise false"}, "Also select inputs which are watch only.\n"
                                                          "Only solvable inputs can be used. Watch-only destinations are solvable if the public key and/or output script was imported,\n"
                                                          "e.g. with 'importpubkey' or 'importmulti' with the 'pubkeys' or 'desc' field."},
                            {"lockUnspents", RPCArg::Type::BOOL, RPCArg::Default{false}, "Lock selected unspent outputs"},
                            {"fee_rate", RPCArg::Type::AMOUNT, RPCArg::DefaultHint{"not set, fall back to wallet fee estimation"}, "Specify a fee rate in " + CURRENCY_ATOM + "/vB."},
                            {"feeRate", RPCArg::Type::AMOUNT, RPCArg::DefaultHint{"not set, fall back to wallet fee estimation"}, "Specify a fee rate in " + CURRENCY_UNIT + "/kvB."},
                            {"subtractFeeFromOutputs", RPCArg::Type::ARR, RPCArg::Default{UniValue::VARR}, "The integers.\n"
                                                          "The fee will be equally deducted from the amount of each specified output.\n"
                                                          "Those recipients will receive less coins than you enter in their corresponding amount field.\n"
                                                          "If no outputs are specified here, the sender pays the fee.",
                                {
                                    {"vout_index", RPCArg::Type::NUM, RPCArg::Optional::OMITTED, "The zero-based output index, before a change output is added."},
                                },
                            },
                            {"input_weights", RPCArg::Type::ARR, RPCArg::Optional::OMITTED_NAMED_ARG, "Inputs and their corresponding weights",
                                {
                                    {"txid", RPCArg::Type::STR_HEX, RPCArg::Optional::NO, "The transaction id"},
                                    {"vout", RPCArg::Type::NUM, RPCArg::Optional::NO, "The output index"},
                                    {"weight", RPCArg::Type::NUM, RPCArg::Optional::NO, "The maximum weight for this input, "
                                        "including the weight of the outpoint and sequence number. "
                                        "Note that serialized signature sizes are not guaranteed to be consistent, "
                                        "so the maximum DER signatures size of 73 bytes should be used when considering ECDSA signatures."
                                        "Remember to convert serialized sizes to weight units when necessary."},
                                },
                             },
                        },
                        FundTxDoc()),
                        "options"},
                    {"iswitness", RPCArg::Type::BOOL, RPCArg::DefaultHint{"depends on heuristic tests"}, "Whether the transaction hex is a serialized witness transaction.\n"
                        "If iswitness is not present, heuristic tests will be used in decoding.\n"
                        "If true, only witness deserialization will be tried.\n"
                        "If false, only non-witness deserialization will be tried.\n"
                        "This boolean should reflect whether the transaction has inputs\n"
                        "(e.g. fully valid, or on-chain transactions), if known by the caller."
                    },
                },
                RPCResult{
                    RPCResult::Type::OBJ, "", "",
                    {
                        {RPCResult::Type::STR_HEX, "hex", "The resulting raw transaction (hex-encoded string)"},
                        {RPCResult::Type::STR_AMOUNT, "fee", "Fee in " + CURRENCY_UNIT + " the resulting transaction pays"},
                        {RPCResult::Type::NUM, "changepos", "The position of the added change output, or -1"},
                    }
                                },
                                RPCExamples{
                            "\nCreate a transaction with no inputs\n"
                            + HelpExampleCli("createrawtransaction", "\"[]\" \"{\\\"myaddress\\\":0.01}\"") +
                            "\nAdd sufficient unsigned inputs to meet the output value\n"
                            + HelpExampleCli("fundrawtransaction", "\"rawtransactionhex\"") +
                            "\nSign the transaction\n"
                            + HelpExampleCli("signrawtransactionwithwallet", "\"fundedtransactionhex\"") +
                            "\nSend the transaction\n"
                            + HelpExampleCli("sendrawtransaction", "\"signedtransactionhex\"")
                                },
        [&](const RPCHelpMan& self, const JSONRPCRequest& request) -> UniValue
{
    std::shared_ptr<CWallet> const pwallet = GetWalletForJSONRPCRequest(request);
    if (!pwallet) return NullUniValue;

    RPCTypeCheck(request.params, {UniValue::VSTR, UniValueType(), UniValue::VBOOL});

    // parse hex string from parameter
    CMutableTransaction tx;
    bool try_witness = request.params[2].isNull() ? true : request.params[2].get_bool();
    bool try_no_witness = request.params[2].isNull() ? true : !request.params[2].get_bool();
    if (!DecodeHexTx(tx, request.params[0].get_str(), try_no_witness, try_witness)) {
        throw JSONRPCError(RPC_DESERIALIZATION_ERROR, "TX decode failed");
    }

    CAmount fee;
    int change_position;
    CCoinControl coin_control;
    // Automatically select (additional) coins. Can be overridden by options.add_inputs.
    coin_control.m_add_inputs = true;
    FundTransaction(*pwallet, tx, fee, change_position, request.params[1], coin_control, /* override_min_fee */ true);

    UniValue result(UniValue::VOBJ);
    result.pushKV("hex", EncodeHexTx(CTransaction(tx)));
    result.pushKV("fee", ValueFromAmount(fee));
    result.pushKV("changepos", change_position);

    return result;
},
    };
}

RPCHelpMan signrawtransactionwithwallet()
{
    return RPCHelpMan{"signrawtransactionwithwallet",
                "\nSign inputs for raw transaction (serialized, hex-encoded).\n"
                "The second optional argument (may be null) is an array of previous transaction outputs that\n"
                "this transaction depends on but may not yet be in the block chain." +
        HELP_REQUIRING_PASSPHRASE,
                {
                    {"hexstring", RPCArg::Type::STR, RPCArg::Optional::NO, "The transaction hex string"},
                    {"prevtxs", RPCArg::Type::ARR, RPCArg::Optional::OMITTED_NAMED_ARG, "The previous dependent transaction outputs",
                        {
                            {"", RPCArg::Type::OBJ, RPCArg::Optional::OMITTED, "",
                                {
                                    {"txid", RPCArg::Type::STR_HEX, RPCArg::Optional::NO, "The transaction id"},
                                    {"vout", RPCArg::Type::NUM, RPCArg::Optional::NO, "The output number"},
                                    {"scriptPubKey", RPCArg::Type::STR_HEX, RPCArg::Optional::NO, "script key"},
                                    {"redeemScript", RPCArg::Type::STR_HEX, RPCArg::Optional::OMITTED, "(required for P2SH) redeem script"},
                                    {"witnessScript", RPCArg::Type::STR_HEX, RPCArg::Optional::OMITTED, "(required for P2WSH or P2SH-P2WSH) witness script"},
                                    {"amount", RPCArg::Type::AMOUNT, RPCArg::Optional::OMITTED, "(required for Segwit inputs) the amount spent"},
                                },
                            },
                        },
                    },
                    {"sighashtype", RPCArg::Type::STR, RPCArg::Default{"DEFAULT for Taproot, ALL otherwise"}, "The signature hash type. Must be one of\n"
            "       \"DEFAULT\"\n"
            "       \"ALL\"\n"
            "       \"NONE\"\n"
            "       \"SINGLE\"\n"
            "       \"ALL|ANYONECANPAY\"\n"
            "       \"NONE|ANYONECANPAY\"\n"
            "       \"SINGLE|ANYONECANPAY\""},
                },
                RPCResult{
                    RPCResult::Type::OBJ, "", "",
                    {
                        {RPCResult::Type::STR_HEX, "hex", "The hex-encoded raw transaction with signature(s)"},
                        {RPCResult::Type::BOOL, "complete", "If the transaction has a complete set of signatures"},
                        {RPCResult::Type::ARR, "errors", /*optional=*/true, "Script verification errors (if there are any)",
                        {
                            {RPCResult::Type::OBJ, "", "",
                            {
                                {RPCResult::Type::STR_HEX, "txid", "The hash of the referenced, previous transaction"},
                                {RPCResult::Type::NUM, "vout", "The index of the output to spent and used as input"},
                                {RPCResult::Type::ARR, "witness", "",
                                {
                                    {RPCResult::Type::STR_HEX, "witness", ""},
                                }},
                                {RPCResult::Type::STR_HEX, "scriptSig", "The hex-encoded signature script"},
                                {RPCResult::Type::NUM, "sequence", "Script sequence number"},
                                {RPCResult::Type::STR, "error", "Verification or signing error related to the input"},
                            }},
                        }},
                    }
                },
                RPCExamples{
                    HelpExampleCli("signrawtransactionwithwallet", "\"myhex\"")
            + HelpExampleRpc("signrawtransactionwithwallet", "\"myhex\"")
                },
        [&](const RPCHelpMan& self, const JSONRPCRequest& request) -> UniValue
{
    const std::shared_ptr<const CWallet> pwallet = GetWalletForJSONRPCRequest(request);
    if (!pwallet) return NullUniValue;

    RPCTypeCheck(request.params, {UniValue::VSTR, UniValue::VARR, UniValue::VSTR}, true);

    CMutableTransaction mtx;
    if (!DecodeHexTx(mtx, request.params[0].get_str())) {
        throw JSONRPCError(RPC_DESERIALIZATION_ERROR, "TX decode failed. Make sure the tx has at least one input.");
    }

    // Sign the transaction
    LOCK(pwallet->cs_wallet);
    EnsureWalletIsUnlocked(*pwallet);

    // Fetch previous transactions (inputs):
    std::map<COutPoint, Coin> coins;
    for (const CTxIn& txin : mtx.vin) {
        coins[txin.prevout]; // Create empty map entry keyed by prevout.
    }
    pwallet->chain().findCoins(coins);

    // Parse the prevtxs array
    ParsePrevouts(request.params[1], nullptr, coins);

    int nHashType = ParseSighashString(request.params[2]);

    // Script verification errors
    std::map<int, bilingual_str> input_errors;

    bool complete = pwallet->SignTransaction(mtx, coins, nHashType, input_errors);
    UniValue result(UniValue::VOBJ);
    SignTransactionResultToJSON(mtx, complete, coins, input_errors, result);
    return result;
},
    };
}

static RPCHelpMan bumpfee_helper(std::string method_name)
{
    const bool want_psbt = method_name == "psbtbumpfee";
    const std::string incremental_fee{CFeeRate(DEFAULT_INCREMENTAL_RELAY_FEE).ToString(FeeEstimateMode::SAT_VB)};

    return RPCHelpMan{method_name,
        "\nBumps the fee of an opt-in-RBF transaction T, replacing it with a new transaction B.\n"
        + std::string(want_psbt ? "Returns a PSBT instead of creating and signing a new transaction.\n" : "") +
        "An opt-in RBF transaction with the given txid must be in the wallet.\n"
        "The command will pay the additional fee by reducing change outputs or adding inputs when necessary.\n"
        "It may add a new change output if one does not already exist.\n"
        "All inputs in the original transaction will be included in the replacement transaction.\n"
        "The command will fail if the wallet or mempool contains a transaction that spends one of T's outputs.\n"
        "By default, the new fee will be calculated automatically using the estimatesmartfee RPC.\n"
        "The user can specify a confirmation target for estimatesmartfee.\n"
        "Alternatively, the user can specify a fee rate in " + CURRENCY_ATOM + "/vB for the new transaction.\n"
        "At a minimum, the new fee rate must be high enough to pay an additional new relay fee (incrementalfee\n"
        "returned by getnetworkinfo) to enter the node's mempool.\n"
        "* WARNING: before version 0.21, fee_rate was in " + CURRENCY_UNIT + "/kvB. As of 0.21, fee_rate is in " + CURRENCY_ATOM + "/vB. *\n",
        {
            {"txid", RPCArg::Type::STR_HEX, RPCArg::Optional::NO, "The txid to be bumped"},
            {"options", RPCArg::Type::OBJ, RPCArg::Optional::OMITTED_NAMED_ARG, "",
                {
                    {"conf_target", RPCArg::Type::NUM, RPCArg::DefaultHint{"wallet -txconfirmtarget"}, "Confirmation target in blocks\n"},
                    {"fee_rate", RPCArg::Type::AMOUNT, RPCArg::DefaultHint{"not set, fall back to wallet fee estimation"},
                             "\nSpecify a fee rate in " + CURRENCY_ATOM + "/vB instead of relying on the built-in fee estimator.\n"
                             "Must be at least " + incremental_fee + " higher than the current transaction fee rate.\n"
                             "WARNING: before version 0.21, fee_rate was in " + CURRENCY_UNIT + "/kvB. As of 0.21, fee_rate is in " + CURRENCY_ATOM + "/vB.\n"},
                    {"replaceable", RPCArg::Type::BOOL, RPCArg::Default{true}, "Whether the new transaction should still be\n"
                             "marked bip-125 replaceable. If true, the sequence numbers in the transaction will\n"
                             "be left unchanged from the original. If false, any input sequence numbers in the\n"
                             "original transaction that were less than 0xfffffffe will be increased to 0xfffffffe\n"
                             "so the new transaction will not be explicitly bip-125 replaceable (though it may\n"
                             "still be replaceable in practice, for example if it has unconfirmed ancestors which\n"
                             "are replaceable).\n"},
                    {"estimate_mode", RPCArg::Type::STR, RPCArg::Default{"unset"}, "The fee estimate mode, must be one of (case insensitive):\n"
                             "\"" + FeeModes("\"\n\"") + "\""},
                },
                "options"},
        },
        RPCResult{
            RPCResult::Type::OBJ, "", "", Cat(
                want_psbt ?
                std::vector<RPCResult>{{RPCResult::Type::STR, "psbt", "The base64-encoded unsigned PSBT of the new transaction."}} :
                std::vector<RPCResult>{{RPCResult::Type::STR_HEX, "txid", "The id of the new transaction."}},
            {
                {RPCResult::Type::STR_AMOUNT, "origfee", "The fee of the replaced transaction."},
                {RPCResult::Type::STR_AMOUNT, "fee", "The fee of the new transaction."},
                {RPCResult::Type::ARR, "errors", "Errors encountered during processing (may be empty).",
                {
                    {RPCResult::Type::STR, "", ""},
                }},
            })
        },
        RPCExamples{
    "\nBump the fee, get the new transaction\'s " + std::string(want_psbt ? "psbt" : "txid") + "\n" +
            HelpExampleCli(method_name, "<txid>")
        },
        [want_psbt](const RPCHelpMan& self, const JSONRPCRequest& request) -> UniValue
{
    std::shared_ptr<CWallet> const pwallet = GetWalletForJSONRPCRequest(request);
    if (!pwallet) return NullUniValue;

    if (pwallet->IsWalletFlagSet(WALLET_FLAG_DISABLE_PRIVATE_KEYS) && !want_psbt) {
        throw JSONRPCError(RPC_WALLET_ERROR, "bumpfee is not available with wallets that have private keys disabled. Use psbtbumpfee instead.");
    }

    RPCTypeCheck(request.params, {UniValue::VSTR, UniValue::VOBJ});
    uint256 hash(ParseHashV(request.params[0], "txid"));

    CCoinControl coin_control;
    coin_control.fAllowWatchOnly = pwallet->IsWalletFlagSet(WALLET_FLAG_DISABLE_PRIVATE_KEYS);
    // optional parameters
    coin_control.m_signal_bip125_rbf = true;

    if (!request.params[1].isNull()) {
        UniValue options = request.params[1];
        RPCTypeCheckObj(options,
            {
                {"confTarget", UniValueType(UniValue::VNUM)},
                {"conf_target", UniValueType(UniValue::VNUM)},
                {"fee_rate", UniValueType()}, // will be checked by AmountFromValue() in SetFeeEstimateMode()
                {"replaceable", UniValueType(UniValue::VBOOL)},
                {"estimate_mode", UniValueType(UniValue::VSTR)},
            },
            true, true);

        if (options.exists("confTarget") && options.exists("conf_target")) {
            throw JSONRPCError(RPC_INVALID_PARAMETER, "confTarget and conf_target options should not both be set. Use conf_target (confTarget is deprecated).");
        }

        auto conf_target = options.exists("confTarget") ? options["confTarget"] : options["conf_target"];

        if (options.exists("replaceable")) {
            coin_control.m_signal_bip125_rbf = options["replaceable"].get_bool();
        }
        SetFeeEstimateMode(*pwallet, coin_control, conf_target, options["estimate_mode"], options["fee_rate"], /* override_min_fee */ false);
    }

    // Make sure the results are valid at least up to the most recent block
    // the user could have gotten from another RPC command prior to now
    pwallet->BlockUntilSyncedToCurrentChain();

    LOCK(pwallet->cs_wallet);

    EnsureWalletIsUnlocked(*pwallet);


    std::vector<bilingual_str> errors;
    CAmount old_fee;
    CAmount new_fee;
    CMutableTransaction mtx;
    feebumper::Result res;
    // Targeting feerate bump.
    res = feebumper::CreateRateBumpTransaction(*pwallet, hash, coin_control, errors, old_fee, new_fee, mtx);
    if (res != feebumper::Result::OK) {
        switch(res) {
            case feebumper::Result::INVALID_ADDRESS_OR_KEY:
                throw JSONRPCError(RPC_INVALID_ADDRESS_OR_KEY, errors[0].original);
                break;
            case feebumper::Result::INVALID_REQUEST:
                throw JSONRPCError(RPC_INVALID_REQUEST, errors[0].original);
                break;
            case feebumper::Result::INVALID_PARAMETER:
                throw JSONRPCError(RPC_INVALID_PARAMETER, errors[0].original);
                break;
            case feebumper::Result::WALLET_ERROR:
                throw JSONRPCError(RPC_WALLET_ERROR, errors[0].original);
                break;
            default:
                throw JSONRPCError(RPC_MISC_ERROR, errors[0].original);
                break;
        }
    }

    UniValue result(UniValue::VOBJ);

    // For bumpfee, return the new transaction id.
    // For psbtbumpfee, return the base64-encoded unsigned PSBT of the new transaction.
    if (!want_psbt) {
        if (!feebumper::SignTransaction(*pwallet, mtx)) {
            throw JSONRPCError(RPC_WALLET_ERROR, "Can't sign transaction.");
        }

        uint256 txid;
        if (feebumper::CommitTransaction(*pwallet, hash, std::move(mtx), errors, txid) != feebumper::Result::OK) {
            throw JSONRPCError(RPC_WALLET_ERROR, errors[0].original);
        }

        result.pushKV("txid", txid.GetHex());
    } else {
        PartiallySignedTransaction psbtx(mtx);
        bool complete = false;
        const TransactionError err = pwallet->FillPSBT(psbtx, complete, SIGHASH_DEFAULT, false /* sign */, true /* bip32derivs */);
        CHECK_NONFATAL(err == TransactionError::OK);
        CHECK_NONFATAL(!complete);
        CDataStream ssTx(SER_NETWORK, PROTOCOL_VERSION);
        ssTx << psbtx;
        result.pushKV("psbt", EncodeBase64(ssTx.str()));
    }

    result.pushKV("origfee", ValueFromAmount(old_fee));
    result.pushKV("fee", ValueFromAmount(new_fee));
    UniValue result_errors(UniValue::VARR);
    for (const bilingual_str& error : errors) {
        result_errors.push_back(error.original);
    }
    result.pushKV("errors", result_errors);

    return result;
},
    };
}

RPCHelpMan bumpfee() { return bumpfee_helper("bumpfee"); }
RPCHelpMan psbtbumpfee() { return bumpfee_helper("psbtbumpfee"); }

RPCHelpMan send()
{
    return RPCHelpMan{"send",
        "\nEXPERIMENTAL warning: this call may be changed in future releases.\n"
        "\nSend a transaction.\n",
        {
            {"outputs", RPCArg::Type::ARR, RPCArg::Optional::NO, "The outputs (key-value pairs), where none of the keys are duplicated.\n"
                    "That is, each address can only appear once and there can only be one 'data' object.\n"
                    "For convenience, a dictionary, which holds the key-value pairs directly, is also accepted.",
                {
                    {"", RPCArg::Type::OBJ_USER_KEYS, RPCArg::Optional::OMITTED, "",
                        {
                            {"address", RPCArg::Type::AMOUNT, RPCArg::Optional::NO, "A key-value pair. The key (string) is the address, the value (float or string) is the amount in " + CURRENCY_UNIT + ""},
                        },
                        },
                    {"", RPCArg::Type::OBJ, RPCArg::Optional::OMITTED, "",
                        {
                            {"data", RPCArg::Type::STR_HEX, RPCArg::Optional::NO, "A key-value pair. The key must be \"data\", the value is hex-encoded data"},
                        },
                    },
                },
            },
            {"conf_target", RPCArg::Type::NUM, RPCArg::DefaultHint{"wallet -txconfirmtarget"}, "Confirmation target in blocks"},
            {"estimate_mode", RPCArg::Type::STR, RPCArg::Default{"unset"}, std::string() + "The fee estimate mode, must be one of (case insensitive):\n"
                        "       \"" + FeeModes("\"\n\"") + "\""},
            {"fee_rate", RPCArg::Type::AMOUNT, RPCArg::DefaultHint{"not set, fall back to wallet fee estimation"}, "Specify a fee rate in " + CURRENCY_ATOM + "/vB."},
            {"options", RPCArg::Type::OBJ, RPCArg::Optional::OMITTED_NAMED_ARG, "",
                Cat<std::vector<RPCArg>>(
                {
                    {"add_inputs", RPCArg::Type::BOOL, RPCArg::Default{false}, "If inputs are specified, automatically include more if they are not enough."},
                    {"include_unsafe", RPCArg::Type::BOOL, RPCArg::Default{false}, "Include inputs that are not safe to spend (unconfirmed transactions from outside keys and unconfirmed replacement transactions).\n"
                                                          "Warning: the resulting transaction may become invalid if one of the unsafe inputs disappears.\n"
                                                          "If that happens, you will need to fund the transaction with different inputs and republish it."},
                    {"add_to_wallet", RPCArg::Type::BOOL, RPCArg::Default{true}, "When false, returns a serialized transaction which will not be added to the wallet or broadcast"},
                    {"change_address", RPCArg::Type::STR, RPCArg::DefaultHint{"automatic"}, "The address to receive the change"},
                    {"change_position", RPCArg::Type::NUM, RPCArg::DefaultHint{"random"}, "The index of the change output"},
                    {"change_type", RPCArg::Type::STR, RPCArg::DefaultHint{"set by -changetype"}, "The output type to use. Only valid if change_address is not specified. Options are \"legacy\", \"p2sh-segwit\", and \"bech32\"."},
                    {"fee_rate", RPCArg::Type::AMOUNT, RPCArg::DefaultHint{"not set, fall back to wallet fee estimation"}, "Specify a fee rate in " + CURRENCY_ATOM + "/vB."},
                    {"include_watching", RPCArg::Type::BOOL, RPCArg::DefaultHint{"true for watch-only wallets, otherwise false"}, "Also select inputs which are watch only.\n"
                                          "Only solvable inputs can be used. Watch-only destinations are solvable if the public key and/or output script was imported,\n"
                                          "e.g. with 'importpubkey' or 'importmulti' with the 'pubkeys' or 'desc' field."},
                    {"inputs", RPCArg::Type::ARR, RPCArg::Default{UniValue::VARR}, "Specify inputs instead of adding them automatically. A JSON array of JSON objects",
                        {
                            {"txid", RPCArg::Type::STR_HEX, RPCArg::Optional::NO, "The transaction id"},
                            {"vout", RPCArg::Type::NUM, RPCArg::Optional::NO, "The output number"},
                            {"sequence", RPCArg::Type::NUM, RPCArg::Optional::NO, "The sequence number"},
                            {"weight", RPCArg::Type::NUM, RPCArg::DefaultHint{"Calculated from wallet and solving data"}, "The maximum weight for this input, "
                                        "including the weight of the outpoint and sequence number. "
                                        "Note that signature sizes are not guaranteed to be consistent, "
                                        "so the maximum DER signatures size of 73 bytes should be used when considering ECDSA signatures."
                                        "Remember to convert serialized sizes to weight units when necessary."},
                        },
                    },
                    {"locktime", RPCArg::Type::NUM, RPCArg::Default{0}, "Raw locktime. Non-0 value also locktime-activates inputs"},
                    {"lock_unspents", RPCArg::Type::BOOL, RPCArg::Default{false}, "Lock selected unspent outputs"},
                    {"psbt", RPCArg::Type::BOOL,  RPCArg::DefaultHint{"automatic"}, "Always return a PSBT, implies add_to_wallet=false."},
                    {"subtract_fee_from_outputs", RPCArg::Type::ARR, RPCArg::Default{UniValue::VARR}, "Outputs to subtract the fee from, specified as integer indices.\n"
                    "The fee will be equally deducted from the amount of each specified output.\n"
                    "Those recipients will receive less coins than you enter in their corresponding amount field.\n"
                    "If no outputs are specified here, the sender pays the fee.",
                        {
                            {"vout_index", RPCArg::Type::NUM, RPCArg::Optional::OMITTED, "The zero-based output index, before a change output is added."},
                        },
                    },
                },
                FundTxDoc()),
                "options"},
        },
        RPCResult{
            RPCResult::Type::OBJ, "", "",
                {
                    {RPCResult::Type::BOOL, "complete", "If the transaction has a complete set of signatures"},
                    {RPCResult::Type::STR_HEX, "txid", /*optional=*/true, "The transaction id for the send. Only 1 transaction is created regardless of the number of addresses."},
                    {RPCResult::Type::STR_HEX, "hex", /*optional=*/true, "If add_to_wallet is false, the hex-encoded raw transaction with signature(s)"},
                    {RPCResult::Type::STR, "psbt", /*optional=*/true, "If more signatures are needed, or if add_to_wallet is false, the base64-encoded (partially) signed transaction"}
                }
        },
        RPCExamples{""
        "\nSend 0.1 BTC with a confirmation target of 6 blocks in economical fee estimate mode\n"
        + HelpExampleCli("send", "'{\"" + EXAMPLE_ADDRESS[0] + "\": 0.1}' 6 economical\n") +
        "Send 0.2 BTC with a fee rate of 1.1 " + CURRENCY_ATOM + "/vB using positional arguments\n"
        + HelpExampleCli("send", "'{\"" + EXAMPLE_ADDRESS[0] + "\": 0.2}' null \"unset\" 1.1\n") +
        "Send 0.2 BTC with a fee rate of 1 " + CURRENCY_ATOM + "/vB using the options argument\n"
        + HelpExampleCli("send", "'{\"" + EXAMPLE_ADDRESS[0] + "\": 0.2}' null \"unset\" null '{\"fee_rate\": 1}'\n") +
        "Send 0.3 BTC with a fee rate of 25 " + CURRENCY_ATOM + "/vB using named arguments\n"
        + HelpExampleCli("-named send", "outputs='{\"" + EXAMPLE_ADDRESS[0] + "\": 0.3}' fee_rate=25\n") +
        "Create a transaction that should confirm the next block, with a specific input, and return result without adding to wallet or broadcasting to the network\n"
        + HelpExampleCli("send", "'{\"" + EXAMPLE_ADDRESS[0] + "\": 0.1}' 1 economical '{\"add_to_wallet\": false, \"inputs\": [{\"txid\":\"a08e6907dbbd3d809776dbfc5d82e371b764ed838b5655e72f463568df1aadf0\", \"vout\":1}]}'")
        },
        [&](const RPCHelpMan& self, const JSONRPCRequest& request) -> UniValue
        {
            RPCTypeCheck(request.params, {
                UniValueType(), // outputs (ARR or OBJ, checked later)
                UniValue::VNUM, // conf_target
                UniValue::VSTR, // estimate_mode
                UniValueType(), // fee_rate, will be checked by AmountFromValue() in SetFeeEstimateMode()
                UniValue::VOBJ, // options
                }, true
            );

            std::shared_ptr<CWallet> const pwallet = GetWalletForJSONRPCRequest(request);
            if (!pwallet) return NullUniValue;

            UniValue options{request.params[4].isNull() ? UniValue::VOBJ : request.params[4]};
            InterpretFeeEstimationInstructions(/*conf_target=*/request.params[1], /*estimate_mode=*/request.params[2], /*fee_rate=*/request.params[3], options);
            PreventOutdatedOptions(options);


            CAmount fee;
            int change_position;
            bool rbf{options.exists("replaceable") ? options["replaceable"].get_bool() : pwallet->m_signal_rbf};
            CMutableTransaction rawTx = ConstructTransaction(options["inputs"], request.params[0], options["locktime"], rbf);
            CCoinControl coin_control;
            // Automatically select coins, unless at least one is manually selected. Can
            // be overridden by options.add_inputs.
            coin_control.m_add_inputs = rawTx.vin.size() == 0;
            SetOptionsInputWeights(options["inputs"], options);
            FundTransaction(*pwallet, rawTx, fee, change_position, options, coin_control, /* override_min_fee */ false);

            return FinishTransaction(pwallet, options, rawTx);
        }
    };
}

RPCHelpMan sendall()
{
    return RPCHelpMan{"sendall",
        "EXPERIMENTAL warning: this call may be changed in future releases.\n"
        "\nSpend the value of all (or specific) confirmed UTXOs in the wallet to one or more recipients.\n"
        "Unconfirmed inbound UTXOs and locked UTXOs will not be spent. Sendall will respect the avoid_reuse wallet flag.\n"
        "If your wallet contains many small inputs, either because it received tiny payments or as a result of accumulating change, consider using `send_max` to exclude inputs that are worth less than the fees needed to spend them.\n",
        {
            {"recipients", RPCArg::Type::ARR, RPCArg::Optional::NO, "The sendall destinations. Each address may only appear once.\n"
                "Optionally some recipients can be specified with an amount to perform payments, but at least one address must appear without a specified amount.\n",
                {
                    {"address", RPCArg::Type::STR, RPCArg::Optional::NO, "A bitcoin address which receives an equal share of the unspecified amount."},
                    {"", RPCArg::Type::OBJ_USER_KEYS, RPCArg::Optional::OMITTED, "",
                        {
                            {"address", RPCArg::Type::AMOUNT, RPCArg::Optional::NO, "A key-value pair. The key (string) is the bitcoin address, the value (float or string) is the amount in " + CURRENCY_UNIT + ""},
                        },
                    },
                },
            },
            {"conf_target", RPCArg::Type::NUM, RPCArg::DefaultHint{"wallet -txconfirmtarget"}, "Confirmation target in blocks"},
            {"estimate_mode", RPCArg::Type::STR, RPCArg::Default{"unset"}, std::string() + "The fee estimate mode, must be one of (case insensitive):\n"
                        "       \"" + FeeModes("\"\n\"") + "\""},
            {"fee_rate", RPCArg::Type::AMOUNT, RPCArg::DefaultHint{"not set, fall back to wallet fee estimation"}, "Specify a fee rate in " + CURRENCY_ATOM + "/vB."},
            {
                "options", RPCArg::Type::OBJ, RPCArg::Optional::OMITTED_NAMED_ARG, "",
                Cat<std::vector<RPCArg>>(
                    {
                        {"add_to_wallet", RPCArg::Type::BOOL, RPCArg::Default{true}, "When false, returns the serialized transaction without broadcasting or adding it to the wallet"},
                        {"fee_rate", RPCArg::Type::AMOUNT, RPCArg::DefaultHint{"not set, fall back to wallet fee estimation"}, "Specify a fee rate in " + CURRENCY_ATOM + "/vB."},
                        {"include_watching", RPCArg::Type::BOOL, RPCArg::DefaultHint{"true for watch-only wallets, otherwise false"}, "Also select inputs which are watch-only.\n"
                                              "Only solvable inputs can be used. Watch-only destinations are solvable if the public key and/or output script was imported,\n"
                                              "e.g. with 'importpubkey' or 'importmulti' with the 'pubkeys' or 'desc' field."},
                        {"inputs", RPCArg::Type::ARR, RPCArg::Default{UniValue::VARR}, "Use exactly the specified inputs to build the transaction. Specifying inputs is incompatible with send_max. A JSON array of JSON objects",
                            {
                                {"txid", RPCArg::Type::STR_HEX, RPCArg::Optional::NO, "The transaction id"},
                                {"vout", RPCArg::Type::NUM, RPCArg::Optional::NO, "The output number"},
                                {"sequence", RPCArg::Type::NUM, RPCArg::Optional::NO, "The sequence number"},
                            },
                        },
                        {"locktime", RPCArg::Type::NUM, RPCArg::Default{0}, "Raw locktime. Non-0 value also locktime-activates inputs"},
                        {"lock_unspents", RPCArg::Type::BOOL, RPCArg::Default{false}, "Lock selected unspent outputs"},
                        {"psbt", RPCArg::Type::BOOL,  RPCArg::DefaultHint{"automatic"}, "Always return a PSBT, implies add_to_wallet=false."},
                        {"send_max", RPCArg::Type::BOOL, RPCArg::Default{false}, "When true, only use UTXOs that can pay for their own fees to maximize the output amount. When 'false' (default), no UTXO is left behind. send_max is incompatible with providing specific inputs."},
                    },
                    FundTxDoc()
                ),
                "options"
            },
        },
        RPCResult{
            RPCResult::Type::OBJ, "", "",
                {
                    {RPCResult::Type::BOOL, "complete", "If the transaction has a complete set of signatures"},
                    {RPCResult::Type::STR_HEX, "txid", /*optional=*/true, "The transaction id for the send. Only 1 transaction is created regardless of the number of addresses."},
                    {RPCResult::Type::STR_HEX, "hex", /*optional=*/true, "If add_to_wallet is false, the hex-encoded raw transaction with signature(s)"},
                    {RPCResult::Type::STR, "psbt", /*optional=*/true, "If more signatures are needed, or if add_to_wallet is false, the base64-encoded (partially) signed transaction"}
                }
        },
        RPCExamples{""
        "\nSpend all UTXOs from the wallet with a fee rate of 1 " + CURRENCY_ATOM + "/vB using named arguments\n"
        + HelpExampleCli("-named sendall", "recipients='[\"" + EXAMPLE_ADDRESS[0] + "\"]' fee_rate=1\n") +
        "Spend all UTXOs with a fee rate of 1.1 " + CURRENCY_ATOM + "/vB using positional arguments\n"
        + HelpExampleCli("sendall", "'[\"" + EXAMPLE_ADDRESS[0] + "\"]' null \"unset\" 1.1\n") +
        "Spend all UTXOs split into equal amounts to two addresses with a fee rate of 1.5 " + CURRENCY_ATOM + "/vB using the options argument\n"
        + HelpExampleCli("sendall", "'[\"" + EXAMPLE_ADDRESS[0] + "\", \"" + EXAMPLE_ADDRESS[1] + "\"]' null \"unset\" null '{\"fee_rate\": 1.5}'\n") +
        "Leave dust UTXOs in wallet, spend only UTXOs with positive effective value with a fee rate of 10 " + CURRENCY_ATOM + "/vB using the options argument\n"
        + HelpExampleCli("sendall", "'[\"" + EXAMPLE_ADDRESS[0] + "\"]' null \"unset\" null '{\"fee_rate\": 10, \"send_max\": true}'\n") +
        "Spend all UTXOs with a fee rate of 1.3 " + CURRENCY_ATOM + "/vB using named arguments and sending a 0.25 " + CURRENCY_UNIT + " to another recipient\n"
        + HelpExampleCli("-named sendall", "recipients='[{\"" + EXAMPLE_ADDRESS[1] + "\": 0.25}, \""+ EXAMPLE_ADDRESS[0] + "\"]' fee_rate=1.3\n")
        },
        [&](const RPCHelpMan& self, const JSONRPCRequest& request) -> UniValue
        {
            RPCTypeCheck(request.params, {
                UniValue::VARR, // recipients
                UniValue::VNUM, // conf_target
                UniValue::VSTR, // estimate_mode
                UniValueType(), // fee_rate, will be checked by AmountFromValue() in SetFeeEstimateMode()
                UniValue::VOBJ, // options
                }, true
            );

            std::shared_ptr<CWallet> const pwallet{GetWalletForJSONRPCRequest(request)};
            if (!pwallet) return NullUniValue;
            // Make sure the results are valid at least up to the most recent block
            // the user could have gotten from another RPC command prior to now
            pwallet->BlockUntilSyncedToCurrentChain();

            UniValue options{request.params[4].isNull() ? UniValue::VOBJ : request.params[4]};
            InterpretFeeEstimationInstructions(/*conf_target=*/request.params[1], /*estimate_mode=*/request.params[2], /*fee_rate=*/request.params[3], options);
            PreventOutdatedOptions(options);


            std::set<std::string> addresses_without_amount;
            UniValue recipient_key_value_pairs(UniValue::VARR);
            const UniValue& recipients{request.params[0]};
            for (unsigned int i = 0; i < recipients.size(); ++i) {
                const UniValue& recipient{recipients[i]};
                if (recipient.isStr()) {
                    UniValue rkvp(UniValue::VOBJ);
                    rkvp.pushKV(recipient.get_str(), 0);
                    recipient_key_value_pairs.push_back(rkvp);
                    addresses_without_amount.insert(recipient.get_str());
                } else {
                    recipient_key_value_pairs.push_back(recipient);
                }
            }

            if (addresses_without_amount.size() == 0) {
                throw JSONRPCError(RPC_INVALID_PARAMETER, "Must provide at least one address without a specified amount");
            }

            CCoinControl coin_control;

            SetFeeEstimateMode(*pwallet, coin_control, options["conf_target"], options["estimate_mode"], options["fee_rate"], /*override_min_fee=*/false);

            coin_control.fAllowWatchOnly = ParseIncludeWatchonly(options["include_watching"], *pwallet);

            const bool rbf{options.exists("replaceable") ? options["replaceable"].get_bool() : pwallet->m_signal_rbf};

            FeeCalculation fee_calc_out;
            CFeeRate fee_rate{GetMinimumFeeRate(*pwallet, coin_control, &fee_calc_out)};
            // Do not, ever, assume that it's fine to change the fee rate if the user has explicitly
            // provided one
            if (coin_control.m_feerate && fee_rate > *coin_control.m_feerate) {
               throw JSONRPCError(RPC_INVALID_PARAMETER, strprintf("Fee rate (%s) is lower than the minimum fee rate setting (%s)", coin_control.m_feerate->ToString(FeeEstimateMode::SAT_VB), fee_rate.ToString(FeeEstimateMode::SAT_VB)));
            }
            if (fee_calc_out.reason == FeeReason::FALLBACK && !pwallet->m_allow_fallback_fee) {
                // eventually allow a fallback fee
                throw JSONRPCError(RPC_WALLET_ERROR, "Fee estimation failed. Fallbackfee is disabled. Wait a few blocks or enable -fallbackfee.");
            }

            CMutableTransaction rawTx{ConstructTransaction(options["inputs"], recipient_key_value_pairs, options["locktime"], rbf)};
            LOCK(pwallet->cs_wallet);
            std::vector<COutput> all_the_utxos;

            CAmount total_input_value(0);
            bool send_max{options.exists("send_max") ? options["send_max"].get_bool() : false};
            if (options.exists("inputs") && options.exists("send_max")) {
                throw JSONRPCError(RPC_INVALID_PARAMETER, "Cannot combine send_max with specific inputs.");
            } else if (options.exists("inputs")) {
                for (const CTxIn& input : rawTx.vin) {
                    if (pwallet->IsSpent(input.prevout.hash, input.prevout.n)) {
                        throw JSONRPCError(RPC_INVALID_PARAMETER, strprintf("Input not available. UTXO (%s:%d) was already spent.", input.prevout.hash.ToString(), input.prevout.n));
                    }
                    const CWalletTx* tx{pwallet->GetWalletTx(input.prevout.hash)};
                    if (!tx || pwallet->IsMine(tx->tx->vout[input.prevout.n]) != (coin_control.fAllowWatchOnly ? ISMINE_ALL : ISMINE_SPENDABLE)) {
                        throw JSONRPCError(RPC_INVALID_PARAMETER, strprintf("Input not found. UTXO (%s:%d) is not part of wallet.", input.prevout.hash.ToString(), input.prevout.n));
                    }
                    total_input_value += tx->tx->vout[input.prevout.n].nValue;
                }
            } else {
                AvailableCoins(*pwallet, all_the_utxos, &coin_control, /*nMinimumAmount=*/0);
                for (const COutput& output : all_the_utxos) {
                    CHECK_NONFATAL(output.input_bytes > 0);
                    if (send_max && fee_rate.GetFee(output.input_bytes) > output.txout.nValue) {
                        continue;
                    }
                    CTxIn input(output.outpoint.hash, output.outpoint.n, CScript(), rbf ? MAX_BIP125_RBF_SEQUENCE : CTxIn::SEQUENCE_FINAL);
                    rawTx.vin.push_back(input);
                    total_input_value += output.txout.nValue;
                }
            }

            // estimate final size of tx
            const TxSize tx_size{CalculateMaximumSignedTxSize(CTransaction(rawTx), pwallet.get())};
            const CAmount fee_from_size{fee_rate.GetFee(tx_size.vsize)};
            const CAmount effective_value{total_input_value - fee_from_size};

            if (effective_value <= 0) {
                if (send_max) {
                    throw JSONRPCError(RPC_WALLET_INSUFFICIENT_FUNDS, "Total value of UTXO pool too low to pay for transaction, try using lower feerate.");
                } else {
                    throw JSONRPCError(RPC_WALLET_INSUFFICIENT_FUNDS, "Total value of UTXO pool too low to pay for transaction. Try using lower feerate or excluding uneconomic UTXOs with 'send_max' option.");
                }
            }

            CAmount output_amounts_claimed{0};
            for (CTxOut out : rawTx.vout) {
                output_amounts_claimed += out.nValue;
            }

            if (output_amounts_claimed > total_input_value) {
                throw JSONRPCError(RPC_WALLET_INSUFFICIENT_FUNDS, "Assigned more value to outputs than available funds.");
            }

            const CAmount remainder{effective_value - output_amounts_claimed};
            if (remainder < 0) {
                throw JSONRPCError(RPC_WALLET_INSUFFICIENT_FUNDS, "Insufficient funds for fees after creating specified outputs.");
            }

            const CAmount per_output_without_amount{remainder / (long)addresses_without_amount.size()};

            bool gave_remaining_to_first{false};
            for (CTxOut& out : rawTx.vout) {
                CTxDestination dest;
                ExtractDestination(out.scriptPubKey, dest);
                std::string addr{EncodeDestination(dest)};
                if (addresses_without_amount.count(addr) > 0) {
                    out.nValue = per_output_without_amount;
                    if (!gave_remaining_to_first) {
                        out.nValue += remainder % addresses_without_amount.size();
                        gave_remaining_to_first = true;
                    }
                    if (IsDust(out, pwallet->chain().relayDustFee())) {
                        // Dynamically generated output amount is dust
                        throw JSONRPCError(RPC_WALLET_INSUFFICIENT_FUNDS, "Dynamically assigned remainder results in dust output.");
                    }
                } else {
                    if (IsDust(out, pwallet->chain().relayDustFee())) {
                        // Specified output amount is dust
                        throw JSONRPCError(RPC_INVALID_PARAMETER, strprintf("Specified output amount to %s is below dust threshold.", addr));
                    }
                }
            }

            const bool lock_unspents{options.exists("lock_unspents") ? options["lock_unspents"].get_bool() : false};
            if (lock_unspents) {
                for (const CTxIn& txin : rawTx.vin) {
                    pwallet->LockCoin(txin.prevout);
                }
            }

            return FinishTransaction(pwallet, options, rawTx);
        }
    };
}

RPCHelpMan walletprocesspsbt()
{
    return RPCHelpMan{"walletprocesspsbt",
                "\nUpdate a PSBT with input information from our wallet and then sign inputs\n"
                "that we can sign for." +
        HELP_REQUIRING_PASSPHRASE,
                {
                    {"psbt", RPCArg::Type::STR, RPCArg::Optional::NO, "The transaction base64 string"},
                    {"sign", RPCArg::Type::BOOL, RPCArg::Default{true}, "Also sign the transaction when updating (requires wallet to be unlocked)"},
                    {"sighashtype", RPCArg::Type::STR, RPCArg::Default{"DEFAULT for Taproot, ALL otherwise"}, "The signature hash type to sign with if not specified by the PSBT. Must be one of\n"
            "       \"DEFAULT\"\n"
            "       \"ALL\"\n"
            "       \"NONE\"\n"
            "       \"SINGLE\"\n"
            "       \"ALL|ANYONECANPAY\"\n"
            "       \"NONE|ANYONECANPAY\"\n"
            "       \"SINGLE|ANYONECANPAY\""},
                    {"bip32derivs", RPCArg::Type::BOOL, RPCArg::Default{true}, "Include BIP 32 derivation paths for public keys if we know them"},
                    {"finalize", RPCArg::Type::BOOL, RPCArg::Default{true}, "Also finalize inputs if possible"},
                },
                RPCResult{
                    RPCResult::Type::OBJ, "", "",
                    {
                        {RPCResult::Type::STR, "psbt", "The base64-encoded partially signed transaction"},
                        {RPCResult::Type::BOOL, "complete", "If the transaction has a complete set of signatures"},
                    }
                },
                RPCExamples{
                    HelpExampleCli("walletprocesspsbt", "\"psbt\"")
                },
        [&](const RPCHelpMan& self, const JSONRPCRequest& request) -> UniValue
{
    const std::shared_ptr<const CWallet> pwallet = GetWalletForJSONRPCRequest(request);
    if (!pwallet) return NullUniValue;

    const CWallet& wallet{*pwallet};
    // Make sure the results are valid at least up to the most recent block
    // the user could have gotten from another RPC command prior to now
    wallet.BlockUntilSyncedToCurrentChain();

    RPCTypeCheck(request.params, {UniValue::VSTR});

    // Unserialize the transaction
    PartiallySignedTransaction psbtx;
    std::string error;
    if (!DecodeBase64PSBT(psbtx, request.params[0].get_str(), error)) {
        throw JSONRPCError(RPC_DESERIALIZATION_ERROR, strprintf("TX decode failed %s", error));
    }

    // Get the sighash type
    int nHashType = ParseSighashString(request.params[2]);

    // Fill transaction with our data and also sign
    bool sign = request.params[1].isNull() ? true : request.params[1].get_bool();
    bool bip32derivs = request.params[3].isNull() ? true : request.params[3].get_bool();
    bool finalize = request.params[4].isNull() ? true : request.params[4].get_bool();
    bool complete = true;

    if (sign) EnsureWalletIsUnlocked(*pwallet);

    const TransactionError err{wallet.FillPSBT(psbtx, complete, nHashType, sign, bip32derivs, nullptr, finalize)};
    if (err != TransactionError::OK) {
        throw JSONRPCTransactionError(err);
    }

    UniValue result(UniValue::VOBJ);
    CDataStream ssTx(SER_NETWORK, PROTOCOL_VERSION);
    ssTx << psbtx;
    result.pushKV("psbt", EncodeBase64(ssTx.str()));
    result.pushKV("complete", complete);

    return result;
},
    };
}

RPCHelpMan walletcreatefundedpsbt()
{
    return RPCHelpMan{"walletcreatefundedpsbt",
                "\nCreates and funds a transaction in the Partially Signed Transaction format.\n"
                "Implements the Creator and Updater roles.\n"
                "All existing inputs must either have their previous output transaction be in the wallet\n"
                "or be in the UTXO set. Solving data must be provided for non-wallet inputs.\n",
                {
                    {"inputs", RPCArg::Type::ARR, RPCArg::Optional::OMITTED_NAMED_ARG, "Leave empty to add inputs automatically. See add_inputs option.",
                        {
                            {"", RPCArg::Type::OBJ, RPCArg::Optional::OMITTED, "",
                                {
                                    {"txid", RPCArg::Type::STR_HEX, RPCArg::Optional::NO, "The transaction id"},
                                    {"vout", RPCArg::Type::NUM, RPCArg::Optional::NO, "The output number"},
                                    {"sequence", RPCArg::Type::NUM, RPCArg::DefaultHint{"depends on the value of the 'locktime' and 'options.replaceable' arguments"}, "The sequence number"},
                                    {"weight", RPCArg::Type::NUM, RPCArg::DefaultHint{"Calculated from wallet and solving data"}, "The maximum weight for this input, "
                                        "including the weight of the outpoint and sequence number. "
                                        "Note that signature sizes are not guaranteed to be consistent, "
                                        "so the maximum DER signatures size of 73 bytes should be used when considering ECDSA signatures."
                                        "Remember to convert serialized sizes to weight units when necessary."},
                                },
                            },
                        },
                        },
                    {"outputs", RPCArg::Type::ARR, RPCArg::Optional::NO, "The outputs (key-value pairs), where none of the keys are duplicated.\n"
                            "That is, each address can only appear once and there can only be one 'data' object.\n"
                            "For compatibility reasons, a dictionary, which holds the key-value pairs directly, is also\n"
                            "accepted as second parameter.",
                        {
                            {"", RPCArg::Type::OBJ_USER_KEYS, RPCArg::Optional::OMITTED, "",
                                {
                                    {"address", RPCArg::Type::AMOUNT, RPCArg::Optional::NO, "A key-value pair. The key (string) is the address, the value (float or string) is the amount in " + CURRENCY_UNIT + ""},
                                },
                                },
                            {"", RPCArg::Type::OBJ, RPCArg::Optional::OMITTED, "",
                                {
                                    {"data", RPCArg::Type::STR_HEX, RPCArg::Optional::NO, "A key-value pair. The key must be \"data\", the value is hex-encoded data"},
                                },
                            },
                        },
                    },
                    {"locktime", RPCArg::Type::NUM, RPCArg::Default{0}, "Raw locktime. Non-0 value also locktime-activates inputs"},
                    {"options", RPCArg::Type::OBJ, RPCArg::Optional::OMITTED_NAMED_ARG, "",
                        Cat<std::vector<RPCArg>>(
                        {
                            {"add_inputs", RPCArg::Type::BOOL, RPCArg::Default{false}, "If inputs are specified, automatically include more if they are not enough."},
                            {"include_unsafe", RPCArg::Type::BOOL, RPCArg::Default{false}, "Include inputs that are not safe to spend (unconfirmed transactions from outside keys and unconfirmed replacement transactions).\n"
                                                          "Warning: the resulting transaction may become invalid if one of the unsafe inputs disappears.\n"
                                                          "If that happens, you will need to fund the transaction with different inputs and republish it."},
                            {"changeAddress", RPCArg::Type::STR, RPCArg::DefaultHint{"automatic"}, "The address to receive the change"},
                            {"changePosition", RPCArg::Type::NUM, RPCArg::DefaultHint{"random"}, "The index of the change output"},
                            {"change_type", RPCArg::Type::STR, RPCArg::DefaultHint{"set by -changetype"}, "The output type to use. Only valid if changeAddress is not specified. Options are \"legacy\", \"p2sh-segwit\", and \"bech32\"."},
                            {"includeWatching", RPCArg::Type::BOOL, RPCArg::DefaultHint{"true for watch-only wallets, otherwise false"}, "Also select inputs which are watch only"},
                            {"lockUnspents", RPCArg::Type::BOOL, RPCArg::Default{false}, "Lock selected unspent outputs"},
                            {"fee_rate", RPCArg::Type::AMOUNT, RPCArg::DefaultHint{"not set, fall back to wallet fee estimation"}, "Specify a fee rate in " + CURRENCY_ATOM + "/vB."},
                            {"feeRate", RPCArg::Type::AMOUNT, RPCArg::DefaultHint{"not set, fall back to wallet fee estimation"}, "Specify a fee rate in " + CURRENCY_UNIT + "/kvB."},
                            {"subtractFeeFromOutputs", RPCArg::Type::ARR, RPCArg::Default{UniValue::VARR}, "The outputs to subtract the fee from.\n"
                                                          "The fee will be equally deducted from the amount of each specified output.\n"
                                                          "Those recipients will receive less coins than you enter in their corresponding amount field.\n"
                                                          "If no outputs are specified here, the sender pays the fee.",
                                {
                                    {"vout_index", RPCArg::Type::NUM, RPCArg::Optional::OMITTED, "The zero-based output index, before a change output is added."},
                                },
                            },
                        },
                        FundTxDoc()),
                        "options"},
                    {"bip32derivs", RPCArg::Type::BOOL, RPCArg::Default{true}, "Include BIP 32 derivation paths for public keys if we know them"},
                },
                RPCResult{
                    RPCResult::Type::OBJ, "", "",
                    {
                        {RPCResult::Type::STR, "psbt", "The resulting raw transaction (base64-encoded string)"},
                        {RPCResult::Type::STR_AMOUNT, "fee", "Fee in " + CURRENCY_UNIT + " the resulting transaction pays"},
                        {RPCResult::Type::NUM, "changepos", "The position of the added change output, or -1"},
                    }
                                },
                                RPCExamples{
                            "\nCreate a transaction with no inputs\n"
                            + HelpExampleCli("walletcreatefundedpsbt", "\"[{\\\"txid\\\":\\\"myid\\\",\\\"vout\\\":0}]\" \"[{\\\"data\\\":\\\"00010203\\\"}]\"")
                                },
        [&](const RPCHelpMan& self, const JSONRPCRequest& request) -> UniValue
{
    std::shared_ptr<CWallet> const pwallet = GetWalletForJSONRPCRequest(request);
    if (!pwallet) return NullUniValue;

    CWallet& wallet{*pwallet};
    // Make sure the results are valid at least up to the most recent block
    // the user could have gotten from another RPC command prior to now
    wallet.BlockUntilSyncedToCurrentChain();

    RPCTypeCheck(request.params, {
        UniValue::VARR,
        UniValueType(), // ARR or OBJ, checked later
        UniValue::VNUM,
        UniValue::VOBJ,
        UniValue::VBOOL
        }, true
    );

    UniValue options = request.params[3];

    CAmount fee;
    int change_position;
    bool rbf{wallet.m_signal_rbf};
    const UniValue &replaceable_arg = options["replaceable"];
    if (!replaceable_arg.isNull()) {
        RPCTypeCheckArgument(replaceable_arg, UniValue::VBOOL);
        rbf = replaceable_arg.isTrue();
    }
    CMutableTransaction rawTx = ConstructTransaction(request.params[0], request.params[1], request.params[2], rbf);
    CCoinControl coin_control;
    // Automatically select coins, unless at least one is manually selected. Can
    // be overridden by options.add_inputs.
    coin_control.m_add_inputs = rawTx.vin.size() == 0;
    SetOptionsInputWeights(request.params[0], options);
    FundTransaction(wallet, rawTx, fee, change_position, options, coin_control, /* override_min_fee */ true);

    // Make a blank psbt
    PartiallySignedTransaction psbtx(rawTx);

    // Fill transaction with out data but don't sign
    bool bip32derivs = request.params[4].isNull() ? true : request.params[4].get_bool();
    bool complete = true;
    const TransactionError err{wallet.FillPSBT(psbtx, complete, 1, false, bip32derivs)};
    if (err != TransactionError::OK) {
        throw JSONRPCTransactionError(err);
    }

    // Serialize the PSBT
    CDataStream ssTx(SER_NETWORK, PROTOCOL_VERSION);
    ssTx << psbtx;

    UniValue result(UniValue::VOBJ);
    result.pushKV("psbt", EncodeBase64(ssTx.str()));
    result.pushKV("fee", ValueFromAmount(fee));
    result.pushKV("changepos", change_position);
    return result;
},
    };
}
} // namespace wallet<|MERGE_RESOLUTION|>--- conflicted
+++ resolved
@@ -54,11 +54,6 @@
     }
 }
 
-<<<<<<< HEAD
-UniValue SendMoney(CWallet& wallet, const CCoinControl &coin_control,
-                   const CTxIn* withInput,
-                   std::vector<CRecipient> &recipients, mapValue_t map_value, bool verbose)
-=======
 static void InterpretFeeEstimationInstructions(const UniValue& conf_target, const UniValue& estimate_mode, const UniValue& fee_rate, UniValue& options)
 {
     if (options.exists("conf_target") || options.exists("estimate_mode")) {
@@ -146,8 +141,9 @@
     }
 }
 
-UniValue SendMoney(CWallet& wallet, const CCoinControl &coin_control, std::vector<CRecipient> &recipients, mapValue_t map_value, bool verbose)
->>>>>>> 6452efb4
+UniValue SendMoney(CWallet& wallet, const CCoinControl &coin_control,
+                   const CTxIn* withInput,
+                   std::vector<CRecipient> &recipients, mapValue_t map_value, bool verbose)
 {
     EnsureWalletIsUnlocked(wallet);
 
