--- conflicted
+++ resolved
@@ -743,11 +743,7 @@
     CAmount nCredit = CachedTxGetCredit(*pwallet, wtx, /*avoid_reuse=*/false);
     CAmount nDebit = CachedTxGetDebit(*pwallet, wtx, /*avoid_reuse=*/false);
     CAmount nNet = nCredit - nDebit;
-<<<<<<< HEAD
-    CAmount nFee = (CachedTxIsFromMe(*pwallet, wtx, filter) ? wtx.tx->GetValueOut(true) - nDebit : 0);
-=======
-    CAmount nFee = (CachedTxIsFromMe(*pwallet, wtx) ? wtx.tx->GetValueOut() - nDebit : 0);
->>>>>>> 71249f3b
+    CAmount nFee = (CachedTxIsFromMe(*pwallet, wtx) ? wtx.tx->GetValueOut(true) - nDebit : 0);
 
     entry.pushKV("amount", ValueFromAmount(nNet - nFee));
     if (CachedTxIsFromMe(*pwallet, wtx))
