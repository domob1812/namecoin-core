--- conflicted
+++ resolved
@@ -786,12 +786,8 @@
     /** should probably be renamed to IsRelevantToMe */
     bool IsFromMe(const CTransaction& tx) const;
     CAmount GetDebit(const CTransaction& tx, const isminefilter& filter) const;
-<<<<<<< HEAD
     std::optional<CNameScript> GetNameDebit(const CTransaction& tx, const isminefilter& filter) const;
-    void chainStateFlushed(const CBlockLocator& loc) override;
-=======
     void chainStateFlushed(ChainstateRole role, const CBlockLocator& loc) override;
->>>>>>> 6297241d
 
     DBErrors LoadWallet();
     DBErrors ZapSelectTx(std::vector<uint256>& vHashIn, std::vector<uint256>& vHashOut) EXCLUSIVE_LOCKS_REQUIRED(cs_wallet);
