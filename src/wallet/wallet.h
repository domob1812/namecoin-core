--- conflicted
+++ resolved
@@ -378,19 +378,6 @@
     mutable CachableAmount m_amounts[AMOUNTTYPE_ENUM_ELEMENTS];
     mutable bool fChangeCached;
     mutable bool fInMempool;
-<<<<<<< HEAD
-    mutable CAmount nDebitCached;
-    mutable CAmount nDebitWithNamesCached;
-    mutable CAmount nCreditCached;
-    mutable CAmount nImmatureCreditCached;
-    mutable CAmount nAvailableCreditCached;
-    mutable CAmount nWatchDebitCached;
-    mutable CAmount nWatchDebitWithNamesCached;
-    mutable CAmount nWatchCreditCached;
-    mutable CAmount nImmatureWatchCreditCached;
-    mutable CAmount nAvailableWatchCreditCached;
-=======
->>>>>>> 8c3855c9
     mutable CAmount nChangeCached;
 
     CWalletTx(const CWallet* pwalletIn, CTransactionRef arg) : CMerkleTx(std::move(arg))
@@ -409,19 +396,6 @@
         fFromMe = false;
         fChangeCached = false;
         fInMempool = false;
-<<<<<<< HEAD
-        nDebitCached = 0;
-        nDebitWithNamesCached = 0;
-        nCreditCached = 0;
-        nImmatureCreditCached = 0;
-        nAvailableCreditCached = 0;
-        nWatchDebitCached = 0;
-        nWatchDebitWithNamesCached = 0;
-        nWatchCreditCached = 0;
-        nAvailableWatchCreditCached = 0;
-        nImmatureWatchCreditCached = 0;
-=======
->>>>>>> 8c3855c9
         nChangeCached = 0;
         nOrderPos = -1;
     }
@@ -479,7 +453,7 @@
     }
 
     //! filter decides which addresses will count towards the debit
-    CAmount GetDebit(const isminefilter& filter, bool fExcludeNames = true) const;
+    CAmount GetDebit(const isminefilter& filter) const;
     CAmount GetCredit(interfaces::Chain::Lock& locked_chain, const isminefilter& filter) const;
     CAmount GetImmatureCredit(interfaces::Chain::Lock& locked_chain, bool fUseCache=true) const;
     // TODO: Remove "NO_THREAD_SAFETY_ANALYSIS" and replace it with the correct
@@ -1043,7 +1017,7 @@
      * Returns amount of debit if the input matches the
      * filter, otherwise returns 0
      */
-    CAmount GetDebit(const CTxIn& txin, const isminefilter& filter, bool fExcludeNames = true) const;
+    CAmount GetDebit(const CTxIn& txin, const isminefilter& filter) const;
     isminetype IsMine(const CTxOut& txout) const;
     CAmount GetCredit(const CTxOut& txout, const isminefilter& filter) const;
     bool IsChange(const CTxOut& txout) const;
@@ -1052,7 +1026,7 @@
     bool IsMine(const CTransaction& tx) const;
     /** should probably be renamed to IsRelevantToMe */
     bool IsFromMe(const CTransaction& tx) const;
-    CAmount GetDebit(const CTransaction& tx, const isminefilter& filter, bool fExcludeNames = true) const;
+    CAmount GetDebit(const CTransaction& tx, const isminefilter& filter) const;
     /** Returns whether all of the inputs match the filter */
     bool IsAllFromMe(const CTransaction& tx, const isminefilter& filter) const;
     CAmount GetCredit(const CTransaction& tx, const isminefilter& filter) const;
