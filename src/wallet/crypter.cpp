--- conflicted
+++ resolved
@@ -129,30 +129,15 @@
     return key_crypter.Decrypt(ciphertext, plaintext);
 }
 
-<<<<<<< HEAD
 /* The old namecoind encrypted not the 32-byte secret, but the full 279-byte
    serialised keys.  Thus, we need to handle both formats.  This is done
    by the following utility routine:  It decrypts a secret and initialises
    a CKey object from it.  */
-bool DecryptKey(const CKeyingMaterial& vMasterKey, const std::vector<unsigned char>& vchCryptedSecret, const CPubKey& vchPubKey, CKey& key)
-=======
 bool DecryptKey(const CKeyingMaterial& master_key, const std::span<const unsigned char> crypted_secret, const CPubKey& pub_key, CKey& key)
->>>>>>> 5f68cd78
 {
     CKeyingMaterial secret;
     if (!DecryptSecret(master_key, crypted_secret, pub_key.GetHash(), secret)) {
         return false;
-<<<<<<< HEAD
-    //LogPrintf("%s : decrypted %u-byte key\n", __func__, vchSecret.size());
-
-    if (vchSecret.size() == 32)
-    {
-        key.Set(vchSecret.begin(), vchSecret.end(), vchPubKey.IsCompressed());
-        return true;
-    }
-
-    return key.SetPrivKey(vchSecret, vchPubKey.IsCompressed());
-=======
     }
 
     if (secret.size() != 32) {
@@ -161,6 +146,5 @@
 
     key.Set(secret.begin(), secret.end(), pub_key.IsCompressed());
     return key.VerifyPubKey(pub_key);
->>>>>>> 5f68cd78
 }
 } // namespace wallet