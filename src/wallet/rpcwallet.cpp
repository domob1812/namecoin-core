--- conflicted
+++ resolved
@@ -395,13 +395,9 @@
     }
 }
 
-<<<<<<< HEAD
-UniValue SendMoney(CWallet* const pwallet, const CCoinControl &coin_control,
+UniValue SendMoney(CWallet& wallet, const CCoinControl &coin_control,
                    const CTxIn* withInput,
                    std::vector<CRecipient> &recipients, mapValue_t map_value, bool verbose)
-=======
-UniValue SendMoney(CWallet& wallet, const CCoinControl &coin_control, std::vector<CRecipient> &recipients, mapValue_t map_value, bool verbose)
->>>>>>> f296c92e
 {
     EnsureWalletIsUnlocked(wallet);
 
@@ -420,11 +416,7 @@
     bilingual_str error;
     CTransactionRef tx;
     FeeCalculation fee_calc_out;
-<<<<<<< HEAD
-    const bool fCreated = pwallet->CreateTransaction(recipients, withInput, tx, nFeeRequired, nChangePosRet, error, coin_control, fee_calc_out, true);
-=======
-    const bool fCreated = wallet.CreateTransaction(recipients, tx, nFeeRequired, nChangePosRet, error, coin_control, fee_calc_out, true);
->>>>>>> f296c92e
+    const bool fCreated = wallet.CreateTransaction(recipients, withInput, tx, nFeeRequired, nChangePosRet, error, coin_control, fee_calc_out, true);
     if (!fCreated) {
         throw JSONRPCError(RPC_WALLET_INSUFFICIENT_FUNDS, error.original);
     }
@@ -535,11 +527,7 @@
     ParseRecipients(address_amounts, subtractFeeFromAmount, recipients);
     const bool verbose{request.params[10].isNull() ? false : request.params[10].get_bool()};
 
-<<<<<<< HEAD
-    return SendMoney(pwallet, coin_control, nullptr, recipients, mapValue, verbose);
-=======
-    return SendMoney(*pwallet, coin_control, recipients, mapValue, verbose);
->>>>>>> f296c92e
+    return SendMoney(*pwallet, coin_control, nullptr, recipients, mapValue, verbose);
 },
     };
 }
@@ -950,11 +938,7 @@
     ParseRecipients(sendTo, subtractFeeFromAmount, recipients);
     const bool verbose{request.params[9].isNull() ? false : request.params[9].get_bool()};
 
-<<<<<<< HEAD
-    return SendMoney(pwallet, coin_control, nullptr, recipients, std::move(mapValue), verbose);
-=======
-    return SendMoney(*pwallet, coin_control, recipients, std::move(mapValue), verbose);
->>>>>>> f296c92e
+    return SendMoney(*pwallet, coin_control, nullptr, recipients, std::move(mapValue), verbose);
 },
     };
 }
