--- conflicted
+++ resolved
@@ -277,16 +277,10 @@
 
     LOCK2(cs_main, pwallet->cs_wallet);
 
-<<<<<<< HEAD
-    CBitcoinAddress address(request.params[0].get_str());
-    if (!address.IsValid())
-        throw JSONRPCError(RPC_INVALID_ADDRESS_OR_KEY, "Invalid Namecoin address");
-=======
     CTxDestination dest = DecodeDestination(request.params[0].get_str());
     if (!IsValidDestination(dest)) {
-        throw JSONRPCError(RPC_INVALID_ADDRESS_OR_KEY, "Invalid Bitcoin address");
-    }
->>>>>>> 32c7be54
+        throw JSONRPCError(RPC_INVALID_ADDRESS_OR_KEY, "Invalid Namecoin address");
+    }
 
     std::string strAccount;
     if (!request.params[1].isNull())
@@ -332,16 +326,10 @@
 
     LOCK2(cs_main, pwallet->cs_wallet);
 
-<<<<<<< HEAD
-    CBitcoinAddress address(request.params[0].get_str());
-    if (!address.IsValid())
-        throw JSONRPCError(RPC_INVALID_ADDRESS_OR_KEY, "Invalid Namecoin address");
-=======
     CTxDestination dest = DecodeDestination(request.params[0].get_str());
     if (!IsValidDestination(dest)) {
-        throw JSONRPCError(RPC_INVALID_ADDRESS_OR_KEY, "Invalid Bitcoin address");
-    }
->>>>>>> 32c7be54
+        throw JSONRPCError(RPC_INVALID_ADDRESS_OR_KEY, "Invalid Namecoin address");
+    }
 
     std::string strAccount;
     std::map<CTxDestination, CAddressBookData>::iterator mi = pwallet->mapAddressBook.find(dest);
@@ -490,19 +478,13 @@
     ObserveSafeMode();
     LOCK2(cs_main, pwallet->cs_wallet);
 
-<<<<<<< HEAD
-    CBitcoinAddress address(request.params[0].get_str());
-    if (!address.IsValid())
-        throw JSONRPCError(RPC_INVALID_ADDRESS_OR_KEY, "Invalid Namecoin address");
-
-    /* Note that the code below is duplicated in sendtoname.  Make sure
-       to update it accordingly with changes made here.  */
-=======
     CTxDestination dest = DecodeDestination(request.params[0].get_str());
     if (!IsValidDestination(dest)) {
         throw JSONRPCError(RPC_INVALID_ADDRESS_OR_KEY, "Invalid address");
     }
->>>>>>> 32c7be54
+
+    /* Note that the code below is duplicated in sendtoname.  Make sure
+       to update it accordingly with changes made here.  */
 
     // Amount
     CAmount nAmount = AmountFromValue(request.params[1]);
@@ -690,18 +672,11 @@
     LOCK2(cs_main, pwallet->cs_wallet);
 
     // Bitcoin address
-<<<<<<< HEAD
-    CBitcoinAddress address = CBitcoinAddress(request.params[0].get_str());
-    if (!address.IsValid())
-        throw JSONRPCError(RPC_INVALID_ADDRESS_OR_KEY, "Invalid Namecoin address");
-    CScript scriptPubKey = GetScriptForDestination(address.Get());
-=======
     CTxDestination dest = DecodeDestination(request.params[0].get_str());
     if (!IsValidDestination(dest)) {
-        throw JSONRPCError(RPC_INVALID_ADDRESS_OR_KEY, "Invalid Bitcoin address");
+        throw JSONRPCError(RPC_INVALID_ADDRESS_OR_KEY, "Invalid Namecoin address");
     }
     CScript scriptPubKey = GetScriptForDestination(dest);
->>>>>>> 32c7be54
     if (!IsMine(*pwallet, scriptPubKey)) {
         return ValueFromAmount(0);
     }
@@ -971,16 +946,10 @@
     LOCK2(cs_main, pwallet->cs_wallet);
 
     std::string strAccount = AccountFromValue(request.params[0]);
-<<<<<<< HEAD
-    CBitcoinAddress address(request.params[1].get_str());
-    if (!address.IsValid())
-        throw JSONRPCError(RPC_INVALID_ADDRESS_OR_KEY, "Invalid Namecoin address");
-=======
     CTxDestination dest = DecodeDestination(request.params[1].get_str());
     if (!IsValidDestination(dest)) {
-        throw JSONRPCError(RPC_INVALID_ADDRESS_OR_KEY, "Invalid Bitcoin address");
-    }
->>>>>>> 32c7be54
+        throw JSONRPCError(RPC_INVALID_ADDRESS_OR_KEY, "Invalid Namecoin address");
+    }
     CAmount nAmount = AmountFromValue(request.params[2]);
     if (nAmount <= 0)
         throw JSONRPCError(RPC_TYPE_ERROR, "Invalid amount for send");
@@ -1100,19 +1069,11 @@
 
     CAmount totalAmount = 0;
     std::vector<std::string> keys = sendTo.getKeys();
-<<<<<<< HEAD
-    for (const std::string& name_ : keys)
-    {
-        CBitcoinAddress address(name_);
-        if (!address.IsValid())
-            throw JSONRPCError(RPC_INVALID_ADDRESS_OR_KEY, std::string("Invalid Namecoin address: ")+name_);
-=======
     for (const std::string& name_ : keys) {
         CTxDestination dest = DecodeDestination(name_);
         if (!IsValidDestination(dest)) {
-            throw JSONRPCError(RPC_INVALID_ADDRESS_OR_KEY, std::string("Invalid Bitcoin address: ") + name_);
-        }
->>>>>>> 32c7be54
+            throw JSONRPCError(RPC_INVALID_ADDRESS_OR_KEY, std::string("Invalid Namecoin address: ") + name_);
+        }
 
         if (destinations.count(dest)) {
             throw JSONRPCError(RPC_INVALID_PARAMETER, std::string("Invalid parameter, duplicated address: ") + name_);
@@ -2799,22 +2760,13 @@
         UniValue inputs = request.params[2].get_array();
         for (unsigned int idx = 0; idx < inputs.size(); idx++) {
             const UniValue& input = inputs[idx];
-<<<<<<< HEAD
-            CBitcoinAddress address(input.get_str());
-            if (!address.IsValid())
-                throw JSONRPCError(RPC_INVALID_ADDRESS_OR_KEY, std::string("Invalid Namecoin address: ")+input.get_str());
-            if (setAddress.count(address))
-                throw JSONRPCError(RPC_INVALID_PARAMETER, std::string("Invalid parameter, duplicated address: ")+input.get_str());
-           setAddress.insert(address);
-=======
             CTxDestination dest = DecodeDestination(input.get_str());
             if (!IsValidDestination(dest)) {
-                throw JSONRPCError(RPC_INVALID_ADDRESS_OR_KEY, std::string("Invalid Bitcoin address: ") + input.get_str());
+                throw JSONRPCError(RPC_INVALID_ADDRESS_OR_KEY, std::string("Invalid Namecoin address: ") + input.get_str());
             }
             if (!destinations.insert(dest).second) {
                 throw JSONRPCError(RPC_INVALID_PARAMETER, std::string("Invalid parameter, duplicated address: ") + input.get_str());
             }
->>>>>>> 32c7be54
         }
     }
 
@@ -3337,70 +3289,6 @@
 extern UniValue sendtoname(const JSONRPCRequest& request);
 
 static const CRPCCommand commands[] =
-<<<<<<< HEAD
-{ //  category              name                        actor (function)           okSafeMode
-    //  --------------------- ------------------------    -----------------------    ----------
-    { "rawtransactions",    "fundrawtransaction",       &fundrawtransaction,       false,  {"hexstring","options"} },
-    { "hidden",             "resendwallettransactions", &resendwallettransactions, true,   {} },
-    { "wallet",             "abandontransaction",       &abandontransaction,       false,  {"txid"} },
-    { "wallet",             "abortrescan",              &abortrescan,              false,  {} },
-    { "wallet",             "addmultisigaddress",       &addmultisigaddress,       true,   {"nrequired","keys","account"} },
-    { "wallet",             "addwitnessaddress",        &addwitnessaddress,        true,   {"address"} },
-    { "wallet",             "backupwallet",             &backupwallet,             true,   {"destination"} },
-    { "wallet",             "bumpfee",                  &bumpfee,                  true,   {"txid", "options"} },
-    { "wallet",             "dumpprivkey",              &dumpprivkey,              true,   {"address"}  },
-    { "wallet",             "dumpwallet",               &dumpwallet,               true,   {"filename"} },
-    { "wallet",             "encryptwallet",            &encryptwallet,            true,   {"passphrase"} },
-    { "wallet",             "getaccountaddress",        &getaccountaddress,        true,   {"account"} },
-    { "wallet",             "getaccount",               &getaccount,               true,   {"address"} },
-    { "wallet",             "getaddressesbyaccount",    &getaddressesbyaccount,    true,   {"account"} },
-    { "wallet",             "getbalance",               &getbalance,               false,  {"account","minconf","include_watchonly"} },
-    { "wallet",             "getnewaddress",            &getnewaddress,            true,   {"account"} },
-    { "wallet",             "getrawchangeaddress",      &getrawchangeaddress,      true,   {} },
-    { "wallet",             "getreceivedbyaccount",     &getreceivedbyaccount,     false,  {"account","minconf"} },
-    { "wallet",             "getreceivedbyaddress",     &getreceivedbyaddress,     false,  {"address","minconf"} },
-    { "wallet",             "gettransaction",           &gettransaction,           false,  {"txid","include_watchonly"} },
-    { "wallet",             "getunconfirmedbalance",    &getunconfirmedbalance,    false,  {} },
-    { "wallet",             "getwalletinfo",            &getwalletinfo,            false,  {} },
-    { "wallet",             "importmulti",              &importmulti,              true,   {"requests","options"} },
-    { "wallet",             "importprivkey",            &importprivkey,            true,   {"privkey","label","rescan"} },
-    { "wallet",             "importwallet",             &importwallet,             true,   {"filename"} },
-    { "wallet",             "importaddress",            &importaddress,            true,   {"address","label","rescan","p2sh"} },
-    { "wallet",             "importprunedfunds",        &importprunedfunds,        true,   {"rawtransaction","txoutproof"} },
-    { "wallet",             "importpubkey",             &importpubkey,             true,   {"pubkey","label","rescan"} },
-    { "wallet",             "keypoolrefill",            &keypoolrefill,            true,   {"newsize"} },
-    { "wallet",             "listaccounts",             &listaccounts,             false,  {"minconf","include_watchonly"} },
-    { "wallet",             "listaddressgroupings",     &listaddressgroupings,     false,  {} },
-    { "wallet",             "listlockunspent",          &listlockunspent,          false,  {} },
-    { "wallet",             "listreceivedbyaccount",    &listreceivedbyaccount,    false,  {"minconf","include_empty","include_watchonly"} },
-    { "wallet",             "listreceivedbyaddress",    &listreceivedbyaddress,    false,  {"minconf","include_empty","include_watchonly"} },
-    { "wallet",             "listsinceblock",           &listsinceblock,           false,  {"blockhash","target_confirmations","include_watchonly","include_removed"} },
-    { "wallet",             "listtransactions",         &listtransactions,         false,  {"account","count","skip","include_watchonly"} },
-    { "wallet",             "listunspent",              &listunspent,              false,  {"minconf","maxconf","addresses","include_unsafe","query_options"} },
-    { "wallet",             "listwallets",              &listwallets,              true,   {} },
-    { "wallet",             "lockunspent",              &lockunspent,              true,   {"unlock","transactions"} },
-    { "wallet",             "move",                     &movecmd,                  false,  {"fromaccount","toaccount","amount","minconf","comment"} },
-    { "wallet",             "sendfrom",                 &sendfrom,                 false,  {"fromaccount","toaddress","amount","minconf","comment","comment_to"} },
-    { "wallet",             "sendmany",                 &sendmany,                 false,  {"fromaccount","amounts","minconf","comment","subtractfeefrom","replaceable","conf_target","estimate_mode"} },
-    { "wallet",             "sendtoaddress",            &sendtoaddress,            false,  {"address","amount","comment","comment_to","subtractfeefromamount","replaceable","conf_target","estimate_mode"} },
-    { "wallet",             "setaccount",               &setaccount,               true,   {"address","account"} },
-    { "wallet",             "settxfee",                 &settxfee,                 true,   {"amount"} },
-    { "wallet",             "signmessage",              &signmessage,              true,   {"address","message"} },
-    { "wallet",             "walletlock",               &walletlock,               true,   {} },
-    { "wallet",             "walletpassphrasechange",   &walletpassphrasechange,   true,   {"oldpassphrase","newpassphrase"} },
-    { "wallet",             "walletpassphrase",         &walletpassphrase,         true,   {"passphrase","timeout"} },
-    { "wallet",             "removeprunedfunds",        &removeprunedfunds,        true,   {"txid"} },
-
-    { "generating",         "generate",                 &generate,                 true,   {"nblocks","maxtries"} },
-    { "mining",             "getauxblock",              &getauxblock,              true,   {"hash", "auxpow"} },
-
-    // Namecoin-specific wallet calls.
-    { "namecoin",           "name_list",                &name_list,                false,  {"name"} },
-    { "namecoin",           "name_new",                 &name_new,                 false,  {"name"} },
-    { "namecoin",           "name_firstupdate",         &name_firstupdate,         false,  {"name","rand","tx","value","toaddress","allow_active"} },
-    { "namecoin",           "name_update",              &name_update,              false,  {"name","value","toaddress"} },
-    { "namecoin",           "sendtoname",               &sendtoname,               false,  {"name","amount","comment","comment_to","subtractfeefromamount"} },
-=======
 { //  category              name                        actor (function)           argNames
     //  --------------------- ------------------------    -----------------------  ----------
     { "rawtransactions",    "fundrawtransaction",       &fundrawtransaction,       {"hexstring","options"} },
@@ -3456,7 +3344,13 @@
 
     { "generating",         "generate",                 &generate,                 {"nblocks","maxtries"} },
     { "mining",             "getauxblock",              &getauxblock,              {"hash", "auxpow"} },
->>>>>>> 32c7be54
+
+    // Namecoin-specific wallet calls.
+    { "namecoin",           "name_list",                &name_list,                {"name"} },
+    { "namecoin",           "name_new",                 &name_new,                 {"name"} },
+    { "namecoin",           "name_firstupdate",         &name_firstupdate,         {"name","rand","tx","value","toaddress","allow_active"} },
+    { "namecoin",           "name_update",              &name_update,              {"name","value","toaddress"} },
+    { "namecoin",           "sendtoname",               &sendtoname,               {"name","amount","comment","comment_to","subtractfeefromamount"} },
 };
 
 void RegisterWalletRPCCommands(CRPCTable &t)
