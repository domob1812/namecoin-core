// Copyright (c) 2010 Satoshi Nakamoto
// Copyright (c) 2009-2015 The Bitcoin Core developers
// Distributed under the MIT software license, see the accompanying
// file COPYING or http://www.opensource.org/licenses/mit-license.php.

#include "amount.h"
#include "base58.h"
#include "chain.h"
#include "core_io.h"
#include "init.h"
#include "main.h"
#include "net.h"
#include "policy/rbf.h"
#include "rpc/server.h"
#include "timedata.h"
#include "util.h"
#include "utilmoneystr.h"
#include "wallet.h"
#include "walletdb.h"

#include <stdint.h>

#include <boost/assign/list_of.hpp>

#include <univalue.h>

using namespace std;

int64_t nWalletUnlockTime;
static CCriticalSection cs_nWalletUnlockTime;

std::string HelpRequiringPassphrase()
{
    return pwalletMain && pwalletMain->IsCrypted()
        ? "\nRequires wallet passphrase to be set with walletpassphrase call."
        : "";
}

bool EnsureWalletIsAvailable(bool avoidException)
{
    if (!pwalletMain)
    {
        if (!avoidException)
            throw JSONRPCError(RPC_METHOD_NOT_FOUND, "Method not found (disabled)");
        else
            return false;
    }
    return true;
}

void EnsureWalletIsUnlocked()
{
    if (pwalletMain->IsLocked())
        throw JSONRPCError(RPC_WALLET_UNLOCK_NEEDED, "Error: Please enter the wallet passphrase with walletpassphrase first.");
}

void WalletTxToJSON(const CWalletTx& wtx, UniValue& entry)
{
    int confirms = wtx.GetDepthInMainChain();
    entry.push_back(Pair("confirmations", confirms));
    if (wtx.IsCoinBase())
        entry.push_back(Pair("generated", true));
    if (confirms > 0)
    {
        entry.push_back(Pair("blockhash", wtx.hashBlock.GetHex()));
        entry.push_back(Pair("blockindex", wtx.nIndex));
        entry.push_back(Pair("blocktime", mapBlockIndex[wtx.hashBlock]->GetBlockTime()));
    } else {
        entry.push_back(Pair("trusted", wtx.IsTrusted()));
    }
    uint256 hash = wtx.GetHash();
    entry.push_back(Pair("txid", hash.GetHex()));
    UniValue conflicts(UniValue::VARR);
    BOOST_FOREACH(const uint256& conflict, wtx.GetConflicts())
        conflicts.push_back(conflict.GetHex());
    entry.push_back(Pair("walletconflicts", conflicts));
    entry.push_back(Pair("time", wtx.GetTxTime()));
    entry.push_back(Pair("timereceived", (int64_t)wtx.nTimeReceived));

    // Add opt-in RBF status
    std::string rbfStatus = "no";
    if (confirms <= 0) {
        LOCK(mempool.cs);
        RBFTransactionState rbfState = IsRBFOptIn(wtx, mempool);
        if (rbfState == RBF_TRANSACTIONSTATE_UNKNOWN)
            rbfStatus = "unknown";
        else if (rbfState == RBF_TRANSACTIONSTATE_REPLACEABLE_BIP125)
            rbfStatus = "yes";
    }
    entry.push_back(Pair("bip125-replaceable", rbfStatus));

    BOOST_FOREACH(const PAIRTYPE(string,string)& item, wtx.mapValue)
        entry.push_back(Pair(item.first, item.second));
}

string AccountFromValue(const UniValue& value)
{
    string strAccount = value.get_str();
    if (strAccount == "*")
        throw JSONRPCError(RPC_WALLET_INVALID_ACCOUNT_NAME, "Invalid account name");
    return strAccount;
}

UniValue getnewaddress(const UniValue& params, bool fHelp)
{
    if (!EnsureWalletIsAvailable(fHelp))
        return NullUniValue;

    if (fHelp || params.size() > 1)
        throw runtime_error(
            "getnewaddress ( \"account\" )\n"
            "\nReturns a new Namecoin address for receiving payments.\n"
            "If 'account' is specified (DEPRECATED), it is added to the address book \n"
            "so payments received with the address will be credited to 'account'.\n"
            "\nArguments:\n"
            "1. \"account\"        (string, optional) DEPRECATED. The account name for the address to be linked to. If not provided, the default account \"\" is used. It can also be set to the empty string \"\" to represent the default account. The account does not need to exist, it will be created if there is no account by the given name.\n"
            "\nResult:\n"
            "\"namecoinaddress\"    (string) The new namecoin address\n"
            "\nExamples:\n"
            + HelpExampleCli("getnewaddress", "")
            + HelpExampleRpc("getnewaddress", "")
        );

    LOCK2(cs_main, pwalletMain->cs_wallet);

    // Parse the account first so we don't generate a key if there's an error
    string strAccount;
    if (params.size() > 0)
        strAccount = AccountFromValue(params[0]);

    if (!pwalletMain->IsLocked())
        pwalletMain->TopUpKeyPool();

    // Generate a new key that is added to wallet
    CPubKey newKey;
    if (!pwalletMain->GetKeyFromPool(newKey))
        throw JSONRPCError(RPC_WALLET_KEYPOOL_RAN_OUT, "Error: Keypool ran out, please call keypoolrefill first");
    CKeyID keyID = newKey.GetID();

    pwalletMain->SetAddressBook(keyID, strAccount, "receive");

    return CBitcoinAddress(keyID).ToString();
}


CBitcoinAddress GetAccountAddress(string strAccount, bool bForceNew=false)
{
    CPubKey pubKey;
    if (!pwalletMain->GetAccountPubkey(pubKey, strAccount, bForceNew)) {
        throw JSONRPCError(RPC_WALLET_KEYPOOL_RAN_OUT, "Error: Keypool ran out, please call keypoolrefill first");
    }

    return CBitcoinAddress(pubKey.GetID());
}

UniValue getaccountaddress(const UniValue& params, bool fHelp)
{
    if (!EnsureWalletIsAvailable(fHelp))
        return NullUniValue;

    if (fHelp || params.size() != 1)
        throw runtime_error(
            "getaccountaddress \"account\"\n"
            "\nDEPRECATED. Returns the current Namecoin address for receiving payments to this account.\n"
            "\nArguments:\n"
            "1. \"account\"       (string, required) The account name for the address. It can also be set to the empty string \"\" to represent the default account. The account does not need to exist, it will be created and a new address created  if there is no account by the given name.\n"
            "\nResult:\n"
            "\"namecoinaddress\"   (string) The account namecoin address\n"
            "\nExamples:\n"
            + HelpExampleCli("getaccountaddress", "")
            + HelpExampleCli("getaccountaddress", "\"\"")
            + HelpExampleCli("getaccountaddress", "\"myaccount\"")
            + HelpExampleRpc("getaccountaddress", "\"myaccount\"")
        );

    LOCK2(cs_main, pwalletMain->cs_wallet);

    // Parse the account first so we don't generate a key if there's an error
    string strAccount = AccountFromValue(params[0]);

    UniValue ret(UniValue::VSTR);

    ret = GetAccountAddress(strAccount).ToString();
    return ret;
}


UniValue getrawchangeaddress(const UniValue& params, bool fHelp)
{
    if (!EnsureWalletIsAvailable(fHelp))
        return NullUniValue;

    if (fHelp || params.size() > 1)
        throw runtime_error(
            "getrawchangeaddress\n"
            "\nReturns a new Namecoin address, for receiving change.\n"
            "This is for use with raw transactions, NOT normal use.\n"
            "\nResult:\n"
            "\"address\"    (string) The address\n"
            "\nExamples:\n"
            + HelpExampleCli("getrawchangeaddress", "")
            + HelpExampleRpc("getrawchangeaddress", "")
       );

    LOCK2(cs_main, pwalletMain->cs_wallet);

    if (!pwalletMain->IsLocked())
        pwalletMain->TopUpKeyPool();

    CReserveKey reservekey(pwalletMain);
    CPubKey vchPubKey;
    if (!reservekey.GetReservedKey(vchPubKey))
        throw JSONRPCError(RPC_WALLET_KEYPOOL_RAN_OUT, "Error: Keypool ran out, please call keypoolrefill first");

    reservekey.KeepKey();

    CKeyID keyID = vchPubKey.GetID();

    return CBitcoinAddress(keyID).ToString();
}


UniValue setaccount(const UniValue& params, bool fHelp)
{
    if (!EnsureWalletIsAvailable(fHelp))
        return NullUniValue;

    if (fHelp || params.size() < 1 || params.size() > 2)
        throw runtime_error(
            "setaccount \"namecoinaddress\" \"account\"\n"
            "\nDEPRECATED. Sets the account associated with the given address.\n"
            "\nArguments:\n"
            "1. \"namecoinaddress\"  (string, required) The namecoin address to be associated with an account.\n"
            "2. \"account\"         (string, required) The account to assign the address to.\n"
            "\nExamples:\n"
            + HelpExampleCli("setaccount", "\"N2xHFZ8NWNkGuuXfDxv8iMXdQGMd3tjZfx\" \"tabby\"")
            + HelpExampleRpc("setaccount", "\"N2xHFZ8NWNkGuuXfDxv8iMXdQGMd3tjZfx\", \"tabby\"")
        );

    LOCK2(cs_main, pwalletMain->cs_wallet);

    CBitcoinAddress address(params[0].get_str());
    if (!address.IsValid())
        throw JSONRPCError(RPC_INVALID_ADDRESS_OR_KEY, "Invalid Namecoin address");

    string strAccount;
    if (params.size() > 1)
        strAccount = AccountFromValue(params[1]);

    // Only add the account if the address is yours.
    if (IsMine(*pwalletMain, address.Get()))
    {
        // Detect when changing the account of an address that is the 'unused current key' of another account:
        if (pwalletMain->mapAddressBook.count(address.Get()))
        {
            string strOldAccount = pwalletMain->mapAddressBook[address.Get()].name;
            if (address == GetAccountAddress(strOldAccount))
                GetAccountAddress(strOldAccount, true);
        }
        pwalletMain->SetAddressBook(address.Get(), strAccount, "receive");
    }
    else
        throw JSONRPCError(RPC_MISC_ERROR, "setaccount can only be used with own address");

    return NullUniValue;
}


UniValue getaccount(const UniValue& params, bool fHelp)
{
    if (!EnsureWalletIsAvailable(fHelp))
        return NullUniValue;

    if (fHelp || params.size() != 1)
        throw runtime_error(
            "getaccount \"namecoinaddress\"\n"
            "\nDEPRECATED. Returns the account associated with the given address.\n"
            "\nArguments:\n"
            "1. \"namecoinaddress\"  (string, required) The namecoin address for account lookup.\n"
            "\nResult:\n"
            "\"accountname\"        (string) the account address\n"
            "\nExamples:\n"
            + HelpExampleCli("getaccount", "\"N2xHFZ8NWNkGuuXfDxv8iMXdQGMd3tjZfx\"")
            + HelpExampleRpc("getaccount", "\"N2xHFZ8NWNkGuuXfDxv8iMXdQGMd3tjZfx\"")
        );

    LOCK2(cs_main, pwalletMain->cs_wallet);

    CBitcoinAddress address(params[0].get_str());
    if (!address.IsValid())
        throw JSONRPCError(RPC_INVALID_ADDRESS_OR_KEY, "Invalid Namecoin address");

    string strAccount;
    map<CTxDestination, CAddressBookData>::iterator mi = pwalletMain->mapAddressBook.find(address.Get());
    if (mi != pwalletMain->mapAddressBook.end() && !(*mi).second.name.empty())
        strAccount = (*mi).second.name;
    return strAccount;
}


UniValue getaddressesbyaccount(const UniValue& params, bool fHelp)
{
    if (!EnsureWalletIsAvailable(fHelp))
        return NullUniValue;

    if (fHelp || params.size() != 1)
        throw runtime_error(
            "getaddressesbyaccount \"account\"\n"
            "\nDEPRECATED. Returns the list of addresses for the given account.\n"
            "\nArguments:\n"
            "1. \"account\"  (string, required) The account name.\n"
            "\nResult:\n"
            "[                     (json array of string)\n"
            "  \"namecoinaddress\"  (string) a namecoin address associated with the given account\n"
            "  ,...\n"
            "]\n"
            "\nExamples:\n"
            + HelpExampleCli("getaddressesbyaccount", "\"tabby\"")
            + HelpExampleRpc("getaddressesbyaccount", "\"tabby\"")
        );

    LOCK2(cs_main, pwalletMain->cs_wallet);

    string strAccount = AccountFromValue(params[0]);

    // Find all addresses that have the given account
    UniValue ret(UniValue::VARR);
    BOOST_FOREACH(const PAIRTYPE(CBitcoinAddress, CAddressBookData)& item, pwalletMain->mapAddressBook)
    {
        const CBitcoinAddress& address = item.first;
        const string& strName = item.second.name;
        if (strName == strAccount)
            ret.push_back(address.ToString());
    }
    return ret;
}

static void SendMoney(const CTxDestination &address, CAmount nValue, bool fSubtractFeeFromAmount, CWalletTx& wtxNew)
{
    // Parse Bitcoin address
    CScript scriptPubKey = GetScriptForDestination(address);

    return SendMoneyToScript(scriptPubKey, NULL, nValue, fSubtractFeeFromAmount, wtxNew);
}

void SendMoneyToScript(const CScript &scriptPubKey, const CTxIn* withInput, CAmount nValue, bool fSubtractFeeFromAmount, CWalletTx& wtxNew)
{
    CAmount curBalance = pwalletMain->GetBalance();

    // Check amount
    if (nValue <= 0)
        throw JSONRPCError(RPC_INVALID_PARAMETER, "Invalid amount");

    if (nValue > curBalance)
        throw JSONRPCError(RPC_WALLET_INSUFFICIENT_FUNDS, "Insufficient funds");

<<<<<<< HEAD
=======
    if (pwalletMain->GetBroadcastTransactions() && !g_connman)
        throw JSONRPCError(RPC_CLIENT_P2P_DISABLED, "Error: Peer-to-peer functionality missing or disabled");

    // Parse Bitcoin address
    CScript scriptPubKey = GetScriptForDestination(address);

>>>>>>> ad8ec269
    // Create and send the transaction
    CReserveKey reservekey(pwalletMain);
    CAmount nFeeRequired;
    std::string strError;
    vector<CRecipient> vecSend;
    int nChangePosRet = -1;
    CRecipient recipient = {scriptPubKey, nValue, fSubtractFeeFromAmount};
    vecSend.push_back(recipient);
    if (!pwalletMain->CreateTransaction(vecSend, withInput, wtxNew, reservekey, nFeeRequired, nChangePosRet, strError)) {
        if (!fSubtractFeeFromAmount && nValue + nFeeRequired > pwalletMain->GetBalance())
            strError = strprintf("Error: This transaction requires a transaction fee of at least %s because of its amount, complexity, or use of recently received funds!", FormatMoney(nFeeRequired));
        throw JSONRPCError(RPC_WALLET_ERROR, strError);
    }
    if (!pwalletMain->CommitTransaction(wtxNew, reservekey, g_connman.get()))
        throw JSONRPCError(RPC_WALLET_ERROR, "Error: The transaction was rejected! This might happen if some of the coins in your wallet were already spent, such as if you used a copy of the wallet and coins were spent in the copy but not marked as spent here.");
}

UniValue sendtoaddress(const UniValue& params, bool fHelp)
{
    if (!EnsureWalletIsAvailable(fHelp))
        return NullUniValue;

    if (fHelp || params.size() < 2 || params.size() > 5)
        throw runtime_error(
            "sendtoaddress \"namecoinaddress\" amount ( \"comment\" \"comment-to\" subtractfeefromamount )\n"
            "\nSend an amount to a given address.\n"
            + HelpRequiringPassphrase() +
            "\nArguments:\n"
            "1. \"namecoinaddress\"  (string, required) The namecoin address to send to.\n"
            "2. \"amount\"      (numeric or string, required) The amount in " + CURRENCY_UNIT + " to send. eg 0.1\n"
            "3. \"comment\"     (string, optional) A comment used to store what the transaction is for. \n"
            "                             This is not part of the transaction, just kept in your wallet.\n"
            "4. \"comment-to\"  (string, optional) A comment to store the name of the person or organization \n"
            "                             to which you're sending the transaction. This is not part of the \n"
            "                             transaction, just kept in your wallet.\n"
            "5. subtractfeefromamount  (boolean, optional, default=false) The fee will be deducted from the amount being sent.\n"
            "                             The recipient will receive less namecoins than you enter in the amount field.\n"
            "\nResult:\n"
            "\"transactionid\"  (string) The transaction id.\n"
            "\nExamples:\n"
            + HelpExampleCli("sendtoaddress", "\"N2xHFZ8NWNkGuuXfDxv8iMXdQGMd3tjZfx\" 0.1")
            + HelpExampleCli("sendtoaddress", "\"N2xHFZ8NWNkGuuXfDxv8iMXdQGMd3tjZfx\" 0.1 \"donation\" \"seans outpost\"")
            + HelpExampleCli("sendtoaddress", "\"N2xHFZ8NWNkGuuXfDxv8iMXdQGMd3tjZfx\" 0.1 \"\" \"\" true")
            + HelpExampleRpc("sendtoaddress", "\"N2xHFZ8NWNkGuuXfDxv8iMXdQGMd3tjZfx\", 0.1, \"donation\", \"seans outpost\"")
        );

    LOCK2(cs_main, pwalletMain->cs_wallet);

    CBitcoinAddress address(params[0].get_str());
    if (!address.IsValid())
        throw JSONRPCError(RPC_INVALID_ADDRESS_OR_KEY, "Invalid Namecoin address");

    /* Note that the code below is duplicated in sendtoname.  Make sure
       to update it accordingly with changes made here.  */

    // Amount
    CAmount nAmount = AmountFromValue(params[1]);
    if (nAmount <= 0)
        throw JSONRPCError(RPC_TYPE_ERROR, "Invalid amount for send");

    // Wallet comments
    CWalletTx wtx;
    if (params.size() > 2 && !params[2].isNull() && !params[2].get_str().empty())
        wtx.mapValue["comment"] = params[2].get_str();
    if (params.size() > 3 && !params[3].isNull() && !params[3].get_str().empty())
        wtx.mapValue["to"]      = params[3].get_str();

    bool fSubtractFeeFromAmount = false;
    if (params.size() > 4)
        fSubtractFeeFromAmount = params[4].get_bool();

    EnsureWalletIsUnlocked();

    SendMoney(address.Get(), nAmount, fSubtractFeeFromAmount, wtx);

    return wtx.GetHash().GetHex();
}

UniValue listaddressgroupings(const UniValue& params, bool fHelp)
{
    if (!EnsureWalletIsAvailable(fHelp))
        return NullUniValue;

    if (fHelp)
        throw runtime_error(
            "listaddressgroupings\n"
            "\nLists groups of addresses which have had their common ownership\n"
            "made public by common use as inputs or as the resulting change\n"
            "in past transactions\n"
            "\nResult:\n"
            "[\n"
            "  [\n"
            "    [\n"
            "      \"namecoinaddress\",     (string) The namecoin address\n"
            "      amount,                 (numeric) The amount in " + CURRENCY_UNIT + "\n"
            "      \"account\"             (string, optional) The account (DEPRECATED)\n"
            "    ]\n"
            "    ,...\n"
            "  ]\n"
            "  ,...\n"
            "]\n"
            "\nExamples:\n"
            + HelpExampleCli("listaddressgroupings", "")
            + HelpExampleRpc("listaddressgroupings", "")
        );

    LOCK2(cs_main, pwalletMain->cs_wallet);

    UniValue jsonGroupings(UniValue::VARR);
    map<CTxDestination, CAmount> balances = pwalletMain->GetAddressBalances();
    BOOST_FOREACH(set<CTxDestination> grouping, pwalletMain->GetAddressGroupings())
    {
        UniValue jsonGrouping(UniValue::VARR);
        BOOST_FOREACH(CTxDestination address, grouping)
        {
            UniValue addressInfo(UniValue::VARR);
            addressInfo.push_back(CBitcoinAddress(address).ToString());
            addressInfo.push_back(ValueFromAmount(balances[address]));
            {
                if (pwalletMain->mapAddressBook.find(CBitcoinAddress(address).Get()) != pwalletMain->mapAddressBook.end())
                    addressInfo.push_back(pwalletMain->mapAddressBook.find(CBitcoinAddress(address).Get())->second.name);
            }
            jsonGrouping.push_back(addressInfo);
        }
        jsonGroupings.push_back(jsonGrouping);
    }
    return jsonGroupings;
}

UniValue signmessage(const UniValue& params, bool fHelp)
{
    if (!EnsureWalletIsAvailable(fHelp))
        return NullUniValue;

    if (fHelp || params.size() != 2)
        throw runtime_error(
            "signmessage \"namecoinaddress\" \"message\"\n"
            "\nSign a message with the private key of an address"
            + HelpRequiringPassphrase() + "\n"
            "\nArguments:\n"
            "1. \"namecoinaddress\"  (string, required) The namecoin address to use for the private key.\n"
            "2. \"message\"         (string, required) The message to create a signature of.\n"
            "\nResult:\n"
            "\"signature\"          (string) The signature of the message encoded in base 64\n"
            "\nExamples:\n"
            "\nUnlock the wallet for 30 seconds\n"
            + HelpExampleCli("walletpassphrase", "\"mypassphrase\" 30") +
            "\nCreate the signature\n"
            + HelpExampleCli("signmessage", "\"N2xHFZ8NWNkGuuXfDxv8iMXdQGMd3tjZfx\" \"my message\"") +
            "\nVerify the signature\n"
            + HelpExampleCli("verifymessage", "\"N2xHFZ8NWNkGuuXfDxv8iMXdQGMd3tjZfx\" \"signature\" \"my message\"") +
            "\nAs json rpc\n"
            + HelpExampleRpc("signmessage", "\"N2xHFZ8NWNkGuuXfDxv8iMXdQGMd3tjZfx\", \"my message\"")
        );

    LOCK2(cs_main, pwalletMain->cs_wallet);

    EnsureWalletIsUnlocked();

    string strAddress = params[0].get_str();
    string strMessage = params[1].get_str();

    CBitcoinAddress addr(strAddress);
    if (!addr.IsValid())
        throw JSONRPCError(RPC_TYPE_ERROR, "Invalid address");

    CKeyID keyID;
    if (!addr.GetKeyID(keyID))
        throw JSONRPCError(RPC_TYPE_ERROR, "Address does not refer to key");

    CKey key;
    if (!pwalletMain->GetKey(keyID, key))
        throw JSONRPCError(RPC_WALLET_ERROR, "Private key not available");

    CHashWriter ss(SER_GETHASH, 0);
    ss << strMessageMagic;
    ss << strMessage;

    vector<unsigned char> vchSig;
    if (!key.SignCompact(ss.GetHash(), vchSig))
        throw JSONRPCError(RPC_INVALID_ADDRESS_OR_KEY, "Sign failed");

    return EncodeBase64(&vchSig[0], vchSig.size());
}

UniValue getreceivedbyaddress(const UniValue& params, bool fHelp)
{
    if (!EnsureWalletIsAvailable(fHelp))
        return NullUniValue;

    if (fHelp || params.size() < 1 || params.size() > 2)
        throw runtime_error(
            "getreceivedbyaddress \"namecoinaddress\" ( minconf )\n"
            "\nReturns the total amount received by the given namecoinaddress in transactions with at least minconf confirmations.\n"
            "\nArguments:\n"
            "1. \"namecoinaddress\"  (string, required) The namecoin address for transactions.\n"
            "2. minconf             (numeric, optional, default=1) Only include transactions confirmed at least this many times.\n"
            "\nResult:\n"
            "amount   (numeric) The total amount in " + CURRENCY_UNIT + " received at this address.\n"
            "\nExamples:\n"
            "\nThe amount from transactions with at least 1 confirmation\n"
            + HelpExampleCli("getreceivedbyaddress", "\"N2xHFZ8NWNkGuuXfDxv8iMXdQGMd3tjZfx\"") +
            "\nThe amount including unconfirmed transactions, zero confirmations\n"
            + HelpExampleCli("getreceivedbyaddress", "\"N2xHFZ8NWNkGuuXfDxv8iMXdQGMd3tjZfx\" 0") +
            "\nThe amount with at least 6 confirmation, very safe\n"
            + HelpExampleCli("getreceivedbyaddress", "\"N2xHFZ8NWNkGuuXfDxv8iMXdQGMd3tjZfx\" 6") +
            "\nAs a json rpc call\n"
            + HelpExampleRpc("getreceivedbyaddress", "\"N2xHFZ8NWNkGuuXfDxv8iMXdQGMd3tjZfx\", 6")
       );

    LOCK2(cs_main, pwalletMain->cs_wallet);

    // Bitcoin address
    CBitcoinAddress address = CBitcoinAddress(params[0].get_str());
    if (!address.IsValid())
        throw JSONRPCError(RPC_INVALID_ADDRESS_OR_KEY, "Invalid Namecoin address");
    CScript scriptPubKey = GetScriptForDestination(address.Get());
    if (!IsMine(*pwalletMain, scriptPubKey))
        return ValueFromAmount(0);

    // Minimum confirmations
    int nMinDepth = 1;
    if (params.size() > 1)
        nMinDepth = params[1].get_int();

    // Tally
    CAmount nAmount = 0;
    for (map<uint256, CWalletTx>::iterator it = pwalletMain->mapWallet.begin(); it != pwalletMain->mapWallet.end(); ++it)
    {
        const CWalletTx& wtx = (*it).second;
        if (wtx.IsCoinBase() || !CheckFinalTx(wtx))
            continue;

        BOOST_FOREACH(const CTxOut& txout, wtx.vout)
            if (txout.scriptPubKey == scriptPubKey)
                if (wtx.GetDepthInMainChain() >= nMinDepth)
                    nAmount += txout.nValue;
    }

    return  ValueFromAmount(nAmount);
}


UniValue getreceivedbyaccount(const UniValue& params, bool fHelp)
{
    if (!EnsureWalletIsAvailable(fHelp))
        return NullUniValue;

    if (fHelp || params.size() < 1 || params.size() > 2)
        throw runtime_error(
            "getreceivedbyaccount \"account\" ( minconf )\n"
            "\nDEPRECATED. Returns the total amount received by addresses with <account> in transactions with at least [minconf] confirmations.\n"
            "\nArguments:\n"
            "1. \"account\"      (string, required) The selected account, may be the default account using \"\".\n"
            "2. minconf          (numeric, optional, default=1) Only include transactions confirmed at least this many times.\n"
            "\nResult:\n"
            "amount              (numeric) The total amount in " + CURRENCY_UNIT + " received for this account.\n"
            "\nExamples:\n"
            "\nAmount received by the default account with at least 1 confirmation\n"
            + HelpExampleCli("getreceivedbyaccount", "\"\"") +
            "\nAmount received at the tabby account including unconfirmed amounts with zero confirmations\n"
            + HelpExampleCli("getreceivedbyaccount", "\"tabby\" 0") +
            "\nThe amount with at least 6 confirmation, very safe\n"
            + HelpExampleCli("getreceivedbyaccount", "\"tabby\" 6") +
            "\nAs a json rpc call\n"
            + HelpExampleRpc("getreceivedbyaccount", "\"tabby\", 6")
        );

    LOCK2(cs_main, pwalletMain->cs_wallet);

    // Minimum confirmations
    int nMinDepth = 1;
    if (params.size() > 1)
        nMinDepth = params[1].get_int();

    // Get the set of pub keys assigned to account
    string strAccount = AccountFromValue(params[0]);
    set<CTxDestination> setAddress = pwalletMain->GetAccountAddresses(strAccount);

    // Tally
    CAmount nAmount = 0;
    for (map<uint256, CWalletTx>::iterator it = pwalletMain->mapWallet.begin(); it != pwalletMain->mapWallet.end(); ++it)
    {
        const CWalletTx& wtx = (*it).second;
        if (wtx.IsCoinBase() || !CheckFinalTx(wtx))
            continue;

        BOOST_FOREACH(const CTxOut& txout, wtx.vout)
        {
            CTxDestination address;
            if (ExtractDestination(txout.scriptPubKey, address) && IsMine(*pwalletMain, address) && setAddress.count(address))
                if (wtx.GetDepthInMainChain() >= nMinDepth)
                    nAmount += txout.nValue;
        }
    }

    return ValueFromAmount(nAmount);
}


UniValue getbalance(const UniValue& params, bool fHelp)
{
    if (!EnsureWalletIsAvailable(fHelp))
        return NullUniValue;

    if (fHelp || params.size() > 3)
        throw runtime_error(
            "getbalance ( \"account\" minconf includeWatchonly )\n"
            "\nIf account is not specified, returns the server's total available balance.\n"
            "If account is specified (DEPRECATED), returns the balance in the account.\n"
            "Note that the account \"\" is not the same as leaving the parameter out.\n"
            "The server total may be different to the balance in the default \"\" account.\n"
            "\nArguments:\n"
            "1. \"account\"      (string, optional) DEPRECATED. The selected account, or \"*\" for entire wallet. It may be the default account using \"\".\n"
            "2. minconf          (numeric, optional, default=1) Only include transactions confirmed at least this many times.\n"
            "3. includeWatchonly (bool, optional, default=false) Also include balance in watchonly addresses (see 'importaddress')\n"
            "\nResult:\n"
            "amount              (numeric) The total amount in " + CURRENCY_UNIT + " received for this account.\n"
            "\nExamples:\n"
            "\nThe total amount in the wallet\n"
            + HelpExampleCli("getbalance", "") +
            "\nThe total amount in the wallet at least 5 blocks confirmed\n"
            + HelpExampleCli("getbalance", "\"*\" 6") +
            "\nAs a json rpc call\n"
            + HelpExampleRpc("getbalance", "\"*\", 6")
        );

    LOCK2(cs_main, pwalletMain->cs_wallet);

    if (params.size() == 0)
        return  ValueFromAmount(pwalletMain->GetBalance());

    int nMinDepth = 1;
    if (params.size() > 1)
        nMinDepth = params[1].get_int();
    isminefilter filter = ISMINE_SPENDABLE;
    if(params.size() > 2)
        if(params[2].get_bool())
            filter = filter | ISMINE_WATCH_ONLY;

    if (params[0].get_str() == "*") {
        // Calculate total balance a different way from GetBalance()
        // (GetBalance() sums up all unspent TxOuts)
        // getbalance and "getbalance * 1 true" should return the same number
        CAmount nBalance = 0;
        for (map<uint256, CWalletTx>::iterator it = pwalletMain->mapWallet.begin(); it != pwalletMain->mapWallet.end(); ++it)
        {
            const CWalletTx& wtx = (*it).second;
            if (!CheckFinalTx(wtx) || wtx.GetBlocksToMaturity() > 0 || wtx.GetDepthInMainChain() < 0)
                continue;

            CAmount allFee;
            string strSentAccount;
            list<COutputEntry> listReceived;
            list<COutputEntry> listSent;
            wtx.GetAmounts(listReceived, listSent, allFee, strSentAccount, filter);
            if (wtx.GetDepthInMainChain() >= nMinDepth)
            {
                BOOST_FOREACH(const COutputEntry& r, listReceived)
                    nBalance += r.amount;
            }
            BOOST_FOREACH(const COutputEntry& s, listSent)
                nBalance -= s.amount;
            nBalance -= allFee;
        }
        return  ValueFromAmount(nBalance);
    }

    string strAccount = AccountFromValue(params[0]);

    CAmount nBalance = pwalletMain->GetAccountBalance(strAccount, nMinDepth, filter);

    return ValueFromAmount(nBalance);
}

UniValue getunconfirmedbalance(const UniValue &params, bool fHelp)
{
    if (!EnsureWalletIsAvailable(fHelp))
        return NullUniValue;

    if (fHelp || params.size() > 0)
        throw runtime_error(
                "getunconfirmedbalance\n"
                "Returns the server's total unconfirmed balance\n");

    LOCK2(cs_main, pwalletMain->cs_wallet);

    return ValueFromAmount(pwalletMain->GetUnconfirmedBalance());
}


UniValue movecmd(const UniValue& params, bool fHelp)
{
    if (!EnsureWalletIsAvailable(fHelp))
        return NullUniValue;

    if (fHelp || params.size() < 3 || params.size() > 5)
        throw runtime_error(
            "move \"fromaccount\" \"toaccount\" amount ( minconf \"comment\" )\n"
            "\nDEPRECATED. Move a specified amount from one account in your wallet to another.\n"
            "\nArguments:\n"
            "1. \"fromaccount\"   (string, required) The name of the account to move funds from. May be the default account using \"\".\n"
            "2. \"toaccount\"     (string, required) The name of the account to move funds to. May be the default account using \"\".\n"
            "3. amount            (numeric) Quantity of " + CURRENCY_UNIT + " to move between accounts.\n"
            "4. minconf           (numeric, optional, default=1) Only use funds with at least this many confirmations.\n"
            "5. \"comment\"       (string, optional) An optional comment, stored in the wallet only.\n"
            "\nResult:\n"
            "true|false           (boolean) true if successful.\n"
            "\nExamples:\n"
            "\nMove 0.01 " + CURRENCY_UNIT + " from the default account to the account named tabby\n"
            + HelpExampleCli("move", "\"\" \"tabby\" 0.01") +
            "\nMove 0.01 " + CURRENCY_UNIT + " timotei to akiko with a comment and funds have 6 confirmations\n"
            + HelpExampleCli("move", "\"timotei\" \"akiko\" 0.01 6 \"happy birthday!\"") +
            "\nAs a json rpc call\n"
            + HelpExampleRpc("move", "\"timotei\", \"akiko\", 0.01, 6, \"happy birthday!\"")
        );

    LOCK2(cs_main, pwalletMain->cs_wallet);

    string strFrom = AccountFromValue(params[0]);
    string strTo = AccountFromValue(params[1]);
    CAmount nAmount = AmountFromValue(params[2]);
    if (nAmount <= 0)
        throw JSONRPCError(RPC_TYPE_ERROR, "Invalid amount for send");
    if (params.size() > 3)
        // unused parameter, used to be nMinDepth, keep type-checking it though
        (void)params[3].get_int();
    string strComment;
    if (params.size() > 4)
        strComment = params[4].get_str();

    if (!pwalletMain->AccountMove(strFrom, strTo, nAmount, strComment))
        throw JSONRPCError(RPC_DATABASE_ERROR, "database error");

    return true;
}


UniValue sendfrom(const UniValue& params, bool fHelp)
{
    if (!EnsureWalletIsAvailable(fHelp))
        return NullUniValue;

    if (fHelp || params.size() < 3 || params.size() > 6)
        throw runtime_error(
            "sendfrom \"fromaccount\" \"tonamecoinaddress\" amount ( minconf \"comment\" \"comment-to\" )\n"
            "\nDEPRECATED (use sendtoaddress). Sent an amount from an account to a bitcoin address."
            + HelpRequiringPassphrase() + "\n"
            "\nArguments:\n"
            "1. \"fromaccount\"       (string, required) The name of the account to send funds from. May be the default account using \"\".\n"
            "2. \"tonamecoinaddress\" (string, required) The namecoin address to send funds to.\n"
            "3. amount                (numeric or string, required) The amount in " + CURRENCY_UNIT + " (transaction fee is added on top).\n"
            "4. minconf               (numeric, optional, default=1) Only use funds with at least this many confirmations.\n"
            "5. \"comment\"           (string, optional) A comment used to store what the transaction is for. \n"
            "                                     This is not part of the transaction, just kept in your wallet.\n"
            "6. \"comment-to\"        (string, optional) An optional comment to store the name of the person or organization \n"
            "                                     to which you're sending the transaction. This is not part of the transaction, \n"
            "                                     it is just kept in your wallet.\n"
            "\nResult:\n"
            "\"transactionid\"        (string) The transaction id.\n"
            "\nExamples:\n"
            "\nSend 0.01 " + CURRENCY_UNIT + " from the default account to the address, must have at least 1 confirmation\n"
            + HelpExampleCli("sendfrom", "\"\" \"N2xHFZ8NWNkGuuXfDxv8iMXdQGMd3tjZfx\" 0.01") +
            "\nSend 0.01 from the tabby account to the given address, funds must have at least 6 confirmations\n"
            + HelpExampleCli("sendfrom", "\"tabby\" \"N2xHFZ8NWNkGuuXfDxv8iMXdQGMd3tjZfx\" 0.01 6 \"donation\" \"seans outpost\"") +
            "\nAs a json rpc call\n"
            + HelpExampleRpc("sendfrom", "\"tabby\", \"N2xHFZ8NWNkGuuXfDxv8iMXdQGMd3tjZfx\", 0.01, 6, \"donation\", \"seans outpost\"")
        );

    LOCK2(cs_main, pwalletMain->cs_wallet);

    string strAccount = AccountFromValue(params[0]);
    CBitcoinAddress address(params[1].get_str());
    if (!address.IsValid())
        throw JSONRPCError(RPC_INVALID_ADDRESS_OR_KEY, "Invalid Namecoin address");
    CAmount nAmount = AmountFromValue(params[2]);
    if (nAmount <= 0)
        throw JSONRPCError(RPC_TYPE_ERROR, "Invalid amount for send");
    int nMinDepth = 1;
    if (params.size() > 3)
        nMinDepth = params[3].get_int();

    CWalletTx wtx;
    wtx.strFromAccount = strAccount;
    if (params.size() > 4 && !params[4].isNull() && !params[4].get_str().empty())
        wtx.mapValue["comment"] = params[4].get_str();
    if (params.size() > 5 && !params[5].isNull() && !params[5].get_str().empty())
        wtx.mapValue["to"]      = params[5].get_str();

    EnsureWalletIsUnlocked();

    // Check funds
    CAmount nBalance = pwalletMain->GetAccountBalance(strAccount, nMinDepth, ISMINE_SPENDABLE);
    if (nAmount > nBalance)
        throw JSONRPCError(RPC_WALLET_INSUFFICIENT_FUNDS, "Account has insufficient funds");

    SendMoney(address.Get(), nAmount, false, wtx);

    return wtx.GetHash().GetHex();
}


UniValue sendmany(const UniValue& params, bool fHelp)
{
    if (!EnsureWalletIsAvailable(fHelp))
        return NullUniValue;

    if (fHelp || params.size() < 2 || params.size() > 5)
        throw runtime_error(
            "sendmany \"fromaccount\" {\"address\":amount,...} ( minconf \"comment\" [\"address\",...] )\n"
            "\nSend multiple times. Amounts are double-precision floating point numbers."
            + HelpRequiringPassphrase() + "\n"
            "\nArguments:\n"
            "1. \"fromaccount\"         (string, required) DEPRECATED. The account to send the funds from. Should be \"\" for the default account\n"
            "2. \"amounts\"             (string, required) A json object with addresses and amounts\n"
            "    {\n"
            "      \"address\":amount   (numeric or string) The namecoin address is the key, the numeric amount (can be string) in " + CURRENCY_UNIT + " is the value\n"
            "      ,...\n"
            "    }\n"
            "3. minconf                 (numeric, optional, default=1) Only use the balance confirmed at least this many times.\n"
            "4. \"comment\"             (string, optional) A comment\n"
            "5. subtractfeefromamount   (string, optional) A json array with addresses.\n"
            "                           The fee will be equally deducted from the amount of each selected address.\n"
            "                           Those recipients will receive less namecoins than you enter in their corresponding amount field.\n"
            "                           If no addresses are specified here, the sender pays the fee.\n"
            "    [\n"
            "      \"address\"            (string) Subtract fee from this address\n"
            "      ,...\n"
            "    ]\n"
            "\nResult:\n"
            "\"transactionid\"          (string) The transaction id for the send. Only 1 transaction is created regardless of \n"
            "                                    the number of addresses.\n"
            "\nExamples:\n"
            "\nSend two amounts to two different addresses:\n"
            + HelpExampleCli("sendmany", "\"\" \"{\\\"N2xHFZ8NWNkGuuXfDxv8iMXdQGMd3tjZfx\\\":0.01,\\\"NDLTK7j8CzK5YAbpCdUxC3Gi1bXGDCdV5h\\\":0.02}\"") +
            "\nSend two amounts to two different addresses setting the confirmation and comment:\n"
            + HelpExampleCli("sendmany", "\"\" \"{\\\"N2xHFZ8NWNkGuuXfDxv8iMXdQGMd3tjZfx\\\":0.01,\\\"NDLTK7j8CzK5YAbpCdUxC3Gi1bXGDCdV5h\\\":0.02}\" 6 \"testing\"") +
            "\nSend two amounts to two different addresses, subtract fee from amount:\n"
            + HelpExampleCli("sendmany", "\"\" \"{\\\"N2xHFZ8NWNkGuuXfDxv8iMXdQGMd3tjZfx\\\":0.01,\\\"NDLTK7j8CzK5YAbpCdUxC3Gi1bXGDCdV5h\\\":0.02}\" 1 \"\" \"[\\\"N2xHFZ8NWNkGuuXfDxv8iMXdQGMd3tjZfx\\\",\\\"NDLTK7j8CzK5YAbpCdUxC3Gi1bXGDCdV5h\\\"]\"") +
            "\nAs a json rpc call\n"
            + HelpExampleRpc("sendmany", "\"\", \"{\\\"N2xHFZ8NWNkGuuXfDxv8iMXdQGMd3tjZfx\\\":0.01,\\\"NDLTK7j8CzK5YAbpCdUxC3Gi1bXGDCdV5h\\\":0.02}\", 6, \"testing\"")
        );

    LOCK2(cs_main, pwalletMain->cs_wallet);

    if (pwalletMain->GetBroadcastTransactions() && !g_connman)
        throw JSONRPCError(RPC_CLIENT_P2P_DISABLED, "Error: Peer-to-peer functionality missing or disabled");

    string strAccount = AccountFromValue(params[0]);
    UniValue sendTo = params[1].get_obj();
    int nMinDepth = 1;
    if (params.size() > 2)
        nMinDepth = params[2].get_int();

    CWalletTx wtx;
    wtx.strFromAccount = strAccount;
    if (params.size() > 3 && !params[3].isNull() && !params[3].get_str().empty())
        wtx.mapValue["comment"] = params[3].get_str();

    UniValue subtractFeeFromAmount(UniValue::VARR);
    if (params.size() > 4)
        subtractFeeFromAmount = params[4].get_array();

    set<CBitcoinAddress> setAddress;
    vector<CRecipient> vecSend;

    CAmount totalAmount = 0;
    vector<string> keys = sendTo.getKeys();
    BOOST_FOREACH(const string& name_, keys)
    {
        CBitcoinAddress address(name_);
        if (!address.IsValid())
            throw JSONRPCError(RPC_INVALID_ADDRESS_OR_KEY, string("Invalid Namecoin address: ")+name_);

        if (setAddress.count(address))
            throw JSONRPCError(RPC_INVALID_PARAMETER, string("Invalid parameter, duplicated address: ")+name_);
        setAddress.insert(address);

        CScript scriptPubKey = GetScriptForDestination(address.Get());
        CAmount nAmount = AmountFromValue(sendTo[name_]);
        if (nAmount <= 0)
            throw JSONRPCError(RPC_TYPE_ERROR, "Invalid amount for send");
        totalAmount += nAmount;

        bool fSubtractFeeFromAmount = false;
        for (unsigned int idx = 0; idx < subtractFeeFromAmount.size(); idx++) {
            const UniValue& addr = subtractFeeFromAmount[idx];
            if (addr.get_str() == name_)
                fSubtractFeeFromAmount = true;
        }

        CRecipient recipient = {scriptPubKey, nAmount, fSubtractFeeFromAmount};
        vecSend.push_back(recipient);
    }

    EnsureWalletIsUnlocked();

    // Check funds
    CAmount nBalance = pwalletMain->GetAccountBalance(strAccount, nMinDepth, ISMINE_SPENDABLE);
    if (totalAmount > nBalance)
        throw JSONRPCError(RPC_WALLET_INSUFFICIENT_FUNDS, "Account has insufficient funds");

    // Send
    CReserveKey keyChange(pwalletMain);
    CAmount nFeeRequired = 0;
    int nChangePosRet = -1;
    string strFailReason;
    bool fCreated = pwalletMain->CreateTransaction(vecSend, NULL, wtx, keyChange, nFeeRequired, nChangePosRet, strFailReason);
    if (!fCreated)
        throw JSONRPCError(RPC_WALLET_INSUFFICIENT_FUNDS, strFailReason);
    if (!pwalletMain->CommitTransaction(wtx, keyChange, g_connman.get()))
        throw JSONRPCError(RPC_WALLET_ERROR, "Transaction commit failed");

    return wtx.GetHash().GetHex();
}

// Defined in rpc/misc.cpp
extern CScript _createmultisig_redeemScript(const UniValue& params);

UniValue addmultisigaddress(const UniValue& params, bool fHelp)
{
    if (!EnsureWalletIsAvailable(fHelp))
        return NullUniValue;

    if (fHelp || params.size() < 2 || params.size() > 3)
    {
        string msg = "addmultisigaddress nrequired [\"key\",...] ( \"account\" )\n"
            "\nAdd a nrequired-to-sign multisignature address to the wallet.\n"
            "Each key is a Namecoin address or hex-encoded public key.\n"
            "If 'account' is specified (DEPRECATED), assign address to that account.\n"

            "\nArguments:\n"
            "1. nrequired        (numeric, required) The number of required signatures out of the n keys or addresses.\n"
            "2. \"keysobject\"   (string, required) A json array of namecoin addresses or hex-encoded public keys\n"
            "     [\n"
            "       \"address\"  (string) namecoin address or hex-encoded public key\n"
            "       ...,\n"
            "     ]\n"
            "3. \"account\"      (string, optional) DEPRECATED. An account to assign the addresses to.\n"

            "\nResult:\n"
            "\"namecoinaddress\"  (string) A namecoin address associated with the keys.\n"

            "\nExamples:\n"
            "\nAdd a multisig address from 2 addresses\n"
            + HelpExampleCli("addmultisigaddress", "2 \"[\\\"N2xHFZ8NWNkGuuXfDxv8iMXdQGMd3tjZfx\\\",\\\"NDLTK7j8CzK5YAbpCdUxC3Gi1bXGDCdV5h\\\"]\"") +
            "\nAs json rpc call\n"
            + HelpExampleRpc("addmultisigaddress", "2, \"[\\\"N2xHFZ8NWNkGuuXfDxv8iMXdQGMd3tjZfx\\\",\\\"NDLTK7j8CzK5YAbpCdUxC3Gi1bXGDCdV5h\\\"]\"")
        ;
        throw runtime_error(msg);
    }

    LOCK2(cs_main, pwalletMain->cs_wallet);

    string strAccount;
    if (params.size() > 2)
        strAccount = AccountFromValue(params[2]);

    // Construct using pay-to-script-hash:
    CScript inner = _createmultisig_redeemScript(params);
    CScriptID innerID(inner);
    pwalletMain->AddCScript(inner);

    pwalletMain->SetAddressBook(innerID, strAccount, "send");
    return CBitcoinAddress(innerID).ToString();
}

class Witnessifier : public boost::static_visitor<bool>
{
public:
    CScriptID result;

    bool operator()(const CNoDestination &dest) const { return false; }

    bool operator()(const CKeyID &keyID) {
        CPubKey pubkey;
        if (pwalletMain && pwalletMain->GetPubKey(keyID, pubkey)) {
            CScript basescript;
            basescript << ToByteVector(pubkey) << OP_CHECKSIG;
            CScript witscript = GetScriptForWitness(basescript);
            pwalletMain->AddCScript(witscript);
            result = CScriptID(witscript);
            return true;
        }
        return false;
    }

    bool operator()(const CScriptID &scriptID) {
        CScript subscript;
        if (pwalletMain && pwalletMain->GetCScript(scriptID, subscript)) {
            int witnessversion;
            std::vector<unsigned char> witprog;
            if (subscript.IsWitnessProgram(witnessversion, witprog)) {
                result = scriptID;
                return true;
            }
            CScript witscript = GetScriptForWitness(subscript);
            pwalletMain->AddCScript(witscript);
            result = CScriptID(witscript);
            return true;
        }
        return false;
    }
};

UniValue addwitnessaddress(const UniValue& params, bool fHelp)
{
    if (!EnsureWalletIsAvailable(fHelp))
        return NullUniValue;

    if (fHelp || params.size() < 1 || params.size() > 1)
    {
        string msg = "addwitnessaddress \"address\"\n"
            "\nAdd a witness address for a script (with pubkey or redeemscript known).\n"
            "It returns the witness script.\n"

            "\nArguments:\n"
            "1. \"address\"       (string, required) An address known to the wallet\n"

            "\nResult:\n"
            "\"witnessaddress\",  (string) The value of the new address (P2SH of witness script).\n"
            "}\n"
        ;
        throw runtime_error(msg);
    }

    {
        LOCK(cs_main);
        if (!IsWitnessEnabled(chainActive.Tip(), Params().GetConsensus()) && !GetBoolArg("-walletprematurewitness", false)) {
            throw JSONRPCError(RPC_WALLET_ERROR, "Segregated witness not enabled on network");
        }
    }

    CBitcoinAddress address(params[0].get_str());
    if (!address.IsValid())
        throw JSONRPCError(RPC_INVALID_ADDRESS_OR_KEY, "Invalid Bitcoin address");

    Witnessifier w;
    CTxDestination dest = address.Get();
    bool ret = boost::apply_visitor(w, dest);
    if (!ret) {
        throw JSONRPCError(RPC_WALLET_ERROR, "Public key or redeemscript not known to wallet");
    }

    return CBitcoinAddress(w.result).ToString();
}

struct tallyitem
{
    CAmount nAmount;
    int nConf;
    vector<uint256> txids;
    bool fIsWatchonly;
    tallyitem()
    {
        nAmount = 0;
        nConf = std::numeric_limits<int>::max();
        fIsWatchonly = false;
    }
};

UniValue ListReceived(const UniValue& params, bool fByAccounts)
{
    // Minimum confirmations
    int nMinDepth = 1;
    if (params.size() > 0)
        nMinDepth = params[0].get_int();

    // Whether to include empty accounts
    bool fIncludeEmpty = false;
    if (params.size() > 1)
        fIncludeEmpty = params[1].get_bool();

    isminefilter filter = ISMINE_SPENDABLE;
    if(params.size() > 2)
        if(params[2].get_bool())
            filter = filter | ISMINE_WATCH_ONLY;

    // Tally
    map<CBitcoinAddress, tallyitem> mapTally;
    for (map<uint256, CWalletTx>::iterator it = pwalletMain->mapWallet.begin(); it != pwalletMain->mapWallet.end(); ++it)
    {
        const CWalletTx& wtx = (*it).second;

        if (wtx.IsCoinBase() || !CheckFinalTx(wtx))
            continue;

        int nDepth = wtx.GetDepthInMainChain();
        if (nDepth < nMinDepth)
            continue;

        BOOST_FOREACH(const CTxOut& txout, wtx.vout)
        {
            CTxDestination address;
            if (!ExtractDestination(txout.scriptPubKey, address))
                continue;

            isminefilter mine = IsMine(*pwalletMain, address);
            if(!(mine & filter))
                continue;

            tallyitem& item = mapTally[address];
            item.nAmount += txout.nValue;
            item.nConf = min(item.nConf, nDepth);
            item.txids.push_back(wtx.GetHash());
            if (mine & ISMINE_WATCH_ONLY)
                item.fIsWatchonly = true;
        }
    }

    // Reply
    UniValue ret(UniValue::VARR);
    map<string, tallyitem> mapAccountTally;
    BOOST_FOREACH(const PAIRTYPE(CBitcoinAddress, CAddressBookData)& item, pwalletMain->mapAddressBook)
    {
        const CBitcoinAddress& address = item.first;
        const string& strAccount = item.second.name;
        map<CBitcoinAddress, tallyitem>::iterator it = mapTally.find(address);
        if (it == mapTally.end() && !fIncludeEmpty)
            continue;

        CAmount nAmount = 0;
        int nConf = std::numeric_limits<int>::max();
        bool fIsWatchonly = false;
        if (it != mapTally.end())
        {
            nAmount = (*it).second.nAmount;
            nConf = (*it).second.nConf;
            fIsWatchonly = (*it).second.fIsWatchonly;
        }

        if (fByAccounts)
        {
            tallyitem& _item = mapAccountTally[strAccount];
            _item.nAmount += nAmount;
            _item.nConf = min(_item.nConf, nConf);
            _item.fIsWatchonly = fIsWatchonly;
        }
        else
        {
            UniValue obj(UniValue::VOBJ);
            if(fIsWatchonly)
                obj.push_back(Pair("involvesWatchonly", true));
            obj.push_back(Pair("address",       address.ToString()));
            obj.push_back(Pair("account",       strAccount));
            obj.push_back(Pair("amount",        ValueFromAmount(nAmount)));
            obj.push_back(Pair("confirmations", (nConf == std::numeric_limits<int>::max() ? 0 : nConf)));
            if (!fByAccounts)
                obj.push_back(Pair("label", strAccount));
            UniValue transactions(UniValue::VARR);
            if (it != mapTally.end())
            {
                BOOST_FOREACH(const uint256& _item, (*it).second.txids)
                {
                    transactions.push_back(_item.GetHex());
                }
            }
            obj.push_back(Pair("txids", transactions));
            ret.push_back(obj);
        }
    }

    if (fByAccounts)
    {
        for (map<string, tallyitem>::iterator it = mapAccountTally.begin(); it != mapAccountTally.end(); ++it)
        {
            CAmount nAmount = (*it).second.nAmount;
            int nConf = (*it).second.nConf;
            UniValue obj(UniValue::VOBJ);
            if((*it).second.fIsWatchonly)
                obj.push_back(Pair("involvesWatchonly", true));
            obj.push_back(Pair("account",       (*it).first));
            obj.push_back(Pair("amount",        ValueFromAmount(nAmount)));
            obj.push_back(Pair("confirmations", (nConf == std::numeric_limits<int>::max() ? 0 : nConf)));
            ret.push_back(obj);
        }
    }

    return ret;
}

UniValue listreceivedbyaddress(const UniValue& params, bool fHelp)
{
    if (!EnsureWalletIsAvailable(fHelp))
        return NullUniValue;

    if (fHelp || params.size() > 3)
        throw runtime_error(
            "listreceivedbyaddress ( minconf includeempty includeWatchonly)\n"
            "\nList balances by receiving address.\n"
            "\nArguments:\n"
            "1. minconf       (numeric, optional, default=1) The minimum number of confirmations before payments are included.\n"
            "2. includeempty  (bool, optional, default=false) Whether to include addresses that haven't received any payments.\n"
            "3. includeWatchonly (bool, optional, default=false) Whether to include watchonly addresses (see 'importaddress').\n"

            "\nResult:\n"
            "[\n"
            "  {\n"
            "    \"involvesWatchonly\" : true,        (bool) Only returned if imported addresses were involved in transaction\n"
            "    \"address\" : \"receivingaddress\",  (string) The receiving address\n"
            "    \"account\" : \"accountname\",       (string) DEPRECATED. The account of the receiving address. The default account is \"\".\n"
            "    \"amount\" : x.xxx,                  (numeric) The total amount in " + CURRENCY_UNIT + " received by the address\n"
            "    \"confirmations\" : n,               (numeric) The number of confirmations of the most recent transaction included\n"
            "    \"label\" : \"label\"                (string) A comment for the address/transaction, if any\n"
            "  }\n"
            "  ,...\n"
            "]\n"

            "\nExamples:\n"
            + HelpExampleCli("listreceivedbyaddress", "")
            + HelpExampleCli("listreceivedbyaddress", "6 true")
            + HelpExampleRpc("listreceivedbyaddress", "6, true, true")
        );

    LOCK2(cs_main, pwalletMain->cs_wallet);

    return ListReceived(params, false);
}

UniValue listreceivedbyaccount(const UniValue& params, bool fHelp)
{
    if (!EnsureWalletIsAvailable(fHelp))
        return NullUniValue;

    if (fHelp || params.size() > 3)
        throw runtime_error(
            "listreceivedbyaccount ( minconf includeempty includeWatchonly)\n"
            "\nDEPRECATED. List balances by account.\n"
            "\nArguments:\n"
            "1. minconf      (numeric, optional, default=1) The minimum number of confirmations before payments are included.\n"
            "2. includeempty (bool, optional, default=false) Whether to include accounts that haven't received any payments.\n"
            "3. includeWatchonly (bool, optional, default=false) Whether to include watchonly addresses (see 'importaddress').\n"

            "\nResult:\n"
            "[\n"
            "  {\n"
            "    \"involvesWatchonly\" : true,   (bool) Only returned if imported addresses were involved in transaction\n"
            "    \"account\" : \"accountname\",  (string) The account name of the receiving account\n"
            "    \"amount\" : x.xxx,             (numeric) The total amount received by addresses with this account\n"
            "    \"confirmations\" : n,          (numeric) The number of confirmations of the most recent transaction included\n"
            "    \"label\" : \"label\"           (string) A comment for the address/transaction, if any\n"
            "  }\n"
            "  ,...\n"
            "]\n"

            "\nExamples:\n"
            + HelpExampleCli("listreceivedbyaccount", "")
            + HelpExampleCli("listreceivedbyaccount", "6 true")
            + HelpExampleRpc("listreceivedbyaccount", "6, true, true")
        );

    LOCK2(cs_main, pwalletMain->cs_wallet);

    return ListReceived(params, true);
}

static void MaybePushAddress(UniValue & entry, const CTxDestination &dest)
{
    CBitcoinAddress addr;
    if (addr.Set(dest))
        entry.push_back(Pair("address", addr.ToString()));
}

void ListTransactions(const CWalletTx& wtx, const string& strAccount, int nMinDepth, bool fLong, UniValue& ret, const isminefilter& filter)
{
    CAmount nFee;
    string strSentAccount;
    list<COutputEntry> listReceived;
    list<COutputEntry> listSent;

    wtx.GetAmounts(listReceived, listSent, nFee, strSentAccount, filter);

    bool fAllAccounts = (strAccount == string("*"));
    bool involvesWatchonly = wtx.IsFromMe(ISMINE_WATCH_ONLY);

    // Sent
    if ((!listSent.empty() || nFee != 0) && (fAllAccounts || strAccount == strSentAccount))
    {
        BOOST_FOREACH(const COutputEntry& s, listSent)
        {
            UniValue entry(UniValue::VOBJ);
            if(involvesWatchonly || (::IsMine(*pwalletMain, s.destination) & ISMINE_WATCH_ONLY))
                entry.push_back(Pair("involvesWatchonly", true));
            entry.push_back(Pair("account", strSentAccount));
            MaybePushAddress(entry, s.destination);
            if(!s.nameOp.empty())
                entry.push_back(Pair("name", s.nameOp));
            entry.push_back(Pair("category", "send"));
            entry.push_back(Pair("amount", ValueFromAmount(-s.amount)));
            if (pwalletMain->mapAddressBook.count(s.destination))
                entry.push_back(Pair("label", pwalletMain->mapAddressBook[s.destination].name));
            entry.push_back(Pair("vout", s.vout));
            entry.push_back(Pair("fee", ValueFromAmount(-nFee)));
            if (fLong)
                WalletTxToJSON(wtx, entry);
            entry.push_back(Pair("abandoned", wtx.isAbandoned()));
            ret.push_back(entry);
        }
    }

    // Received
    if (listReceived.size() > 0 && wtx.GetDepthInMainChain() >= nMinDepth)
    {
        BOOST_FOREACH(const COutputEntry& r, listReceived)
        {
            string account;
            if (pwalletMain->mapAddressBook.count(r.destination))
                account = pwalletMain->mapAddressBook[r.destination].name;
            if (fAllAccounts || (account == strAccount))
            {
                UniValue entry(UniValue::VOBJ);
                if(involvesWatchonly || (::IsMine(*pwalletMain, r.destination) & ISMINE_WATCH_ONLY))
                    entry.push_back(Pair("involvesWatchonly", true));
                entry.push_back(Pair("account", account));
                MaybePushAddress(entry, r.destination);
                if(!r.nameOp.empty())
                    entry.push_back(Pair("name", r.nameOp));
                if (wtx.IsCoinBase())
                {
                    if (wtx.GetDepthInMainChain() < 1)
                        entry.push_back(Pair("category", "orphan"));
                    else if (wtx.GetBlocksToMaturity() > 0)
                        entry.push_back(Pair("category", "immature"));
                    else
                        entry.push_back(Pair("category", "generate"));
                }
                else
                {
                    entry.push_back(Pair("category", "receive"));
                }
                entry.push_back(Pair("amount", ValueFromAmount(r.amount)));
                if (pwalletMain->mapAddressBook.count(r.destination))
                    entry.push_back(Pair("label", account));
                entry.push_back(Pair("vout", r.vout));
                if (fLong)
                    WalletTxToJSON(wtx, entry);
                ret.push_back(entry);
            }
        }
    }
}

void AcentryToJSON(const CAccountingEntry& acentry, const string& strAccount, UniValue& ret)
{
    bool fAllAccounts = (strAccount == string("*"));

    if (fAllAccounts || acentry.strAccount == strAccount)
    {
        UniValue entry(UniValue::VOBJ);
        entry.push_back(Pair("account", acentry.strAccount));
        entry.push_back(Pair("category", "move"));
        entry.push_back(Pair("time", acentry.nTime));
        entry.push_back(Pair("amount", ValueFromAmount(acentry.nCreditDebit)));
        entry.push_back(Pair("otheraccount", acentry.strOtherAccount));
        entry.push_back(Pair("comment", acentry.strComment));
        ret.push_back(entry);
    }
}

UniValue listtransactions(const UniValue& params, bool fHelp)
{
    if (!EnsureWalletIsAvailable(fHelp))
        return NullUniValue;

    if (fHelp || params.size() > 4)
        throw runtime_error(
            "listtransactions ( \"account\" count from includeWatchonly)\n"
            "\nReturns up to 'count' most recent transactions skipping the first 'from' transactions for account 'account'.\n"
            "\nArguments:\n"
            "1. \"account\"    (string, optional) DEPRECATED. The account name. Should be \"*\".\n"
            "2. count          (numeric, optional, default=10) The number of transactions to return\n"
            "3. from           (numeric, optional, default=0) The number of transactions to skip\n"
            "4. includeWatchonly (bool, optional, default=false) Include transactions to watchonly addresses (see 'importaddress')\n"
            "\nResult:\n"
            "[\n"
            "  {\n"
            "    \"account\":\"accountname\",       (string) DEPRECATED. The account name associated with the transaction. \n"
            "                                                It will be \"\" for the default account.\n"
            "    \"address\":\"namecoinaddress\",    (string) The namecoin address of the transaction. Not present for \n"
            "                                                move transactions (category = move).\n"
            "    \"category\":\"send|receive|move\", (string) The transaction category. 'move' is a local (off blockchain)\n"
            "                                                transaction between accounts, and not associated with an address,\n"
            "                                                transaction id or block. 'send' and 'receive' transactions are \n"
            "                                                associated with an address, transaction id and block details\n"
            "    \"amount\": x.xxx,          (numeric) The amount in " + CURRENCY_UNIT + ". This is negative for the 'send' category, and for the\n"
            "                                         'move' category for moves outbound. It is positive for the 'receive' category,\n"
            "                                         and for the 'move' category for inbound funds.\n"
            "    \"vout\": n,                (numeric) the vout value\n"
            "    \"fee\": x.xxx,             (numeric) The amount of the fee in " + CURRENCY_UNIT + ". This is negative and only available for the \n"
            "                                         'send' category of transactions.\n"
            "    \"abandoned\": xxx          (bool) 'true' if the transaction has been abandoned (inputs are respendable).\n"
            "    \"confirmations\": n,       (numeric) The number of confirmations for the transaction. Available for 'send' and \n"
            "                                         'receive' category of transactions. Negative confirmations indicate the\n"
            "                                         transaction conflicts with the block chain\n"
            "    \"trusted\": xxx            (bool) Whether we consider the outputs of this unconfirmed transaction safe to spend.\n"
            "    \"blockhash\": \"hashvalue\", (string) The block hash containing the transaction. Available for 'send' and 'receive'\n"
            "                                          category of transactions.\n"
            "    \"blockindex\": n,          (numeric) The index of the transaction in the block that includes it. Available for 'send' and 'receive'\n"
            "                                          category of transactions.\n"
            "    \"blocktime\": xxx,         (numeric) The block time in seconds since epoch (1 Jan 1970 GMT).\n"
            "    \"txid\": \"transactionid\", (string) The transaction id. Available for 'send' and 'receive' category of transactions.\n"
            "    \"time\": xxx,              (numeric) The transaction time in seconds since epoch (midnight Jan 1 1970 GMT).\n"
            "    \"timereceived\": xxx,      (numeric) The time received in seconds since epoch (midnight Jan 1 1970 GMT). Available \n"
            "                                          for 'send' and 'receive' category of transactions.\n"
            "    \"comment\": \"...\",       (string) If a comment is associated with the transaction.\n"
            "    \"label\": \"label\"        (string) A comment for the address/transaction, if any\n"
            "    \"otheraccount\": \"accountname\",  (string) For the 'move' category of transactions, the account the funds came \n"
            "                                          from (for receiving funds, positive amounts), or went to (for sending funds,\n"
            "                                          negative amounts).\n"
            "    \"bip125-replaceable\": \"yes|no|unknown\"  (string) Whether this transaction could be replaced due to BIP125 (replace-by-fee);\n"
            "                                                     may be unknown for unconfirmed transactions not in the mempool\n"
            "  }\n"
            "]\n"

            "\nExamples:\n"
            "\nList the most recent 10 transactions in the systems\n"
            + HelpExampleCli("listtransactions", "") +
            "\nList transactions 100 to 120\n"
            + HelpExampleCli("listtransactions", "\"*\" 20 100") +
            "\nAs a json rpc call\n"
            + HelpExampleRpc("listtransactions", "\"*\", 20, 100")
        );

    LOCK2(cs_main, pwalletMain->cs_wallet);

    string strAccount = "*";
    if (params.size() > 0)
        strAccount = params[0].get_str();
    int nCount = 10;
    if (params.size() > 1)
        nCount = params[1].get_int();
    int nFrom = 0;
    if (params.size() > 2)
        nFrom = params[2].get_int();
    isminefilter filter = ISMINE_SPENDABLE;
    if(params.size() > 3)
        if(params[3].get_bool())
            filter = filter | ISMINE_WATCH_ONLY;

    if (nCount < 0)
        throw JSONRPCError(RPC_INVALID_PARAMETER, "Negative count");
    if (nFrom < 0)
        throw JSONRPCError(RPC_INVALID_PARAMETER, "Negative from");

    UniValue ret(UniValue::VARR);

    const CWallet::TxItems & txOrdered = pwalletMain->wtxOrdered;

    // iterate backwards until we have nCount items to return:
    for (CWallet::TxItems::const_reverse_iterator it = txOrdered.rbegin(); it != txOrdered.rend(); ++it)
    {
        CWalletTx *const pwtx = (*it).second.first;
        if (pwtx != 0)
            ListTransactions(*pwtx, strAccount, 0, true, ret, filter);
        CAccountingEntry *const pacentry = (*it).second.second;
        if (pacentry != 0)
            AcentryToJSON(*pacentry, strAccount, ret);

        if ((int)ret.size() >= (nCount+nFrom)) break;
    }
    // ret is newest to oldest

    if (nFrom > (int)ret.size())
        nFrom = ret.size();
    if ((nFrom + nCount) > (int)ret.size())
        nCount = ret.size() - nFrom;

    vector<UniValue> arrTmp = ret.getValues();

    vector<UniValue>::iterator first = arrTmp.begin();
    std::advance(first, nFrom);
    vector<UniValue>::iterator last = arrTmp.begin();
    std::advance(last, nFrom+nCount);

    if (last != arrTmp.end()) arrTmp.erase(last, arrTmp.end());
    if (first != arrTmp.begin()) arrTmp.erase(arrTmp.begin(), first);

    std::reverse(arrTmp.begin(), arrTmp.end()); // Return oldest to newest

    ret.clear();
    ret.setArray();
    ret.push_backV(arrTmp);

    return ret;
}

UniValue listaccounts(const UniValue& params, bool fHelp)
{
    if (!EnsureWalletIsAvailable(fHelp))
        return NullUniValue;

    if (fHelp || params.size() > 2)
        throw runtime_error(
            "listaccounts ( minconf includeWatchonly)\n"
            "\nDEPRECATED. Returns Object that has account names as keys, account balances as values.\n"
            "\nArguments:\n"
            "1. minconf          (numeric, optional, default=1) Only include transactions with at least this many confirmations\n"
            "2. includeWatchonly (bool, optional, default=false) Include balances in watchonly addresses (see 'importaddress')\n"
            "\nResult:\n"
            "{                      (json object where keys are account names, and values are numeric balances\n"
            "  \"account\": x.xxx,  (numeric) The property name is the account name, and the value is the total balance for the account.\n"
            "  ...\n"
            "}\n"
            "\nExamples:\n"
            "\nList account balances where there at least 1 confirmation\n"
            + HelpExampleCli("listaccounts", "") +
            "\nList account balances including zero confirmation transactions\n"
            + HelpExampleCli("listaccounts", "0") +
            "\nList account balances for 6 or more confirmations\n"
            + HelpExampleCli("listaccounts", "6") +
            "\nAs json rpc call\n"
            + HelpExampleRpc("listaccounts", "6")
        );

    LOCK2(cs_main, pwalletMain->cs_wallet);

    int nMinDepth = 1;
    if (params.size() > 0)
        nMinDepth = params[0].get_int();
    isminefilter includeWatchonly = ISMINE_SPENDABLE;
    if(params.size() > 1)
        if(params[1].get_bool())
            includeWatchonly = includeWatchonly | ISMINE_WATCH_ONLY;

    map<string, CAmount> mapAccountBalances;
    BOOST_FOREACH(const PAIRTYPE(CTxDestination, CAddressBookData)& entry, pwalletMain->mapAddressBook) {
        if (IsMine(*pwalletMain, entry.first) & includeWatchonly) // This address belongs to me
            mapAccountBalances[entry.second.name] = 0;
    }

    for (map<uint256, CWalletTx>::iterator it = pwalletMain->mapWallet.begin(); it != pwalletMain->mapWallet.end(); ++it)
    {
        const CWalletTx& wtx = (*it).second;
        CAmount nFee;
        string strSentAccount;
        list<COutputEntry> listReceived;
        list<COutputEntry> listSent;
        int nDepth = wtx.GetDepthInMainChain();
        if (wtx.GetBlocksToMaturity() > 0 || nDepth < 0)
            continue;
        wtx.GetAmounts(listReceived, listSent, nFee, strSentAccount, includeWatchonly);
        mapAccountBalances[strSentAccount] -= nFee;
        BOOST_FOREACH(const COutputEntry& s, listSent)
            mapAccountBalances[strSentAccount] -= s.amount;
        if (nDepth >= nMinDepth)
        {
            BOOST_FOREACH(const COutputEntry& r, listReceived)
                if (pwalletMain->mapAddressBook.count(r.destination))
                    mapAccountBalances[pwalletMain->mapAddressBook[r.destination].name] += r.amount;
                else
                    mapAccountBalances[""] += r.amount;
        }
    }

    const list<CAccountingEntry> & acentries = pwalletMain->laccentries;
    BOOST_FOREACH(const CAccountingEntry& entry, acentries)
        mapAccountBalances[entry.strAccount] += entry.nCreditDebit;

    UniValue ret(UniValue::VOBJ);
    BOOST_FOREACH(const PAIRTYPE(string, CAmount)& accountBalance, mapAccountBalances) {
        ret.push_back(Pair(accountBalance.first, ValueFromAmount(accountBalance.second)));
    }
    return ret;
}

UniValue listsinceblock(const UniValue& params, bool fHelp)
{
    if (!EnsureWalletIsAvailable(fHelp))
        return NullUniValue;

    if (fHelp)
        throw runtime_error(
            "listsinceblock ( \"blockhash\" target-confirmations includeWatchonly)\n"
            "\nGet all transactions in blocks since block [blockhash], or all transactions if omitted\n"
            "\nArguments:\n"
            "1. \"blockhash\"   (string, optional) The block hash to list transactions since\n"
            "2. target-confirmations:    (numeric, optional) The confirmations required, must be 1 or more\n"
            "3. includeWatchonly:        (bool, optional, default=false) Include transactions to watchonly addresses (see 'importaddress')"
            "\nResult:\n"
            "{\n"
            "  \"transactions\": [\n"
            "    \"account\":\"accountname\",       (string) DEPRECATED. The account name associated with the transaction. Will be \"\" for the default account.\n"
            "    \"address\":\"namecoinaddress\",    (string) The namecoin address of the transaction. Not present for move transactions (category = move).\n"
            "    \"category\":\"send|receive\",     (string) The transaction category. 'send' has negative amounts, 'receive' has positive amounts.\n"
            "    \"amount\": x.xxx,          (numeric) The amount in " + CURRENCY_UNIT + ". This is negative for the 'send' category, and for the 'move' category for moves \n"
            "                                          outbound. It is positive for the 'receive' category, and for the 'move' category for inbound funds.\n"
            "    \"vout\" : n,               (numeric) the vout value\n"
            "    \"fee\": x.xxx,             (numeric) The amount of the fee in " + CURRENCY_UNIT + ". This is negative and only available for the 'send' category of transactions.\n"
            "    \"confirmations\": n,       (numeric) The number of confirmations for the transaction. Available for 'send' and 'receive' category of transactions.\n"
            "    \"blockhash\": \"hashvalue\",     (string) The block hash containing the transaction. Available for 'send' and 'receive' category of transactions.\n"
            "    \"blockindex\": n,          (numeric) The index of the transaction in the block that includes it. Available for 'send' and 'receive' category of transactions.\n"
            "    \"blocktime\": xxx,         (numeric) The block time in seconds since epoch (1 Jan 1970 GMT).\n"
            "    \"txid\": \"transactionid\",  (string) The transaction id. Available for 'send' and 'receive' category of transactions.\n"
            "    \"time\": xxx,              (numeric) The transaction time in seconds since epoch (Jan 1 1970 GMT).\n"
            "    \"timereceived\": xxx,      (numeric) The time received in seconds since epoch (Jan 1 1970 GMT). Available for 'send' and 'receive' category of transactions.\n"
            "    \"comment\": \"...\",       (string) If a comment is associated with the transaction.\n"
            "    \"label\" : \"label\"       (string) A comment for the address/transaction, if any\n"
            "    \"to\": \"...\",            (string) If a comment to is associated with the transaction.\n"
             "  ],\n"
            "  \"lastblock\": \"lastblockhash\"     (string) The hash of the last block\n"
            "}\n"
            "\nExamples:\n"
            + HelpExampleCli("listsinceblock", "")
            + HelpExampleCli("listsinceblock", "\"000000000000000bacf66f7497b7dc45ef753ee9a7d38571037cdb1a57f663ad\" 6")
            + HelpExampleRpc("listsinceblock", "\"000000000000000bacf66f7497b7dc45ef753ee9a7d38571037cdb1a57f663ad\", 6")
        );

    LOCK2(cs_main, pwalletMain->cs_wallet);

    CBlockIndex *pindex = NULL;
    int target_confirms = 1;
    isminefilter filter = ISMINE_SPENDABLE;

    if (params.size() > 0)
    {
        uint256 blockId;

        blockId.SetHex(params[0].get_str());
        BlockMap::iterator it = mapBlockIndex.find(blockId);
        if (it != mapBlockIndex.end())
            pindex = it->second;
    }

    if (params.size() > 1)
    {
        target_confirms = params[1].get_int();

        if (target_confirms < 1)
            throw JSONRPCError(RPC_INVALID_PARAMETER, "Invalid parameter");
    }

    if(params.size() > 2)
        if(params[2].get_bool())
            filter = filter | ISMINE_WATCH_ONLY;

    int depth = pindex ? (1 + chainActive.Height() - pindex->nHeight) : -1;

    UniValue transactions(UniValue::VARR);

    for (map<uint256, CWalletTx>::iterator it = pwalletMain->mapWallet.begin(); it != pwalletMain->mapWallet.end(); it++)
    {
        CWalletTx tx = (*it).second;

        if (depth == -1 || tx.GetDepthInMainChain() < depth)
            ListTransactions(tx, "*", 0, true, transactions, filter);
    }

    CBlockIndex *pblockLast = chainActive[chainActive.Height() + 1 - target_confirms];
    uint256 lastblock = pblockLast ? pblockLast->GetBlockHash() : uint256();

    UniValue ret(UniValue::VOBJ);
    ret.push_back(Pair("transactions", transactions));
    ret.push_back(Pair("lastblock", lastblock.GetHex()));

    return ret;
}

UniValue gettransaction(const UniValue& params, bool fHelp)
{
    if (!EnsureWalletIsAvailable(fHelp))
        return NullUniValue;

    if (fHelp || params.size() < 1 || params.size() > 2)
        throw runtime_error(
            "gettransaction \"txid\" ( includeWatchonly )\n"
            "\nGet detailed information about in-wallet transaction <txid>\n"
            "\nArguments:\n"
            "1. \"txid\"    (string, required) The transaction id\n"
            "2. \"includeWatchonly\"    (bool, optional, default=false) Whether to include watchonly addresses in balance calculation and details[]\n"
            "\nResult:\n"
            "{\n"
            "  \"amount\" : x.xxx,        (numeric) The transaction amount in " + CURRENCY_UNIT + "\n"
            "  \"confirmations\" : n,     (numeric) The number of confirmations\n"
            "  \"blockhash\" : \"hash\",  (string) The block hash\n"
            "  \"blockindex\" : xx,       (numeric) The index of the transaction in the block that includes it\n"
            "  \"blocktime\" : ttt,       (numeric) The time in seconds since epoch (1 Jan 1970 GMT)\n"
            "  \"txid\" : \"transactionid\",   (string) The transaction id.\n"
            "  \"time\" : ttt,            (numeric) The transaction time in seconds since epoch (1 Jan 1970 GMT)\n"
            "  \"timereceived\" : ttt,    (numeric) The time received in seconds since epoch (1 Jan 1970 GMT)\n"
            "  \"bip125-replaceable\": \"yes|no|unknown\"  (string) Whether this transaction could be replaced due to BIP125 (replace-by-fee);\n"
            "                                                   may be unknown for unconfirmed transactions not in the mempool\n"
            "  \"details\" : [\n"
            "    {\n"
            "      \"account\" : \"accountname\",  (string) DEPRECATED. The account name involved in the transaction, can be \"\" for the default account.\n"
            "      \"address\" : \"namecoinaddress\",   (string) The namecoin address involved in the transaction\n"
            "      \"category\" : \"send|receive\",    (string) The category, either 'send' or 'receive'\n"
            "      \"amount\" : x.xxx,                 (numeric) The amount in " + CURRENCY_UNIT + "\n"
            "      \"label\" : \"label\",              (string) A comment for the address/transaction, if any\n"
            "      \"vout\" : n,                       (numeric) the vout value\n"
            "    }\n"
            "    ,...\n"
            "  ],\n"
            "  \"hex\" : \"data\"         (string) Raw data for transaction\n"
            "}\n"

            "\nExamples:\n"
            + HelpExampleCli("gettransaction", "\"1075db55d416d3ca199f55b6084e2115b9345e16c5cf302fc80e9d5fbf5d48d\"")
            + HelpExampleCli("gettransaction", "\"1075db55d416d3ca199f55b6084e2115b9345e16c5cf302fc80e9d5fbf5d48d\" true")
            + HelpExampleRpc("gettransaction", "\"1075db55d416d3ca199f55b6084e2115b9345e16c5cf302fc80e9d5fbf5d48d\"")
        );

    LOCK2(cs_main, pwalletMain->cs_wallet);

    uint256 hash;
    hash.SetHex(params[0].get_str());

    isminefilter filter = ISMINE_SPENDABLE;
    if(params.size() > 1)
        if(params[1].get_bool())
            filter = filter | ISMINE_WATCH_ONLY;

    UniValue entry(UniValue::VOBJ);
    if (!pwalletMain->mapWallet.count(hash))
        throw JSONRPCError(RPC_INVALID_ADDRESS_OR_KEY, "Invalid or non-wallet transaction id");
    const CWalletTx& wtx = pwalletMain->mapWallet[hash];

    CAmount nCredit = wtx.GetCredit(filter);
    CAmount nDebit = wtx.GetDebit(filter);
    CAmount nNet = nCredit - nDebit;
    CAmount nFee = (wtx.IsFromMe(filter) ? wtx.GetValueOut(true) - nDebit : 0);

    entry.push_back(Pair("amount", ValueFromAmount(nNet - nFee)));
    if (wtx.IsFromMe(filter))
        entry.push_back(Pair("fee", ValueFromAmount(nFee)));

    WalletTxToJSON(wtx, entry);

    UniValue details(UniValue::VARR);
    ListTransactions(wtx, "*", 0, false, details, filter);
    entry.push_back(Pair("details", details));

    string strHex = EncodeHexTx(static_cast<CTransaction>(wtx));
    entry.push_back(Pair("hex", strHex));

    return entry;
}

UniValue abandontransaction(const UniValue& params, bool fHelp)
{
    if (!EnsureWalletIsAvailable(fHelp))
        return NullUniValue;

    if (fHelp || params.size() != 1)
        throw runtime_error(
            "abandontransaction \"txid\"\n"
            "\nMark in-wallet transaction <txid> as abandoned\n"
            "This will mark this transaction and all its in-wallet descendants as abandoned which will allow\n"
            "for their inputs to be respent.  It can be used to replace \"stuck\" or evicted transactions.\n"
            "It only works on transactions which are not included in a block and are not currently in the mempool.\n"
            "It has no effect on transactions which are already conflicted or abandoned.\n"
            "\nArguments:\n"
            "1. \"txid\"    (string, required) The transaction id\n"
            "\nResult:\n"
            "\nExamples:\n"
            + HelpExampleCli("abandontransaction", "\"1075db55d416d3ca199f55b6084e2115b9345e16c5cf302fc80e9d5fbf5d48d\"")
            + HelpExampleRpc("abandontransaction", "\"1075db55d416d3ca199f55b6084e2115b9345e16c5cf302fc80e9d5fbf5d48d\"")
        );

    LOCK2(cs_main, pwalletMain->cs_wallet);

    uint256 hash;
    hash.SetHex(params[0].get_str());

    if (!pwalletMain->mapWallet.count(hash))
        throw JSONRPCError(RPC_INVALID_ADDRESS_OR_KEY, "Invalid or non-wallet transaction id");
    if (!pwalletMain->AbandonTransaction(hash))
        throw JSONRPCError(RPC_INVALID_ADDRESS_OR_KEY, "Transaction not eligible for abandonment");

    return NullUniValue;
}


UniValue backupwallet(const UniValue& params, bool fHelp)
{
    if (!EnsureWalletIsAvailable(fHelp))
        return NullUniValue;

    if (fHelp || params.size() != 1)
        throw runtime_error(
            "backupwallet \"destination\"\n"
            "\nSafely copies current wallet file to destination, which can be a directory or a path with filename.\n"
            "\nArguments:\n"
            "1. \"destination\"   (string) The destination directory or file\n"
            "\nExamples:\n"
            + HelpExampleCli("backupwallet", "\"backup.dat\"")
            + HelpExampleRpc("backupwallet", "\"backup.dat\"")
        );

    LOCK2(cs_main, pwalletMain->cs_wallet);

    string strDest = params[0].get_str();
    if (!pwalletMain->BackupWallet(strDest))
        throw JSONRPCError(RPC_WALLET_ERROR, "Error: Wallet backup failed!");

    return NullUniValue;
}


UniValue keypoolrefill(const UniValue& params, bool fHelp)
{
    if (!EnsureWalletIsAvailable(fHelp))
        return NullUniValue;

    if (fHelp || params.size() > 1)
        throw runtime_error(
            "keypoolrefill ( newsize )\n"
            "\nFills the keypool."
            + HelpRequiringPassphrase() + "\n"
            "\nArguments\n"
            "1. newsize     (numeric, optional, default=100) The new keypool size\n"
            "\nExamples:\n"
            + HelpExampleCli("keypoolrefill", "")
            + HelpExampleRpc("keypoolrefill", "")
        );

    LOCK2(cs_main, pwalletMain->cs_wallet);

    // 0 is interpreted by TopUpKeyPool() as the default keypool size given by -keypool
    unsigned int kpSize = 0;
    if (params.size() > 0) {
        if (params[0].get_int() < 0)
            throw JSONRPCError(RPC_INVALID_PARAMETER, "Invalid parameter, expected valid size.");
        kpSize = (unsigned int)params[0].get_int();
    }

    EnsureWalletIsUnlocked();
    pwalletMain->TopUpKeyPool(kpSize);

    if (pwalletMain->GetKeyPoolSize() < kpSize)
        throw JSONRPCError(RPC_WALLET_ERROR, "Error refreshing keypool.");

    return NullUniValue;
}


static void LockWallet(CWallet* pWallet)
{
    LOCK(cs_nWalletUnlockTime);
    nWalletUnlockTime = 0;
    pWallet->Lock();
}

UniValue walletpassphrase(const UniValue& params, bool fHelp)
{
    if (!EnsureWalletIsAvailable(fHelp))
        return NullUniValue;

    if (pwalletMain->IsCrypted() && (fHelp || params.size() != 2))
        throw runtime_error(
            "walletpassphrase \"passphrase\" timeout\n"
            "\nStores the wallet decryption key in memory for 'timeout' seconds.\n"
            "This is needed prior to performing transactions related to private keys such as sending namecoins\n"
            "\nArguments:\n"
            "1. \"passphrase\"     (string, required) The wallet passphrase\n"
            "2. timeout            (numeric, required) The time to keep the decryption key in seconds.\n"
            "\nNote:\n"
            "Issuing the walletpassphrase command while the wallet is already unlocked will set a new unlock\n"
            "time that overrides the old one.\n"
            "\nExamples:\n"
            "\nunlock the wallet for 60 seconds\n"
            + HelpExampleCli("walletpassphrase", "\"my pass phrase\" 60") +
            "\nLock the wallet again (before 60 seconds)\n"
            + HelpExampleCli("walletlock", "") +
            "\nAs json rpc call\n"
            + HelpExampleRpc("walletpassphrase", "\"my pass phrase\", 60")
        );

    LOCK2(cs_main, pwalletMain->cs_wallet);

    if (fHelp)
        return true;
    if (!pwalletMain->IsCrypted())
        throw JSONRPCError(RPC_WALLET_WRONG_ENC_STATE, "Error: running with an unencrypted wallet, but walletpassphrase was called.");

    // Note that the walletpassphrase is stored in params[0] which is not mlock()ed
    SecureString strWalletPass;
    strWalletPass.reserve(100);
    // TODO: get rid of this .c_str() by implementing SecureString::operator=(std::string)
    // Alternately, find a way to make params[0] mlock()'d to begin with.
    strWalletPass = params[0].get_str().c_str();

    if (strWalletPass.length() > 0)
    {
        if (!pwalletMain->Unlock(strWalletPass))
            throw JSONRPCError(RPC_WALLET_PASSPHRASE_INCORRECT, "Error: The wallet passphrase entered was incorrect.");
    }
    else
        throw runtime_error(
            "walletpassphrase <passphrase> <timeout>\n"
            "Stores the wallet decryption key in memory for <timeout> seconds.");

    pwalletMain->TopUpKeyPool();

    int64_t nSleepTime = params[1].get_int64();
    LOCK(cs_nWalletUnlockTime);
    nWalletUnlockTime = GetTime() + nSleepTime;
    RPCRunLater("lockwallet", boost::bind(LockWallet, pwalletMain), nSleepTime);

    return NullUniValue;
}


UniValue walletpassphrasechange(const UniValue& params, bool fHelp)
{
    if (!EnsureWalletIsAvailable(fHelp))
        return NullUniValue;

    if (pwalletMain->IsCrypted() && (fHelp || params.size() != 2))
        throw runtime_error(
            "walletpassphrasechange \"oldpassphrase\" \"newpassphrase\"\n"
            "\nChanges the wallet passphrase from 'oldpassphrase' to 'newpassphrase'.\n"
            "\nArguments:\n"
            "1. \"oldpassphrase\"      (string) The current passphrase\n"
            "2. \"newpassphrase\"      (string) The new passphrase\n"
            "\nExamples:\n"
            + HelpExampleCli("walletpassphrasechange", "\"old one\" \"new one\"")
            + HelpExampleRpc("walletpassphrasechange", "\"old one\", \"new one\"")
        );

    LOCK2(cs_main, pwalletMain->cs_wallet);

    if (fHelp)
        return true;
    if (!pwalletMain->IsCrypted())
        throw JSONRPCError(RPC_WALLET_WRONG_ENC_STATE, "Error: running with an unencrypted wallet, but walletpassphrasechange was called.");

    // TODO: get rid of these .c_str() calls by implementing SecureString::operator=(std::string)
    // Alternately, find a way to make params[0] mlock()'d to begin with.
    SecureString strOldWalletPass;
    strOldWalletPass.reserve(100);
    strOldWalletPass = params[0].get_str().c_str();

    SecureString strNewWalletPass;
    strNewWalletPass.reserve(100);
    strNewWalletPass = params[1].get_str().c_str();

    if (strOldWalletPass.length() < 1 || strNewWalletPass.length() < 1)
        throw runtime_error(
            "walletpassphrasechange <oldpassphrase> <newpassphrase>\n"
            "Changes the wallet passphrase from <oldpassphrase> to <newpassphrase>.");

    if (!pwalletMain->ChangeWalletPassphrase(strOldWalletPass, strNewWalletPass))
        throw JSONRPCError(RPC_WALLET_PASSPHRASE_INCORRECT, "Error: The wallet passphrase entered was incorrect.");

    return NullUniValue;
}


UniValue walletlock(const UniValue& params, bool fHelp)
{
    if (!EnsureWalletIsAvailable(fHelp))
        return NullUniValue;

    if (pwalletMain->IsCrypted() && (fHelp || params.size() != 0))
        throw runtime_error(
            "walletlock\n"
            "\nRemoves the wallet encryption key from memory, locking the wallet.\n"
            "After calling this method, you will need to call walletpassphrase again\n"
            "before being able to call any methods which require the wallet to be unlocked.\n"
            "\nExamples:\n"
            "\nSet the passphrase for 2 minutes to perform a transaction\n"
            + HelpExampleCli("walletpassphrase", "\"my pass phrase\" 120") +
            "\nPerform a send (requires passphrase set)\n"
            + HelpExampleCli("sendtoaddress", "\"1M72Sfpbz1BPpXFHz9m3CdqATR44Jvaydd\" 1.0") +
            "\nClear the passphrase since we are done before 2 minutes is up\n"
            + HelpExampleCli("walletlock", "") +
            "\nAs json rpc call\n"
            + HelpExampleRpc("walletlock", "")
        );

    LOCK2(cs_main, pwalletMain->cs_wallet);

    if (fHelp)
        return true;
    if (!pwalletMain->IsCrypted())
        throw JSONRPCError(RPC_WALLET_WRONG_ENC_STATE, "Error: running with an unencrypted wallet, but walletlock was called.");

    {
        LOCK(cs_nWalletUnlockTime);
        pwalletMain->Lock();
        nWalletUnlockTime = 0;
    }

    return NullUniValue;
}


UniValue encryptwallet(const UniValue& params, bool fHelp)
{
    if (!EnsureWalletIsAvailable(fHelp))
        return NullUniValue;

    if (!pwalletMain->IsCrypted() && (fHelp || params.size() != 1))
        throw runtime_error(
            "encryptwallet \"passphrase\"\n"
            "\nEncrypts the wallet with 'passphrase'. This is for first time encryption.\n"
            "After this, any calls that interact with private keys such as sending or signing \n"
            "will require the passphrase to be set prior the making these calls.\n"
            "Use the walletpassphrase call for this, and then walletlock call.\n"
            "If the wallet is already encrypted, use the walletpassphrasechange call.\n"
            "Note that this will shutdown the server.\n"
            "\nArguments:\n"
            "1. \"passphrase\"    (string) The pass phrase to encrypt the wallet with. It must be at least 1 character, but should be long.\n"
            "\nExamples:\n"
            "\nEncrypt you wallet\n"
            + HelpExampleCli("encryptwallet", "\"my pass phrase\"") +
            "\nNow set the passphrase to use the wallet, such as for signing or sending namecoin\n"
            + HelpExampleCli("walletpassphrase", "\"my pass phrase\"") +
            "\nNow we can so something like sign\n"
            + HelpExampleCli("signmessage", "\"namecoinaddress\" \"test message\"") +
            "\nNow lock the wallet again by removing the passphrase\n"
            + HelpExampleCli("walletlock", "") +
            "\nAs a json rpc call\n"
            + HelpExampleRpc("encryptwallet", "\"my pass phrase\"")
        );

    LOCK2(cs_main, pwalletMain->cs_wallet);

    if (fHelp)
        return true;
    if (pwalletMain->IsCrypted())
        throw JSONRPCError(RPC_WALLET_WRONG_ENC_STATE, "Error: running with an encrypted wallet, but encryptwallet was called.");

    // TODO: get rid of this .c_str() by implementing SecureString::operator=(std::string)
    // Alternately, find a way to make params[0] mlock()'d to begin with.
    SecureString strWalletPass;
    strWalletPass.reserve(100);
    strWalletPass = params[0].get_str().c_str();

    if (strWalletPass.length() < 1)
        throw runtime_error(
            "encryptwallet <passphrase>\n"
            "Encrypts the wallet with <passphrase>.");

    if (!pwalletMain->EncryptWallet(strWalletPass))
        throw JSONRPCError(RPC_WALLET_ENCRYPTION_FAILED, "Error: Failed to encrypt the wallet.");

    // BDB seems to have a bad habit of writing old data into
    // slack space in .dat files; that is bad if the old data is
    // unencrypted private keys. So:
    StartShutdown();
    return "wallet encrypted; Namecoin server stopping, restart to run with encrypted wallet. The keypool has been flushed and a new HD seed was generated (if you are using HD). You need to make a new backup.";
}

UniValue lockunspent(const UniValue& params, bool fHelp)
{
    if (!EnsureWalletIsAvailable(fHelp))
        return NullUniValue;

    if (fHelp || params.size() < 1 || params.size() > 2)
        throw runtime_error(
            "lockunspent unlock ([{\"txid\":\"txid\",\"vout\":n},...])\n"
            "\nUpdates list of temporarily unspendable outputs.\n"
            "Temporarily lock (unlock=false) or unlock (unlock=true) specified transaction outputs.\n"
            "If no transaction outputs are specified when unlocking then all current locked transaction outputs are unlocked.\n"
            "A locked transaction output will not be chosen by automatic coin selection, when spending namecoins.\n"
            "Locks are stored in memory only. Nodes start with zero locked outputs, and the locked output list\n"
            "is always cleared (by virtue of process exit) when a node stops or fails.\n"
            "Also see the listunspent call\n"
            "\nArguments:\n"
            "1. unlock            (boolean, required) Whether to unlock (true) or lock (false) the specified transactions\n"
            "2. \"transactions\"  (string, optional) A json array of objects. Each object the txid (string) vout (numeric)\n"
            "     [           (json array of json objects)\n"
            "       {\n"
            "         \"txid\":\"id\",    (string) The transaction id\n"
            "         \"vout\": n         (numeric) The output number\n"
            "       }\n"
            "       ,...\n"
            "     ]\n"

            "\nResult:\n"
            "true|false    (boolean) Whether the command was successful or not\n"

            "\nExamples:\n"
            "\nList the unspent transactions\n"
            + HelpExampleCli("listunspent", "") +
            "\nLock an unspent transaction\n"
            + HelpExampleCli("lockunspent", "false \"[{\\\"txid\\\":\\\"a08e6907dbbd3d809776dbfc5d82e371b764ed838b5655e72f463568df1aadf0\\\",\\\"vout\\\":1}]\"") +
            "\nList the locked transactions\n"
            + HelpExampleCli("listlockunspent", "") +
            "\nUnlock the transaction again\n"
            + HelpExampleCli("lockunspent", "true \"[{\\\"txid\\\":\\\"a08e6907dbbd3d809776dbfc5d82e371b764ed838b5655e72f463568df1aadf0\\\",\\\"vout\\\":1}]\"") +
            "\nAs a json rpc call\n"
            + HelpExampleRpc("lockunspent", "false, \"[{\\\"txid\\\":\\\"a08e6907dbbd3d809776dbfc5d82e371b764ed838b5655e72f463568df1aadf0\\\",\\\"vout\\\":1}]\"")
        );

    LOCK2(cs_main, pwalletMain->cs_wallet);

    if (params.size() == 1)
        RPCTypeCheck(params, boost::assign::list_of(UniValue::VBOOL));
    else
        RPCTypeCheck(params, boost::assign::list_of(UniValue::VBOOL)(UniValue::VARR));

    bool fUnlock = params[0].get_bool();

    if (params.size() == 1) {
        if (fUnlock)
            pwalletMain->UnlockAllCoins();
        return true;
    }

    UniValue outputs = params[1].get_array();
    for (unsigned int idx = 0; idx < outputs.size(); idx++) {
        const UniValue& output = outputs[idx];
        if (!output.isObject())
            throw JSONRPCError(RPC_INVALID_PARAMETER, "Invalid parameter, expected object");
        const UniValue& o = output.get_obj();

        RPCTypeCheckObj(o,
            {
                {"txid", UniValueType(UniValue::VSTR)},
                {"vout", UniValueType(UniValue::VNUM)},
            });

        string txid = find_value(o, "txid").get_str();
        if (!IsHex(txid))
            throw JSONRPCError(RPC_INVALID_PARAMETER, "Invalid parameter, expected hex txid");

        int nOutput = find_value(o, "vout").get_int();
        if (nOutput < 0)
            throw JSONRPCError(RPC_INVALID_PARAMETER, "Invalid parameter, vout must be positive");

        COutPoint outpt(uint256S(txid), nOutput);

        if (fUnlock)
            pwalletMain->UnlockCoin(outpt);
        else
            pwalletMain->LockCoin(outpt);
    }

    return true;
}

UniValue listlockunspent(const UniValue& params, bool fHelp)
{
    if (!EnsureWalletIsAvailable(fHelp))
        return NullUniValue;

    if (fHelp || params.size() > 0)
        throw runtime_error(
            "listlockunspent\n"
            "\nReturns list of temporarily unspendable outputs.\n"
            "See the lockunspent call to lock and unlock transactions for spending.\n"
            "\nResult:\n"
            "[\n"
            "  {\n"
            "    \"txid\" : \"transactionid\",     (string) The transaction id locked\n"
            "    \"vout\" : n                      (numeric) The vout value\n"
            "  }\n"
            "  ,...\n"
            "]\n"
            "\nExamples:\n"
            "\nList the unspent transactions\n"
            + HelpExampleCli("listunspent", "") +
            "\nLock an unspent transaction\n"
            + HelpExampleCli("lockunspent", "false \"[{\\\"txid\\\":\\\"a08e6907dbbd3d809776dbfc5d82e371b764ed838b5655e72f463568df1aadf0\\\",\\\"vout\\\":1}]\"") +
            "\nList the locked transactions\n"
            + HelpExampleCli("listlockunspent", "") +
            "\nUnlock the transaction again\n"
            + HelpExampleCli("lockunspent", "true \"[{\\\"txid\\\":\\\"a08e6907dbbd3d809776dbfc5d82e371b764ed838b5655e72f463568df1aadf0\\\",\\\"vout\\\":1}]\"") +
            "\nAs a json rpc call\n"
            + HelpExampleRpc("listlockunspent", "")
        );

    LOCK2(cs_main, pwalletMain->cs_wallet);

    vector<COutPoint> vOutpts;
    pwalletMain->ListLockedCoins(vOutpts);

    UniValue ret(UniValue::VARR);

    BOOST_FOREACH(COutPoint &outpt, vOutpts) {
        UniValue o(UniValue::VOBJ);

        o.push_back(Pair("txid", outpt.hash.GetHex()));
        o.push_back(Pair("vout", (int)outpt.n));
        ret.push_back(o);
    }

    return ret;
}

UniValue settxfee(const UniValue& params, bool fHelp)
{
    if (!EnsureWalletIsAvailable(fHelp))
        return NullUniValue;

    if (fHelp || params.size() < 1 || params.size() > 1)
        throw runtime_error(
            "settxfee amount\n"
            "\nSet the transaction fee per kB. Overwrites the paytxfee parameter.\n"
            "\nArguments:\n"
            "1. amount         (numeric or string, required) The transaction fee in " + CURRENCY_UNIT + "/kB\n"
            "\nResult\n"
            "true|false        (boolean) Returns true if successful\n"
            "\nExamples:\n"
            + HelpExampleCli("settxfee", "0.00001")
            + HelpExampleRpc("settxfee", "0.00001")
        );

    LOCK2(cs_main, pwalletMain->cs_wallet);

    // Amount
    CAmount nAmount = AmountFromValue(params[0]);

    payTxFee = CFeeRate(nAmount, 1000);
    return true;
}

UniValue getwalletinfo(const UniValue& params, bool fHelp)
{
    if (!EnsureWalletIsAvailable(fHelp))
        return NullUniValue;

    if (fHelp || params.size() != 0)
        throw runtime_error(
            "getwalletinfo\n"
            "Returns an object containing various wallet state info.\n"
            "\nResult:\n"
            "{\n"
            "  \"walletversion\": xxxxx,       (numeric) the wallet version\n"
            "  \"balance\": xxxxxxx,           (numeric) the total confirmed balance of the wallet in " + CURRENCY_UNIT + "\n"
            "  \"unconfirmed_balance\": xxx,   (numeric) the total unconfirmed balance of the wallet in " + CURRENCY_UNIT + "\n"
            "  \"immature_balance\": xxxxxx,   (numeric) the total immature balance of the wallet in " + CURRENCY_UNIT + "\n"
            "  \"txcount\": xxxxxxx,           (numeric) the total number of transactions in the wallet\n"
            "  \"keypoololdest\": xxxxxx,      (numeric) the timestamp (seconds since GMT epoch) of the oldest pre-generated key in the key pool\n"
            "  \"keypoolsize\": xxxx,          (numeric) how many new keys are pre-generated\n"
            "  \"unlocked_until\": ttt,        (numeric) the timestamp in seconds since epoch (midnight Jan 1 1970 GMT) that the wallet is unlocked for transfers, or 0 if the wallet is locked\n"
            "  \"paytxfee\": x.xxxx,           (numeric) the transaction fee configuration, set in " + CURRENCY_UNIT + "/kB\n"
            "  \"hdmasterkeyid\": \"<hash160>\", (string) the Hash160 of the HD master pubkey\n"
            "}\n"
            "\nExamples:\n"
            + HelpExampleCli("getwalletinfo", "")
            + HelpExampleRpc("getwalletinfo", "")
        );

    LOCK2(cs_main, pwalletMain->cs_wallet);

    UniValue obj(UniValue::VOBJ);
    obj.push_back(Pair("walletversion", pwalletMain->GetVersion()));
    obj.push_back(Pair("balance",       ValueFromAmount(pwalletMain->GetBalance())));
    obj.push_back(Pair("unconfirmed_balance", ValueFromAmount(pwalletMain->GetUnconfirmedBalance())));
    obj.push_back(Pair("immature_balance",    ValueFromAmount(pwalletMain->GetImmatureBalance())));
    obj.push_back(Pair("txcount",       (int)pwalletMain->mapWallet.size()));
    obj.push_back(Pair("keypoololdest", pwalletMain->GetOldestKeyPoolTime()));
    obj.push_back(Pair("keypoolsize",   (int)pwalletMain->GetKeyPoolSize()));
    if (pwalletMain->IsCrypted())
        obj.push_back(Pair("unlocked_until", nWalletUnlockTime));
    obj.push_back(Pair("paytxfee",      ValueFromAmount(payTxFee.GetFeePerK())));
    CKeyID masterKeyID = pwalletMain->GetHDChain().masterKeyID;
    if (!masterKeyID.IsNull())
         obj.push_back(Pair("hdmasterkeyid", masterKeyID.GetHex()));
    return obj;
}

UniValue resendwallettransactions(const UniValue& params, bool fHelp)
{
    if (!EnsureWalletIsAvailable(fHelp))
        return NullUniValue;

    if (fHelp || params.size() != 0)
        throw runtime_error(
            "resendwallettransactions\n"
            "Immediately re-broadcast unconfirmed wallet transactions to all peers.\n"
            "Intended only for testing; the wallet code periodically re-broadcasts\n"
            "automatically.\n"
            "Returns array of transaction ids that were re-broadcast.\n"
            );

    if (!g_connman)
        throw JSONRPCError(RPC_CLIENT_P2P_DISABLED, "Error: Peer-to-peer functionality missing or disabled");

    LOCK2(cs_main, pwalletMain->cs_wallet);

    std::vector<uint256> txids = pwalletMain->ResendWalletTransactionsBefore(GetTime(), g_connman.get());
    UniValue result(UniValue::VARR);
    BOOST_FOREACH(const uint256& txid, txids)
    {
        result.push_back(txid.ToString());
    }
    return result;
}

UniValue listunspent(const UniValue& params, bool fHelp)
{
    if (!EnsureWalletIsAvailable(fHelp))
        return NullUniValue;

    if (fHelp || params.size() > 3)
        throw runtime_error(
            "listunspent ( minconf maxconf  [\"address\",...] )\n"
            "\nReturns array of unspent transaction outputs\n"
            "with between minconf and maxconf (inclusive) confirmations.\n"
            "Optionally filter to only include txouts paid to specified addresses.\n"
            "\nArguments:\n"
            "1. minconf          (numeric, optional, default=1) The minimum confirmations to filter\n"
            "2. maxconf          (numeric, optional, default=9999999) The maximum confirmations to filter\n"
            "3. \"addresses\"    (string) A json array of namecoin addresses to filter\n"
            "    [\n"
            "      \"address\"   (string) namecoin address\n"
            "      ,...\n"
            "    ]\n"
            "\nResult\n"
            "[                   (array of json object)\n"
            "  {\n"
            "    \"txid\" : \"txid\",          (string) the transaction id \n"
            "    \"vout\" : n,               (numeric) the vout value\n"
            "    \"address\" : \"address\",    (string) the namecoin address\n"
            "    \"account\" : \"account\",    (string) DEPRECATED. The associated account, or \"\" for the default account\n"
            "    \"scriptPubKey\" : \"key\",   (string) the script key\n"
            "    \"amount\" : x.xxx,         (numeric) the transaction amount in " + CURRENCY_UNIT + "\n"
            "    \"confirmations\" : n,      (numeric) The number of confirmations\n"
            "    \"redeemScript\" : n        (string) The redeemScript if scriptPubKey is P2SH\n"
            "    \"spendable\" : xxx,        (bool) Whether we have the private keys to spend this output\n"
            "    \"solvable\" : xxx          (bool) Whether we know how to spend this output, ignoring the lack of keys\n"
            "  }\n"
            "  ,...\n"
            "]\n"

            "\nExamples\n"
            + HelpExampleCli("listunspent", "")
            + HelpExampleCli("listunspent", "6 9999999 \"[\\\"NDLTK7j8CzK5YAbpCdUxC3Gi1bXGDCdV5h\\\",\\\"N2xHFZ8NWNkGuuXfDxv8iMXdQGMd3tjZfx\\\"]\"")
            + HelpExampleRpc("listunspent", "6, 9999999 \"[\\\"NDLTK7j8CzK5YAbpCdUxC3Gi1bXGDCdV5h\\\",\\\"N2xHFZ8NWNkGuuXfDxv8iMXdQGMd3tjZfx\\\"]\"")
        );

    RPCTypeCheck(params, boost::assign::list_of(UniValue::VNUM)(UniValue::VNUM)(UniValue::VARR));

    int nMinDepth = 1;
    if (params.size() > 0)
        nMinDepth = params[0].get_int();

    int nMaxDepth = 9999999;
    if (params.size() > 1)
        nMaxDepth = params[1].get_int();

    set<CBitcoinAddress> setAddress;
    if (params.size() > 2) {
        UniValue inputs = params[2].get_array();
        for (unsigned int idx = 0; idx < inputs.size(); idx++) {
            const UniValue& input = inputs[idx];
            CBitcoinAddress address(input.get_str());
            if (!address.IsValid())
                throw JSONRPCError(RPC_INVALID_ADDRESS_OR_KEY, string("Invalid Namecoin address: ")+input.get_str());
            if (setAddress.count(address))
                throw JSONRPCError(RPC_INVALID_PARAMETER, string("Invalid parameter, duplicated address: ")+input.get_str());
           setAddress.insert(address);
        }
    }

    UniValue results(UniValue::VARR);
    vector<COutput> vecOutputs;
    assert(pwalletMain != NULL);
    LOCK2(cs_main, pwalletMain->cs_wallet);
    pwalletMain->AvailableCoins(vecOutputs, false, NULL, true);
    BOOST_FOREACH(const COutput& out, vecOutputs) {
        if (out.nDepth < nMinDepth || out.nDepth > nMaxDepth)
            continue;

        CTxDestination address;
        const CScript& scriptPubKey = out.tx->vout[out.i].scriptPubKey;
        bool fValidAddress = ExtractDestination(scriptPubKey, address);

        if (setAddress.size() && (!fValidAddress || !setAddress.count(address)))
            continue;

        UniValue entry(UniValue::VOBJ);
        entry.push_back(Pair("txid", out.tx->GetHash().GetHex()));
        entry.push_back(Pair("vout", out.i));

        if (fValidAddress) {
            entry.push_back(Pair("address", CBitcoinAddress(address).ToString()));

            if (pwalletMain->mapAddressBook.count(address))
                entry.push_back(Pair("account", pwalletMain->mapAddressBook[address].name));

            if (scriptPubKey.IsPayToScriptHash(true)) {
                const CScriptID& hash = boost::get<CScriptID>(address);
                CScript redeemScript;
                if (pwalletMain->GetCScript(hash, redeemScript))
                    entry.push_back(Pair("redeemScript", HexStr(redeemScript.begin(), redeemScript.end())));
            }
        }

        entry.push_back(Pair("scriptPubKey", HexStr(scriptPubKey.begin(), scriptPubKey.end())));
        entry.push_back(Pair("amount", ValueFromAmount(out.tx->vout[out.i].nValue)));
        entry.push_back(Pair("confirmations", out.nDepth));
        entry.push_back(Pair("spendable", out.fSpendable));
        entry.push_back(Pair("solvable", out.fSolvable));
        results.push_back(entry);
    }

    return results;
}

UniValue fundrawtransaction(const UniValue& params, bool fHelp)
{
    if (!EnsureWalletIsAvailable(fHelp))
        return NullUniValue;

    if (fHelp || params.size() < 1 || params.size() > 2)
        throw runtime_error(
                            "fundrawtransaction \"hexstring\" ( options )\n"
                            "\nAdd inputs to a transaction until it has enough in value to meet its out value.\n"
                            "This will not modify existing inputs, and will add one change output to the outputs.\n"
                            "Note that inputs which were signed may need to be resigned after completion since in/outputs have been added.\n"
                            "The inputs added will not be signed, use signrawtransaction for that.\n"
                            "Note that all existing inputs must have their previous output transaction be in the wallet.\n"
                            "Note that all inputs selected must be of standard form and P2SH scripts must be\n"
                            "in the wallet using importaddress or addmultisigaddress (to calculate fees).\n"
                            "You can see whether this is the case by checking the \"solvable\" field in the listunspent output.\n"
                            "Only pay-to-pubkey, multisig, and P2SH versions thereof are currently supported for watch-only\n"
                            "\nArguments:\n"
                            "1. \"hexstring\"           (string, required) The hex string of the raw transaction\n"
                            "2. options               (object, optional)\n"
                            "   {\n"
                            "     \"changeAddress\"     (string, optional, default pool address) The bitcoin address to receive the change\n"
                            "     \"changePosition\"    (numeric, optional, default random) The index of the change output\n"
                            "     \"includeWatching\"   (boolean, optional, default false) Also select inputs which are watch only\n"
                            "     \"lockUnspents\"      (boolean, optional, default false) Lock selected unspent outputs\n"
                            "     \"feeRate\"           (numeric, optional, default not set: makes wallet determine the fee) Set a specific feerate (" + CURRENCY_UNIT + " per KB)\n"
                            "   }\n"
                            "                         for backward compatibility: passing in a true instead of an object will result in {\"includeWatching\":true}\n"
                            "\nResult:\n"
                            "{\n"
                            "  \"hex\":       \"value\", (string)  The resulting raw transaction (hex-encoded string)\n"
                            "  \"fee\":       n,         (numeric) Fee in " + CURRENCY_UNIT + " the resulting transaction pays\n"
                            "  \"changepos\": n          (numeric) The position of the added change output, or -1\n"
                            "}\n"
                            "\"hex\"             \n"
                            "\nExamples:\n"
                            "\nCreate a transaction with no inputs\n"
                            + HelpExampleCli("createrawtransaction", "\"[]\" \"{\\\"myaddress\\\":0.01}\"") +
                            "\nAdd sufficient unsigned inputs to meet the output value\n"
                            + HelpExampleCli("fundrawtransaction", "\"rawtransactionhex\"") +
                            "\nSign the transaction\n"
                            + HelpExampleCli("signrawtransaction", "\"fundedtransactionhex\"") +
                            "\nSend the transaction\n"
                            + HelpExampleCli("sendrawtransaction", "\"signedtransactionhex\"")
                            );

    RPCTypeCheck(params, boost::assign::list_of(UniValue::VSTR));

    CTxDestination changeAddress = CNoDestination();
    int changePosition = -1;
    bool includeWatching = false;
    bool lockUnspents = false;
    CFeeRate feeRate = CFeeRate(0);
    bool overrideEstimatedFeerate = false;

    if (params.size() > 1) {
      if (params[1].type() == UniValue::VBOOL) {
        // backward compatibility bool only fallback
        includeWatching = params[1].get_bool();
      }
      else {
        RPCTypeCheck(params, boost::assign::list_of(UniValue::VSTR)(UniValue::VOBJ));

        UniValue options = params[1];

        RPCTypeCheckObj(options,
            {
                {"changeAddress", UniValueType(UniValue::VSTR)},
                {"changePosition", UniValueType(UniValue::VNUM)},
                {"includeWatching", UniValueType(UniValue::VBOOL)},
                {"lockUnspents", UniValueType(UniValue::VBOOL)},
                {"feeRate", UniValueType()}, // will be checked below
            },
            true, true);

        if (options.exists("changeAddress")) {
            CBitcoinAddress address(options["changeAddress"].get_str());

            if (!address.IsValid())
                throw JSONRPCError(RPC_INVALID_PARAMETER, "changeAddress must be a valid bitcoin address");

            changeAddress = address.Get();
        }

        if (options.exists("changePosition"))
            changePosition = options["changePosition"].get_int();

        if (options.exists("includeWatching"))
            includeWatching = options["includeWatching"].get_bool();

        if (options.exists("lockUnspents"))
            lockUnspents = options["lockUnspents"].get_bool();

        if (options.exists("feeRate"))
        {
            feeRate = CFeeRate(AmountFromValue(options["feeRate"]));
            overrideEstimatedFeerate = true;
        }
      }
    }

    // parse hex string from parameter
    CTransaction origTx;
    if (!DecodeHexTx(origTx, params[0].get_str(), true))
        throw JSONRPCError(RPC_DESERIALIZATION_ERROR, "TX decode failed");

    if (origTx.vout.size() == 0)
        throw JSONRPCError(RPC_INVALID_PARAMETER, "TX must have at least one output");

    if (changePosition != -1 && (changePosition < 0 || (unsigned int)changePosition > origTx.vout.size()))
        throw JSONRPCError(RPC_INVALID_PARAMETER, "changePosition out of bounds");

    CMutableTransaction tx(origTx);
    CAmount nFeeOut;
    string strFailReason;

    if(!pwalletMain->FundTransaction(tx, nFeeOut, overrideEstimatedFeerate, feeRate, changePosition, strFailReason, includeWatching, lockUnspents, changeAddress))
        throw JSONRPCError(RPC_INTERNAL_ERROR, strFailReason);

    UniValue result(UniValue::VOBJ);
    result.push_back(Pair("hex", EncodeHexTx(tx)));
    result.push_back(Pair("changepos", changePosition));
    result.push_back(Pair("fee", ValueFromAmount(nFeeOut)));

    return result;
}

extern UniValue dumpprivkey(const UniValue& params, bool fHelp); // in rpcdump.cpp
extern UniValue importprivkey(const UniValue& params, bool fHelp);
extern UniValue importaddress(const UniValue& params, bool fHelp);
extern UniValue importpubkey(const UniValue& params, bool fHelp);
extern UniValue dumpwallet(const UniValue& params, bool fHelp);
extern UniValue importwallet(const UniValue& params, bool fHelp);
extern UniValue importprunedfunds(const UniValue& params, bool fHelp);
extern UniValue removeprunedfunds(const UniValue& params, bool fHelp);

extern UniValue name_list(const UniValue& params, bool fHelp); // in rpcnames.cpp
extern UniValue name_new(const UniValue& params, bool fHelp);
extern UniValue name_firstupdate(const UniValue& params, bool fHelp);
extern UniValue name_update(const UniValue& params, bool fHelp);
extern UniValue sendtoname(const UniValue& params, bool fHelp);

static const CRPCCommand commands[] =
{ //  category              name                        actor (function)           okSafeMode
    //  --------------------- ------------------------    -----------------------    ----------
    { "rawtransactions",    "fundrawtransaction",       &fundrawtransaction,       false },
    { "hidden",             "resendwallettransactions", &resendwallettransactions, true  },
    { "wallet",             "abandontransaction",       &abandontransaction,       false },
    { "wallet",             "addmultisigaddress",       &addmultisigaddress,       true  },
    { "wallet",             "addwitnessaddress",        &addwitnessaddress,        true  },
    { "wallet",             "backupwallet",             &backupwallet,             true  },
    { "wallet",             "dumpprivkey",              &dumpprivkey,              true  },
    { "wallet",             "dumpwallet",               &dumpwallet,               true  },
    { "wallet",             "encryptwallet",            &encryptwallet,            true  },
    { "wallet",             "getaccountaddress",        &getaccountaddress,        true  },
    { "wallet",             "getaccount",               &getaccount,               true  },
    { "wallet",             "getaddressesbyaccount",    &getaddressesbyaccount,    true  },
    { "wallet",             "getbalance",               &getbalance,               false },
    { "wallet",             "getnewaddress",            &getnewaddress,            true  },
    { "wallet",             "getrawchangeaddress",      &getrawchangeaddress,      true  },
    { "wallet",             "getreceivedbyaccount",     &getreceivedbyaccount,     false },
    { "wallet",             "getreceivedbyaddress",     &getreceivedbyaddress,     false },
    { "wallet",             "gettransaction",           &gettransaction,           false },
    { "wallet",             "getunconfirmedbalance",    &getunconfirmedbalance,    false },
    { "wallet",             "getwalletinfo",            &getwalletinfo,            false },
    { "wallet",             "importprivkey",            &importprivkey,            true  },
    { "wallet",             "importwallet",             &importwallet,             true  },
    { "wallet",             "importaddress",            &importaddress,            true  },
    { "wallet",             "importprunedfunds",        &importprunedfunds,        true  },
    { "wallet",             "importpubkey",             &importpubkey,             true  },
    { "wallet",             "keypoolrefill",            &keypoolrefill,            true  },
    { "wallet",             "listaccounts",             &listaccounts,             false },
    { "wallet",             "listaddressgroupings",     &listaddressgroupings,     false },
    { "wallet",             "listlockunspent",          &listlockunspent,          false },
    { "wallet",             "listreceivedbyaccount",    &listreceivedbyaccount,    false },
    { "wallet",             "listreceivedbyaddress",    &listreceivedbyaddress,    false },
    { "wallet",             "listsinceblock",           &listsinceblock,           false },
    { "wallet",             "listtransactions",         &listtransactions,         false },
    { "wallet",             "listunspent",              &listunspent,              false },
    { "wallet",             "lockunspent",              &lockunspent,              true  },
    { "wallet",             "move",                     &movecmd,                  false },
    { "wallet",             "sendfrom",                 &sendfrom,                 false },
    { "wallet",             "sendmany",                 &sendmany,                 false },
    { "wallet",             "sendtoaddress",            &sendtoaddress,            false },
    { "wallet",             "setaccount",               &setaccount,               true  },
    { "wallet",             "settxfee",                 &settxfee,                 true  },
    { "wallet",             "signmessage",              &signmessage,              true  },
    { "wallet",             "walletlock",               &walletlock,               true  },
    { "wallet",             "walletpassphrasechange",   &walletpassphrasechange,   true  },
    { "wallet",             "walletpassphrase",         &walletpassphrase,         true  },
    { "wallet",             "removeprunedfunds",        &removeprunedfunds,        true  },

    // Namecoin-specific wallet calls.
    { "namecoin",           "name_list",                &name_list,                false },
    { "namecoin",           "name_new",                 &name_new,                 false },
    { "namecoin",           "name_firstupdate",         &name_firstupdate,         false },
    { "namecoin",           "name_update",              &name_update,              false },
    { "namecoin",           "sendtoname",               &sendtoname,               false },
};

void RegisterWalletRPCCommands(CRPCTable &t)
{
    for (unsigned int vcidx = 0; vcidx < ARRAYLEN(commands); vcidx++)
        t.appendCommand(commands[vcidx].name, &commands[vcidx]);
}<|MERGE_RESOLUTION|>--- conflicted
+++ resolved
@@ -354,15 +354,9 @@
     if (nValue > curBalance)
         throw JSONRPCError(RPC_WALLET_INSUFFICIENT_FUNDS, "Insufficient funds");
 
-<<<<<<< HEAD
-=======
     if (pwalletMain->GetBroadcastTransactions() && !g_connman)
         throw JSONRPCError(RPC_CLIENT_P2P_DISABLED, "Error: Peer-to-peer functionality missing or disabled");
 
-    // Parse Bitcoin address
-    CScript scriptPubKey = GetScriptForDestination(address);
-
->>>>>>> ad8ec269
     // Create and send the transaction
     CReserveKey reservekey(pwalletMain);
     CAmount nFeeRequired;
