--- conflicted
+++ resolved
@@ -831,13 +831,8 @@
     string strAccount = AccountFromValue(request.params[0]);
     CBitcoinAddress address(request.params[1].get_str());
     if (!address.IsValid())
-<<<<<<< HEAD
         throw JSONRPCError(RPC_INVALID_ADDRESS_OR_KEY, "Invalid Namecoin address");
-    CAmount nAmount = AmountFromValue(params[2]);
-=======
-        throw JSONRPCError(RPC_INVALID_ADDRESS_OR_KEY, "Invalid Bitcoin address");
     CAmount nAmount = AmountFromValue(request.params[2]);
->>>>>>> f0947b89
     if (nAmount <= 0)
         throw JSONRPCError(RPC_TYPE_ERROR, "Invalid amount for send");
     int nMinDepth = 1;
@@ -2602,11 +2597,11 @@
 extern UniValue removeprunedfunds(const JSONRPCRequest& request);
 extern UniValue importmulti(const JSONRPCRequest& request);
 
-extern UniValue name_list(const UniValue& params, bool fHelp); // in rpcnames.cpp
-extern UniValue name_new(const UniValue& params, bool fHelp);
-extern UniValue name_firstupdate(const UniValue& params, bool fHelp);
-extern UniValue name_update(const UniValue& params, bool fHelp);
-extern UniValue sendtoname(const UniValue& params, bool fHelp);
+extern UniValue name_list(const JSONRPCRequest& request); // in rpcnames.cpp
+extern UniValue name_new(const JSONRPCRequest& request);
+extern UniValue name_firstupdate(const JSONRPCRequest& request);
+extern UniValue name_update(const JSONRPCRequest& request);
+extern UniValue sendtoname(const JSONRPCRequest& request);
 
 static const CRPCCommand commands[] =
 { //  category              name                        actor (function)           okSafeMode
