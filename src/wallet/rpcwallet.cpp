// Copyright (c) 2010 Satoshi Nakamoto
// Copyright (c) 2009-2020 The Bitcoin Core developers
// Distributed under the MIT software license, see the accompanying
// file COPYING or http://www.opensource.org/licenses/mit-license.php.

#include <amount.h>
#include <core_io.h>
#include <interfaces/chain.h>
#include <key_io.h>
#include <node/context.h>
#include <outputtype.h>
#include <policy/feerate.h>
#include <policy/fees.h>
#include <policy/rbf.h>
#include <rpc/auxpow_miner.h>
#include <rpc/rawtransaction_util.h>
#include <rpc/server.h>
#include <rpc/util.h>
#include <script/descriptor.h>
#include <script/names.h>
#include <script/sign.h>
#include <util/bip32.h>
#include <util/fees.h>
#include <util/message.h> // For MessageSign()
#include <util/moneystr.h>
#include <util/string.h>
#include <util/system.h>
#include <util/url.h>
#include <util/vector.h>
#include <wallet/coincontrol.h>
#include <wallet/feebumper.h>
#include <wallet/psbtwallet.h>
#include <wallet/rpcwallet.h>
#include <wallet/walletdb.h>
#include <wallet/walletutil.h>

#include <stdint.h>

#include <univalue.h>


static const std::string WALLET_ENDPOINT_BASE = "/wallet/";

static inline bool GetAvoidReuseFlag(CWallet * const pwallet, const UniValue& param) {
    bool can_avoid_reuse = pwallet->IsWalletFlagSet(WALLET_FLAG_AVOID_REUSE);
    bool avoid_reuse = param.isNull() ? can_avoid_reuse : param.get_bool();

    if (avoid_reuse && !can_avoid_reuse) {
        throw JSONRPCError(RPC_WALLET_ERROR, "wallet does not have the \"avoid reuse\" feature enabled");
    }

    return avoid_reuse;
}


/** Used by RPC commands that have an include_watchonly parameter.
 *  We default to true for watchonly wallets if include_watchonly isn't
 *  explicitly set.
 */
static bool ParseIncludeWatchonly(const UniValue& include_watchonly, const CWallet& pwallet)
{
    if (include_watchonly.isNull()) {
        // if include_watchonly isn't explicitly set, then check if we have a watchonly wallet
        return pwallet.IsWalletFlagSet(WALLET_FLAG_DISABLE_PRIVATE_KEYS);
    }

    // otherwise return whatever include_watchonly was set to
    return include_watchonly.get_bool();
}


/** Checks if a CKey is in the given CWallet compressed or otherwise*/
bool HaveKey(const SigningProvider& wallet, const CKey& key)
{
    CKey key2;
    key2.Set(key.begin(), key.end(), !key.IsCompressed());
    return wallet.HaveKey(key.GetPubKey().GetID()) || wallet.HaveKey(key2.GetPubKey().GetID());
}

bool GetWalletNameFromJSONRPCRequest(const JSONRPCRequest& request, std::string& wallet_name)
{
    if (request.URI.substr(0, WALLET_ENDPOINT_BASE.size()) == WALLET_ENDPOINT_BASE) {
        // wallet endpoint was used
        wallet_name = urlDecode(request.URI.substr(WALLET_ENDPOINT_BASE.size()));
        return true;
    }
    return false;
}

std::shared_ptr<CWallet> GetWalletForJSONRPCRequest(const JSONRPCRequest& request)
{
    std::string wallet_name;
    if (GetWalletNameFromJSONRPCRequest(request, wallet_name)) {
        std::shared_ptr<CWallet> pwallet = GetWallet(wallet_name);
        if (!pwallet) throw JSONRPCError(RPC_WALLET_NOT_FOUND, "Requested wallet does not exist or is not loaded");
        return pwallet;
    }

    std::vector<std::shared_ptr<CWallet>> wallets = GetWallets();
    return wallets.size() == 1 || (request.fHelp && wallets.size() > 0) ? wallets[0] : nullptr;
}

std::string HelpRequiringPassphrase(const CWallet* pwallet)
{
    return pwallet && pwallet->IsCrypted()
        ? "\nRequires wallet passphrase to be set with walletpassphrase call."
        : "";
}

bool EnsureWalletIsAvailable(const CWallet* pwallet, bool avoidException)
{
    if (pwallet) return true;
    if (avoidException) return false;
    if (!HasWallets()) {
        throw JSONRPCError(
            RPC_METHOD_NOT_FOUND, "Method not found (wallet method is disabled because no wallet is loaded)");
    }
    throw JSONRPCError(RPC_WALLET_NOT_SPECIFIED,
        "Wallet file not specified (must request wallet RPC through /wallet/<filename> uri-path).");
}

void EnsureWalletIsUnlocked(const CWallet* pwallet)
{
    if (pwallet->IsLocked()) {
        throw JSONRPCError(RPC_WALLET_UNLOCK_NEEDED, "Error: Please enter the wallet passphrase with walletpassphrase first.");
    }
}

// also_create should only be set to true only when the RPC is expected to add things to a blank wallet and make it no longer blank
LegacyScriptPubKeyMan& EnsureLegacyScriptPubKeyMan(CWallet& wallet, bool also_create)
{
    LegacyScriptPubKeyMan* spk_man = wallet.GetLegacyScriptPubKeyMan();
    if (!spk_man && also_create) {
        spk_man = wallet.GetOrCreateLegacyScriptPubKeyMan();
    }
    if (!spk_man) {
        throw JSONRPCError(RPC_WALLET_ERROR, "This type of wallet does not support this command");
    }
    return *spk_man;
}

static void WalletTxToJSON(interfaces::Chain& chain, interfaces::Chain::Lock& locked_chain, const CWalletTx& wtx, UniValue& entry)
{
    int confirms = wtx.GetDepthInMainChain();
    entry.pushKV("confirmations", confirms);
    if (wtx.IsCoinBase())
        entry.pushKV("generated", true);
    if (confirms > 0)
    {
        entry.pushKV("blockhash", wtx.m_confirm.hashBlock.GetHex());
        entry.pushKV("blockheight", wtx.m_confirm.block_height);
        entry.pushKV("blockindex", wtx.m_confirm.nIndex);
        int64_t block_time;
        bool found_block = chain.findBlock(wtx.m_confirm.hashBlock, nullptr /* block */, &block_time);
        CHECK_NONFATAL(found_block);
        entry.pushKV("blocktime", block_time);
    } else {
        entry.pushKV("trusted", wtx.IsTrusted(locked_chain));
    }
    uint256 hash = wtx.GetHash();
    entry.pushKV("txid", hash.GetHex());
    UniValue conflicts(UniValue::VARR);
    for (const uint256& conflict : wtx.GetConflicts())
        conflicts.push_back(conflict.GetHex());
    entry.pushKV("walletconflicts", conflicts);
    entry.pushKV("time", wtx.GetTxTime());
    entry.pushKV("timereceived", (int64_t)wtx.nTimeReceived);

    // Add opt-in RBF status
    std::string rbfStatus = "no";
    if (confirms <= 0) {
        RBFTransactionState rbfState = chain.isRBFOptIn(*wtx.tx);
        if (rbfState == RBFTransactionState::UNKNOWN)
            rbfStatus = "unknown";
        else if (rbfState == RBFTransactionState::REPLACEABLE_BIP125)
            rbfStatus = "yes";
    }
    entry.pushKV("bip125-replaceable", rbfStatus);

    for (const std::pair<const std::string, std::string>& item : wtx.mapValue)
        entry.pushKV(item.first, item.second);
}

static std::string LabelFromValue(const UniValue& value)
{
    std::string label = value.get_str();
    if (label == "*")
        throw JSONRPCError(RPC_WALLET_INVALID_LABEL_NAME, "Invalid label name");
    return label;
}

static UniValue getnewaddress(const JSONRPCRequest& request)
{
    std::shared_ptr<CWallet> const wallet = GetWalletForJSONRPCRequest(request);
    CWallet* const pwallet = wallet.get();

    if (!EnsureWalletIsAvailable(pwallet, request.fHelp)) {
        return NullUniValue;
    }

            RPCHelpMan{"getnewaddress",
                "\nReturns a new address for receiving payments.\n"
                "If 'label' is specified, it is added to the address book \n"
                "so payments received with the address will be associated with 'label'.\n",
                {
                    {"label", RPCArg::Type::STR, /* default */ "\"\"", "The label name for the address to be linked to. It can also be set to the empty string \"\" to represent the default label. The label does not need to exist, it will be created if there is no label by the given name."},
                    {"address_type", RPCArg::Type::STR, /* default */ "set by -addresstype", "The address type to use. Options are \"legacy\", \"p2sh-segwit\", and \"bech32\"."},
                },
                RPCResult{
<<<<<<< HEAD
            "\"address\"    (string) The new address\n"
=======
                    RPCResult::Type::STR, "address", "The new bitcoin address"
>>>>>>> fea9d3cd
                },
                RPCExamples{
                    HelpExampleCli("getnewaddress", "")
            + HelpExampleRpc("getnewaddress", "")
                },
            }.Check(request);

    LOCK(pwallet->cs_wallet);

    if (!pwallet->CanGetAddresses()) {
        throw JSONRPCError(RPC_WALLET_ERROR, "Error: This wallet has no available keys");
    }

    // Parse the label first so we don't generate a key if there's an error
    std::string label;
    if (!request.params[0].isNull())
        label = LabelFromValue(request.params[0]);

    OutputType output_type = pwallet->m_default_address_type;
    if (!request.params[1].isNull()) {
        if (!ParseOutputType(request.params[1].get_str(), output_type)) {
            throw JSONRPCError(RPC_INVALID_ADDRESS_OR_KEY, strprintf("Unknown address type '%s'", request.params[1].get_str()));
        }
    }

    CTxDestination dest;
    std::string error;
    if (!pwallet->GetNewDestination(output_type, label, dest, error)) {
        throw JSONRPCError(RPC_WALLET_KEYPOOL_RAN_OUT, error);
    }

    return EncodeDestination(dest);
}

static UniValue getrawchangeaddress(const JSONRPCRequest& request)
{
    std::shared_ptr<CWallet> const wallet = GetWalletForJSONRPCRequest(request);
    CWallet* const pwallet = wallet.get();

    if (!EnsureWalletIsAvailable(pwallet, request.fHelp)) {
        return NullUniValue;
    }

            RPCHelpMan{"getrawchangeaddress",
                "\nReturns a new address, for receiving change.\n"
                "This is for use with raw transactions, NOT normal use.\n",
                {
                    {"address_type", RPCArg::Type::STR, /* default */ "set by -changetype", "The address type to use. Options are \"legacy\", \"p2sh-segwit\", and \"bech32\"."},
                },
                RPCResult{
                    RPCResult::Type::STR, "address", "The address"
                },
                RPCExamples{
                    HelpExampleCli("getrawchangeaddress", "")
            + HelpExampleRpc("getrawchangeaddress", "")
                },
            }.Check(request);

    LOCK(pwallet->cs_wallet);

    if (!pwallet->CanGetAddresses(true)) {
        throw JSONRPCError(RPC_WALLET_ERROR, "Error: This wallet has no available keys");
    }

    OutputType output_type = pwallet->m_default_change_type != OutputType::CHANGE_AUTO ? pwallet->m_default_change_type : pwallet->m_default_address_type;
    if (!request.params[0].isNull()) {
        if (!ParseOutputType(request.params[0].get_str(), output_type)) {
            throw JSONRPCError(RPC_INVALID_ADDRESS_OR_KEY, strprintf("Unknown address type '%s'", request.params[0].get_str()));
        }
    }

    CTxDestination dest;
    std::string error;
    if (!pwallet->GetNewChangeDestination(output_type, dest, error)) {
        throw JSONRPCError(RPC_WALLET_KEYPOOL_RAN_OUT, error);
    }
    return EncodeDestination(dest);
}


static UniValue setlabel(const JSONRPCRequest& request)
{
    std::shared_ptr<CWallet> const wallet = GetWalletForJSONRPCRequest(request);
    CWallet* const pwallet = wallet.get();

    if (!EnsureWalletIsAvailable(pwallet, request.fHelp)) {
        return NullUniValue;
    }

            RPCHelpMan{"setlabel",
                "\nSets the label associated with the given address.\n",
                {
                    {"address", RPCArg::Type::STR, RPCArg::Optional::NO, "The address to be associated with a label."},
                    {"label", RPCArg::Type::STR, RPCArg::Optional::NO, "The label to assign to the address."},
                },
                RPCResults{},
                RPCExamples{
                    HelpExampleCli("setlabel", "\"N2xHFZ8NWNkGuuXfDxv8iMXdQGMd3tjZXX\" \"tabby\"")
            + HelpExampleRpc("setlabel", "\"N2xHFZ8NWNkGuuXfDxv8iMXdQGMd3tjZXX\", \"tabby\"")
                },
            }.Check(request);

    LOCK(pwallet->cs_wallet);

    CTxDestination dest = DecodeDestination(request.params[0].get_str());
    if (!IsValidDestination(dest)) {
        throw JSONRPCError(RPC_INVALID_ADDRESS_OR_KEY, "Invalid Namecoin address");
    }

    std::string label = LabelFromValue(request.params[1]);

    if (pwallet->IsMine(dest)) {
        pwallet->SetAddressBook(dest, label, "receive");
    } else {
        pwallet->SetAddressBook(dest, label, "send");
    }

    return NullUniValue;
}


static CTransactionRef SendMoney(interfaces::Chain::Lock& locked_chain, CWallet * const pwallet, const CTxDestination &address, CAmount nValue, bool fSubtractFeeFromAmount, const CCoinControl& coin_control, mapValue_t mapValue)
{
    // Parse Bitcoin address
    CScript scriptPubKey = GetScriptForDestination(address);

    return SendMoneyToScript(locked_chain, pwallet, scriptPubKey, nullptr, nValue, fSubtractFeeFromAmount, coin_control, std::move(mapValue));
}

CTransactionRef SendMoneyToScript(
    interfaces::Chain::Lock& locked_chain,
    CWallet* const pwallet, const CScript &scriptPubKey,
    const CTxIn* withInput, CAmount nValue, bool fSubtractFeeFromAmount,
    const CCoinControl& coin_control, mapValue_t mapValue)
{
    CAmount curBalance = pwallet->GetBalance(0, coin_control.m_avoid_address_reuse).m_mine_trusted;

    // Check amount
    if (nValue <= 0)
        throw JSONRPCError(RPC_INVALID_PARAMETER, "Invalid amount");

    /* If we have an additional input that is a name, we have to take this
       name's value into account as well for the balance check.  Otherwise one
       sees spurious "Insufficient funds" errors when updating names when the
       wallet's balance it smaller than the amount locked in the name.  */
    CAmount lockedValue = 0;
    std::string strError;
    if (withInput)
      {
        const CWalletTx* dummyWalletTx;
        if (!pwallet->FindValueInNameInput (*withInput, lockedValue,
                                            dummyWalletTx, strError))
          throw JSONRPCError(RPC_WALLET_ERROR, strError);
      }

    if (nValue > curBalance + lockedValue)
        throw JSONRPCError(RPC_WALLET_INSUFFICIENT_FUNDS, "Insufficient funds");

    // Create and send the transaction
    CAmount nFeeRequired;
    std::vector<CRecipient> vecSend;
    int nChangePosRet = -1;
    CRecipient recipient = {scriptPubKey, nValue, fSubtractFeeFromAmount};
    vecSend.push_back(recipient);
    CTransactionRef tx;
    if (!pwallet->CreateTransaction(locked_chain, vecSend, withInput, tx, nFeeRequired, nChangePosRet, strError, coin_control)) {
        if (!fSubtractFeeFromAmount && nValue + nFeeRequired > curBalance)
            strError = strprintf("Error: This transaction requires a transaction fee of at least %s", FormatMoney(nFeeRequired));
        throw JSONRPCError(RPC_WALLET_ERROR, strError);
    }
    pwallet->CommitTransaction(tx, std::move(mapValue), {} /* orderForm */);
    return tx;
}

static UniValue sendtoaddress(const JSONRPCRequest& request)
{
    std::shared_ptr<CWallet> const wallet = GetWalletForJSONRPCRequest(request);
    CWallet* const pwallet = wallet.get();

    if (!EnsureWalletIsAvailable(pwallet, request.fHelp)) {
        return NullUniValue;
    }

            RPCHelpMan{"sendtoaddress",
                "\nSend an amount to a given address." +
                    HelpRequiringPassphrase(pwallet) + "\n",
                {
                    {"address", RPCArg::Type::STR, RPCArg::Optional::NO, "The address to send to."},
                    {"amount", RPCArg::Type::AMOUNT, RPCArg::Optional::NO, "The amount in " + CURRENCY_UNIT + " to send. eg 0.1"},
                    {"comment", RPCArg::Type::STR, RPCArg::Optional::OMITTED_NAMED_ARG, "A comment used to store what the transaction is for.\n"
            "                             This is not part of the transaction, just kept in your wallet."},
                    {"comment_to", RPCArg::Type::STR, RPCArg::Optional::OMITTED_NAMED_ARG, "A comment to store the name of the person or organization\n"
            "                             to which you're sending the transaction. This is not part of the \n"
            "                             transaction, just kept in your wallet."},
                    {"subtractfeefromamount", RPCArg::Type::BOOL, /* default */ "false", "The fee will be deducted from the amount being sent.\n"
            "                             The recipient will receive less coins than you enter in the amount field."},
                    {"replaceable", RPCArg::Type::BOOL, /* default */ "wallet default", "Allow this transaction to be replaced by a transaction with higher fees via BIP 125"},
                    {"conf_target", RPCArg::Type::NUM, /* default */ "wallet default", "Confirmation target (in blocks)"},
                    {"estimate_mode", RPCArg::Type::STR, /* default */ "UNSET", "The fee estimate mode, must be one of:\n"
            "       \"UNSET\"\n"
            "       \"ECONOMICAL\"\n"
            "       \"CONSERVATIVE\""},
                    {"avoid_reuse", RPCArg::Type::BOOL, /* default */ "true", "(only available if avoid_reuse wallet flag is set) Avoid spending from dirty addresses; addresses are considered\n"
            "                             dirty if they have previously been used in a transaction."},
                },
                RPCResult{
                    RPCResult::Type::STR_HEX, "txid", "The transaction id."
                },
                RPCExamples{
                    HelpExampleCli("sendtoaddress", "\"1M72Sfpbz1BPpXFHz9m3CdqATR44Jvaydd\" 0.1")
            + HelpExampleCli("sendtoaddress", "\"1M72Sfpbz1BPpXFHz9m3CdqATR44Jvaydd\" 0.1 \"donation\" \"seans outpost\"")
            + HelpExampleCli("sendtoaddress", "\"1M72Sfpbz1BPpXFHz9m3CdqATR44Jvaydd\" 0.1 \"\" \"\" true")
            + HelpExampleRpc("sendtoaddress", "\"1M72Sfpbz1BPpXFHz9m3CdqATR44Jvaydd\", 0.1, \"donation\", \"seans outpost\"")
                },
            }.Check(request);

    // Make sure the results are valid at least up to the most recent block
    // the user could have gotten from another RPC command prior to now
    pwallet->BlockUntilSyncedToCurrentChain();

    auto locked_chain = pwallet->chain().lock();
    LOCK(pwallet->cs_wallet);

    CTxDestination dest = DecodeDestination(request.params[0].get_str());
    if (!IsValidDestination(dest)) {
        throw JSONRPCError(RPC_INVALID_ADDRESS_OR_KEY, "Invalid address");
    }

    /* Note that the code below is duplicated in sendtoname.  Make sure
       to update it accordingly with changes made here.  */

    // Amount
    CAmount nAmount = AmountFromValue(request.params[1]);
    if (nAmount <= 0)
        throw JSONRPCError(RPC_TYPE_ERROR, "Invalid amount for send");

    // Wallet comments
    mapValue_t mapValue;
    if (!request.params[2].isNull() && !request.params[2].get_str().empty())
        mapValue["comment"] = request.params[2].get_str();
    if (!request.params[3].isNull() && !request.params[3].get_str().empty())
        mapValue["to"] = request.params[3].get_str();

    bool fSubtractFeeFromAmount = false;
    if (!request.params[4].isNull()) {
        fSubtractFeeFromAmount = request.params[4].get_bool();
    }

    CCoinControl coin_control;
    if (!request.params[5].isNull()) {
        coin_control.m_signal_bip125_rbf = request.params[5].get_bool();
    }

    if (!request.params[6].isNull()) {
        coin_control.m_confirm_target = ParseConfirmTarget(request.params[6], pwallet->chain().estimateMaxBlocks());
    }

    if (!request.params[7].isNull()) {
        if (!FeeModeFromString(request.params[7].get_str(), coin_control.m_fee_mode)) {
            throw JSONRPCError(RPC_INVALID_PARAMETER, "Invalid estimate_mode parameter");
        }
    }

    coin_control.m_avoid_address_reuse = GetAvoidReuseFlag(pwallet, request.params[8]);
    // We also enable partial spend avoidance if reuse avoidance is set.
    coin_control.m_avoid_partial_spends |= coin_control.m_avoid_address_reuse;

    EnsureWalletIsUnlocked(pwallet);

    CTransactionRef tx = SendMoney(*locked_chain, pwallet, dest, nAmount, fSubtractFeeFromAmount, coin_control, std::move(mapValue));
    return tx->GetHash().GetHex();
}

static UniValue listaddressgroupings(const JSONRPCRequest& request)
{
    std::shared_ptr<CWallet> const wallet = GetWalletForJSONRPCRequest(request);
    CWallet* const pwallet = wallet.get();

    if (!EnsureWalletIsAvailable(pwallet, request.fHelp)) {
        return NullUniValue;
    }

            RPCHelpMan{"listaddressgroupings",
                "\nLists groups of addresses which have had their common ownership\n"
                "made public by common use as inputs or as the resulting change\n"
                "in past transactions\n",
                {},
                RPCResult{
<<<<<<< HEAD
            "[\n"
            "  [\n"
            "    [\n"
            "      \"address\",            (string) The namecoin address\n"
            "      amount,                 (numeric) The amount in " + CURRENCY_UNIT + "\n"
            "      \"label\"               (string, optional) The label\n"
            "    ]\n"
            "    ,...\n"
            "  ]\n"
            "  ,...\n"
            "]\n"
=======
                    RPCResult::Type::ARR, "", "",
                    {
                        {RPCResult::Type::ARR, "", "",
                        {
                            {RPCResult::Type::ARR, "", "",
                            {
                                {RPCResult::Type::STR, "address", "The bitcoin address"},
                                {RPCResult::Type::STR_AMOUNT, "amount", "The amount in " + CURRENCY_UNIT},
                                {RPCResult::Type::STR, "label", /* optional */ true, "The label"},
                            }},
                        }},
                    }
>>>>>>> fea9d3cd
                },
                RPCExamples{
                    HelpExampleCli("listaddressgroupings", "")
            + HelpExampleRpc("listaddressgroupings", "")
                },
            }.Check(request);

    // Make sure the results are valid at least up to the most recent block
    // the user could have gotten from another RPC command prior to now
    pwallet->BlockUntilSyncedToCurrentChain();

    auto locked_chain = pwallet->chain().lock();
    LOCK(pwallet->cs_wallet);

    UniValue jsonGroupings(UniValue::VARR);
    std::map<CTxDestination, CAmount> balances = pwallet->GetAddressBalances(*locked_chain);
    for (const std::set<CTxDestination>& grouping : pwallet->GetAddressGroupings()) {
        UniValue jsonGrouping(UniValue::VARR);
        for (const CTxDestination& address : grouping)
        {
            UniValue addressInfo(UniValue::VARR);
            addressInfo.push_back(EncodeDestination(address));
            addressInfo.push_back(ValueFromAmount(balances[address]));
            {
                if (pwallet->mapAddressBook.find(address) != pwallet->mapAddressBook.end()) {
                    addressInfo.push_back(pwallet->mapAddressBook.find(address)->second.name);
                }
            }
            jsonGrouping.push_back(addressInfo);
        }
        jsonGroupings.push_back(jsonGrouping);
    }
    return jsonGroupings;
}

static UniValue signmessage(const JSONRPCRequest& request)
{
    std::shared_ptr<CWallet> const wallet = GetWalletForJSONRPCRequest(request);
    CWallet* const pwallet = wallet.get();

    if (!EnsureWalletIsAvailable(pwallet, request.fHelp)) {
        return NullUniValue;
    }

            RPCHelpMan{"signmessage",
                "\nSign a message with the private key of an address" +
                    HelpRequiringPassphrase(pwallet) + "\n",
                {
                    {"address", RPCArg::Type::STR, RPCArg::Optional::NO, "The address to use for the private key."},
                    {"message", RPCArg::Type::STR, RPCArg::Optional::NO, "The message to create a signature of."},
                },
                RPCResult{
                    RPCResult::Type::STR, "signature", "The signature of the message encoded in base 64"
                },
                RPCExamples{
            "\nUnlock the wallet for 30 seconds\n"
            + HelpExampleCli("walletpassphrase", "\"mypassphrase\" 30") +
            "\nCreate the signature\n"
            + HelpExampleCli("signmessage", "\"N2xHFZ8NWNkGuuXfDxv8iMXdQGMd3tjZXX\" \"my message\"") +
            "\nVerify the signature\n"
            + HelpExampleCli("verifymessage", "\"N2xHFZ8NWNkGuuXfDxv8iMXdQGMd3tjZXX\" \"signature\" \"my message\"") +
            "\nAs a JSON-RPC call\n"
            + HelpExampleRpc("signmessage", "\"N2xHFZ8NWNkGuuXfDxv8iMXdQGMd3tjZXX\", \"my message\"")
                },
            }.Check(request);

    auto locked_chain = pwallet->chain().lock();
    LOCK(pwallet->cs_wallet);

    EnsureWalletIsUnlocked(pwallet);

    std::string strAddress = request.params[0].get_str();
    std::string strMessage = request.params[1].get_str();

    CTxDestination dest = DecodeDestination(strAddress);
    if (!IsValidDestination(dest)) {
        throw JSONRPCError(RPC_TYPE_ERROR, "Invalid address");
    }

    const PKHash *pkhash = boost::get<PKHash>(&dest);
    if (!pkhash) {
        throw JSONRPCError(RPC_TYPE_ERROR, "Address does not refer to key");
    }

    CScript script_pub_key = GetScriptForDestination(*pkhash);
    std::unique_ptr<SigningProvider> provider = pwallet->GetSigningProvider(script_pub_key);
    if (!provider) {
        throw JSONRPCError(RPC_WALLET_ERROR, "Private key not available");
    }

    CKey key;
    CKeyID keyID(*pkhash);
    if (!provider->GetKey(keyID, key)) {
        throw JSONRPCError(RPC_WALLET_ERROR, "Private key not available");
    }

    std::string signature;

    if (!MessageSign(key, strMessage, signature)) {
        throw JSONRPCError(RPC_INVALID_ADDRESS_OR_KEY, "Sign failed");
    }

    return signature;
}

static UniValue getreceivedbyaddress(const JSONRPCRequest& request)
{
    std::shared_ptr<CWallet> const wallet = GetWalletForJSONRPCRequest(request);
    CWallet* const pwallet = wallet.get();

    if (!EnsureWalletIsAvailable(pwallet, request.fHelp)) {
        return NullUniValue;
    }

            RPCHelpMan{"getreceivedbyaddress",
                "\nReturns the total amount received by the given address in transactions with at least minconf confirmations.\n",
                {
                    {"address", RPCArg::Type::STR, RPCArg::Optional::NO, "The address for transactions."},
                    {"minconf", RPCArg::Type::NUM, /* default */ "1", "Only include transactions confirmed at least this many times."},
                },
                RPCResult{
                    RPCResult::Type::STR_AMOUNT, "amount", "The total amount in " + CURRENCY_UNIT + " received at this address."
                },
                RPCExamples{
            "\nThe amount from transactions with at least 1 confirmation\n"
            + HelpExampleCli("getreceivedbyaddress", "\"N2xHFZ8NWNkGuuXfDxv8iMXdQGMd3tjZXX\"") +
            "\nThe amount including unconfirmed transactions, zero confirmations\n"
            + HelpExampleCli("getreceivedbyaddress", "\"N2xHFZ8NWNkGuuXfDxv8iMXdQGMd3tjZXX\" 0") +
            "\nThe amount with at least 6 confirmations\n"
            + HelpExampleCli("getreceivedbyaddress", "\"N2xHFZ8NWNkGuuXfDxv8iMXdQGMd3tjZXX\" 6") +
            "\nAs a JSON-RPC call\n"
            + HelpExampleRpc("getreceivedbyaddress", "\"N2xHFZ8NWNkGuuXfDxv8iMXdQGMd3tjZXX\", 6")
                },
            }.Check(request);

    // Make sure the results are valid at least up to the most recent block
    // the user could have gotten from another RPC command prior to now
    pwallet->BlockUntilSyncedToCurrentChain();

    auto locked_chain = pwallet->chain().lock();
    LOCK(pwallet->cs_wallet);

    // Bitcoin address
    CTxDestination dest = DecodeDestination(request.params[0].get_str());
    if (!IsValidDestination(dest)) {
        throw JSONRPCError(RPC_INVALID_ADDRESS_OR_KEY, "Invalid Namecoin address");
    }
    CScript scriptPubKey = GetScriptForDestination(dest);
    if (!pwallet->IsMine(scriptPubKey)) {
        throw JSONRPCError(RPC_WALLET_ERROR, "Address not found in wallet");
    }

    // Minimum confirmations
    int nMinDepth = 1;
    if (!request.params[1].isNull())
        nMinDepth = request.params[1].get_int();

    // Tally
    CAmount nAmount = 0;
    for (const std::pair<const uint256, CWalletTx>& pairWtx : pwallet->mapWallet) {
        const CWalletTx& wtx = pairWtx.second;
        if (wtx.IsCoinBase() || !locked_chain->checkFinalTx(*wtx.tx)) {
            continue;
        }

        for (const CTxOut& txout : wtx.tx->vout)
            if (txout.scriptPubKey == scriptPubKey)
                if (wtx.GetDepthInMainChain() >= nMinDepth)
                    nAmount += txout.nValue;
    }

    return  ValueFromAmount(nAmount);
}


static UniValue getreceivedbylabel(const JSONRPCRequest& request)
{
    std::shared_ptr<CWallet> const wallet = GetWalletForJSONRPCRequest(request);
    CWallet* const pwallet = wallet.get();

    if (!EnsureWalletIsAvailable(pwallet, request.fHelp)) {
        return NullUniValue;
    }

            RPCHelpMan{"getreceivedbylabel",
                "\nReturns the total amount received by addresses with <label> in transactions with at least [minconf] confirmations.\n",
                {
                    {"label", RPCArg::Type::STR, RPCArg::Optional::NO, "The selected label, may be the default label using \"\"."},
                    {"minconf", RPCArg::Type::NUM, /* default */ "1", "Only include transactions confirmed at least this many times."},
                },
                RPCResult{
                    RPCResult::Type::STR_AMOUNT, "amount", "The total amount in " + CURRENCY_UNIT + " received for this label."
                },
                RPCExamples{
            "\nAmount received by the default label with at least 1 confirmation\n"
            + HelpExampleCli("getreceivedbylabel", "\"\"") +
            "\nAmount received at the tabby label including unconfirmed amounts with zero confirmations\n"
            + HelpExampleCli("getreceivedbylabel", "\"tabby\" 0") +
            "\nThe amount with at least 6 confirmations\n"
            + HelpExampleCli("getreceivedbylabel", "\"tabby\" 6") +
            "\nAs a JSON-RPC call\n"
            + HelpExampleRpc("getreceivedbylabel", "\"tabby\", 6")
                },
            }.Check(request);

    // Make sure the results are valid at least up to the most recent block
    // the user could have gotten from another RPC command prior to now
    pwallet->BlockUntilSyncedToCurrentChain();

    auto locked_chain = pwallet->chain().lock();
    LOCK(pwallet->cs_wallet);

    // Minimum confirmations
    int nMinDepth = 1;
    if (!request.params[1].isNull())
        nMinDepth = request.params[1].get_int();

    // Get the set of pub keys assigned to label
    std::string label = LabelFromValue(request.params[0]);
    std::set<CTxDestination> setAddress = pwallet->GetLabelAddresses(label);

    // Tally
    CAmount nAmount = 0;
    for (const std::pair<const uint256, CWalletTx>& pairWtx : pwallet->mapWallet) {
        const CWalletTx& wtx = pairWtx.second;
        if (wtx.IsCoinBase() || !locked_chain->checkFinalTx(*wtx.tx)) {
            continue;
        }

        for (const CTxOut& txout : wtx.tx->vout)
        {
            CTxDestination address;
            if (ExtractDestination(txout.scriptPubKey, address) && pwallet->IsMine(address) && setAddress.count(address)) {
                if (wtx.GetDepthInMainChain() >= nMinDepth)
                    nAmount += txout.nValue;
            }
        }
    }

    return ValueFromAmount(nAmount);
}


static UniValue getbalance(const JSONRPCRequest& request)
{
    std::shared_ptr<CWallet> const wallet = GetWalletForJSONRPCRequest(request);
    CWallet* const pwallet = wallet.get();

    if (!EnsureWalletIsAvailable(pwallet, request.fHelp)) {
        return NullUniValue;
    }

            RPCHelpMan{"getbalance",
                "\nReturns the total available balance.\n"
                "The available balance is what the wallet considers currently spendable, and is\n"
                "thus affected by options which limit spendability such as -spendzeroconfchange.\n",
                {
                    {"dummy", RPCArg::Type::STR, RPCArg::Optional::OMITTED_NAMED_ARG, "Remains for backward compatibility. Must be excluded or set to \"*\"."},
                    {"minconf", RPCArg::Type::NUM, /* default */ "0", "Only include transactions confirmed at least this many times."},
                    {"include_watchonly", RPCArg::Type::BOOL, /* default */ "true for watch-only wallets, otherwise false", "Also include balance in watch-only addresses (see 'importaddress')"},
                    {"avoid_reuse", RPCArg::Type::BOOL, /* default */ "true", "(only available if avoid_reuse wallet flag is set) Do not include balance in dirty outputs; addresses are considered dirty if they have previously been used in a transaction."},
                },
                RPCResult{
                    RPCResult::Type::STR_AMOUNT, "amount", "The total amount in " + CURRENCY_UNIT + " received for this wallet."
                },
                RPCExamples{
            "\nThe total amount in the wallet with 1 or more confirmations\n"
            + HelpExampleCli("getbalance", "") +
            "\nThe total amount in the wallet at least 6 blocks confirmed\n"
            + HelpExampleCli("getbalance", "\"*\" 6") +
            "\nAs a JSON-RPC call\n"
            + HelpExampleRpc("getbalance", "\"*\", 6")
                },
            }.Check(request);

    // Make sure the results are valid at least up to the most recent block
    // the user could have gotten from another RPC command prior to now
    pwallet->BlockUntilSyncedToCurrentChain();

    auto locked_chain = pwallet->chain().lock();
    LOCK(pwallet->cs_wallet);

    const UniValue& dummy_value = request.params[0];
    if (!dummy_value.isNull() && dummy_value.get_str() != "*") {
        throw JSONRPCError(RPC_METHOD_DEPRECATED, "dummy first argument must be excluded or set to \"*\".");
    }

    int min_depth = 0;
    if (!request.params[1].isNull()) {
        min_depth = request.params[1].get_int();
    }

    bool include_watchonly = ParseIncludeWatchonly(request.params[2], *pwallet);

    bool avoid_reuse = GetAvoidReuseFlag(pwallet, request.params[3]);

    const auto bal = pwallet->GetBalance(min_depth, avoid_reuse);

    return ValueFromAmount(bal.m_mine_trusted + (include_watchonly ? bal.m_watchonly_trusted : 0));
}

static UniValue getunconfirmedbalance(const JSONRPCRequest &request)
{
    std::shared_ptr<CWallet> const wallet = GetWalletForJSONRPCRequest(request);
    CWallet* const pwallet = wallet.get();

    if (!EnsureWalletIsAvailable(pwallet, request.fHelp)) {
        return NullUniValue;
    }

            RPCHelpMan{"getunconfirmedbalance",
                "DEPRECATED\nIdentical to getbalances().mine.untrusted_pending\n",
                {},
                RPCResults{},
                RPCExamples{""},
            }.Check(request);

    // Make sure the results are valid at least up to the most recent block
    // the user could have gotten from another RPC command prior to now
    pwallet->BlockUntilSyncedToCurrentChain();

    auto locked_chain = pwallet->chain().lock();
    LOCK(pwallet->cs_wallet);

    return ValueFromAmount(pwallet->GetBalance().m_mine_untrusted_pending);
}


static UniValue sendmany(const JSONRPCRequest& request)
{
    std::shared_ptr<CWallet> const wallet = GetWalletForJSONRPCRequest(request);
    CWallet* const pwallet = wallet.get();

    if (!EnsureWalletIsAvailable(pwallet, request.fHelp)) {
        return NullUniValue;
    }

    RPCHelpMan{"sendmany",
                "\nSend multiple times. Amounts are double-precision floating point numbers." +
                    HelpRequiringPassphrase(pwallet) + "\n",
                {
                    {"dummy", RPCArg::Type::STR, RPCArg::Optional::NO, "Must be set to \"\" for backwards compatibility.", "\"\""},
                    {"amounts", RPCArg::Type::OBJ, RPCArg::Optional::NO, "A json object with addresses and amounts",
                        {
                            {"address", RPCArg::Type::AMOUNT, RPCArg::Optional::NO, "The address is the key, the numeric amount (can be string) in " + CURRENCY_UNIT + " is the value"},
                        },
                    },
                    {"minconf", RPCArg::Type::NUM, RPCArg::Optional::OMITTED_NAMED_ARG, "Ignored dummy value"},
                    {"comment", RPCArg::Type::STR, RPCArg::Optional::OMITTED_NAMED_ARG, "A comment"},
                    {"subtractfeefrom", RPCArg::Type::ARR, RPCArg::Optional::OMITTED_NAMED_ARG, "A json array with addresses.\n"
            "                           The fee will be equally deducted from the amount of each selected address.\n"
            "                           Those recipients will receive less coins than you enter in their corresponding amount field.\n"
            "                           If no addresses are specified here, the sender pays the fee.",
                        {
                            {"address", RPCArg::Type::STR, RPCArg::Optional::OMITTED, "Subtract fee from this address"},
                        },
                    },
                    {"replaceable", RPCArg::Type::BOOL, /* default */ "wallet default", "Allow this transaction to be replaced by a transaction with higher fees via BIP 125"},
                    {"conf_target", RPCArg::Type::NUM, /* default */ "wallet default", "Confirmation target (in blocks)"},
                    {"estimate_mode", RPCArg::Type::STR, /* default */ "UNSET", "The fee estimate mode, must be one of:\n"
            "       \"UNSET\"\n"
            "       \"ECONOMICAL\"\n"
            "       \"CONSERVATIVE\""},
                },
                 RPCResult{
                     RPCResult::Type::STR_HEX, "txid", "The transaction id for the send. Only 1 transaction is created regardless of\n"
            "the number of addresses."
                 },
                RPCExamples{
            "\nSend two amounts to two different addresses:\n"
            + HelpExampleCli("sendmany", "\"\" \"{\\\"N2xHFZ8NWNkGuuXfDxv8iMXdQGMd3tjZXX\\\":0.01,\\\"NDLTK7j8CzK5YAbpCdUxC3Gi1bXGDCdVXX\\\":0.02}\"") +
            "\nSend two amounts to two different addresses setting the confirmation and comment:\n"
            + HelpExampleCli("sendmany", "\"\" \"{\\\"N2xHFZ8NWNkGuuXfDxv8iMXdQGMd3tjZXX\\\":0.01,\\\"NDLTK7j8CzK5YAbpCdUxC3Gi1bXGDCdVXX\\\":0.02}\" 6 \"testing\"") +
            "\nSend two amounts to two different addresses, subtract fee from amount:\n"
            + HelpExampleCli("sendmany", "\"\" \"{\\\"N2xHFZ8NWNkGuuXfDxv8iMXdQGMd3tjZXX\\\":0.01,\\\"NDLTK7j8CzK5YAbpCdUxC3Gi1bXGDCdVXX\\\":0.02}\" 1 \"\" \"[\\\"N2xHFZ8NWNkGuuXfDxv8iMXdQGMd3tjZXX\\\",\\\"NDLTK7j8CzK5YAbpCdUxC3Gi1bXGDCdVXX\\\"]\"") +
            "\nAs a JSON-RPC call\n"
            + HelpExampleRpc("sendmany", "\"\", {\"N2xHFZ8NWNkGuuXfDxv8iMXdQGMd3tjZXX\":0.01,\"NDLTK7j8CzK5YAbpCdUxC3Gi1bXGDCdVXX\":0.02}, 6, \"testing\"")
                },
    }.Check(request);

    // Make sure the results are valid at least up to the most recent block
    // the user could have gotten from another RPC command prior to now
    pwallet->BlockUntilSyncedToCurrentChain();

    auto locked_chain = pwallet->chain().lock();
    LOCK(pwallet->cs_wallet);

    if (!request.params[0].isNull() && !request.params[0].get_str().empty()) {
        throw JSONRPCError(RPC_INVALID_PARAMETER, "Dummy value must be set to \"\"");
    }
    UniValue sendTo = request.params[1].get_obj();

    mapValue_t mapValue;
    if (!request.params[3].isNull() && !request.params[3].get_str().empty())
        mapValue["comment"] = request.params[3].get_str();

    UniValue subtractFeeFromAmount(UniValue::VARR);
    if (!request.params[4].isNull())
        subtractFeeFromAmount = request.params[4].get_array();

    CCoinControl coin_control;
    if (!request.params[5].isNull()) {
        coin_control.m_signal_bip125_rbf = request.params[5].get_bool();
    }

    if (!request.params[6].isNull()) {
        coin_control.m_confirm_target = ParseConfirmTarget(request.params[6], pwallet->chain().estimateMaxBlocks());
    }

    if (!request.params[7].isNull()) {
        if (!FeeModeFromString(request.params[7].get_str(), coin_control.m_fee_mode)) {
            throw JSONRPCError(RPC_INVALID_PARAMETER, "Invalid estimate_mode parameter");
        }
    }

    std::set<CTxDestination> destinations;
    std::vector<CRecipient> vecSend;

    std::vector<std::string> keys = sendTo.getKeys();
    for (const std::string& name_ : keys) {
        CTxDestination dest = DecodeDestination(name_);
        if (!IsValidDestination(dest)) {
            throw JSONRPCError(RPC_INVALID_ADDRESS_OR_KEY, std::string("Invalid Namecoin address: ") + name_);
        }

        if (destinations.count(dest)) {
            throw JSONRPCError(RPC_INVALID_PARAMETER, std::string("Invalid parameter, duplicated address: ") + name_);
        }
        destinations.insert(dest);

        CScript scriptPubKey = GetScriptForDestination(dest);
        CAmount nAmount = AmountFromValue(sendTo[name_]);
        if (nAmount <= 0)
            throw JSONRPCError(RPC_TYPE_ERROR, "Invalid amount for send");

        bool fSubtractFeeFromAmount = false;
        for (unsigned int idx = 0; idx < subtractFeeFromAmount.size(); idx++) {
            const UniValue& addr = subtractFeeFromAmount[idx];
            if (addr.get_str() == name_)
                fSubtractFeeFromAmount = true;
        }

        CRecipient recipient = {scriptPubKey, nAmount, fSubtractFeeFromAmount};
        vecSend.push_back(recipient);
    }

    EnsureWalletIsUnlocked(pwallet);

    // Shuffle recipient list
    std::shuffle(vecSend.begin(), vecSend.end(), FastRandomContext());

    // Send
    CAmount nFeeRequired = 0;
    int nChangePosRet = -1;
    std::string strFailReason;
    CTransactionRef tx;
    bool fCreated = pwallet->CreateTransaction(*locked_chain, vecSend, nullptr, tx, nFeeRequired, nChangePosRet, strFailReason, coin_control);
    if (!fCreated)
        throw JSONRPCError(RPC_WALLET_INSUFFICIENT_FUNDS, strFailReason);
    pwallet->CommitTransaction(tx, std::move(mapValue), {} /* orderForm */);
    return tx->GetHash().GetHex();
}

static UniValue addmultisigaddress(const JSONRPCRequest& request)
{
    std::shared_ptr<CWallet> const wallet = GetWalletForJSONRPCRequest(request);
    CWallet* const pwallet = wallet.get();

    if (!EnsureWalletIsAvailable(pwallet, request.fHelp)) {
        return NullUniValue;
    }

            RPCHelpMan{"addmultisigaddress",
                "\nAdd an nrequired-to-sign multisignature address to the wallet. Requires a new wallet backup.\n"
                "Each key is an address or hex-encoded public key.\n"
                "This functionality is only intended for use with non-watchonly addresses.\n"
                "See `importaddress` for watchonly p2sh address support.\n"
                "If 'label' is specified, assign address to that label.\n",
                {
                    {"nrequired", RPCArg::Type::NUM, RPCArg::Optional::NO, "The number of required signatures out of the n keys or addresses."},
                    {"keys", RPCArg::Type::ARR, RPCArg::Optional::NO, "A json array of addresses or hex-encoded public keys",
                        {
                            {"key", RPCArg::Type::STR, RPCArg::Optional::OMITTED, "address or hex-encoded public key"},
                        },
                        },
                    {"label", RPCArg::Type::STR, RPCArg::Optional::OMITTED_NAMED_ARG, "A label to assign the addresses to."},
                    {"address_type", RPCArg::Type::STR, /* default */ "set by -addresstype", "The address type to use. Options are \"legacy\", \"p2sh-segwit\", and \"bech32\"."},
                },
                RPCResult{
                    RPCResult::Type::OBJ, "", "",
                    {
                        {RPCResult::Type::STR, "address", "The value of the new multisig address"},
                        {RPCResult::Type::STR_HEX, "redeemScript", "The string value of the hex-encoded redemption script"},
                        {RPCResult::Type::STR, "descriptor", "The descriptor for this multisig"},
                    }
                },
                RPCExamples{
            "\nAdd a multisig address from 2 addresses\n"
            + HelpExampleCli("addmultisigaddress", "2 \"[\\\"N2xHFZ8NWNkGuuXfDxv8iMXdQGMd3tjZXX\\\",\\\"NDLTK7j8CzK5YAbpCdUxC3Gi1bXGDCdVXX\\\"]\"") +
            "\nAs a JSON-RPC call\n"
            + HelpExampleRpc("addmultisigaddress", "2, \"[\\\"N2xHFZ8NWNkGuuXfDxv8iMXdQGMd3tjZXX\\\",\\\"NDLTK7j8CzK5YAbpCdUxC3Gi1bXGDCdVXX\\\"]\"")
                },
            }.Check(request);

    LegacyScriptPubKeyMan& spk_man = EnsureLegacyScriptPubKeyMan(*pwallet);

    auto locked_chain = pwallet->chain().lock();
    LOCK2(pwallet->cs_wallet, spk_man.cs_KeyStore);

    std::string label;
    if (!request.params[2].isNull())
        label = LabelFromValue(request.params[2]);

    int required = request.params[0].get_int();

    // Get the public keys
    const UniValue& keys_or_addrs = request.params[1].get_array();
    std::vector<CPubKey> pubkeys;
    for (unsigned int i = 0; i < keys_or_addrs.size(); ++i) {
        if (IsHex(keys_or_addrs[i].get_str()) && (keys_or_addrs[i].get_str().length() == 66 || keys_or_addrs[i].get_str().length() == 130)) {
            pubkeys.push_back(HexToPubKey(keys_or_addrs[i].get_str()));
        } else {
            pubkeys.push_back(AddrToPubKey(spk_man, keys_or_addrs[i].get_str()));
        }
    }

    OutputType output_type = pwallet->m_default_address_type;
    if (!request.params[3].isNull()) {
        if (!ParseOutputType(request.params[3].get_str(), output_type)) {
            throw JSONRPCError(RPC_INVALID_ADDRESS_OR_KEY, strprintf("Unknown address type '%s'", request.params[3].get_str()));
        }
    }

    // Construct using pay-to-script-hash:
    CScript inner;
    CTxDestination dest = AddAndGetMultisigDestination(required, pubkeys, output_type, spk_man, inner);
    pwallet->SetAddressBook(dest, label, "send");

    // Make the descriptor
    std::unique_ptr<Descriptor> descriptor = InferDescriptor(GetScriptForDestination(dest), spk_man);

    UniValue result(UniValue::VOBJ);
    result.pushKV("address", EncodeDestination(dest));
    result.pushKV("redeemScript", HexStr(inner.begin(), inner.end()));
    result.pushKV("descriptor", descriptor->ToString());
    return result;
}

struct tallyitem
{
    CAmount nAmount{0};
    int nConf{std::numeric_limits<int>::max()};
    std::vector<uint256> txids;
    bool fIsWatchonly{false};
    tallyitem()
    {
    }
};

static UniValue ListReceived(interfaces::Chain::Lock& locked_chain, CWallet * const pwallet, const UniValue& params, bool by_label) EXCLUSIVE_LOCKS_REQUIRED(pwallet->cs_wallet)
{
    // Minimum confirmations
    int nMinDepth = 1;
    if (!params[0].isNull())
        nMinDepth = params[0].get_int();

    // Whether to include empty labels
    bool fIncludeEmpty = false;
    if (!params[1].isNull())
        fIncludeEmpty = params[1].get_bool();

    isminefilter filter = ISMINE_SPENDABLE;

    if (ParseIncludeWatchonly(params[2], *pwallet)) {
        filter |= ISMINE_WATCH_ONLY;
    }

    bool has_filtered_address = false;
    CTxDestination filtered_address = CNoDestination();
    if (!by_label && params.size() > 3) {
        if (!IsValidDestinationString(params[3].get_str())) {
            throw JSONRPCError(RPC_WALLET_ERROR, "address_filter parameter was invalid");
        }
        filtered_address = DecodeDestination(params[3].get_str());
        has_filtered_address = true;
    }

    // Tally
    std::map<CTxDestination, tallyitem> mapTally;
    for (const std::pair<const uint256, CWalletTx>& pairWtx : pwallet->mapWallet) {
        const CWalletTx& wtx = pairWtx.second;

        if (wtx.IsCoinBase() || !locked_chain.checkFinalTx(*wtx.tx)) {
            continue;
        }

        int nDepth = wtx.GetDepthInMainChain();
        if (nDepth < nMinDepth)
            continue;

        for (const CTxOut& txout : wtx.tx->vout)
        {
            CTxDestination address;
            if (!ExtractDestination(txout.scriptPubKey, address))
                continue;

            if (has_filtered_address && !(filtered_address == address)) {
                continue;
            }

            isminefilter mine = pwallet->IsMine(address);
            if(!(mine & filter))
                continue;

            tallyitem& item = mapTally[address];
            item.nAmount += txout.nValue;
            item.nConf = std::min(item.nConf, nDepth);
            item.txids.push_back(wtx.GetHash());
            if (mine & ISMINE_WATCH_ONLY)
                item.fIsWatchonly = true;
        }
    }

    // Reply
    UniValue ret(UniValue::VARR);
    std::map<std::string, tallyitem> label_tally;

    // Create mapAddressBook iterator
    // If we aren't filtering, go from begin() to end()
    auto start = pwallet->mapAddressBook.begin();
    auto end = pwallet->mapAddressBook.end();
    // If we are filtering, find() the applicable entry
    if (has_filtered_address) {
        start = pwallet->mapAddressBook.find(filtered_address);
        if (start != end) {
            end = std::next(start);
        }
    }

    for (auto item_it = start; item_it != end; ++item_it)
    {
        const CTxDestination& address = item_it->first;
        const std::string& label = item_it->second.name;
        auto it = mapTally.find(address);
        if (it == mapTally.end() && !fIncludeEmpty)
            continue;

        CAmount nAmount = 0;
        int nConf = std::numeric_limits<int>::max();
        bool fIsWatchonly = false;
        if (it != mapTally.end())
        {
            nAmount = (*it).second.nAmount;
            nConf = (*it).second.nConf;
            fIsWatchonly = (*it).second.fIsWatchonly;
        }

        if (by_label)
        {
            tallyitem& _item = label_tally[label];
            _item.nAmount += nAmount;
            _item.nConf = std::min(_item.nConf, nConf);
            _item.fIsWatchonly = fIsWatchonly;
        }
        else
        {
            UniValue obj(UniValue::VOBJ);
            if(fIsWatchonly)
                obj.pushKV("involvesWatchonly", true);
            obj.pushKV("address",       EncodeDestination(address));
            obj.pushKV("amount",        ValueFromAmount(nAmount));
            obj.pushKV("confirmations", (nConf == std::numeric_limits<int>::max() ? 0 : nConf));
            obj.pushKV("label", label);
            UniValue transactions(UniValue::VARR);
            if (it != mapTally.end())
            {
                for (const uint256& _item : (*it).second.txids)
                {
                    transactions.push_back(_item.GetHex());
                }
            }
            obj.pushKV("txids", transactions);
            ret.push_back(obj);
        }
    }

    if (by_label)
    {
        for (const auto& entry : label_tally)
        {
            CAmount nAmount = entry.second.nAmount;
            int nConf = entry.second.nConf;
            UniValue obj(UniValue::VOBJ);
            if (entry.second.fIsWatchonly)
                obj.pushKV("involvesWatchonly", true);
            obj.pushKV("amount",        ValueFromAmount(nAmount));
            obj.pushKV("confirmations", (nConf == std::numeric_limits<int>::max() ? 0 : nConf));
            obj.pushKV("label",         entry.first);
            ret.push_back(obj);
        }
    }

    return ret;
}

static UniValue listreceivedbyaddress(const JSONRPCRequest& request)
{
    std::shared_ptr<CWallet> const wallet = GetWalletForJSONRPCRequest(request);
    CWallet* const pwallet = wallet.get();

    if (!EnsureWalletIsAvailable(pwallet, request.fHelp)) {
        return NullUniValue;
    }

            RPCHelpMan{"listreceivedbyaddress",
                "\nList balances by receiving address.\n",
                {
                    {"minconf", RPCArg::Type::NUM, /* default */ "1", "The minimum number of confirmations before payments are included."},
                    {"include_empty", RPCArg::Type::BOOL, /* default */ "false", "Whether to include addresses that haven't received any payments."},
                    {"include_watchonly", RPCArg::Type::BOOL, /* default */ "true for watch-only wallets, otherwise false", "Whether to include watch-only addresses (see 'importaddress')"},
                    {"address_filter", RPCArg::Type::STR, RPCArg::Optional::OMITTED_NAMED_ARG, "If present, only return information on this address."},
                },
                RPCResult{
                    RPCResult::Type::ARR, "", "",
                    {
                        {RPCResult::Type::OBJ, "", "",
                        {
                            {RPCResult::Type::BOOL, "involvesWatchonly", "Only returns true if imported addresses were involved in transaction"},
                            {RPCResult::Type::STR, "address", "The receiving address"},
                            {RPCResult::Type::STR_AMOUNT, "amount", "The total amount in " + CURRENCY_UNIT + " received by the address"},
                            {RPCResult::Type::NUM, "confirmations", "The number of confirmations of the most recent transaction included"},
                            {RPCResult::Type::STR, "label", "The label of the receiving address. The default label is \"\""},
                            {RPCResult::Type::ARR, "txids", "",
                            {
                                {RPCResult::Type::STR_HEX, "txid", "The ids of transactions received with the address"},
                            }},
                        }},
                    }
                },
                RPCExamples{
                    HelpExampleCli("listreceivedbyaddress", "")
            + HelpExampleCli("listreceivedbyaddress", "6 true")
            + HelpExampleRpc("listreceivedbyaddress", "6, true, true")
            + HelpExampleRpc("listreceivedbyaddress", "6, true, true, \"1M72Sfpbz1BPpXFHz9m3CdqATR44Jvaydd\"")
                },
            }.Check(request);

    // Make sure the results are valid at least up to the most recent block
    // the user could have gotten from another RPC command prior to now
    pwallet->BlockUntilSyncedToCurrentChain();

    auto locked_chain = pwallet->chain().lock();
    LOCK(pwallet->cs_wallet);

    return ListReceived(*locked_chain, pwallet, request.params, false);
}

static UniValue listreceivedbylabel(const JSONRPCRequest& request)
{
    std::shared_ptr<CWallet> const wallet = GetWalletForJSONRPCRequest(request);
    CWallet* const pwallet = wallet.get();

    if (!EnsureWalletIsAvailable(pwallet, request.fHelp)) {
        return NullUniValue;
    }

            RPCHelpMan{"listreceivedbylabel",
                "\nList received transactions by label.\n",
                {
                    {"minconf", RPCArg::Type::NUM, /* default */ "1", "The minimum number of confirmations before payments are included."},
                    {"include_empty", RPCArg::Type::BOOL, /* default */ "false", "Whether to include labels that haven't received any payments."},
                    {"include_watchonly", RPCArg::Type::BOOL, /* default */ "true for watch-only wallets, otherwise false", "Whether to include watch-only addresses (see 'importaddress')"},
                },
                RPCResult{
                    RPCResult::Type::ARR, "", "",
                    {
                        {RPCResult::Type::OBJ, "", "",
                        {
                            {RPCResult::Type::BOOL, "involvesWatchonly", "Only returns true if imported addresses were involved in transaction"},
                            {RPCResult::Type::STR_AMOUNT, "amount", "The total amount received by addresses with this label"},
                            {RPCResult::Type::NUM, "confirmations", "The number of confirmations of the most recent transaction included"},
                            {RPCResult::Type::STR, "label", "The label of the receiving address. The default label is \"\""},
                        }},
                    }
                },
                RPCExamples{
                    HelpExampleCli("listreceivedbylabel", "")
            + HelpExampleCli("listreceivedbylabel", "6 true")
            + HelpExampleRpc("listreceivedbylabel", "6, true, true")
                },
            }.Check(request);

    // Make sure the results are valid at least up to the most recent block
    // the user could have gotten from another RPC command prior to now
    pwallet->BlockUntilSyncedToCurrentChain();

    auto locked_chain = pwallet->chain().lock();
    LOCK(pwallet->cs_wallet);

    return ListReceived(*locked_chain, pwallet, request.params, true);
}

static void MaybePushAddress(UniValue & entry, const CTxDestination &dest)
{
    if (IsValidDestination(dest)) {
        entry.pushKV("address", EncodeDestination(dest));
    }
}

/**
 * List transactions based on the given criteria.
 *
 * @param  pwallet        The wallet.
 * @param  wtx            The wallet transaction.
 * @param  nMinDepth      The minimum confirmation depth.
 * @param  fLong          Whether to include the JSON version of the transaction.
 * @param  ret            The UniValue into which the result is stored.
 * @param  filter_ismine  The "is mine" filter flags.
 * @param  filter_label   Optional label string to filter incoming transactions.
 */
static void ListTransactions(interfaces::Chain::Lock& locked_chain, CWallet* const pwallet, const CWalletTx& wtx, int nMinDepth, bool fLong, UniValue& ret, const isminefilter& filter_ismine, const std::string* filter_label) EXCLUSIVE_LOCKS_REQUIRED(pwallet->cs_wallet)
{
    CAmount nFee;
    std::list<COutputEntry> listReceived;
    std::list<COutputEntry> listSent;

    wtx.GetAmounts(listReceived, listSent, nFee, filter_ismine);

    bool involvesWatchonly = wtx.IsFromMe(ISMINE_WATCH_ONLY);

    // Sent
    if (!filter_label)
    {
        for (const COutputEntry& s : listSent)
        {
            UniValue entry(UniValue::VOBJ);
            if (involvesWatchonly || (pwallet->IsMine(s.destination) & ISMINE_WATCH_ONLY)) {
                entry.pushKV("involvesWatchonly", true);
            }
            MaybePushAddress(entry, s.destination);
            if(!s.nameOp.empty())
                entry.pushKV("name", s.nameOp);
            entry.pushKV("category", "send");
            entry.pushKV("amount", ValueFromAmount(-s.amount));
            if (pwallet->mapAddressBook.count(s.destination)) {
                entry.pushKV("label", pwallet->mapAddressBook[s.destination].name);
            }
            entry.pushKV("vout", s.vout);
            entry.pushKV("fee", ValueFromAmount(-nFee));
            if (fLong)
                WalletTxToJSON(pwallet->chain(), locked_chain, wtx, entry);
            entry.pushKV("abandoned", wtx.isAbandoned());
            ret.push_back(entry);
        }
    }

    // Received
    if (listReceived.size() > 0 && wtx.GetDepthInMainChain() >= nMinDepth) {
        for (const COutputEntry& r : listReceived)
        {
            std::string label;
            if (pwallet->mapAddressBook.count(r.destination)) {
                label = pwallet->mapAddressBook[r.destination].name;
            }
            if (filter_label && label != *filter_label) {
                continue;
            }
            UniValue entry(UniValue::VOBJ);
            if (involvesWatchonly || (pwallet->IsMine(r.destination) & ISMINE_WATCH_ONLY)) {
                entry.pushKV("involvesWatchonly", true);
            }
            if(!r.nameOp.empty())
                entry.pushKV("name", r.nameOp);
            MaybePushAddress(entry, r.destination);
            if (wtx.IsCoinBase())
            {
                if (wtx.GetDepthInMainChain() < 1)
                    entry.pushKV("category", "orphan");
                else if (wtx.IsImmatureCoinBase())
                    entry.pushKV("category", "immature");
                else
                    entry.pushKV("category", "generate");
            }
            else
            {
                entry.pushKV("category", "receive");
            }
            entry.pushKV("amount", ValueFromAmount(r.amount));
            if (pwallet->mapAddressBook.count(r.destination)) {
                entry.pushKV("label", label);
            }
            entry.pushKV("vout", r.vout);
            if (fLong)
                WalletTxToJSON(pwallet->chain(), locked_chain, wtx, entry);
            ret.push_back(entry);
        }
    }
}

static const std::vector<RPCResult> TransactionDescriptionString()
{
    return{{RPCResult::Type::NUM, "confirmations", "The number of confirmations for the transaction. Negative confirmations means the\n"
               "transaction conflicted that many blocks ago."},
           {RPCResult::Type::BOOL, "generated", "Only present if transaction only input is a coinbase one."},
           {RPCResult::Type::BOOL, "trusted", "Only present if we consider transaction to be trusted and so safe to spend from."},
           {RPCResult::Type::STR_HEX, "blockhash", "The block hash containing the transaction."},
           {RPCResult::Type::NUM, "blockheight", "The block height containing the transaction."},
           {RPCResult::Type::NUM, "blockindex", "The index of the transaction in the block that includes it."},
           {RPCResult::Type::NUM_TIME, "blocktime", "The block time expressed in " + UNIX_EPOCH_TIME + "."},
           {RPCResult::Type::STR_HEX, "txid", "The transaction id."},
           {RPCResult::Type::ARR, "walletconflicts", "Conflicting transaction ids.",
           {
               {RPCResult::Type::STR_HEX, "txid", "The transaction id."},
           }},
           {RPCResult::Type::NUM_TIME, "time", "The transaction time expressed in " + UNIX_EPOCH_TIME + "."},
           {RPCResult::Type::NUM_TIME, "timereceived", "The time received expressed in " + UNIX_EPOCH_TIME + "."},
           {RPCResult::Type::STR, "comment", "If a comment is associated with the transaction, only present if not empty."},
           {RPCResult::Type::STR, "bip125-replaceable", "(\"yes|no|unknown\") Whether this transaction could be replaced due to BIP125 (replace-by-fee);\n"
               "may be unknown for unconfirmed transactions not in the mempool"}};
}

UniValue listtransactions(const JSONRPCRequest& request)
{
    std::shared_ptr<CWallet> const wallet = GetWalletForJSONRPCRequest(request);
    CWallet* const pwallet = wallet.get();

    if (!EnsureWalletIsAvailable(pwallet, request.fHelp)) {
        return NullUniValue;
    }

            RPCHelpMan{"listtransactions",
                "\nIf a label name is provided, this will return only incoming transactions paying to addresses with the specified label.\n"
                "\nReturns up to 'count' most recent transactions skipping the first 'from' transactions.\n",
                {
                    {"label", RPCArg::Type::STR, RPCArg::Optional::OMITTED_NAMED_ARG, "If set, should be a valid label name to return only incoming transactions\n"
            "              with the specified label, or \"*\" to disable filtering and return all transactions."},
                    {"count", RPCArg::Type::NUM, /* default */ "10", "The number of transactions to return"},
                    {"skip", RPCArg::Type::NUM, /* default */ "0", "The number of transactions to skip"},
                    {"include_watchonly", RPCArg::Type::BOOL, /* default */ "true for watch-only wallets, otherwise false", "Include transactions to watch-only addresses (see 'importaddress')"},
                },
                RPCResult{
<<<<<<< HEAD
            "[\n"
            "  {\n"
            "    \"involvesWatchonly\" : xxx, (boolean) Only returns true if imported addresses were involved in transaction.\n"
            "    \"address\" : \"address\",    (string) The address of the transaction.\n"
            "    \"category\" :               (string) The transaction category.\n"
            "                \"send\"                  Transactions sent.\n"
            "                \"receive\"               Non-coinbase transactions received.\n"
            "                \"generate\"              Coinbase transactions received with more than 100 confirmations.\n"
            "                \"immature\"              Coinbase transactions received with 100 or fewer confirmations.\n"
            "                \"orphan\"                Orphaned coinbase transactions received.\n"
            "    \"amount\" : x.xxx,          (numeric) The amount in " + CURRENCY_UNIT + ". This is negative for the 'send' category, and is positive\n"
            "                                        for all other categories\n"
            "    \"label\" : \"label\",       (string) A comment for the address/transaction, if any\n"
            "    \"vout\" : n,                (numeric) the vout value\n"
            "    \"fee\" : x.xxx,             (numeric) The amount of the fee in " + CURRENCY_UNIT + ". This is negative and only available for the \n"
            "                                         'send' category of transactions.\n"
            + TransactionDescriptionString()
            + "    \"abandoned\": xxx          (boolean) 'true' if the transaction has been abandoned (inputs are respendable). Only available for the \n"
            "                                         'send' category of transactions.\n"
            "  }\n"
            "]\n"
=======
                    RPCResult::Type::ARR, "", "",
                    {
                        {RPCResult::Type::OBJ, "", "", Cat(Cat<std::vector<RPCResult>>(
                        {
                            {RPCResult::Type::BOOL, "involvesWatchonly", "Only returns true if imported addresses were involved in transaction."},
                            {RPCResult::Type::STR, "address", "The bitcoin address of the transaction."},
                            {RPCResult::Type::STR, "category", "The transaction category.\n"
                                "\"send\"                  Transactions sent.\n"
                                "\"receive\"               Non-coinbase transactions received.\n"
                                "\"generate\"              Coinbase transactions received with more than 100 confirmations.\n"
                                "\"immature\"              Coinbase transactions received with 100 or fewer confirmations.\n"
                                "\"orphan\"                Orphaned coinbase transactions received."},
                            {RPCResult::Type::STR_AMOUNT, "amount", "The amount in " + CURRENCY_UNIT + ". This is negative for the 'send' category, and is positive\n"
                                "for all other categories"},
                            {RPCResult::Type::STR, "label", "A comment for the address/transaction, if any"},
                            {RPCResult::Type::NUM, "vout", "the vout value"},
                            {RPCResult::Type::STR_AMOUNT, "fee", "The amount of the fee in " + CURRENCY_UNIT + ". This is negative and only available for the\n"
                                 "'send' category of transactions."},
                        },
                        TransactionDescriptionString()),
                        {
                            {RPCResult::Type::BOOL, "abandoned", "'true' if the transaction has been abandoned (inputs are respendable). Only available for the \n"
                                 "'send' category of transactions."},
                        })},
                    }
>>>>>>> fea9d3cd
                },
                RPCExamples{
            "\nList the most recent 10 transactions in the systems\n"
            + HelpExampleCli("listtransactions", "") +
            "\nList transactions 100 to 120\n"
            + HelpExampleCli("listtransactions", "\"*\" 20 100") +
            "\nAs a JSON-RPC call\n"
            + HelpExampleRpc("listtransactions", "\"*\", 20, 100")
                },
            }.Check(request);

    // Make sure the results are valid at least up to the most recent block
    // the user could have gotten from another RPC command prior to now
    pwallet->BlockUntilSyncedToCurrentChain();

    const std::string* filter_label = nullptr;
    if (!request.params[0].isNull() && request.params[0].get_str() != "*") {
        filter_label = &request.params[0].get_str();
        if (filter_label->empty()) {
            throw JSONRPCError(RPC_INVALID_PARAMETER, "Label argument must be a valid label name or \"*\".");
        }
    }
    int nCount = 10;
    if (!request.params[1].isNull())
        nCount = request.params[1].get_int();
    int nFrom = 0;
    if (!request.params[2].isNull())
        nFrom = request.params[2].get_int();
    isminefilter filter = ISMINE_SPENDABLE;

    if (ParseIncludeWatchonly(request.params[3], *pwallet)) {
        filter |= ISMINE_WATCH_ONLY;
    }

    if (nCount < 0)
        throw JSONRPCError(RPC_INVALID_PARAMETER, "Negative count");
    if (nFrom < 0)
        throw JSONRPCError(RPC_INVALID_PARAMETER, "Negative from");

    UniValue ret(UniValue::VARR);

    {
        auto locked_chain = pwallet->chain().lock();
        LOCK(pwallet->cs_wallet);

        const CWallet::TxItems & txOrdered = pwallet->wtxOrdered;

        // iterate backwards until we have nCount items to return:
        for (CWallet::TxItems::const_reverse_iterator it = txOrdered.rbegin(); it != txOrdered.rend(); ++it)
        {
            CWalletTx *const pwtx = (*it).second;
            ListTransactions(*locked_chain, pwallet, *pwtx, 0, true, ret, filter, filter_label);
            if ((int)ret.size() >= (nCount+nFrom)) break;
        }
    }

    // ret is newest to oldest

    if (nFrom > (int)ret.size())
        nFrom = ret.size();
    if ((nFrom + nCount) > (int)ret.size())
        nCount = ret.size() - nFrom;

    const std::vector<UniValue>& txs = ret.getValues();
    UniValue result{UniValue::VARR};
    result.push_backV({ txs.rend() - nFrom - nCount, txs.rend() - nFrom }); // Return oldest to newest
    return result;
}

static UniValue listsinceblock(const JSONRPCRequest& request)
{
    std::shared_ptr<CWallet> const wallet = GetWalletForJSONRPCRequest(request);
    CWallet* const pwallet = wallet.get();

    if (!EnsureWalletIsAvailable(pwallet, request.fHelp)) {
        return NullUniValue;
    }

            RPCHelpMan{"listsinceblock",
                "\nGet all transactions in blocks since block [blockhash], or all transactions if omitted.\n"
                "If \"blockhash\" is no longer a part of the main chain, transactions from the fork point onward are included.\n"
                "Additionally, if include_removed is set, transactions affecting the wallet which were removed are returned in the \"removed\" array.\n",
                {
                    {"blockhash", RPCArg::Type::STR, RPCArg::Optional::OMITTED_NAMED_ARG, "If set, the block hash to list transactions since, otherwise list all transactions."},
                    {"target_confirmations", RPCArg::Type::NUM, /* default */ "1", "Return the nth block hash from the main chain. e.g. 1 would mean the best block hash. Note: this is not used as a filter, but only affects [lastblock] in the return value"},
                    {"include_watchonly", RPCArg::Type::BOOL, /* default */ "true for watch-only wallets, otherwise false", "Include transactions to watch-only addresses (see 'importaddress')"},
                    {"include_removed", RPCArg::Type::BOOL, /* default */ "true", "Show transactions that were removed due to a reorg in the \"removed\" array\n"
            "                                                           (not guaranteed to work on pruned nodes)"},
                },
                RPCResult{
<<<<<<< HEAD
            "{                             (json object)\n"
            "  \"transactions\" : [          (json array)\n"
            "  {                           (json object)\n"
            "    \"involvesWatchonly\" : xxx, (boolean) Only returns true if imported addresses were involved in transaction.\n"
            "    \"address\" : \"str\",        (string) The address of the transaction.\n"
            "    \"category\" : \"str\",       (string) The transaction category.\n"
            "                \"send\"                  Transactions sent.\n"
            "                \"receive\"               Non-coinbase transactions received.\n"
            "                \"generate\"              Coinbase transactions received with more than 100 confirmations.\n"
            "                \"immature\"              Coinbase transactions received with 100 or fewer confirmations.\n"
            "                \"orphan\"                Orphaned coinbase transactions received.\n"
            "    \"amount\" : x.xxx,          (numeric) The amount in " + CURRENCY_UNIT + ". This is negative for the 'send' category, and is positive\n"
            "                                         for all other categories\n"
            "    \"vout\" : n,               (numeric) the vout value\n"
            "    \"fee\" : x.xxx,             (numeric) The amount of the fee in " + CURRENCY_UNIT + ". This is negative and only available for the 'send' category of transactions.\n"
            + TransactionDescriptionString()
            + "    \"abandoned\": xxx,         (boolean) 'true' if the transaction has been abandoned (inputs are respendable). Only available for the 'send' category of transactions.\n"
            "    \"label\" : \"label\"       (string) A comment for the address/transaction, if any\n"
            "    \"to\" : \"...\",            (string) If a comment to is associated with the transaction.\n"
            "   },\n"
            "   ...\n"
            "  ],\n"
            "  \"removed\" : [              (json array)\n"
            "    <structure is the same as \"transactions\" above, only present if include_removed=true>\n"
            "    Note: transactions that were re-added in the active chain will appear as-is in this array, and may thus have a positive confirmation count.\n"
            "  ],\n"
            "  \"lastblock\" : \"hex\"        (string) The hash of the block (target_confirmations-1) from the best block on the main chain. This is typically used to feed back into listsinceblock the next time you call it. So you would generally use a target_confirmations of say 6, so you will be continually re-notified of transactions until they've reached 6 confirmations plus any new ones\n"
            "}\n"
=======
                    RPCResult::Type::OBJ, "", "",
                    {
                        {RPCResult::Type::ARR, "transactions", "",
                        {
                            {RPCResult::Type::OBJ, "", "", Cat(Cat<std::vector<RPCResult>>(
                            {
                                {RPCResult::Type::BOOL, "involvesWatchonly", "Only returns true if imported addresses were involved in transaction."},
                                {RPCResult::Type::STR, "address", "The bitcoin address of the transaction."},
                                {RPCResult::Type::STR, "category", "The transaction category.\n"
                                    "\"send\"                  Transactions sent.\n"
                                    "\"receive\"               Non-coinbase transactions received.\n"
                                    "\"generate\"              Coinbase transactions received with more than 100 confirmations.\n"
                                    "\"immature\"              Coinbase transactions received with 100 or fewer confirmations.\n"
                                    "\"orphan\"                Orphaned coinbase transactions received."},
                                {RPCResult::Type::STR_AMOUNT, "amount", "The amount in " + CURRENCY_UNIT + ". This is negative for the 'send' category, and is positive\n"
                                    "for all other categories"},
                                {RPCResult::Type::NUM, "vout", "the vout value"},
                                {RPCResult::Type::STR_AMOUNT, "fee", "The amount of the fee in " + CURRENCY_UNIT + ". This is negative and only available for the\n"
                                     "'send' category of transactions."},
                            },
                            TransactionDescriptionString()),
                            {
                                {RPCResult::Type::BOOL, "abandoned", "'true' if the transaction has been abandoned (inputs are respendable). Only available for the \n"
                                     "'send' category of transactions."},
                                {RPCResult::Type::STR, "label", "A comment for the address/transaction, if any"},
                                {RPCResult::Type::STR, "to", "If a comment to is associated with the transaction."},
                            })},
                        }},
                        {RPCResult::Type::ARR, "removed", "<structure is the same as \"transactions\" above, only present if include_removed=true>\n"
                            "Note: transactions that were re-added in the active chain will appear as-is in this array, and may thus have a positive confirmation count."
                        , {{RPCResult::Type::ELISION, "", ""},}},
                        {RPCResult::Type::STR_HEX, "lastblock", "The hash of the block (target_confirmations-1) from the best block on the main chain. This is typically used to feed back into listsinceblock the next time you call it. So you would generally use a target_confirmations of say 6, so you will be continually re-notified of transactions until they've reached 6 confirmations plus any new ones"},
                    }
>>>>>>> fea9d3cd
                },
                RPCExamples{
                    HelpExampleCli("listsinceblock", "")
            + HelpExampleCli("listsinceblock", "\"000000000000000bacf66f7497b7dc45ef753ee9a7d38571037cdb1a57f663ad\" 6")
            + HelpExampleRpc("listsinceblock", "\"000000000000000bacf66f7497b7dc45ef753ee9a7d38571037cdb1a57f663ad\", 6")
                },
            }.Check(request);

    // Make sure the results are valid at least up to the most recent block
    // the user could have gotten from another RPC command prior to now
    pwallet->BlockUntilSyncedToCurrentChain();

    auto locked_chain = pwallet->chain().lock();
    LOCK(pwallet->cs_wallet);

    // The way the 'height' is initialized is just a workaround for the gcc bug #47679 since version 4.6.0.
    Optional<int> height = MakeOptional(false, int()); // Height of the specified block or the common ancestor, if the block provided was in a deactivated chain.
    Optional<int> altheight; // Height of the specified block, even if it's in a deactivated chain.
    int target_confirms = 1;
    isminefilter filter = ISMINE_SPENDABLE;

    uint256 blockId;
    if (!request.params[0].isNull() && !request.params[0].get_str().empty()) {
        blockId = ParseHashV(request.params[0], "blockhash");
        height = locked_chain->findFork(blockId, &altheight);
        if (!height) {
            throw JSONRPCError(RPC_INVALID_ADDRESS_OR_KEY, "Block not found");
        }
    }

    if (!request.params[1].isNull()) {
        target_confirms = request.params[1].get_int();

        if (target_confirms < 1) {
            throw JSONRPCError(RPC_INVALID_PARAMETER, "Invalid parameter");
        }
    }

    if (ParseIncludeWatchonly(request.params[2], *pwallet)) {
        filter |= ISMINE_WATCH_ONLY;
    }

    bool include_removed = (request.params[3].isNull() || request.params[3].get_bool());

    const Optional<int> tip_height = locked_chain->getHeight();
    int depth = tip_height && height ? (1 + *tip_height - *height) : -1;

    UniValue transactions(UniValue::VARR);

    for (const std::pair<const uint256, CWalletTx>& pairWtx : pwallet->mapWallet) {
        CWalletTx tx = pairWtx.second;

        if (depth == -1 || abs(tx.GetDepthInMainChain()) < depth) {
            ListTransactions(*locked_chain, pwallet, tx, 0, true, transactions, filter, nullptr /* filter_label */);
        }
    }

    // when a reorg'd block is requested, we also list any relevant transactions
    // in the blocks of the chain that was detached
    UniValue removed(UniValue::VARR);
    while (include_removed && altheight && *altheight > *height) {
        CBlock block;
        if (!pwallet->chain().findBlock(blockId, &block) || block.IsNull()) {
            throw JSONRPCError(RPC_INTERNAL_ERROR, "Can't read block from disk");
        }
        for (const CTransactionRef& tx : block.vtx) {
            auto it = pwallet->mapWallet.find(tx->GetHash());
            if (it != pwallet->mapWallet.end()) {
                // We want all transactions regardless of confirmation count to appear here,
                // even negative confirmation ones, hence the big negative.
                ListTransactions(*locked_chain, pwallet, it->second, -100000000, true, removed, filter, nullptr /* filter_label */);
            }
        }
        blockId = block.hashPrevBlock;
        --*altheight;
    }

    int last_height = tip_height ? *tip_height + 1 - target_confirms : -1;
    uint256 lastblock = last_height >= 0 ? locked_chain->getBlockHash(last_height) : uint256();

    UniValue ret(UniValue::VOBJ);
    ret.pushKV("transactions", transactions);
    if (include_removed) ret.pushKV("removed", removed);
    ret.pushKV("lastblock", lastblock.GetHex());

    return ret;
}

static UniValue gettransaction(const JSONRPCRequest& request)
{
    std::shared_ptr<CWallet> const wallet = GetWalletForJSONRPCRequest(request);
    CWallet* const pwallet = wallet.get();

    if (!EnsureWalletIsAvailable(pwallet, request.fHelp)) {
        return NullUniValue;
    }

            RPCHelpMan{"gettransaction",
                "\nGet detailed information about in-wallet transaction <txid>\n",
                {
                    {"txid", RPCArg::Type::STR, RPCArg::Optional::NO, "The transaction id"},
                    {"include_watchonly", RPCArg::Type::BOOL, /* default */ "true for watch-only wallets, otherwise false",
                            "Whether to include watch-only addresses in balance calculation and details[]"},
                    {"verbose", RPCArg::Type::BOOL, /* default */ "false",
                            "Whether to include a `decoded` field containing the decoded transaction (equivalent to RPC decoderawtransaction)"},
                },
                RPCResult{
<<<<<<< HEAD
            "{\n"
            "    \"amount\" : x.xxx,        (numeric) The transaction amount in " + CURRENCY_UNIT + "\n"
            "    \"fee\" : x.xxx,            (numeric) The amount of the fee in " + CURRENCY_UNIT + ". This is negative and only available for the \n"
            "                              'send' category of transactions.\n"
            + TransactionDescriptionString()
            + "    \"details\" : [\n"
            "      {\n"
            "        \"involvesWatchonly\" : xxx,         (boolean) Only returns true if imported addresses were involved in transaction.\n"
            "        \"address\" : \"address\",          (string) The address involved in the transaction\n"
            "        \"category\" :                      (string) The transaction category.\n"
            "                     \"send\"                  Transactions sent.\n"
            "                     \"receive\"               Non-coinbase transactions received.\n"
            "                     \"generate\"              Coinbase transactions received with more than 100 confirmations.\n"
            "                     \"immature\"              Coinbase transactions received with 100 or fewer confirmations.\n"
            "                     \"orphan\"                Orphaned coinbase transactions received.\n"
            "        \"amount\" : x.xxx,                 (numeric) The amount in " + CURRENCY_UNIT + "\n"
            "        \"label\" : \"label\",              (string) A comment for the address/transaction, if any\n"
            "        \"vout\" : n,                       (numeric) the vout value\n"
            "        \"fee\" : x.xxx,                     (numeric) The amount of the fee in " + CURRENCY_UNIT + ". This is negative and only available for the \n"
            "                                           'send' category of transactions.\n"
            "        \"abandoned\" : xxx                  (boolean) 'true' if the transaction has been abandoned (inputs are respendable). Only available for the \n"
            "                                           'send' category of transactions.\n"
            "      }\n"
            "      ,...\n"
            "    ],\n"
            "    \"hex\" : \"data\"         (string) Raw data for transaction\n"
            "    \"decoded\" : transaction         (json object) Optional, the decoded transaction (only present when `verbose` is passed), equivalent to the\n"
            "                                                  RPC decoderawtransaction method, or the RPC getrawtransaction method when `verbose` is passed.\n"
            "}\n"
=======
                    RPCResult::Type::OBJ, "", "", Cat(Cat<std::vector<RPCResult>>(
                    {
                        {RPCResult::Type::STR_AMOUNT, "amount", "The amount in " + CURRENCY_UNIT},
                        {RPCResult::Type::STR_AMOUNT, "fee", "The amount of the fee in " + CURRENCY_UNIT + ". This is negative and only available for the\n"
                                     "'send' category of transactions."},
                    },
                    TransactionDescriptionString()),
                    {
                        {RPCResult::Type::ARR, "details", "",
                        {
                            {RPCResult::Type::OBJ, "", "",
                            {
                                {RPCResult::Type::BOOL, "involvesWatchonly", "Only returns true if imported addresses were involved in transaction."},
                                {RPCResult::Type::STR, "address", "The bitcoin address involved in the transaction."},
                                {RPCResult::Type::STR, "category", "The transaction category.\n"
                                    "\"send\"                  Transactions sent.\n"
                                    "\"receive\"               Non-coinbase transactions received.\n"
                                    "\"generate\"              Coinbase transactions received with more than 100 confirmations.\n"
                                    "\"immature\"              Coinbase transactions received with 100 or fewer confirmations.\n"
                                    "\"orphan\"                Orphaned coinbase transactions received."},
                                {RPCResult::Type::STR_AMOUNT, "amount", "The amount in " + CURRENCY_UNIT},
                                {RPCResult::Type::STR, "label", "A comment for the address/transaction, if any"},
                                {RPCResult::Type::NUM, "vout", "the vout value"},
                                {RPCResult::Type::STR_AMOUNT, "fee", "The amount of the fee in " + CURRENCY_UNIT + ". This is negative and only available for the \n"
                                    "'send' category of transactions."},
                                {RPCResult::Type::BOOL, "abandoned", "'true' if the transaction has been abandoned (inputs are respendable). Only available for the \n"
                                     "'send' category of transactions."},
                            }},
                        }},
                        {RPCResult::Type::STR_HEX, "hex", "Raw data for transaction"},
                        {RPCResult::Type::OBJ, "decoded", "Optional, the decoded transaction (only present when `verbose` is passed)",
                        {
                            {RPCResult::Type::ELISION, "", "Equivalent to the RPC decoderawtransaction method, or the RPC getrawtransaction method when `verbose` is passed."},
                        }},
                    })
>>>>>>> fea9d3cd
                },
                RPCExamples{
                    HelpExampleCli("gettransaction", "\"1075db55d416d3ca199f55b6084e2115b9345e16c5cf302fc80e9d5fbf5d48d\"")
            + HelpExampleCli("gettransaction", "\"1075db55d416d3ca199f55b6084e2115b9345e16c5cf302fc80e9d5fbf5d48d\" true")
            + HelpExampleCli("gettransaction", "\"1075db55d416d3ca199f55b6084e2115b9345e16c5cf302fc80e9d5fbf5d48d\" false true")
            + HelpExampleRpc("gettransaction", "\"1075db55d416d3ca199f55b6084e2115b9345e16c5cf302fc80e9d5fbf5d48d\"")
                },
            }.Check(request);

    // Make sure the results are valid at least up to the most recent block
    // the user could have gotten from another RPC command prior to now
    pwallet->BlockUntilSyncedToCurrentChain();

    auto locked_chain = pwallet->chain().lock();
    LOCK(pwallet->cs_wallet);

    uint256 hash(ParseHashV(request.params[0], "txid"));

    isminefilter filter = ISMINE_SPENDABLE;

    if (ParseIncludeWatchonly(request.params[1], *pwallet)) {
        filter |= ISMINE_WATCH_ONLY;
    }

    bool verbose = request.params[2].isNull() ? false : request.params[2].get_bool();

    UniValue entry(UniValue::VOBJ);
    auto it = pwallet->mapWallet.find(hash);
    if (it == pwallet->mapWallet.end()) {
        throw JSONRPCError(RPC_INVALID_ADDRESS_OR_KEY, "Invalid or non-wallet transaction id");
    }
    const CWalletTx& wtx = it->second;

    CAmount nCredit = wtx.GetCredit(filter);
    CAmount nDebit = wtx.GetDebit(filter);
    CAmount nNet = nCredit - nDebit;
    CAmount nFee = (wtx.IsFromMe(filter) ? wtx.tx->GetValueOut(true) - nDebit : 0);

    entry.pushKV("amount", ValueFromAmount(nNet - nFee));
    if (wtx.IsFromMe(filter))
        entry.pushKV("fee", ValueFromAmount(nFee));

    WalletTxToJSON(pwallet->chain(), *locked_chain, wtx, entry);

    UniValue details(UniValue::VARR);
    ListTransactions(*locked_chain, pwallet, wtx, 0, false, details, filter, nullptr /* filter_label */);
    entry.pushKV("details", details);

    std::string strHex = EncodeHexTx(*wtx.tx, pwallet->chain().rpcSerializationFlags());
    entry.pushKV("hex", strHex);

    if (verbose) {
        UniValue decoded(UniValue::VOBJ);
        TxToUniv(*wtx.tx, uint256(), decoded, false);
        entry.pushKV("decoded", decoded);
    }

    return entry;
}

static UniValue abandontransaction(const JSONRPCRequest& request)
{
    std::shared_ptr<CWallet> const wallet = GetWalletForJSONRPCRequest(request);
    CWallet* const pwallet = wallet.get();

    if (!EnsureWalletIsAvailable(pwallet, request.fHelp)) {
        return NullUniValue;
    }

            RPCHelpMan{"abandontransaction",
                "\nMark in-wallet transaction <txid> as abandoned\n"
                "This will mark this transaction and all its in-wallet descendants as abandoned which will allow\n"
                "for their inputs to be respent.  It can be used to replace \"stuck\" or evicted transactions.\n"
                "It only works on transactions which are not included in a block and are not currently in the mempool.\n"
                "It has no effect on transactions which are already abandoned.\n",
                {
                    {"txid", RPCArg::Type::STR_HEX, RPCArg::Optional::NO, "The transaction id"},
                },
                RPCResults{},
                RPCExamples{
                    HelpExampleCli("abandontransaction", "\"1075db55d416d3ca199f55b6084e2115b9345e16c5cf302fc80e9d5fbf5d48d\"")
            + HelpExampleRpc("abandontransaction", "\"1075db55d416d3ca199f55b6084e2115b9345e16c5cf302fc80e9d5fbf5d48d\"")
                },
            }.Check(request);

    // Make sure the results are valid at least up to the most recent block
    // the user could have gotten from another RPC command prior to now
    pwallet->BlockUntilSyncedToCurrentChain();

    auto locked_chain = pwallet->chain().lock();
    LOCK(pwallet->cs_wallet);

    uint256 hash(ParseHashV(request.params[0], "txid"));

    if (!pwallet->mapWallet.count(hash)) {
        throw JSONRPCError(RPC_INVALID_ADDRESS_OR_KEY, "Invalid or non-wallet transaction id");
    }
    if (!pwallet->AbandonTransaction(hash)) {
        throw JSONRPCError(RPC_INVALID_ADDRESS_OR_KEY, "Transaction not eligible for abandonment");
    }

    return NullUniValue;
}


static UniValue backupwallet(const JSONRPCRequest& request)
{
    std::shared_ptr<CWallet> const wallet = GetWalletForJSONRPCRequest(request);
    CWallet* const pwallet = wallet.get();

    if (!EnsureWalletIsAvailable(pwallet, request.fHelp)) {
        return NullUniValue;
    }

            RPCHelpMan{"backupwallet",
                "\nSafely copies current wallet file to destination, which can be a directory or a path with filename.\n",
                {
                    {"destination", RPCArg::Type::STR, RPCArg::Optional::NO, "The destination directory or file"},
                },
                RPCResults{},
                RPCExamples{
                    HelpExampleCli("backupwallet", "\"backup.dat\"")
            + HelpExampleRpc("backupwallet", "\"backup.dat\"")
                },
            }.Check(request);

    // Make sure the results are valid at least up to the most recent block
    // the user could have gotten from another RPC command prior to now
    pwallet->BlockUntilSyncedToCurrentChain();

    auto locked_chain = pwallet->chain().lock();
    LOCK(pwallet->cs_wallet);

    std::string strDest = request.params[0].get_str();
    if (!pwallet->BackupWallet(strDest)) {
        throw JSONRPCError(RPC_WALLET_ERROR, "Error: Wallet backup failed!");
    }

    return NullUniValue;
}


static UniValue keypoolrefill(const JSONRPCRequest& request)
{
    std::shared_ptr<CWallet> const wallet = GetWalletForJSONRPCRequest(request);
    CWallet* const pwallet = wallet.get();

    if (!EnsureWalletIsAvailable(pwallet, request.fHelp)) {
        return NullUniValue;
    }

            RPCHelpMan{"keypoolrefill",
                "\nFills the keypool."+
                    HelpRequiringPassphrase(pwallet) + "\n",
                {
                    {"newsize", RPCArg::Type::NUM, /* default */ "100", "The new keypool size"},
                },
                RPCResults{},
                RPCExamples{
                    HelpExampleCli("keypoolrefill", "")
            + HelpExampleRpc("keypoolrefill", "")
                },
            }.Check(request);

    if (pwallet->IsWalletFlagSet(WALLET_FLAG_DISABLE_PRIVATE_KEYS)) {
        throw JSONRPCError(RPC_WALLET_ERROR, "Error: Private keys are disabled for this wallet");
    }

    auto locked_chain = pwallet->chain().lock();
    LOCK(pwallet->cs_wallet);

    // 0 is interpreted by TopUpKeyPool() as the default keypool size given by -keypool
    unsigned int kpSize = 0;
    if (!request.params[0].isNull()) {
        if (request.params[0].get_int() < 0)
            throw JSONRPCError(RPC_INVALID_PARAMETER, "Invalid parameter, expected valid size.");
        kpSize = (unsigned int)request.params[0].get_int();
    }

    EnsureWalletIsUnlocked(pwallet);
    pwallet->TopUpKeyPool(kpSize);

    if (pwallet->GetKeyPoolSize() < kpSize) {
        throw JSONRPCError(RPC_WALLET_ERROR, "Error refreshing keypool.");
    }

    return NullUniValue;
}


static UniValue walletpassphrase(const JSONRPCRequest& request)
{
    std::shared_ptr<CWallet> const wallet = GetWalletForJSONRPCRequest(request);
    CWallet* const pwallet = wallet.get();

    if (!EnsureWalletIsAvailable(pwallet, request.fHelp)) {
        return NullUniValue;
    }

            RPCHelpMan{"walletpassphrase",
                "\nStores the wallet decryption key in memory for 'timeout' seconds.\n"
                "This is needed prior to performing transactions related to private keys such as sending coins\n"
            "\nNote:\n"
            "Issuing the walletpassphrase command while the wallet is already unlocked will set a new unlock\n"
            "time that overrides the old one.\n",
                {
                    {"passphrase", RPCArg::Type::STR, RPCArg::Optional::NO, "The wallet passphrase"},
                    {"timeout", RPCArg::Type::NUM, RPCArg::Optional::NO, "The time to keep the decryption key in seconds; capped at 100000000 (~3 years)."},
                },
                RPCResults{},
                RPCExamples{
            "\nUnlock the wallet for 60 seconds\n"
            + HelpExampleCli("walletpassphrase", "\"my pass phrase\" 60") +
            "\nLock the wallet again (before 60 seconds)\n"
            + HelpExampleCli("walletlock", "") +
            "\nAs a JSON-RPC call\n"
            + HelpExampleRpc("walletpassphrase", "\"my pass phrase\", 60")
                },
            }.Check(request);

    auto locked_chain = pwallet->chain().lock();
    LOCK(pwallet->cs_wallet);

    if (!pwallet->IsCrypted()) {
        throw JSONRPCError(RPC_WALLET_WRONG_ENC_STATE, "Error: running with an unencrypted wallet, but walletpassphrase was called.");
    }

    // Note that the walletpassphrase is stored in request.params[0] which is not mlock()ed
    SecureString strWalletPass;
    strWalletPass.reserve(100);
    // TODO: get rid of this .c_str() by implementing SecureString::operator=(std::string)
    // Alternately, find a way to make request.params[0] mlock()'d to begin with.
    strWalletPass = request.params[0].get_str().c_str();

    // Get the timeout
    int64_t nSleepTime = request.params[1].get_int64();
    // Timeout cannot be negative, otherwise it will relock immediately
    if (nSleepTime < 0) {
        throw JSONRPCError(RPC_INVALID_PARAMETER, "Timeout cannot be negative.");
    }
    // Clamp timeout
    constexpr int64_t MAX_SLEEP_TIME = 100000000; // larger values trigger a macos/libevent bug?
    if (nSleepTime > MAX_SLEEP_TIME) {
        nSleepTime = MAX_SLEEP_TIME;
    }

    if (strWalletPass.empty()) {
        throw JSONRPCError(RPC_INVALID_PARAMETER, "passphrase can not be empty");
    }

    if (!pwallet->Unlock(strWalletPass)) {
        throw JSONRPCError(RPC_WALLET_PASSPHRASE_INCORRECT, "Error: The wallet passphrase entered was incorrect.");
    }

    pwallet->TopUpKeyPool();

    pwallet->nRelockTime = GetTime() + nSleepTime;

    // Keep a weak pointer to the wallet so that it is possible to unload the
    // wallet before the following callback is called. If a valid shared pointer
    // is acquired in the callback then the wallet is still loaded.
    std::weak_ptr<CWallet> weak_wallet = wallet;
    pwallet->chain().rpcRunLater(strprintf("lockwallet(%s)", pwallet->GetName()), [weak_wallet] {
        if (auto shared_wallet = weak_wallet.lock()) {
            LOCK(shared_wallet->cs_wallet);
            shared_wallet->Lock();
            shared_wallet->nRelockTime = 0;
        }
    }, nSleepTime);

    return NullUniValue;
}


static UniValue walletpassphrasechange(const JSONRPCRequest& request)
{
    std::shared_ptr<CWallet> const wallet = GetWalletForJSONRPCRequest(request);
    CWallet* const pwallet = wallet.get();

    if (!EnsureWalletIsAvailable(pwallet, request.fHelp)) {
        return NullUniValue;
    }

            RPCHelpMan{"walletpassphrasechange",
                "\nChanges the wallet passphrase from 'oldpassphrase' to 'newpassphrase'.\n",
                {
                    {"oldpassphrase", RPCArg::Type::STR, RPCArg::Optional::NO, "The current passphrase"},
                    {"newpassphrase", RPCArg::Type::STR, RPCArg::Optional::NO, "The new passphrase"},
                },
                RPCResults{},
                RPCExamples{
                    HelpExampleCli("walletpassphrasechange", "\"old one\" \"new one\"")
            + HelpExampleRpc("walletpassphrasechange", "\"old one\", \"new one\"")
                },
            }.Check(request);

    auto locked_chain = pwallet->chain().lock();
    LOCK(pwallet->cs_wallet);

    if (!pwallet->IsCrypted()) {
        throw JSONRPCError(RPC_WALLET_WRONG_ENC_STATE, "Error: running with an unencrypted wallet, but walletpassphrasechange was called.");
    }

    // TODO: get rid of these .c_str() calls by implementing SecureString::operator=(std::string)
    // Alternately, find a way to make request.params[0] mlock()'d to begin with.
    SecureString strOldWalletPass;
    strOldWalletPass.reserve(100);
    strOldWalletPass = request.params[0].get_str().c_str();

    SecureString strNewWalletPass;
    strNewWalletPass.reserve(100);
    strNewWalletPass = request.params[1].get_str().c_str();

    if (strOldWalletPass.empty() || strNewWalletPass.empty()) {
        throw JSONRPCError(RPC_INVALID_PARAMETER, "passphrase can not be empty");
    }

    if (!pwallet->ChangeWalletPassphrase(strOldWalletPass, strNewWalletPass)) {
        throw JSONRPCError(RPC_WALLET_PASSPHRASE_INCORRECT, "Error: The wallet passphrase entered was incorrect.");
    }

    return NullUniValue;
}


static UniValue walletlock(const JSONRPCRequest& request)
{
    std::shared_ptr<CWallet> const wallet = GetWalletForJSONRPCRequest(request);
    CWallet* const pwallet = wallet.get();

    if (!EnsureWalletIsAvailable(pwallet, request.fHelp)) {
        return NullUniValue;
    }

            RPCHelpMan{"walletlock",
                "\nRemoves the wallet encryption key from memory, locking the wallet.\n"
                "After calling this method, you will need to call walletpassphrase again\n"
                "before being able to call any methods which require the wallet to be unlocked.\n",
                {},
                RPCResults{},
                RPCExamples{
            "\nSet the passphrase for 2 minutes to perform a transaction\n"
            + HelpExampleCli("walletpassphrase", "\"my pass phrase\" 120") +
            "\nPerform a send (requires passphrase set)\n"
            + HelpExampleCli("sendtoaddress", "\"1M72Sfpbz1BPpXFHz9m3CdqATR44Jvaydd\" 1.0") +
            "\nClear the passphrase since we are done before 2 minutes is up\n"
            + HelpExampleCli("walletlock", "") +
            "\nAs a JSON-RPC call\n"
            + HelpExampleRpc("walletlock", "")
                },
            }.Check(request);

    auto locked_chain = pwallet->chain().lock();
    LOCK(pwallet->cs_wallet);

    if (!pwallet->IsCrypted()) {
        throw JSONRPCError(RPC_WALLET_WRONG_ENC_STATE, "Error: running with an unencrypted wallet, but walletlock was called.");
    }

    pwallet->Lock();
    pwallet->nRelockTime = 0;

    return NullUniValue;
}


static UniValue encryptwallet(const JSONRPCRequest& request)
{
    std::shared_ptr<CWallet> const wallet = GetWalletForJSONRPCRequest(request);
    CWallet* const pwallet = wallet.get();

    if (!EnsureWalletIsAvailable(pwallet, request.fHelp)) {
        return NullUniValue;
    }

            RPCHelpMan{"encryptwallet",
                "\nEncrypts the wallet with 'passphrase'. This is for first time encryption.\n"
                "After this, any calls that interact with private keys such as sending or signing \n"
                "will require the passphrase to be set prior the making these calls.\n"
                "Use the walletpassphrase call for this, and then walletlock call.\n"
                "If the wallet is already encrypted, use the walletpassphrasechange call.\n",
                {
                    {"passphrase", RPCArg::Type::STR, RPCArg::Optional::NO, "The pass phrase to encrypt the wallet with. It must be at least 1 character, but should be long."},
                },
                RPCResults{},
                RPCExamples{
            "\nEncrypt your wallet\n"
            + HelpExampleCli("encryptwallet", "\"my pass phrase\"") +
            "\nNow set the passphrase to use the wallet, such as for signing or sending namecoin\n"
            + HelpExampleCli("walletpassphrase", "\"my pass phrase\"") +
            "\nNow we can do something like sign\n"
            + HelpExampleCli("signmessage", "\"address\" \"test message\"") +
            "\nNow lock the wallet again by removing the passphrase\n"
            + HelpExampleCli("walletlock", "") +
            "\nAs a JSON-RPC call\n"
            + HelpExampleRpc("encryptwallet", "\"my pass phrase\"")
                },
            }.Check(request);

    auto locked_chain = pwallet->chain().lock();
    LOCK(pwallet->cs_wallet);

    if (pwallet->IsWalletFlagSet(WALLET_FLAG_DISABLE_PRIVATE_KEYS)) {
        throw JSONRPCError(RPC_WALLET_ENCRYPTION_FAILED, "Error: wallet does not contain private keys, nothing to encrypt.");
    }

    if (pwallet->IsCrypted()) {
        throw JSONRPCError(RPC_WALLET_WRONG_ENC_STATE, "Error: running with an encrypted wallet, but encryptwallet was called.");
    }

    // TODO: get rid of this .c_str() by implementing SecureString::operator=(std::string)
    // Alternately, find a way to make request.params[0] mlock()'d to begin with.
    SecureString strWalletPass;
    strWalletPass.reserve(100);
    strWalletPass = request.params[0].get_str().c_str();

    if (strWalletPass.empty()) {
        throw JSONRPCError(RPC_INVALID_PARAMETER, "passphrase can not be empty");
    }

    if (!pwallet->EncryptWallet(strWalletPass)) {
        throw JSONRPCError(RPC_WALLET_ENCRYPTION_FAILED, "Error: Failed to encrypt the wallet.");
    }

    return "wallet encrypted; The keypool has been flushed and a new HD seed was generated (if you are using HD). You need to make a new backup.";
}

static UniValue lockunspent(const JSONRPCRequest& request)
{
    std::shared_ptr<CWallet> const wallet = GetWalletForJSONRPCRequest(request);
    CWallet* const pwallet = wallet.get();

    if (!EnsureWalletIsAvailable(pwallet, request.fHelp)) {
        return NullUniValue;
    }

            RPCHelpMan{"lockunspent",
                "\nUpdates list of temporarily unspendable outputs.\n"
                "Temporarily lock (unlock=false) or unlock (unlock=true) specified transaction outputs.\n"
                "If no transaction outputs are specified when unlocking then all current locked transaction outputs are unlocked.\n"
                "A locked transaction output will not be chosen by automatic coin selection, when spending coins.\n"
                "Locks are stored in memory only. Nodes start with zero locked outputs, and the locked output list\n"
                "is always cleared (by virtue of process exit) when a node stops or fails.\n"
                "Also see the listunspent call\n",
                {
                    {"unlock", RPCArg::Type::BOOL, RPCArg::Optional::NO, "Whether to unlock (true) or lock (false) the specified transactions"},
                    {"transactions", RPCArg::Type::ARR, /* default */ "empty array", "A json array of objects. Each object the txid (string) vout (numeric).",
                        {
                            {"", RPCArg::Type::OBJ, RPCArg::Optional::OMITTED, "",
                                {
                                    {"txid", RPCArg::Type::STR_HEX, RPCArg::Optional::NO, "The transaction id"},
                                    {"vout", RPCArg::Type::NUM, RPCArg::Optional::NO, "The output number"},
                                },
                            },
                        },
                    },
                },
                RPCResult{
                    RPCResult::Type::BOOL, "", "Whether the command was successful or not"
                },
                RPCExamples{
            "\nList the unspent transactions\n"
            + HelpExampleCli("listunspent", "") +
            "\nLock an unspent transaction\n"
            + HelpExampleCli("lockunspent", "false \"[{\\\"txid\\\":\\\"a08e6907dbbd3d809776dbfc5d82e371b764ed838b5655e72f463568df1aadf0\\\",\\\"vout\\\":1}]\"") +
            "\nList the locked transactions\n"
            + HelpExampleCli("listlockunspent", "") +
            "\nUnlock the transaction again\n"
            + HelpExampleCli("lockunspent", "true \"[{\\\"txid\\\":\\\"a08e6907dbbd3d809776dbfc5d82e371b764ed838b5655e72f463568df1aadf0\\\",\\\"vout\\\":1}]\"") +
            "\nAs a JSON-RPC call\n"
            + HelpExampleRpc("lockunspent", "false, \"[{\\\"txid\\\":\\\"a08e6907dbbd3d809776dbfc5d82e371b764ed838b5655e72f463568df1aadf0\\\",\\\"vout\\\":1}]\"")
                },
            }.Check(request);

    // Make sure the results are valid at least up to the most recent block
    // the user could have gotten from another RPC command prior to now
    pwallet->BlockUntilSyncedToCurrentChain();

    auto locked_chain = pwallet->chain().lock();
    LOCK(pwallet->cs_wallet);

    RPCTypeCheckArgument(request.params[0], UniValue::VBOOL);

    bool fUnlock = request.params[0].get_bool();

    if (request.params[1].isNull()) {
        if (fUnlock)
            pwallet->UnlockAllCoins();
        return true;
    }

    RPCTypeCheckArgument(request.params[1], UniValue::VARR);

    const UniValue& output_params = request.params[1];

    // Create and validate the COutPoints first.

    std::vector<COutPoint> outputs;
    outputs.reserve(output_params.size());

    for (unsigned int idx = 0; idx < output_params.size(); idx++) {
        const UniValue& o = output_params[idx].get_obj();

        RPCTypeCheckObj(o,
            {
                {"txid", UniValueType(UniValue::VSTR)},
                {"vout", UniValueType(UniValue::VNUM)},
            });

        const uint256 txid(ParseHashO(o, "txid"));
        const int nOutput = find_value(o, "vout").get_int();
        if (nOutput < 0) {
            throw JSONRPCError(RPC_INVALID_PARAMETER, "Invalid parameter, vout must be positive");
        }

        const COutPoint outpt(txid, nOutput);

        const auto it = pwallet->mapWallet.find(outpt.hash);
        if (it == pwallet->mapWallet.end()) {
            throw JSONRPCError(RPC_INVALID_PARAMETER, "Invalid parameter, unknown transaction");
        }

        const CWalletTx& trans = it->second;

        if (outpt.n >= trans.tx->vout.size()) {
            throw JSONRPCError(RPC_INVALID_PARAMETER, "Invalid parameter, vout index out of bounds");
        }

        if (pwallet->IsSpent(outpt.hash, outpt.n)) {
            throw JSONRPCError(RPC_INVALID_PARAMETER, "Invalid parameter, expected unspent output");
        }

        const bool is_locked = pwallet->IsLockedCoin(outpt.hash, outpt.n);

        if (fUnlock && !is_locked) {
            throw JSONRPCError(RPC_INVALID_PARAMETER, "Invalid parameter, expected locked output");
        }

        if (!fUnlock && is_locked) {
            throw JSONRPCError(RPC_INVALID_PARAMETER, "Invalid parameter, output already locked");
        }

        outputs.push_back(outpt);
    }

    // Atomically set (un)locked status for the outputs.
    for (const COutPoint& outpt : outputs) {
        if (fUnlock) pwallet->UnlockCoin(outpt);
        else pwallet->LockCoin(outpt);
    }

    return true;
}

static UniValue listlockunspent(const JSONRPCRequest& request)
{
    std::shared_ptr<CWallet> const wallet = GetWalletForJSONRPCRequest(request);
    CWallet* const pwallet = wallet.get();

    if (!EnsureWalletIsAvailable(pwallet, request.fHelp)) {
        return NullUniValue;
    }

            RPCHelpMan{"listlockunspent",
                "\nReturns list of temporarily unspendable outputs.\n"
                "See the lockunspent call to lock and unlock transactions for spending.\n",
                {},
                RPCResult{
                    RPCResult::Type::ARR, "", "",
                    {
                        {RPCResult::Type::OBJ, "", "",
                        {
                            {RPCResult::Type::STR_HEX, "txid", "The transaction id locked"},
                            {RPCResult::Type::NUM, "vout", "The vout value"},
                        }},
                    }
                },
                RPCExamples{
            "\nList the unspent transactions\n"
            + HelpExampleCli("listunspent", "") +
            "\nLock an unspent transaction\n"
            + HelpExampleCli("lockunspent", "false \"[{\\\"txid\\\":\\\"a08e6907dbbd3d809776dbfc5d82e371b764ed838b5655e72f463568df1aadf0\\\",\\\"vout\\\":1}]\"") +
            "\nList the locked transactions\n"
            + HelpExampleCli("listlockunspent", "") +
            "\nUnlock the transaction again\n"
            + HelpExampleCli("lockunspent", "true \"[{\\\"txid\\\":\\\"a08e6907dbbd3d809776dbfc5d82e371b764ed838b5655e72f463568df1aadf0\\\",\\\"vout\\\":1}]\"") +
            "\nAs a JSON-RPC call\n"
            + HelpExampleRpc("listlockunspent", "")
                },
            }.Check(request);

    auto locked_chain = pwallet->chain().lock();
    LOCK(pwallet->cs_wallet);

    std::vector<COutPoint> vOutpts;
    pwallet->ListLockedCoins(vOutpts);

    UniValue ret(UniValue::VARR);

    for (const COutPoint& outpt : vOutpts) {
        UniValue o(UniValue::VOBJ);

        o.pushKV("txid", outpt.hash.GetHex());
        o.pushKV("vout", (int)outpt.n);
        ret.push_back(o);
    }

    return ret;
}

static UniValue settxfee(const JSONRPCRequest& request)
{
    std::shared_ptr<CWallet> const wallet = GetWalletForJSONRPCRequest(request);
    CWallet* const pwallet = wallet.get();

    if (!EnsureWalletIsAvailable(pwallet, request.fHelp)) {
        return NullUniValue;
    }

            RPCHelpMan{"settxfee",
                "\nSet the transaction fee per kB for this wallet. Overrides the global -paytxfee command line parameter.\n",
                {
                    {"amount", RPCArg::Type::AMOUNT, RPCArg::Optional::NO, "The transaction fee in " + CURRENCY_UNIT + "/kB"},
                },
                RPCResult{
                    RPCResult::Type::BOOL, "", "Returns true if successful"
                },
                RPCExamples{
                    HelpExampleCli("settxfee", "0.00001")
            + HelpExampleRpc("settxfee", "0.00001")
                },
            }.Check(request);

    auto locked_chain = pwallet->chain().lock();
    LOCK(pwallet->cs_wallet);

    CAmount nAmount = AmountFromValue(request.params[0]);
    CFeeRate tx_fee_rate(nAmount, 1000);
    if (tx_fee_rate == CFeeRate(0)) {
        // automatic selection
    } else if (tx_fee_rate < pwallet->chain().relayMinFee()) {
        throw JSONRPCError(RPC_INVALID_PARAMETER, strprintf("txfee cannot be less than min relay tx fee (%s)", pwallet->chain().relayMinFee().ToString()));
    } else if (tx_fee_rate < pwallet->m_min_fee) {
        throw JSONRPCError(RPC_INVALID_PARAMETER, strprintf("txfee cannot be less than wallet min fee (%s)", pwallet->m_min_fee.ToString()));
    }

    pwallet->m_pay_tx_fee = tx_fee_rate;
    return true;
}

static UniValue getbalances(const JSONRPCRequest& request)
{
    std::shared_ptr<CWallet> const rpc_wallet = GetWalletForJSONRPCRequest(request);
    if (!EnsureWalletIsAvailable(rpc_wallet.get(), request.fHelp)) {
        return NullUniValue;
    }
    CWallet& wallet = *rpc_wallet;

    RPCHelpMan{
        "getbalances",
        "Returns an object with all balances in " + CURRENCY_UNIT + ".\n",
        {},
        RPCResult{
            RPCResult::Type::OBJ, "", "",
            {
                {RPCResult::Type::OBJ, "mine", "balances from outputs that the wallet can sign",
                {
                    {RPCResult::Type::STR_AMOUNT, "trusted", "trusted balance (outputs created by the wallet or confirmed outputs)"},
                    {RPCResult::Type::STR_AMOUNT, "untrusted_pending", "untrusted pending balance (outputs created by others that are in the mempool)"},
                    {RPCResult::Type::STR_AMOUNT, "immature", "balance from immature coinbase outputs"},
                    {RPCResult::Type::STR_AMOUNT, "used", "(only present if avoid_reuse is set) balance from coins sent to addresses that were previously spent from (potentially privacy violating)"},
                }},
                {RPCResult::Type::OBJ, "watchonly", "watchonly balances (not present if wallet does not watch anything)",
                {
                    {RPCResult::Type::STR_AMOUNT, "trusted", "trusted balance (outputs created by the wallet or confirmed outputs)"},
                    {RPCResult::Type::STR_AMOUNT, "untrusted_pending", "untrusted pending balance (outputs created by others that are in the mempool)"},
                    {RPCResult::Type::STR_AMOUNT, "immature", "balance from immature coinbase outputs"},
                }},
            }
            },
        RPCExamples{
            HelpExampleCli("getbalances", "") +
            HelpExampleRpc("getbalances", "")},
    }.Check(request);

    // Make sure the results are valid at least up to the most recent block
    // the user could have gotten from another RPC command prior to now
    wallet.BlockUntilSyncedToCurrentChain();

    auto locked_chain = wallet.chain().lock();
    LOCK(wallet.cs_wallet);

    UniValue obj(UniValue::VOBJ);

    const auto bal = wallet.GetBalance();
    UniValue balances{UniValue::VOBJ};
    {
        UniValue balances_mine{UniValue::VOBJ};
        balances_mine.pushKV("trusted", ValueFromAmount(bal.m_mine_trusted));
        balances_mine.pushKV("untrusted_pending", ValueFromAmount(bal.m_mine_untrusted_pending));
        balances_mine.pushKV("immature", ValueFromAmount(bal.m_mine_immature));
        if (wallet.IsWalletFlagSet(WALLET_FLAG_AVOID_REUSE)) {
            // If the AVOID_REUSE flag is set, bal has been set to just the un-reused address balance. Get
            // the total balance, and then subtract bal to get the reused address balance.
            const auto full_bal = wallet.GetBalance(0, false);
            balances_mine.pushKV("used", ValueFromAmount(full_bal.m_mine_trusted + full_bal.m_mine_untrusted_pending - bal.m_mine_trusted - bal.m_mine_untrusted_pending));
        }
        balances.pushKV("mine", balances_mine);
    }
    auto spk_man = wallet.GetLegacyScriptPubKeyMan();
    if (spk_man && spk_man->HaveWatchOnly()) {
        UniValue balances_watchonly{UniValue::VOBJ};
        balances_watchonly.pushKV("trusted", ValueFromAmount(bal.m_watchonly_trusted));
        balances_watchonly.pushKV("untrusted_pending", ValueFromAmount(bal.m_watchonly_untrusted_pending));
        balances_watchonly.pushKV("immature", ValueFromAmount(bal.m_watchonly_immature));
        balances.pushKV("watchonly", balances_watchonly);
    }
    return balances;
}

static UniValue getwalletinfo(const JSONRPCRequest& request)
{
    std::shared_ptr<CWallet> const wallet = GetWalletForJSONRPCRequest(request);
    CWallet* const pwallet = wallet.get();

    if (!EnsureWalletIsAvailable(pwallet, request.fHelp)) {
        return NullUniValue;
    }

    RPCHelpMan{"getwalletinfo",
                "Returns an object containing various wallet state info.\n",
                {},
                RPCResult{
                    RPCResult::Type::OBJ, "", "",
                    {
                        {
                        {RPCResult::Type::STR, "walletname", "the wallet name"},
                        {RPCResult::Type::NUM, "walletversion", "the wallet version"},
                        {RPCResult::Type::STR_AMOUNT, "balance", "DEPRECATED. Identical to getbalances().mine.trusted"},
                        {RPCResult::Type::STR_AMOUNT, "unconfirmed_balance", "DEPRECATED. Identical to getbalances().mine.untrusted_pending"},
                        {RPCResult::Type::STR_AMOUNT, "immature_balance", "DEPRECATED. Identical to getbalances().mine.immature"},
                        {RPCResult::Type::NUM, "txcount", "the total number of transactions in the wallet"},
                        {RPCResult::Type::NUM_TIME, "keypoololdest", "the " + UNIX_EPOCH_TIME + " of the oldest pre-generated key in the key pool"},
                        {RPCResult::Type::NUM, "keypoolsize", "how many new keys are pre-generated (only counts external keys)"},
                        {RPCResult::Type::NUM, "keypoolsize_hd_internal", "how many new keys are pre-generated for internal use (used for change outputs, only appears if the wallet is using this feature, otherwise external keys are used)"},
                        {RPCResult::Type::NUM_TIME, "unlocked_until", "the " + UNIX_EPOCH_TIME + " until which the wallet is unlocked for transfers, or 0 if the wallet is locked"},
                        {RPCResult::Type::STR_AMOUNT, "paytxfee", "the transaction fee configuration, set in " + CURRENCY_UNIT + "/kB"},
                        {RPCResult::Type::STR_HEX, "hdseedid", /* optional */ true, "the Hash160 of the HD seed (only present when HD is enabled)"},
                        {RPCResult::Type::BOOL, "private_keys_enabled", "false if privatekeys are disabled for this wallet (enforced watch-only wallet)"},
                        {RPCResult::Type::BOOL, "avoid_reuse", "whether this wallet tracks clean/dirty coins in terms of reuse"},
                        {RPCResult::Type::OBJ, "scanning", "current scanning details, or false if no scan is in progress",
                        {
                            {RPCResult::Type::NUM, "duration", "elapsed seconds since scan start"},
                            {RPCResult::Type::NUM, "progress", "scanning progress percentage [0.0, 1.0]"},
                        }},
                    }},
                },
                RPCExamples{
                    HelpExampleCli("getwalletinfo", "")
            + HelpExampleRpc("getwalletinfo", "")
                },
    }.Check(request);

    // Make sure the results are valid at least up to the most recent block
    // the user could have gotten from another RPC command prior to now
    pwallet->BlockUntilSyncedToCurrentChain();

    auto locked_chain = pwallet->chain().lock();
    LOCK(pwallet->cs_wallet);

    UniValue obj(UniValue::VOBJ);

    size_t kpExternalSize = pwallet->KeypoolCountExternalKeys();
    const auto bal = pwallet->GetBalance();
    obj.pushKV("walletname", pwallet->GetName());
    obj.pushKV("walletversion", pwallet->GetVersion());
    obj.pushKV("balance", ValueFromAmount(bal.m_mine_trusted));
    obj.pushKV("unconfirmed_balance", ValueFromAmount(bal.m_mine_untrusted_pending));
    obj.pushKV("immature_balance", ValueFromAmount(bal.m_mine_immature));
    obj.pushKV("txcount",       (int)pwallet->mapWallet.size());
    obj.pushKV("keypoololdest", pwallet->GetOldestKeyPoolTime());
    obj.pushKV("keypoolsize", (int64_t)kpExternalSize);

    LegacyScriptPubKeyMan* spk_man = pwallet->GetLegacyScriptPubKeyMan();
    if (spk_man) {
        CKeyID seed_id = spk_man->GetHDChain().seed_id;
        if (!seed_id.IsNull()) {
            obj.pushKV("hdseedid", seed_id.GetHex());
        }
    }

    if (pwallet->CanSupportFeature(FEATURE_HD_SPLIT)) {
        obj.pushKV("keypoolsize_hd_internal",   (int64_t)(pwallet->GetKeyPoolSize() - kpExternalSize));
    }
    if (pwallet->IsCrypted()) {
        obj.pushKV("unlocked_until", pwallet->nRelockTime);
    }
    obj.pushKV("paytxfee", ValueFromAmount(pwallet->m_pay_tx_fee.GetFeePerK()));
    obj.pushKV("private_keys_enabled", !pwallet->IsWalletFlagSet(WALLET_FLAG_DISABLE_PRIVATE_KEYS));
    obj.pushKV("avoid_reuse", pwallet->IsWalletFlagSet(WALLET_FLAG_AVOID_REUSE));
    if (pwallet->IsScanning()) {
        UniValue scanning(UniValue::VOBJ);
        scanning.pushKV("duration", pwallet->ScanningDuration() / 1000);
        scanning.pushKV("progress", pwallet->ScanningProgress());
        obj.pushKV("scanning", scanning);
    } else {
        obj.pushKV("scanning", false);
    }
    return obj;
}

static UniValue listwalletdir(const JSONRPCRequest& request)
{
            RPCHelpMan{"listwalletdir",
                "Returns a list of wallets in the wallet directory.\n",
                {},
                RPCResult{
                    RPCResult::Type::OBJ, "", "",
                    {
                        {RPCResult::Type::ARR, "wallets", "",
                        {
                            {RPCResult::Type::OBJ, "", "",
                            {
                                {RPCResult::Type::STR, "name", "The wallet name"},
                            }},
                        }},
                    }
                },
                RPCExamples{
                    HelpExampleCli("listwalletdir", "")
            + HelpExampleRpc("listwalletdir", "")
                },
            }.Check(request);

    UniValue wallets(UniValue::VARR);
    for (const auto& path : ListWalletDir()) {
        UniValue wallet(UniValue::VOBJ);
        wallet.pushKV("name", path.string());
        wallets.push_back(wallet);
    }

    UniValue result(UniValue::VOBJ);
    result.pushKV("wallets", wallets);
    return result;
}

static UniValue listwallets(const JSONRPCRequest& request)
{
            RPCHelpMan{"listwallets",
                "Returns a list of currently loaded wallets.\n"
                "For full information on the wallet, use \"getwalletinfo\"\n",
                {},
                RPCResult{
                    RPCResult::Type::ARR, "", "",
                    {
                        {RPCResult::Type::STR, "walletname", "the wallet name"},
                    }
                },
                RPCExamples{
                    HelpExampleCli("listwallets", "")
            + HelpExampleRpc("listwallets", "")
                },
            }.Check(request);

    UniValue obj(UniValue::VARR);

    for (const std::shared_ptr<CWallet>& wallet : GetWallets()) {
        if (!EnsureWalletIsAvailable(wallet.get(), request.fHelp)) {
            return NullUniValue;
        }

        LOCK(wallet->cs_wallet);

        obj.push_back(wallet->GetName());
    }

    return obj;
}

static UniValue loadwallet(const JSONRPCRequest& request)
{
            RPCHelpMan{"loadwallet",
                "\nLoads a wallet from a wallet file or directory."
                "\nNote that all wallet command-line options used when starting namecoind will be"
                "\napplied to the new wallet (eg -zapwallettxes, upgradewallet, rescan, etc).\n",
                {
                    {"filename", RPCArg::Type::STR, RPCArg::Optional::NO, "The wallet directory or .dat file."},
                },
                RPCResult{
                    RPCResult::Type::OBJ, "", "",
                    {
                        {RPCResult::Type::STR, "name", "The wallet name if loaded successfully."},
                        {RPCResult::Type::STR, "warning", "Warning message if wallet was not loaded cleanly."},
                    }
                },
                RPCExamples{
                    HelpExampleCli("loadwallet", "\"test.dat\"")
            + HelpExampleRpc("loadwallet", "\"test.dat\"")
                },
            }.Check(request);

    WalletLocation location(request.params[0].get_str());

    if (!location.Exists()) {
        throw JSONRPCError(RPC_WALLET_NOT_FOUND, "Wallet " + location.GetName() + " not found.");
    } else if (fs::is_directory(location.GetPath())) {
        // The given filename is a directory. Check that there's a wallet.dat file.
        fs::path wallet_dat_file = location.GetPath() / "wallet.dat";
        if (fs::symlink_status(wallet_dat_file).type() == fs::file_not_found) {
            throw JSONRPCError(RPC_WALLET_NOT_FOUND, "Directory " + location.GetName() + " does not contain a wallet.dat file.");
        }
    }

    std::string error;
    std::vector<std::string> warning;
    std::shared_ptr<CWallet> const wallet = LoadWallet(*g_rpc_chain, location, error, warning);
    if (!wallet) throw JSONRPCError(RPC_WALLET_ERROR, error);

    UniValue obj(UniValue::VOBJ);
    obj.pushKV("name", wallet->GetName());
    obj.pushKV("warning", Join(warning, "\n"));

    return obj;
}

static UniValue setwalletflag(const JSONRPCRequest& request)
{
    std::shared_ptr<CWallet> const wallet = GetWalletForJSONRPCRequest(request);
    CWallet* const pwallet = wallet.get();

    if (!EnsureWalletIsAvailable(pwallet, request.fHelp)) {
        return NullUniValue;
    }

            std::string flags = "";
            for (auto& it : WALLET_FLAG_MAP)
                if (it.second & MUTABLE_WALLET_FLAGS)
                    flags += (flags == "" ? "" : ", ") + it.first;
            RPCHelpMan{"setwalletflag",
                "\nChange the state of the given wallet flag for a wallet.\n",
                {
                    {"flag", RPCArg::Type::STR, RPCArg::Optional::NO, "The name of the flag to change. Current available flags: " + flags},
                    {"value", RPCArg::Type::BOOL, /* default */ "true", "The new state."},
                },
                RPCResult{
                    RPCResult::Type::OBJ, "", "",
                    {
                        {RPCResult::Type::STR, "flag_name", "The name of the flag that was modified"},
                        {RPCResult::Type::BOOL, "flag_state", "The new state of the flag"},
                        {RPCResult::Type::STR, "warnings", "Any warnings associated with the change"},
                    }
                },
                RPCExamples{
                    HelpExampleCli("setwalletflag", "avoid_reuse")
                  + HelpExampleRpc("setwalletflag", "\"avoid_reuse\"")
                },
            }.Check(request);

    std::string flag_str = request.params[0].get_str();
    bool value = request.params[1].isNull() || request.params[1].get_bool();

    if (!WALLET_FLAG_MAP.count(flag_str)) {
        throw JSONRPCError(RPC_INVALID_PARAMETER, strprintf("Unknown wallet flag: %s", flag_str));
    }

    auto flag = WALLET_FLAG_MAP.at(flag_str);

    if (!(flag & MUTABLE_WALLET_FLAGS)) {
        throw JSONRPCError(RPC_INVALID_PARAMETER, strprintf("Wallet flag is immutable: %s", flag_str));
    }

    UniValue res(UniValue::VOBJ);

    if (pwallet->IsWalletFlagSet(flag) == value) {
        throw JSONRPCError(RPC_INVALID_PARAMETER, strprintf("Wallet flag is already set to %s: %s", value ? "true" : "false", flag_str));
    }

    res.pushKV("flag_name", flag_str);
    res.pushKV("flag_state", value);

    if (value) {
        pwallet->SetWalletFlag(flag);
    } else {
        pwallet->UnsetWalletFlag(flag);
    }

    if (flag && value && WALLET_FLAG_CAVEATS.count(flag)) {
        res.pushKV("warnings", WALLET_FLAG_CAVEATS.at(flag));
    }

    return res;
}

static UniValue createwallet(const JSONRPCRequest& request)
{
    RPCHelpMan{
        "createwallet",
        "\nCreates and loads a new wallet.\n",
        {
            {"wallet_name", RPCArg::Type::STR, RPCArg::Optional::NO, "The name for the new wallet. If this is a path, the wallet will be created at the path location."},
            {"disable_private_keys", RPCArg::Type::BOOL, /* default */ "false", "Disable the possibility of private keys (only watchonlys are possible in this mode)."},
            {"blank", RPCArg::Type::BOOL, /* default */ "false", "Create a blank wallet. A blank wallet has no keys or HD seed. One can be set using sethdseed."},
            {"passphrase", RPCArg::Type::STR, RPCArg::Optional::OMITTED, "Encrypt the wallet with this passphrase."},
            {"avoid_reuse", RPCArg::Type::BOOL, /* default */ "false", "Keep track of coin reuse, and treat dirty and clean coins differently with privacy considerations in mind."},
        },
        RPCResult{
            RPCResult::Type::OBJ, "", "",
            {
                {RPCResult::Type::STR, "name", "The wallet name if created successfully. If the wallet was created using a full path, the wallet_name will be the full path."},
                {RPCResult::Type::STR, "warning", "Warning message if wallet was not loaded cleanly."},
            }
        },
        RPCExamples{
            HelpExampleCli("createwallet", "\"testwallet\"")
            + HelpExampleRpc("createwallet", "\"testwallet\"")
        },
    }.Check(request);

    uint64_t flags = 0;
    if (!request.params[1].isNull() && request.params[1].get_bool()) {
        flags |= WALLET_FLAG_DISABLE_PRIVATE_KEYS;
    }

    if (!request.params[2].isNull() && request.params[2].get_bool()) {
        flags |= WALLET_FLAG_BLANK_WALLET;
    }
    SecureString passphrase;
    passphrase.reserve(100);
    std::vector<std::string> warnings;
    if (!request.params[3].isNull()) {
        passphrase = request.params[3].get_str().c_str();
        if (passphrase.empty()) {
            // Empty string means unencrypted
            warnings.emplace_back("Empty string given as passphrase, wallet will not be encrypted.");
        }
    }

    if (!request.params[4].isNull() && request.params[4].get_bool()) {
        flags |= WALLET_FLAG_AVOID_REUSE;
    }

    std::string error;
    std::shared_ptr<CWallet> wallet;
    WalletCreationStatus status = CreateWallet(*g_rpc_chain, passphrase, flags, request.params[0].get_str(), error, warnings, wallet);
    switch (status) {
        case WalletCreationStatus::CREATION_FAILED:
            throw JSONRPCError(RPC_WALLET_ERROR, error);
        case WalletCreationStatus::ENCRYPTION_FAILED:
            throw JSONRPCError(RPC_WALLET_ENCRYPTION_FAILED, error);
        case WalletCreationStatus::SUCCESS:
            break;
        // no default case, so the compiler can warn about missing cases
    }

    UniValue obj(UniValue::VOBJ);
    obj.pushKV("name", wallet->GetName());
    obj.pushKV("warning", Join(warnings, "\n"));

    return obj;
}

static UniValue unloadwallet(const JSONRPCRequest& request)
{
            RPCHelpMan{"unloadwallet",
                "Unloads the wallet referenced by the request endpoint otherwise unloads the wallet specified in the argument.\n"
                "Specifying the wallet name on a wallet endpoint is invalid.",
                {
                    {"wallet_name", RPCArg::Type::STR, /* default */ "the wallet name from the RPC request", "The name of the wallet to unload."},
                },
                RPCResults{},
                RPCExamples{
                    HelpExampleCli("unloadwallet", "wallet_name")
            + HelpExampleRpc("unloadwallet", "wallet_name")
                },
            }.Check(request);

    std::string wallet_name;
    if (GetWalletNameFromJSONRPCRequest(request, wallet_name)) {
        if (!request.params[0].isNull()) {
            throw JSONRPCError(RPC_INVALID_PARAMETER, "Cannot unload the requested wallet");
        }
    } else {
        wallet_name = request.params[0].get_str();
    }

    std::shared_ptr<CWallet> wallet = GetWallet(wallet_name);
    if (!wallet) {
        throw JSONRPCError(RPC_WALLET_NOT_FOUND, "Requested wallet does not exist or is not loaded");
    }

    // Release the "main" shared pointer and prevent further notifications.
    // Note that any attempt to load the same wallet would fail until the wallet
    // is destroyed (see CheckUniqueFileid).
    if (!RemoveWallet(wallet)) {
        throw JSONRPCError(RPC_MISC_ERROR, "Requested wallet already unloaded");
    }

    UnloadWallet(std::move(wallet));

    return NullUniValue;
}

static UniValue listunspent(const JSONRPCRequest& request)
{
    std::shared_ptr<CWallet> const wallet = GetWalletForJSONRPCRequest(request);
    CWallet* const pwallet = wallet.get();

    if (!EnsureWalletIsAvailable(pwallet, request.fHelp)) {
        return NullUniValue;
    }

    RPCHelpMan{
                "listunspent",
                "\nReturns array of unspent transaction outputs\n"
                "with between minconf and maxconf (inclusive) confirmations.\n"
                "Optionally filter to only include txouts paid to specified addresses.\n",
                {
                    {"minconf", RPCArg::Type::NUM, /* default */ "1", "The minimum confirmations to filter"},
                    {"maxconf", RPCArg::Type::NUM, /* default */ "9999999", "The maximum confirmations to filter"},
                    {"addresses", RPCArg::Type::ARR, /* default */ "empty array", "A json array of addresses to filter",
                        {
                            {"address", RPCArg::Type::STR, RPCArg::Optional::OMITTED, "address"},
                        },
                    },
                    {"include_unsafe", RPCArg::Type::BOOL, /* default */ "true", "Include outputs that are not safe to spend\n"
            "                  See description of \"safe\" attribute below."},
                    {"query_options", RPCArg::Type::OBJ, RPCArg::Optional::OMITTED_NAMED_ARG, "JSON with query options",
                        {
                            {"minimumAmount", RPCArg::Type::AMOUNT, /* default */ "0", "Minimum value of each UTXO in " + CURRENCY_UNIT + ""},
                            {"maximumAmount", RPCArg::Type::AMOUNT, /* default */ "unlimited", "Maximum value of each UTXO in " + CURRENCY_UNIT + ""},
                            {"maximumCount", RPCArg::Type::NUM, /* default */ "unlimited", "Maximum number of UTXOs"},
                            {"minimumSumAmount", RPCArg::Type::AMOUNT, /* default */ "unlimited", "Minimum sum value of all UTXOs in " + CURRENCY_UNIT + ""},
                        },
                        "query_options"},
                },
                RPCResult{
<<<<<<< HEAD
            "[                   (array of json object)\n"
            "  {\n"
            "    \"txid\" : \"txid\",          (string) the transaction id \n"
            "    \"vout\" : n,               (numeric) the vout value\n"
            "    \"address\" : \"address\",    (string) the namecoin address\n"
            "    \"label\" : \"label\",        (string) The associated label, or \"\" for the default label\n"
            "    \"scriptPubKey\" : \"key\",   (string) the script key\n"
            "    \"amount\" : x.xxx,         (numeric) the transaction output amount in " + CURRENCY_UNIT + "\n"
            "    \"confirmations\" : n,      (numeric) The number of confirmations\n"
            "    \"redeemScript\" : \"script\" (string) The redeemScript if scriptPubKey is P2SH\n"
            "    \"witnessScript\" : \"script\" (string) witnessScript if the scriptPubKey is P2WSH or P2SH-P2WSH\n"
            "    \"spendable\" : xxx,        (boolean) Whether we have the private keys to spend this output\n"
            "    \"solvable\" : xxx,         (boolean) Whether we know how to spend this output, ignoring the lack of keys\n"
            "    \"reused\" : xxx,           (boolean) (only present if avoid_reuse is set) Whether this output is reused/dirty (sent to an address that was previously spent from)\n"
            "    \"desc\" : xxx,             (string, only when solvable) A descriptor for spending this output\n"
            "    \"safe\" : xxx              (boolean) Whether this output is considered safe to spend. Unconfirmed transactions\n"
=======
                    RPCResult::Type::ARR, "", "",
                    {
                        {RPCResult::Type::OBJ, "", "",
                        {
                            {RPCResult::Type::STR_HEX, "txid", "the transaction id"},
                            {RPCResult::Type::NUM, "vout", "the vout value"},
                            {RPCResult::Type::STR, "address", "the bitcoin address"},
                            {RPCResult::Type::STR, "label", "The associated label, or \"\" for the default label"},
                            {RPCResult::Type::STR, "scriptPubKey", "the script key"},
                            {RPCResult::Type::STR_AMOUNT, "amount", "the transaction output amount in " + CURRENCY_UNIT},
                            {RPCResult::Type::NUM, "confirmations", "The number of confirmations"},
                            {RPCResult::Type::STR_HEX, "redeemScript", "The redeemScript if scriptPubKey is P2SH"},
                            {RPCResult::Type::STR, "witnessScript", "witnessScript if the scriptPubKey is P2WSH or P2SH-P2WSH"},
                            {RPCResult::Type::BOOL, "spendable", "Whether we have the private keys to spend this output"},
                            {RPCResult::Type::BOOL, "solvable", "Whether we know how to spend this output, ignoring the lack of keys"},
                            {RPCResult::Type::BOOL, "reused", "(only present if avoid_reuse is set) Whether this output is reused/dirty (sent to an address that was previously spent from)"},
                            {RPCResult::Type::STR, "desc", "(only when solvable) A descriptor for spending this output"},
                            {RPCResult::Type::BOOL, "safe", "Whether this output is considered safe to spend. Unconfirmed transactions"
>>>>>>> fea9d3cd
            "                              from outside keys and unconfirmed replacement transactions are considered unsafe\n"
                                "and are not eligible for spending by fundrawtransaction and sendtoaddress."},
                        }},
                    }
                },
                RPCExamples{
                    HelpExampleCli("listunspent", "")
            + HelpExampleCli("listunspent", "6 9999999 \"[\\\"NDLTK7j8CzK5YAbpCdUxC3Gi1bXGDCdV5h\\\",\\\"N2xHFZ8NWNkGuuXfDxv8iMXdQGMd3tjZfx\\\"]\"")
            + HelpExampleRpc("listunspent", "6, 9999999 \"[\\\"NDLTK7j8CzK5YAbpCdUxC3Gi1bXGDCdV5h\\\",\\\"N2xHFZ8NWNkGuuXfDxv8iMXdQGMd3tjZfx\\\"]\"")
            + HelpExampleCli("listunspent", "6 9999999 '[]' true '{ \"minimumAmount\": 0.005 }'")
            + HelpExampleRpc("listunspent", "6, 9999999, [] , true, { \"minimumAmount\": 0.005 } ")
                },
            }.Check(request);

    int nMinDepth = 1;
    if (!request.params[0].isNull()) {
        RPCTypeCheckArgument(request.params[0], UniValue::VNUM);
        nMinDepth = request.params[0].get_int();
    }

    int nMaxDepth = 9999999;
    if (!request.params[1].isNull()) {
        RPCTypeCheckArgument(request.params[1], UniValue::VNUM);
        nMaxDepth = request.params[1].get_int();
    }

    std::set<CTxDestination> destinations;
    if (!request.params[2].isNull()) {
        RPCTypeCheckArgument(request.params[2], UniValue::VARR);
        UniValue inputs = request.params[2].get_array();
        for (unsigned int idx = 0; idx < inputs.size(); idx++) {
            const UniValue& input = inputs[idx];
            CTxDestination dest = DecodeDestination(input.get_str());
            if (!IsValidDestination(dest)) {
                throw JSONRPCError(RPC_INVALID_ADDRESS_OR_KEY, std::string("Invalid Namecoin address: ") + input.get_str());
            }
            if (!destinations.insert(dest).second) {
                throw JSONRPCError(RPC_INVALID_PARAMETER, std::string("Invalid parameter, duplicated address: ") + input.get_str());
            }
        }
    }

    bool include_unsafe = true;
    if (!request.params[3].isNull()) {
        RPCTypeCheckArgument(request.params[3], UniValue::VBOOL);
        include_unsafe = request.params[3].get_bool();
    }

    CAmount nMinimumAmount = 0;
    CAmount nMaximumAmount = MAX_MONEY;
    CAmount nMinimumSumAmount = MAX_MONEY;
    uint64_t nMaximumCount = 0;
    bool includeNames = false;

    if (!request.params[4].isNull()) {
        const UniValue& options = request.params[4].get_obj();

        if (options.exists("minimumAmount"))
            nMinimumAmount = AmountFromValue(options["minimumAmount"]);

        if (options.exists("maximumAmount"))
            nMaximumAmount = AmountFromValue(options["maximumAmount"]);

        if (options.exists("minimumSumAmount"))
            nMinimumSumAmount = AmountFromValue(options["minimumSumAmount"]);

        if (options.exists("maximumCount"))
            nMaximumCount = options["maximumCount"].get_int64();

        if (options.exists("includeNames"))
            includeNames = options["includeNames"].get_bool();
    }

    // Make sure the results are valid at least up to the most recent block
    // the user could have gotten from another RPC command prior to now
    pwallet->BlockUntilSyncedToCurrentChain();

    UniValue results(UniValue::VARR);
    std::vector<COutput> vecOutputs;
    int expireDepth;
    {
        CCoinControl cctl;
        cctl.m_avoid_address_reuse = false;
        cctl.m_min_depth = nMinDepth;
        cctl.m_max_depth = nMaxDepth;
        auto locked_chain = pwallet->chain().lock();
        LOCK(pwallet->cs_wallet);
        pwallet->AvailableCoins(*locked_chain, vecOutputs, !include_unsafe, &cctl, nMinimumAmount, nMaximumAmount, nMinimumSumAmount, nMaximumCount);

        /* Retrieve and store "current" expiration depth.  We use that later
           to determine, based on confirmations, whether or not names
           are expired.  */
        expireDepth = Params().GetConsensus()
                        .rules->NameExpirationDepth(::ChainActive().Height());
    }

    LOCK(pwallet->cs_wallet);

    const bool avoid_reuse = pwallet->IsWalletFlagSet(WALLET_FLAG_AVOID_REUSE);

    for (const COutput& out : vecOutputs) {
        CTxDestination address;
        const CScript& scriptPubKey = out.tx->tx->vout[out.i].scriptPubKey;
        bool fValidAddress = ExtractDestination(scriptPubKey, address);
        bool reused = avoid_reuse && pwallet->IsSpentKey(out.tx->GetHash(), out.i);

        if (destinations.size() && (!fValidAddress || !destinations.count(address)))
            continue;

        /* Check if this is a name output.  If it is, we have to apply
           additional rules:  If the name is already expired, then the output
           is definitely unspendable; in that case, exclude it always.
           Otherwise, we may include the output only if the user opted to
           receive also name outputs.  */
        const CNameScript nameOp(scriptPubKey);
        if (nameOp.isNameOp ())
          {
            if (!includeNames)
              continue;

            /* Name new's don't expire, so check for being an actual update.  */
            if (nameOp.isAnyUpdate () && out.nDepth > expireDepth)
              continue;
          }

        UniValue entry(UniValue::VOBJ);
        entry.pushKV("txid", out.tx->GetHash().GetHex());
        entry.pushKV("vout", out.i);

        if (nameOp.isNameOp())
            entry.pushKV("nameOp", NameOpToUniv(nameOp));

        if (fValidAddress) {
            entry.pushKV("address", EncodeDestination(address));

            auto i = pwallet->mapAddressBook.find(address);
            if (i != pwallet->mapAddressBook.end()) {
                entry.pushKV("label", i->second.name);
            }

            std::unique_ptr<SigningProvider> provider = pwallet->GetSigningProvider(scriptPubKey);
            if (provider) {
                if (scriptPubKey.IsPayToScriptHash(true)) {
                    const CScriptID& hash = CScriptID(boost::get<ScriptHash>(address));
                    CScript redeemScript;
                    if (provider->GetCScript(hash, redeemScript)) {
                        entry.pushKV("redeemScript", HexStr(redeemScript.begin(), redeemScript.end()));
                        // Now check if the redeemScript is actually a P2WSH script
                        CTxDestination witness_destination;
                        if (redeemScript.IsPayToWitnessScriptHash(false)) {
                            bool extracted = ExtractDestination(redeemScript, witness_destination);
                            CHECK_NONFATAL(extracted);
                            // Also return the witness script
                            const WitnessV0ScriptHash& whash = boost::get<WitnessV0ScriptHash>(witness_destination);
                            CScriptID id;
                            CRIPEMD160().Write(whash.begin(), whash.size()).Finalize(id.begin());
                            CScript witnessScript;
                            if (provider->GetCScript(id, witnessScript)) {
                                entry.pushKV("witnessScript", HexStr(witnessScript.begin(), witnessScript.end()));
                            }
                        }
                    }
                } else if (scriptPubKey.IsPayToWitnessScriptHash(true)) {
                    const WitnessV0ScriptHash& whash = boost::get<WitnessV0ScriptHash>(address);
                    CScriptID id;
                    CRIPEMD160().Write(whash.begin(), whash.size()).Finalize(id.begin());
                    CScript witnessScript;
                    if (provider->GetCScript(id, witnessScript)) {
                        entry.pushKV("witnessScript", HexStr(witnessScript.begin(), witnessScript.end()));
                    }
                }
            }
        }

        entry.pushKV("scriptPubKey", HexStr(scriptPubKey.begin(), scriptPubKey.end()));
        entry.pushKV("amount", ValueFromAmount(out.tx->tx->vout[out.i].nValue));
        entry.pushKV("confirmations", out.nDepth);
        entry.pushKV("spendable", out.fSpendable);
        entry.pushKV("solvable", out.fSolvable);
        if (out.fSolvable) {
            std::unique_ptr<SigningProvider> provider = pwallet->GetSigningProvider(scriptPubKey);
            if (provider) {
                auto descriptor = InferDescriptor(scriptPubKey, *provider);
                entry.pushKV("desc", descriptor->ToString());
            }
        }
        if (avoid_reuse) entry.pushKV("reused", reused);
        entry.pushKV("safe", out.fSafe);
        results.push_back(entry);
    }

    return results;
}

void FundTransaction(CWallet* const pwallet, CMutableTransaction& tx, CAmount& fee_out, int& change_position, UniValue options)
{
    // Make sure the results are valid at least up to the most recent block
    // the user could have gotten from another RPC command prior to now
    pwallet->BlockUntilSyncedToCurrentChain();

    CCoinControl coinControl;
    change_position = -1;
    bool lockUnspents = false;
    UniValue subtractFeeFromOutputs;
    std::set<int> setSubtractFeeFromOutputs;

    if (!options.isNull()) {
      if (options.type() == UniValue::VBOOL) {
        // backward compatibility bool only fallback
        coinControl.fAllowWatchOnly = options.get_bool();
      }
      else {
        RPCTypeCheckArgument(options, UniValue::VOBJ);
        RPCTypeCheckObj(options,
            {
                {"changeAddress", UniValueType(UniValue::VSTR)},
                {"changePosition", UniValueType(UniValue::VNUM)},
                {"change_type", UniValueType(UniValue::VSTR)},
                {"includeWatching", UniValueType(UniValue::VBOOL)},
                {"lockUnspents", UniValueType(UniValue::VBOOL)},
                {"feeRate", UniValueType()}, // will be checked below
                {"subtractFeeFromOutputs", UniValueType(UniValue::VARR)},
                {"replaceable", UniValueType(UniValue::VBOOL)},
                {"conf_target", UniValueType(UniValue::VNUM)},
                {"estimate_mode", UniValueType(UniValue::VSTR)},
            },
            true, true);

        if (options.exists("changeAddress")) {
            CTxDestination dest = DecodeDestination(options["changeAddress"].get_str());

            if (!IsValidDestination(dest)) {
                throw JSONRPCError(RPC_INVALID_ADDRESS_OR_KEY, "changeAddress must be a valid namecoin address");
            }

            coinControl.destChange = dest;
        }

        if (options.exists("changePosition"))
            change_position = options["changePosition"].get_int();

        if (options.exists("change_type")) {
            if (options.exists("changeAddress")) {
                throw JSONRPCError(RPC_INVALID_PARAMETER, "Cannot specify both changeAddress and address_type options");
            }
            coinControl.m_change_type = pwallet->m_default_change_type;
            if (!ParseOutputType(options["change_type"].get_str(), *coinControl.m_change_type)) {
                throw JSONRPCError(RPC_INVALID_ADDRESS_OR_KEY, strprintf("Unknown change type '%s'", options["change_type"].get_str()));
            }
        }

        coinControl.fAllowWatchOnly = ParseIncludeWatchonly(options["includeWatching"], *pwallet);

        if (options.exists("lockUnspents"))
            lockUnspents = options["lockUnspents"].get_bool();

        if (options.exists("feeRate"))
        {
            coinControl.m_feerate = CFeeRate(AmountFromValue(options["feeRate"]));
            coinControl.fOverrideFeeRate = true;
        }

        if (options.exists("subtractFeeFromOutputs"))
            subtractFeeFromOutputs = options["subtractFeeFromOutputs"].get_array();

        if (options.exists("replaceable")) {
            coinControl.m_signal_bip125_rbf = options["replaceable"].get_bool();
        }
        if (options.exists("conf_target")) {
            if (options.exists("feeRate")) {
                throw JSONRPCError(RPC_INVALID_PARAMETER, "Cannot specify both conf_target and feeRate");
            }
            coinControl.m_confirm_target = ParseConfirmTarget(options["conf_target"], pwallet->chain().estimateMaxBlocks());
        }
        if (options.exists("estimate_mode")) {
            if (options.exists("feeRate")) {
                throw JSONRPCError(RPC_INVALID_PARAMETER, "Cannot specify both estimate_mode and feeRate");
            }
            if (!FeeModeFromString(options["estimate_mode"].get_str(), coinControl.m_fee_mode)) {
                throw JSONRPCError(RPC_INVALID_PARAMETER, "Invalid estimate_mode parameter");
            }
        }
      }
    } else {
        // if options is null and not a bool
        coinControl.fAllowWatchOnly = ParseIncludeWatchonly(NullUniValue, *pwallet);
    }

    if (tx.vout.size() == 0)
        throw JSONRPCError(RPC_INVALID_PARAMETER, "TX must have at least one output");

    if (change_position != -1 && (change_position < 0 || (unsigned int)change_position > tx.vout.size()))
        throw JSONRPCError(RPC_INVALID_PARAMETER, "changePosition out of bounds");

    for (unsigned int idx = 0; idx < subtractFeeFromOutputs.size(); idx++) {
        int pos = subtractFeeFromOutputs[idx].get_int();
        if (setSubtractFeeFromOutputs.count(pos))
            throw JSONRPCError(RPC_INVALID_PARAMETER, strprintf("Invalid parameter, duplicated position: %d", pos));
        if (pos < 0)
            throw JSONRPCError(RPC_INVALID_PARAMETER, strprintf("Invalid parameter, negative position: %d", pos));
        if (pos >= int(tx.vout.size()))
            throw JSONRPCError(RPC_INVALID_PARAMETER, strprintf("Invalid parameter, position too large: %d", pos));
        setSubtractFeeFromOutputs.insert(pos);
    }

    std::string strFailReason;

    if (!pwallet->FundTransaction(tx, fee_out, change_position, strFailReason, lockUnspents, setSubtractFeeFromOutputs, coinControl)) {
        throw JSONRPCError(RPC_WALLET_ERROR, strFailReason);
    }
}

static UniValue fundrawtransaction(const JSONRPCRequest& request)
{
    std::shared_ptr<CWallet> const wallet = GetWalletForJSONRPCRequest(request);
    CWallet* const pwallet = wallet.get();

    if (!EnsureWalletIsAvailable(pwallet, request.fHelp)) {
        return NullUniValue;
    }

    RPCHelpMan{"fundrawtransaction",
                "\nAdd inputs to a transaction until it has enough in value to meet its out value.\n"
                "This will not modify existing inputs, and will add at most one change output to the outputs.\n"
                "No existing outputs will be modified unless \"subtractFeeFromOutputs\" is specified.\n"
                "Note that inputs which were signed may need to be resigned after completion since in/outputs have been added.\n"
                "The inputs added will not be signed, use signrawtransactionwithkey\n"
                " or signrawtransactionwithwallet for that.\n"
                "Note that all existing inputs must have their previous output transaction be in the wallet.\n"
                "Note that all inputs selected must be of standard form and P2SH scripts must be\n"
                "in the wallet using importaddress or addmultisigaddress (to calculate fees).\n"
                "You can see whether this is the case by checking the \"solvable\" field in the listunspent output.\n"
                "Only pay-to-pubkey, multisig, and P2SH versions thereof are currently supported for watch-only\n",
                {
                    {"hexstring", RPCArg::Type::STR_HEX, RPCArg::Optional::NO, "The hex string of the raw transaction"},
                    {"options", RPCArg::Type::OBJ, RPCArg::Optional::OMITTED_NAMED_ARG, "for backward compatibility: passing in a true instead of an object will result in {\"includeWatching\":true}",
                        {
                            {"changeAddress", RPCArg::Type::STR, /* default */ "pool address", "The address to receive the change"},
                            {"changePosition", RPCArg::Type::NUM, /* default */ "random", "The index of the change output"},
                            {"change_type", RPCArg::Type::STR, /* default */ "set by -changetype", "The output type to use. Only valid if changeAddress is not specified. Options are \"legacy\", \"p2sh-segwit\", and \"bech32\"."},
                            {"includeWatching", RPCArg::Type::BOOL, /* default */ "true for watch-only wallets, otherwise false", "Also select inputs which are watch only.\n"
                                                          "Only solvable inputs can be used. Watch-only destinations are solvable if the public key and/or output script was imported,\n"
                                                          "e.g. with 'importpubkey' or 'importmulti' with the 'pubkeys' or 'desc' field."},
                            {"lockUnspents", RPCArg::Type::BOOL, /* default */ "false", "Lock selected unspent outputs"},
                            {"feeRate", RPCArg::Type::AMOUNT, /* default */ "not set: makes wallet determine the fee", "Set a specific fee rate in " + CURRENCY_UNIT + "/kB"},
                            {"subtractFeeFromOutputs", RPCArg::Type::ARR, /* default */ "empty array", "A json array of integers.\n"
                            "                              The fee will be equally deducted from the amount of each specified output.\n"
                            "                              Those recipients will receive less coins than you enter in their corresponding amount field.\n"
                            "                              If no outputs are specified here, the sender pays the fee.",
                                {
                                    {"vout_index", RPCArg::Type::NUM, RPCArg::Optional::OMITTED, "The zero-based output index, before a change output is added."},
                                },
                            },
                            {"replaceable", RPCArg::Type::BOOL, /* default */ "wallet default", "Marks this transaction as BIP125 replaceable.\n"
                            "                              Allows this transaction to be replaced by a transaction with higher fees"},
                            {"conf_target", RPCArg::Type::NUM, /* default */ "wallet default", "Confirmation target (in blocks)"},
                            {"estimate_mode", RPCArg::Type::STR, /* default */ "UNSET", "The fee estimate mode, must be one of:\n"
                            "         \"UNSET\"\n"
                            "         \"ECONOMICAL\"\n"
                            "         \"CONSERVATIVE\""},
                        },
                        "options"},
                    {"iswitness", RPCArg::Type::BOOL, /* default */ "depends on heuristic tests", "Whether the transaction hex is a serialized witness transaction.\n"
                        "If iswitness is not present, heuristic tests will be used in decoding.\n"
                        "If true, only witness deserialization will be tried.\n"
                        "If false, only non-witness deserialization will be tried.\n"
                        "This boolean should reflect whether the transaction has inputs\n"
                        "(e.g. fully valid, or on-chain transactions), if known by the caller."
                    },
                },
                RPCResult{
                    RPCResult::Type::OBJ, "", "",
                    {
                        {RPCResult::Type::STR_HEX, "hex", "The resulting raw transaction (hex-encoded string)"},
                        {RPCResult::Type::STR_AMOUNT, "fee", "Fee in " + CURRENCY_UNIT + " the resulting transaction pays"},
                        {RPCResult::Type::NUM, "changepos", "The position of the added change output, or -1"},
                    }
                                },
                                RPCExamples{
                            "\nCreate a transaction with no inputs\n"
                            + HelpExampleCli("createrawtransaction", "\"[]\" \"{\\\"myaddress\\\":0.01}\"") +
                            "\nAdd sufficient unsigned inputs to meet the output value\n"
                            + HelpExampleCli("fundrawtransaction", "\"rawtransactionhex\"") +
                            "\nSign the transaction\n"
                            + HelpExampleCli("signrawtransactionwithwallet", "\"fundedtransactionhex\"") +
                            "\nSend the transaction\n"
                            + HelpExampleCli("sendrawtransaction", "\"signedtransactionhex\"")
                                },
    }.Check(request);

    RPCTypeCheck(request.params, {UniValue::VSTR, UniValueType(), UniValue::VBOOL});

    // parse hex string from parameter
    CMutableTransaction tx;
    bool try_witness = request.params[2].isNull() ? true : request.params[2].get_bool();
    bool try_no_witness = request.params[2].isNull() ? true : !request.params[2].get_bool();
    if (!DecodeHexTx(tx, request.params[0].get_str(), try_no_witness, try_witness)) {
        throw JSONRPCError(RPC_DESERIALIZATION_ERROR, "TX decode failed");
    }

    CAmount fee;
    int change_position;
    FundTransaction(pwallet, tx, fee, change_position, request.params[1]);

    UniValue result(UniValue::VOBJ);
    result.pushKV("hex", EncodeHexTx(CTransaction(tx)));
    result.pushKV("fee", ValueFromAmount(fee));
    result.pushKV("changepos", change_position);

    return result;
}

UniValue signrawtransactionwithwallet(const JSONRPCRequest& request)
{
    std::shared_ptr<CWallet> const wallet = GetWalletForJSONRPCRequest(request);
    CWallet* const pwallet = wallet.get();

    if (!EnsureWalletIsAvailable(pwallet, request.fHelp)) {
        return NullUniValue;
    }

            RPCHelpMan{"signrawtransactionwithwallet",
                "\nSign inputs for raw transaction (serialized, hex-encoded).\n"
                "The second optional argument (may be null) is an array of previous transaction outputs that\n"
                "this transaction depends on but may not yet be in the block chain." +
                    HelpRequiringPassphrase(pwallet) + "\n",
                {
                    {"hexstring", RPCArg::Type::STR, RPCArg::Optional::NO, "The transaction hex string"},
                    {"prevtxs", RPCArg::Type::ARR, RPCArg::Optional::OMITTED_NAMED_ARG, "A json array of previous dependent transaction outputs",
                        {
                            {"", RPCArg::Type::OBJ, RPCArg::Optional::OMITTED, "",
                                {
                                    {"txid", RPCArg::Type::STR_HEX, RPCArg::Optional::NO, "The transaction id"},
                                    {"vout", RPCArg::Type::NUM, RPCArg::Optional::NO, "The output number"},
                                    {"scriptPubKey", RPCArg::Type::STR_HEX, RPCArg::Optional::NO, "script key"},
                                    {"redeemScript", RPCArg::Type::STR_HEX, RPCArg::Optional::OMITTED, "(required for P2SH) redeem script"},
                                    {"witnessScript", RPCArg::Type::STR_HEX, RPCArg::Optional::OMITTED, "(required for P2WSH or P2SH-P2WSH) witness script"},
                                    {"amount", RPCArg::Type::AMOUNT, RPCArg::Optional::OMITTED, "(required for Segwit inputs) the amount spent"},
                                },
                            },
                        },
                    },
                    {"sighashtype", RPCArg::Type::STR, /* default */ "ALL", "The signature hash type. Must be one of\n"
            "       \"ALL\"\n"
            "       \"NONE\"\n"
            "       \"SINGLE\"\n"
            "       \"ALL|ANYONECANPAY\"\n"
            "       \"NONE|ANYONECANPAY\"\n"
            "       \"SINGLE|ANYONECANPAY\""},
                },
                RPCResult{
                    RPCResult::Type::OBJ, "", "",
                    {
                        {RPCResult::Type::STR_HEX, "hex", "The hex-encoded raw transaction with signature(s)"},
                        {RPCResult::Type::BOOL, "complete", "If the transaction has a complete set of signatures"},
                        {RPCResult::Type::ARR, "errors", "Script verification errors (if there are any)",
                        {
                            {RPCResult::Type::OBJ, "", "",
                            {
                                {RPCResult::Type::STR_HEX, "txid", "The hash of the referenced, previous transaction"},
                                {RPCResult::Type::NUM, "vout", "The index of the output to spent and used as input"},
                                {RPCResult::Type::STR_HEX, "scriptSig", "The hex-encoded signature script"},
                                {RPCResult::Type::NUM, "sequence", "Script sequence number"},
                                {RPCResult::Type::STR, "error", "Verification or signing error related to the input"},
                            }},
                        }},
                    }
                },
                RPCExamples{
                    HelpExampleCli("signrawtransactionwithwallet", "\"myhex\"")
            + HelpExampleRpc("signrawtransactionwithwallet", "\"myhex\"")
                },
            }.Check(request);

    RPCTypeCheck(request.params, {UniValue::VSTR, UniValue::VARR, UniValue::VSTR}, true);

    CMutableTransaction mtx;
    if (!DecodeHexTx(mtx, request.params[0].get_str(), true)) {
        throw JSONRPCError(RPC_DESERIALIZATION_ERROR, "TX decode failed");
    }

    // Sign the transaction
    auto locked_chain = pwallet->chain().lock();
    LOCK(pwallet->cs_wallet);
    EnsureWalletIsUnlocked(pwallet);

    // Fetch previous transactions (inputs):
    std::map<COutPoint, Coin> coins;
    for (const CTxIn& txin : mtx.vin) {
        coins[txin.prevout]; // Create empty map entry keyed by prevout.
    }
    pwallet->chain().findCoins(coins);

    // Parse the prevtxs array
    ParsePrevouts(request.params[1], nullptr, coins);

    std::set<std::shared_ptr<SigningProvider>> providers;
    for (const std::pair<COutPoint, Coin> coin_pair : coins) {
        std::unique_ptr<SigningProvider> provider = pwallet->GetSigningProvider(coin_pair.second.out.scriptPubKey);
        if (provider) {
            providers.insert(std::move(provider));
        }
    }
    if (providers.size() == 0) {
        // When there are no available providers, use a dummy SigningProvider so we can check if the tx is complete
        providers.insert(std::make_shared<SigningProvider>());
    }

    UniValue result(UniValue::VOBJ);
    for (std::shared_ptr<SigningProvider> provider : providers) {
        SignTransaction(mtx, provider.get(), coins, request.params[2], result);
    }
     return result;
}

static UniValue bumpfee(const JSONRPCRequest& request)
{
    std::shared_ptr<CWallet> const wallet = GetWalletForJSONRPCRequest(request);
    CWallet* const pwallet = wallet.get();


    if (!EnsureWalletIsAvailable(pwallet, request.fHelp))
        return NullUniValue;

            RPCHelpMan{"bumpfee",
                "\nBumps the fee of an opt-in-RBF transaction T, replacing it with a new transaction B.\n"
                "An opt-in RBF transaction with the given txid must be in the wallet.\n"
                "The command will pay the additional fee by reducing change outputs or adding inputs when necessary. It may add a new change output if one does not already exist.\n"
                "If `totalFee` (DEPRECATED) is given, adding inputs is not supported, so there must be a single change output that is big enough or it will fail.\n"
                "All inputs in the original transaction will be included in the replacement transaction.\n"
                "The command will fail if the wallet or mempool contains a transaction that spends one of T's outputs.\n"
                "By default, the new fee will be calculated automatically using estimatesmartfee.\n"
                "The user can specify a confirmation target for estimatesmartfee.\n"
                "Alternatively, the user can specify totalFee (DEPRECATED), or fee_rate (" + CURRENCY_UNIT + " per kB) for the new transaction .\n"
                "At a minimum, the new fee rate must be high enough to pay an additional new relay fee (incrementalfee\n"
                "returned by getnetworkinfo) to enter the node's mempool.\n",
                {
                    {"txid", RPCArg::Type::STR_HEX, RPCArg::Optional::NO, "The txid to be bumped"},
                    {"options", RPCArg::Type::OBJ, RPCArg::Optional::OMITTED_NAMED_ARG, "",
                        {
                            {"confTarget", RPCArg::Type::NUM, /* default */ "wallet default", "Confirmation target (in blocks)"},
                            {"totalFee", RPCArg::Type::NUM, /* default */ "fallback to 'confTarget'", "Total fee (NOT feerate) to pay, in satoshis. (DEPRECATED)\n"
            "                         In rare cases, the actual fee paid might be slightly higher than the specified\n"
            "                         totalFee if the tx change output has to be removed because it is too close to\n"
            "                         the dust threshold."},
                            {"fee_rate", RPCArg::Type::NUM, /* default */ "fallback to 'confTarget'", "FeeRate (NOT total fee) to pay, in " + CURRENCY_UNIT + " per kB\n"
            "                         Specify a fee rate instead of relying on the built-in fee estimator.\n"
            "                         Must be at least 0.0001 BTC per kB higher than the current transaction fee rate.\n"},
                            {"replaceable", RPCArg::Type::BOOL, /* default */ "true", "Whether the new transaction should still be\n"
            "                         marked bip-125 replaceable. If true, the sequence numbers in the transaction will\n"
            "                         be left unchanged from the original. If false, any input sequence numbers in the\n"
            "                         original transaction that were less than 0xfffffffe will be increased to 0xfffffffe\n"
            "                         so the new transaction will not be explicitly bip-125 replaceable (though it may\n"
            "                         still be replaceable in practice, for example if it has unconfirmed ancestors which\n"
            "                         are replaceable)."},
                            {"estimate_mode", RPCArg::Type::STR, /* default */ "UNSET", "The fee estimate mode, must be one of:\n"
            "         \"UNSET\"\n"
            "         \"ECONOMICAL\"\n"
            "         \"CONSERVATIVE\""},
                        },
                        "options"},
                },
                RPCResult{
                    RPCResult::Type::OBJ, "", "", {
                        {RPCResult::Type::STR, "psbt", "The base64-encoded unsigned PSBT of the new transaction. Only returned when wallet private keys are disabled."},
                        {RPCResult::Type::STR_HEX, "txid", "The id of the new transaction. Only returned when wallet private keys are enabled."},
                        {RPCResult::Type::STR_AMOUNT, "origfee", "The fee of the replaced transaction."},
                        {RPCResult::Type::STR_AMOUNT, "fee", "The fee of the new transaction."},
                        {RPCResult::Type::ARR, "errors", "Errors encountered during processing (may be empty).",
                        {
                            {RPCResult::Type::STR, "", ""},
                        }},
                    }
                },
                RPCExamples{
            "\nBump the fee, get the new transaction\'s txid\n" +
                    HelpExampleCli("bumpfee", "<txid>")
                },
            }.Check(request);

    RPCTypeCheck(request.params, {UniValue::VSTR, UniValue::VOBJ});
    uint256 hash(ParseHashV(request.params[0], "txid"));

    CCoinControl coin_control;
    coin_control.fAllowWatchOnly = pwallet->IsWalletFlagSet(WALLET_FLAG_DISABLE_PRIVATE_KEYS);
    // optional parameters
    CAmount totalFee = 0;
    coin_control.m_signal_bip125_rbf = true;

    if (!request.params[1].isNull()) {
        UniValue options = request.params[1];
        RPCTypeCheckObj(options,
            {
                {"confTarget", UniValueType(UniValue::VNUM)},
                {"totalFee", UniValueType(UniValue::VNUM)},
                {"fee_rate", UniValueType(UniValue::VNUM)},
                {"replaceable", UniValueType(UniValue::VBOOL)},
                {"estimate_mode", UniValueType(UniValue::VSTR)},
            },
            true, true);
        if (options.exists("confTarget") && (options.exists("totalFee") || options.exists("fee_rate"))) {
            throw JSONRPCError(RPC_INVALID_PARAMETER, "confTarget can't be set with totalFee or fee_rate. Please provide either a confirmation target in blocks for automatic fee estimation, or an explicit fee rate.");
        } else if (options.exists("fee_rate") && options.exists("totalFee")) {
            throw JSONRPCError(RPC_INVALID_PARAMETER, "fee_rate can't be set along with totalFee.");
        } else if (options.exists("confTarget")) { // TODO: alias this to conf_target
            coin_control.m_confirm_target = ParseConfirmTarget(options["confTarget"], pwallet->chain().estimateMaxBlocks());
        } else if (options.exists("totalFee")) {
            if (!pwallet->chain().rpcEnableDeprecated("totalFee")) {
                throw JSONRPCError(RPC_INVALID_PARAMETER, "totalFee argument has been deprecated and will be removed in 0.20. Please use -deprecatedrpc=totalFee to continue using this argument until removal.");
            }
            totalFee = options["totalFee"].get_int64();
            if (totalFee <= 0) {
                throw JSONRPCError(RPC_INVALID_PARAMETER, strprintf("Invalid totalFee %s (must be greater than 0)", FormatMoney(totalFee)));
            }
        } else if (options.exists("fee_rate")) {
            CFeeRate fee_rate(AmountFromValue(options["fee_rate"]));
            if (fee_rate <= CFeeRate(0)) {
                throw JSONRPCError(RPC_INVALID_PARAMETER, strprintf("Invalid fee_rate %s (must be greater than 0)", fee_rate.ToString()));
            }
            coin_control.m_feerate = fee_rate;
        }

        if (options.exists("replaceable")) {
            coin_control.m_signal_bip125_rbf = options["replaceable"].get_bool();
        }
        if (options.exists("estimate_mode")) {
            if (!FeeModeFromString(options["estimate_mode"].get_str(), coin_control.m_fee_mode)) {
                throw JSONRPCError(RPC_INVALID_PARAMETER, "Invalid estimate_mode parameter");
            }
        }
    }

    // Make sure the results are valid at least up to the most recent block
    // the user could have gotten from another RPC command prior to now
    pwallet->BlockUntilSyncedToCurrentChain();

    auto locked_chain = pwallet->chain().lock();
    LOCK(pwallet->cs_wallet);
    EnsureWalletIsUnlocked(pwallet);


    std::vector<std::string> errors;
    CAmount old_fee;
    CAmount new_fee;
    CMutableTransaction mtx;
    feebumper::Result res;
    if (totalFee > 0) {
        // Targeting total fee bump. Requires a change output of sufficient size.
        res = feebumper::CreateTotalBumpTransaction(pwallet, hash, coin_control, totalFee, errors, old_fee, new_fee, mtx);
    } else {
        // Targeting feerate bump.
        res = feebumper::CreateRateBumpTransaction(*pwallet, hash, coin_control, errors, old_fee, new_fee, mtx);
    }
    if (res != feebumper::Result::OK) {
        switch(res) {
            case feebumper::Result::INVALID_ADDRESS_OR_KEY:
                throw JSONRPCError(RPC_INVALID_ADDRESS_OR_KEY, errors[0]);
                break;
            case feebumper::Result::INVALID_REQUEST:
                throw JSONRPCError(RPC_INVALID_REQUEST, errors[0]);
                break;
            case feebumper::Result::INVALID_PARAMETER:
                throw JSONRPCError(RPC_INVALID_PARAMETER, errors[0]);
                break;
            case feebumper::Result::WALLET_ERROR:
                throw JSONRPCError(RPC_WALLET_ERROR, errors[0]);
                break;
            default:
                throw JSONRPCError(RPC_MISC_ERROR, errors[0]);
                break;
        }
    }

    UniValue result(UniValue::VOBJ);

    // If wallet private keys are enabled, return the new transaction id,
    // otherwise return the base64-encoded unsigned PSBT of the new transaction.
    if (!pwallet->IsWalletFlagSet(WALLET_FLAG_DISABLE_PRIVATE_KEYS)) {
        if (!feebumper::SignTransaction(*pwallet, mtx)) {
            throw JSONRPCError(RPC_WALLET_ERROR, "Can't sign transaction.");
        }

        uint256 txid;
        if (feebumper::CommitTransaction(*pwallet, hash, std::move(mtx), errors, txid) != feebumper::Result::OK) {
            throw JSONRPCError(RPC_WALLET_ERROR, errors[0]);
        }

        result.pushKV("txid", txid.GetHex());
    } else {
        PartiallySignedTransaction psbtx(mtx);
        bool complete = false;
        const TransactionError err = FillPSBT(pwallet, psbtx, complete, SIGHASH_ALL, false /* sign */, true /* bip32derivs */);
        CHECK_NONFATAL(err == TransactionError::OK);
        CHECK_NONFATAL(!complete);
        CDataStream ssTx(SER_NETWORK, PROTOCOL_VERSION);
        ssTx << psbtx;
        result.pushKV("psbt", EncodeBase64(ssTx.str()));
    }

    result.pushKV("origfee", ValueFromAmount(old_fee));
    result.pushKV("fee", ValueFromAmount(new_fee));
    UniValue result_errors(UniValue::VARR);
    for (const std::string& error : errors) {
        result_errors.push_back(error);
    }
    result.pushKV("errors", result_errors);

    return result;
}

UniValue rescanblockchain(const JSONRPCRequest& request)
{
    std::shared_ptr<CWallet> const wallet = GetWalletForJSONRPCRequest(request);
    CWallet* const pwallet = wallet.get();

    if (!EnsureWalletIsAvailable(pwallet, request.fHelp)) {
        return NullUniValue;
    }

            RPCHelpMan{"rescanblockchain",
                "\nRescan the local blockchain for wallet related transactions.\n"
                "Note: Use \"getwalletinfo\" to query the scanning progress.\n",
                {
                    {"start_height", RPCArg::Type::NUM, /* default */ "0", "block height where the rescan should start"},
                    {"stop_height", RPCArg::Type::NUM, RPCArg::Optional::OMITTED_NAMED_ARG, "the last block height that should be scanned. If none is provided it will rescan up to the tip at return time of this call."},
                },
                RPCResult{
                    RPCResult::Type::OBJ, "", "",
                    {
                        {RPCResult::Type::NUM, "start_height", "The block height where the rescan started (the requested height or 0)"},
                        {RPCResult::Type::NUM, "stop_height", "The height of the last rescanned block. May be null in rare cases if there was a reorg and the call didn't scan any blocks because they were already scanned in the background."},
                    }
                },
                RPCExamples{
                    HelpExampleCli("rescanblockchain", "100000 120000")
            + HelpExampleRpc("rescanblockchain", "100000, 120000")
                },
            }.Check(request);

    WalletRescanReserver reserver(pwallet);
    if (!reserver.reserve()) {
        throw JSONRPCError(RPC_WALLET_ERROR, "Wallet is currently rescanning. Abort existing rescan or wait.");
    }

    int start_height = 0;
    uint256 start_block, stop_block;
    {
        auto locked_chain = pwallet->chain().lock();
        Optional<int> tip_height = locked_chain->getHeight();

        if (!request.params[0].isNull()) {
            start_height = request.params[0].get_int();
            if (start_height < 0 || !tip_height || start_height > *tip_height) {
                throw JSONRPCError(RPC_INVALID_PARAMETER, "Invalid start_height");
            }
        }

        Optional<int> stop_height;
        if (!request.params[1].isNull()) {
            stop_height = request.params[1].get_int();
            if (*stop_height < 0 || !tip_height || *stop_height > *tip_height) {
                throw JSONRPCError(RPC_INVALID_PARAMETER, "Invalid stop_height");
            }
            else if (*stop_height < start_height) {
                throw JSONRPCError(RPC_INVALID_PARAMETER, "stop_height must be greater than start_height");
            }
        }

        // We can't rescan beyond non-pruned blocks, stop and throw an error
        if (locked_chain->findPruned(start_height, stop_height)) {
            throw JSONRPCError(RPC_MISC_ERROR, "Can't rescan beyond pruned data. Use RPC call getblockchaininfo to determine your pruned height.");
        }

        if (tip_height) {
            start_block = locked_chain->getBlockHash(start_height);
            // If called with a stop_height, set the stop_height here to
            // trigger a rescan to that height.
            // If called without a stop height, leave stop_height as null here
            // so rescan continues to the tip (even if the tip advances during
            // rescan).
            if (stop_height) {
                stop_block = locked_chain->getBlockHash(*stop_height);
            }
        }
    }

    CWallet::ScanResult result =
        pwallet->ScanForWalletTransactions(start_block, stop_block, reserver, true /* fUpdate */);
    switch (result.status) {
    case CWallet::ScanResult::SUCCESS:
        break;
    case CWallet::ScanResult::FAILURE:
        throw JSONRPCError(RPC_MISC_ERROR, "Rescan failed. Potentially corrupted data files.");
    case CWallet::ScanResult::USER_ABORT:
        throw JSONRPCError(RPC_MISC_ERROR, "Rescan aborted.");
        // no default case, so the compiler can warn about missing cases
    }
    UniValue response(UniValue::VOBJ);
    response.pushKV("start_height", start_height);
    response.pushKV("stop_height", result.last_scanned_height ? *result.last_scanned_height : UniValue());
    return response;
}

class DescribeWalletAddressVisitor : public boost::static_visitor<UniValue>
{
public:
    const SigningProvider * const provider;

    void ProcessSubScript(const CScript& subscript, UniValue& obj) const
    {
        // Always present: script type and redeemscript
        std::vector<std::vector<unsigned char>> solutions_data;
        txnouttype which_type = Solver(subscript, solutions_data);
        obj.pushKV("script", GetTxnOutputType(which_type));
        obj.pushKV("hex", HexStr(subscript.begin(), subscript.end()));

        CTxDestination embedded;
        if (ExtractDestination(subscript, embedded)) {
            // Only when the script corresponds to an address.
            UniValue subobj(UniValue::VOBJ);
            UniValue detail = DescribeAddress(embedded);
            subobj.pushKVs(detail);
            UniValue wallet_detail = boost::apply_visitor(*this, embedded);
            subobj.pushKVs(wallet_detail);
            subobj.pushKV("address", EncodeDestination(embedded));
            subobj.pushKV("scriptPubKey", HexStr(subscript.begin(), subscript.end()));
            // Always report the pubkey at the top level, so that `getnewaddress()['pubkey']` always works.
            if (subobj.exists("pubkey")) obj.pushKV("pubkey", subobj["pubkey"]);
            obj.pushKV("embedded", std::move(subobj));
        } else if (which_type == TX_MULTISIG) {
            // Also report some information on multisig scripts (which do not have a corresponding address).
            // TODO: abstract out the common functionality between this logic and ExtractDestinations.
            obj.pushKV("sigsrequired", solutions_data[0][0]);
            UniValue pubkeys(UniValue::VARR);
            for (size_t i = 1; i < solutions_data.size() - 1; ++i) {
                CPubKey key(solutions_data[i].begin(), solutions_data[i].end());
                pubkeys.push_back(HexStr(key.begin(), key.end()));
            }
            obj.pushKV("pubkeys", std::move(pubkeys));
        }
    }

    explicit DescribeWalletAddressVisitor(const SigningProvider* _provider) : provider(_provider) {}

    UniValue operator()(const CNoDestination& dest) const { return UniValue(UniValue::VOBJ); }

    UniValue operator()(const PKHash& pkhash) const
    {
        CKeyID keyID(pkhash);
        UniValue obj(UniValue::VOBJ);
        CPubKey vchPubKey;
        if (provider && provider->GetPubKey(keyID, vchPubKey)) {
            obj.pushKV("pubkey", HexStr(vchPubKey));
            obj.pushKV("iscompressed", vchPubKey.IsCompressed());
        }
        return obj;
    }

    UniValue operator()(const ScriptHash& scripthash) const
    {
        CScriptID scriptID(scripthash);
        UniValue obj(UniValue::VOBJ);
        CScript subscript;
        if (provider && provider->GetCScript(scriptID, subscript)) {
            ProcessSubScript(subscript, obj);
        }
        return obj;
    }

    UniValue operator()(const WitnessV0KeyHash& id) const
    {
        UniValue obj(UniValue::VOBJ);
        CPubKey pubkey;
        if (provider && provider->GetPubKey(CKeyID(id), pubkey)) {
            obj.pushKV("pubkey", HexStr(pubkey));
        }
        return obj;
    }

    UniValue operator()(const WitnessV0ScriptHash& id) const
    {
        UniValue obj(UniValue::VOBJ);
        CScript subscript;
        CRIPEMD160 hasher;
        uint160 hash;
        hasher.Write(id.begin(), 32).Finalize(hash.begin());
        if (provider && provider->GetCScript(CScriptID(hash), subscript)) {
            ProcessSubScript(subscript, obj);
        }
        return obj;
    }

    UniValue operator()(const WitnessUnknown& id) const { return UniValue(UniValue::VOBJ); }
};

static UniValue DescribeWalletAddress(CWallet* pwallet, const CTxDestination& dest)
{
    UniValue ret(UniValue::VOBJ);
    UniValue detail = DescribeAddress(dest);
    CScript script = GetScriptForDestination(dest);
    std::unique_ptr<SigningProvider> provider = nullptr;
    if (pwallet) {
        provider = pwallet->GetSigningProvider(script);
    }
    ret.pushKVs(detail);
    ret.pushKVs(boost::apply_visitor(DescribeWalletAddressVisitor(provider.get()), dest));
    return ret;
}

/** Convert CAddressBookData to JSON record.  */
static UniValue AddressBookDataToJSON(const CAddressBookData& data, const bool verbose)
{
    UniValue ret(UniValue::VOBJ);
    if (verbose) {
        ret.pushKV("name", data.name);
    }
    ret.pushKV("purpose", data.purpose);
    return ret;
}

UniValue getaddressinfo(const JSONRPCRequest& request)
{
    std::shared_ptr<CWallet> const wallet = GetWalletForJSONRPCRequest(request);
    CWallet* const pwallet = wallet.get();

    if (!EnsureWalletIsAvailable(pwallet, request.fHelp)) {
        return NullUniValue;
    }

            RPCHelpMan{"getaddressinfo",
                "\nReturn information about the given address.\n"
                "Some of the information will only be present if the address is in the active wallet.\n",
                {
                    {"address", RPCArg::Type::STR, RPCArg::Optional::NO, "The address for which to get information."},
                },
                RPCResult{
<<<<<<< HEAD
            "{\n"
            "  \"address\" : \"address\",              (string) The address validated.\n"
            "  \"scriptPubKey\" : \"hex\",             (string) The hex-encoded scriptPubKey generated by the address.\n"
            "  \"ismine\" : true|false,              (boolean) If the address is yours.\n"
            "  \"iswatchonly\" : true|false,         (boolean) If the address is watchonly.\n"
            "  \"solvable\" : true|false,            (boolean) If we know how to spend coins sent to this address, ignoring the possible lack of private keys.\n"
            "  \"desc\" : \"desc\",                    (string, optional) A descriptor for spending coins sent to this address (only when solvable).\n"
            "  \"isscript\" : true|false,            (boolean) If the key is a script.\n"
            "  \"ischange\" : true|false,            (boolean) If the address was used for change output.\n"
            "  \"iswitness\" : true|false,           (boolean) If the address is a witness address.\n"
            "  \"witness_version\" : version         (numeric, optional) The version number of the witness program.\n"
            "  \"witness_program\" : \"hex\"           (string, optional) The hex value of the witness program.\n"
            "  \"script\" : \"type\"                   (string, optional) The output script type. Only if isscript is true and the redeemscript is known. Possible\n"
=======
                    RPCResult::Type::OBJ, "", "",
                    {
                        {RPCResult::Type::STR, "address", "The bitcoin address validated."},
                        {RPCResult::Type::STR_HEX, "scriptPubKey", "The hex-encoded scriptPubKey generated by the address."},
                        {RPCResult::Type::BOOL, "ismine", "If the address is yours."},
                        {RPCResult::Type::BOOL, "iswatchonly", "If the address is watchonly."},
                        {RPCResult::Type::BOOL, "solvable", "If we know how to spend coins sent to this address, ignoring the possible lack of private keys."},
                        {RPCResult::Type::STR, "desc", /* optional */ true, "A descriptor for spending coins sent to this address (only when solvable)."},
                        {RPCResult::Type::BOOL, "isscript", "If the key is a script."},
                        {RPCResult::Type::BOOL, "ischange", "If the address was used for change output."},
                        {RPCResult::Type::BOOL, "iswitness", "If the address is a witness address."},
                        {RPCResult::Type::NUM, "witness_version", /* optional */ true, "The version number of the witness program."},
                        {RPCResult::Type::STR_HEX, "witness_program", /* optional */ true, "The hex value of the witness program."},
                        {RPCResult::Type::STR, "script", /* optional */ true, "The output script type. Only if isscript is true and the redeemscript is known. Possible\n"
>>>>>>> fea9d3cd
            "                                                         types: nonstandard, pubkey, pubkeyhash, scripthash, multisig, nulldata, witness_v0_keyhash,\n"
                            "witness_v0_scripthash, witness_unknown."},
                        {RPCResult::Type::STR_HEX, "hex", /* optional */ true, "The redeemscript for the p2sh address."},
                        {RPCResult::Type::ARR, "pubkeys", /* optional */ true, "Array of pubkeys associated with the known redeemscript (only if script is multisig).",
                        {
                            {RPCResult::Type::STR, "pubkey", ""},
                        }},
                        {RPCResult::Type::NUM, "sigsrequired", /* optional */ true, "The number of signatures required to spend multisig output (only if script is multisig)."},
                        {RPCResult::Type::STR_HEX, "pubkey", /* optional */ true, "The hex value of the raw public key for single-key addresses (possibly embedded in P2SH or P2WSH)."},
                        {RPCResult::Type::OBJ, "embedded", /* optional */ true, "Information about the address embedded in P2SH or P2WSH, if relevant and known.",
                        {
                            {RPCResult::Type::ELISION, "", "Includes all\n"
            "                                                         getaddressinfo output fields for the embedded address, excluding metadata (timestamp, hdkeypath,\n"
                            "hdseedid) and relation to the wallet (ismine, iswatchonly)."},
                        }},
                        {RPCResult::Type::BOOL, "iscompressed", /* optional */ true, "If the pubkey is compressed."},
                        {RPCResult::Type::STR, "label", "DEPRECATED. The label associated with the address. Defaults to \"\". Replaced by the labels array below."},
                        {RPCResult::Type::NUM_TIME, "timestamp", /* optional */ true, "The creation time of the key, if available, expressed in " + UNIX_EPOCH_TIME + "."},
                        {RPCResult::Type::STR, "hdkeypath", /* optional */ true, "The HD keypath, if the key is HD and available."},
                        {RPCResult::Type::STR_HEX, "hdseedid", /* optional */ true, "The Hash160 of the HD seed."},
                        {RPCResult::Type::STR_HEX, "hdmasterfingerprint", /* optional */ true, "The fingerprint of the master key."},
                        {RPCResult::Type::ARR, "labels", "Array of labels associated with the address. Currently limited to one label but returned\n"
                            "as an array to keep the API stable if multiple labels are enabled in the future.",
                        {
                            {RPCResult::Type::STR, "label name", "The label name. Defaults to \"\"."},
                            {RPCResult::Type::OBJ, "", "label data, DEPRECATED, will be removed in 0.21. To re-enable, launch bitcoind with `-deprecatedrpc=labelspurpose`",
                            {
                                {RPCResult::Type::STR, "name", "The label name. Defaults to \"\"."},
                                {RPCResult::Type::STR, "purpose", "The purpose of the associated address (send or receive)."},
                            }},
                        }},
                    }
                },
                RPCExamples{
                    HelpExampleCli("getaddressinfo", EXAMPLE_ADDRESS) +
                    HelpExampleRpc("getaddressinfo", EXAMPLE_ADDRESS)
                },
            }.Check(request);

    LOCK(pwallet->cs_wallet);

    UniValue ret(UniValue::VOBJ);
    CTxDestination dest = DecodeDestination(request.params[0].get_str());
    // Make sure the destination is valid
    if (!IsValidDestination(dest)) {
        throw JSONRPCError(RPC_INVALID_ADDRESS_OR_KEY, "Invalid address");
    }

    std::string currentAddress = EncodeDestination(dest);
    ret.pushKV("address", currentAddress);

    CScript scriptPubKey = GetScriptForDestination(dest);
    ret.pushKV("scriptPubKey", HexStr(scriptPubKey.begin(), scriptPubKey.end()));

    std::unique_ptr<SigningProvider> provider = pwallet->GetSigningProvider(scriptPubKey);

    isminetype mine = pwallet->IsMine(dest);
    ret.pushKV("ismine", bool(mine & ISMINE_SPENDABLE));

    bool solvable = provider && IsSolvable(*provider, scriptPubKey);
    ret.pushKV("solvable", solvable);

    if (solvable) {
       ret.pushKV("desc", InferDescriptor(scriptPubKey, *provider)->ToString());
    }

    ret.pushKV("iswatchonly", bool(mine & ISMINE_WATCH_ONLY));

    UniValue detail = DescribeWalletAddress(pwallet, dest);
    ret.pushKVs(detail);

    // DEPRECATED: Return label field if existing. Currently only one label can
    // be associated with an address, so the label should be equivalent to the
    // value of the name key/value pair in the labels array below.
    if ((pwallet->chain().rpcEnableDeprecated("label")) && (pwallet->mapAddressBook.count(dest))) {
        ret.pushKV("label", pwallet->mapAddressBook[dest].name);
    }

    ret.pushKV("ischange", pwallet->IsChange(scriptPubKey));

    ScriptPubKeyMan* spk_man = pwallet->GetScriptPubKeyMan(scriptPubKey);
    if (spk_man) {
        if (const CKeyMetadata* meta = spk_man->GetMetadata(dest)) {
            ret.pushKV("timestamp", meta->nCreateTime);
            if (meta->has_key_origin) {
                ret.pushKV("hdkeypath", WriteHDKeypath(meta->key_origin.path));
                ret.pushKV("hdseedid", meta->hd_seed_id.GetHex());
                ret.pushKV("hdmasterfingerprint", HexStr(meta->key_origin.fingerprint, meta->key_origin.fingerprint + 4));
            }
        }
    }

    // Return a `labels` array containing the label associated with the address,
    // equivalent to the `label` field above. Currently only one label can be
    // associated with an address, but we return an array so the API remains
    // stable if we allow multiple labels to be associated with an address in
    // the future.
    UniValue labels(UniValue::VARR);
    std::map<CTxDestination, CAddressBookData>::iterator mi = pwallet->mapAddressBook.find(dest);
    if (mi != pwallet->mapAddressBook.end()) {
        // DEPRECATED: The previous behavior of returning an array containing a
        // JSON object of `name` and `purpose` key/value pairs is deprecated.
        if (pwallet->chain().rpcEnableDeprecated("labelspurpose")) {
            labels.push_back(AddressBookDataToJSON(mi->second, true));
        } else {
            labels.push_back(mi->second.name);
        }
    }
    ret.pushKV("labels", std::move(labels));

    return ret;
}

static UniValue getaddressesbylabel(const JSONRPCRequest& request)
{
    std::shared_ptr<CWallet> const wallet = GetWalletForJSONRPCRequest(request);
    CWallet* const pwallet = wallet.get();

    if (!EnsureWalletIsAvailable(pwallet, request.fHelp)) {
        return NullUniValue;
    }

            RPCHelpMan{"getaddressesbylabel",
                "\nReturns the list of addresses assigned the specified label.\n",
                {
                    {"label", RPCArg::Type::STR, RPCArg::Optional::NO, "The label."},
                },
                RPCResult{
                    RPCResult::Type::OBJ_DYN, "", "json object with addresses as keys",
                    {
                        {RPCResult::Type::OBJ, "address", "json object with information about address",
                        {
                            {RPCResult::Type::STR, "purpose", "Purpose of address (\"send\" for sending address, \"receive\" for receiving address)"},
                        }},
                    }
                },
                RPCExamples{
                    HelpExampleCli("getaddressesbylabel", "\"tabby\"")
            + HelpExampleRpc("getaddressesbylabel", "\"tabby\"")
                },
            }.Check(request);

    LOCK(pwallet->cs_wallet);

    std::string label = LabelFromValue(request.params[0]);

    // Find all addresses that have the given label
    UniValue ret(UniValue::VOBJ);
    std::set<std::string> addresses;
    for (const std::pair<const CTxDestination, CAddressBookData>& item : pwallet->mapAddressBook) {
        if (item.second.name == label) {
            std::string address = EncodeDestination(item.first);
            // CWallet::mapAddressBook is not expected to contain duplicate
            // address strings, but build a separate set as a precaution just in
            // case it does.
            bool unique = addresses.emplace(address).second;
            CHECK_NONFATAL(unique);
            // UniValue::pushKV checks if the key exists in O(N)
            // and since duplicate addresses are unexpected (checked with
            // std::set in O(log(N))), UniValue::__pushKV is used instead,
            // which currently is O(1).
            ret.__pushKV(address, AddressBookDataToJSON(item.second, false));
        }
    }

    if (ret.empty()) {
        throw JSONRPCError(RPC_WALLET_INVALID_LABEL_NAME, std::string("No addresses with label " + label));
    }

    return ret;
}

static UniValue listlabels(const JSONRPCRequest& request)
{
    std::shared_ptr<CWallet> const wallet = GetWalletForJSONRPCRequest(request);
    CWallet* const pwallet = wallet.get();

    if (!EnsureWalletIsAvailable(pwallet, request.fHelp)) {
        return NullUniValue;
    }

            RPCHelpMan{"listlabels",
                "\nReturns the list of all labels, or labels that are assigned to addresses with a specific purpose.\n",
                {
                    {"purpose", RPCArg::Type::STR, RPCArg::Optional::OMITTED_NAMED_ARG, "Address purpose to list labels for ('send','receive'). An empty string is the same as not providing this argument."},
                },
                RPCResult{
                    RPCResult::Type::ARR, "", "",
                    {
                        {RPCResult::Type::STR, "label", "Label name"},
                    }
                },
                RPCExamples{
            "\nList all labels\n"
            + HelpExampleCli("listlabels", "") +
            "\nList labels that have receiving addresses\n"
            + HelpExampleCli("listlabels", "receive") +
            "\nList labels that have sending addresses\n"
            + HelpExampleCli("listlabels", "send") +
            "\nAs a JSON-RPC call\n"
            + HelpExampleRpc("listlabels", "receive")
                },
            }.Check(request);

    LOCK(pwallet->cs_wallet);

    std::string purpose;
    if (!request.params[0].isNull()) {
        purpose = request.params[0].get_str();
    }

    // Add to a set to sort by label name, then insert into Univalue array
    std::set<std::string> label_set;
    for (const std::pair<const CTxDestination, CAddressBookData>& entry : pwallet->mapAddressBook) {
        if (purpose.empty() || entry.second.purpose == purpose) {
            label_set.insert(entry.second.name);
        }
    }

    UniValue ret(UniValue::VARR);
    for (const std::string& name : label_set) {
        ret.push_back(name);
    }

    return ret;
}

UniValue sethdseed(const JSONRPCRequest& request)
{
    std::shared_ptr<CWallet> const wallet = GetWalletForJSONRPCRequest(request);
    CWallet* const pwallet = wallet.get();

    if (!EnsureWalletIsAvailable(pwallet, request.fHelp)) {
        return NullUniValue;
    }

            RPCHelpMan{"sethdseed",
                "\nSet or generate a new HD wallet seed. Non-HD wallets will not be upgraded to being a HD wallet. Wallets that are already\n"
                "HD will have a new HD seed set so that new keys added to the keypool will be derived from this new seed.\n"
                "\nNote that you will need to MAKE A NEW BACKUP of your wallet after setting the HD wallet seed." +
                    HelpRequiringPassphrase(pwallet) + "\n",
                {
                    {"newkeypool", RPCArg::Type::BOOL, /* default */ "true", "Whether to flush old unused addresses, including change addresses, from the keypool and regenerate it.\n"
            "                             If true, the next address from getnewaddress and change address from getrawchangeaddress will be from this new seed.\n"
            "                             If false, addresses (including change addresses if the wallet already had HD Chain Split enabled) from the existing\n"
            "                             keypool will be used until it has been depleted."},
                    {"seed", RPCArg::Type::STR, /* default */ "random seed", "The WIF private key to use as the new HD seed.\n"
            "                             The seed value can be retrieved using the dumpwallet command. It is the private key marked hdseed=1"},
                },
                RPCResults{},
                RPCExamples{
                    HelpExampleCli("sethdseed", "")
            + HelpExampleCli("sethdseed", "false")
            + HelpExampleCli("sethdseed", "true \"wifkey\"")
            + HelpExampleRpc("sethdseed", "true, \"wifkey\"")
                },
            }.Check(request);

    LegacyScriptPubKeyMan& spk_man = EnsureLegacyScriptPubKeyMan(*pwallet, true);

    if (pwallet->chain().isInitialBlockDownload()) {
        throw JSONRPCError(RPC_CLIENT_IN_INITIAL_DOWNLOAD, "Cannot set a new HD seed while still in Initial Block Download");
    }

    if (pwallet->IsWalletFlagSet(WALLET_FLAG_DISABLE_PRIVATE_KEYS)) {
        throw JSONRPCError(RPC_WALLET_ERROR, "Cannot set a HD seed to a wallet with private keys disabled");
    }

    auto locked_chain = pwallet->chain().lock();
    LOCK2(pwallet->cs_wallet, spk_man.cs_KeyStore);

    // Do not do anything to non-HD wallets
    if (!pwallet->CanSupportFeature(FEATURE_HD)) {
        throw JSONRPCError(RPC_WALLET_ERROR, "Cannot set a HD seed on a non-HD wallet. Start with -upgradewallet in order to upgrade a non-HD wallet to HD");
    }

    EnsureWalletIsUnlocked(pwallet);

    bool flush_key_pool = true;
    if (!request.params[0].isNull()) {
        flush_key_pool = request.params[0].get_bool();
    }

    CPubKey master_pub_key;
    if (request.params[1].isNull()) {
        master_pub_key = spk_man.GenerateNewSeed();
    } else {
        CKey key = DecodeSecret(request.params[1].get_str());
        if (!key.IsValid()) {
            throw JSONRPCError(RPC_INVALID_ADDRESS_OR_KEY, "Invalid private key");
        }

        if (HaveKey(spk_man, key)) {
            throw JSONRPCError(RPC_INVALID_ADDRESS_OR_KEY, "Already have this key (either as an HD seed or as a loose private key)");
        }

        master_pub_key = spk_man.DeriveNewSeed(key);
    }

    spk_man.SetHDSeed(master_pub_key);
    if (flush_key_pool) spk_man.NewKeyPool();

    return NullUniValue;
}

UniValue walletprocesspsbt(const JSONRPCRequest& request)
{
    std::shared_ptr<CWallet> const wallet = GetWalletForJSONRPCRequest(request);
    CWallet* const pwallet = wallet.get();

    if (!EnsureWalletIsAvailable(pwallet, request.fHelp)) {
        return NullUniValue;
    }

            RPCHelpMan{"walletprocesspsbt",
                "\nUpdate a PSBT with input information from our wallet and then sign inputs\n"
                "that we can sign for." +
                    HelpRequiringPassphrase(pwallet) + "\n",
                {
                    {"psbt", RPCArg::Type::STR, RPCArg::Optional::NO, "The transaction base64 string"},
                    {"sign", RPCArg::Type::BOOL, /* default */ "true", "Also sign the transaction when updating"},
                    {"sighashtype", RPCArg::Type::STR, /* default */ "ALL", "The signature hash type to sign with if not specified by the PSBT. Must be one of\n"
            "       \"ALL\"\n"
            "       \"NONE\"\n"
            "       \"SINGLE\"\n"
            "       \"ALL|ANYONECANPAY\"\n"
            "       \"NONE|ANYONECANPAY\"\n"
            "       \"SINGLE|ANYONECANPAY\""},
                    {"bip32derivs", RPCArg::Type::BOOL, /* default */ "true", "Include BIP 32 derivation paths for public keys if we know them"},
                },
                RPCResult{
                    RPCResult::Type::OBJ, "", "",
                    {
                        {RPCResult::Type::STR, "psbt", "The base64-encoded partially signed transaction"},
                        {RPCResult::Type::BOOL, "complete", "If the transaction has a complete set of signatures"},
                    }
                },
                RPCExamples{
                    HelpExampleCli("walletprocesspsbt", "\"psbt\"")
                },
            }.Check(request);

    RPCTypeCheck(request.params, {UniValue::VSTR, UniValue::VBOOL, UniValue::VSTR});

    // Unserialize the transaction
    PartiallySignedTransaction psbtx;
    std::string error;
    if (!DecodeBase64PSBT(psbtx, request.params[0].get_str(), error)) {
        throw JSONRPCError(RPC_DESERIALIZATION_ERROR, strprintf("TX decode failed %s", error));
    }

    // Get the sighash type
    int nHashType = ParseSighashString(request.params[2]);

    // Fill transaction with our data and also sign
    bool sign = request.params[1].isNull() ? true : request.params[1].get_bool();
    bool bip32derivs = request.params[3].isNull() ? true : request.params[3].get_bool();
    bool complete = true;
    const TransactionError err = FillPSBT(pwallet, psbtx, complete, nHashType, sign, bip32derivs);
    if (err != TransactionError::OK) {
        throw JSONRPCTransactionError(err);
    }

    UniValue result(UniValue::VOBJ);
    CDataStream ssTx(SER_NETWORK, PROTOCOL_VERSION);
    ssTx << psbtx;
    result.pushKV("psbt", EncodeBase64(ssTx.str()));
    result.pushKV("complete", complete);

    return result;
}

UniValue walletcreatefundedpsbt(const JSONRPCRequest& request)
{
    std::shared_ptr<CWallet> const wallet = GetWalletForJSONRPCRequest(request);
    CWallet* const pwallet = wallet.get();

    if (!EnsureWalletIsAvailable(pwallet, request.fHelp)) {
        return NullUniValue;
    }

            RPCHelpMan{"walletcreatefundedpsbt",
                "\nCreates and funds a transaction in the Partially Signed Transaction format. Inputs will be added if supplied inputs are not enough\n"
                "Implements the Creator and Updater roles.\n",
                {
                    {"inputs", RPCArg::Type::ARR, RPCArg::Optional::NO, "A json array of json objects",
                        {
                            {"", RPCArg::Type::OBJ, RPCArg::Optional::OMITTED, "",
                                {
                                    {"txid", RPCArg::Type::STR_HEX, RPCArg::Optional::NO, "The transaction id"},
                                    {"vout", RPCArg::Type::NUM, RPCArg::Optional::NO, "The output number"},
                                    {"sequence", RPCArg::Type::NUM, RPCArg::Optional::NO, "The sequence number"},
                                },
                            },
                        },
                        },
                    {"outputs", RPCArg::Type::ARR, RPCArg::Optional::NO, "a json array with outputs (key-value pairs), where none of the keys are duplicated.\n"
                            "That is, each address can only appear once and there can only be one 'data' object.\n"
                            "For compatibility reasons, a dictionary, which holds the key-value pairs directly, is also\n"
                            "                             accepted as second parameter.",
                        {
                            {"", RPCArg::Type::OBJ, RPCArg::Optional::OMITTED, "",
                                {
                                    {"address", RPCArg::Type::AMOUNT, RPCArg::Optional::NO, "A key-value pair. The key (string) is the address, the value (float or string) is the amount in " + CURRENCY_UNIT + ""},
                                },
                                },
                            {"", RPCArg::Type::OBJ, RPCArg::Optional::OMITTED, "",
                                {
                                    {"data", RPCArg::Type::STR_HEX, RPCArg::Optional::NO, "A key-value pair. The key must be \"data\", the value is hex-encoded data"},
                                },
                            },
                        },
                    },
                    {"locktime", RPCArg::Type::NUM, /* default */ "0", "Raw locktime. Non-0 value also locktime-activates inputs"},
                    {"options", RPCArg::Type::OBJ, RPCArg::Optional::OMITTED_NAMED_ARG, "",
                        {
                            {"changeAddress", RPCArg::Type::STR_HEX, /* default */ "pool address", "The address to receive the change"},
                            {"changePosition", RPCArg::Type::NUM, /* default */ "random", "The index of the change output"},
                            {"change_type", RPCArg::Type::STR, /* default */ "set by -changetype", "The output type to use. Only valid if changeAddress is not specified. Options are \"legacy\", \"p2sh-segwit\", and \"bech32\"."},
                            {"includeWatching", RPCArg::Type::BOOL, /* default */ "true for watch-only wallets, otherwise false", "Also select inputs which are watch only"},
                            {"lockUnspents", RPCArg::Type::BOOL, /* default */ "false", "Lock selected unspent outputs"},
                            {"feeRate", RPCArg::Type::AMOUNT, /* default */ "not set: makes wallet determine the fee", "Set a specific fee rate in " + CURRENCY_UNIT + "/kB"},
                            {"subtractFeeFromOutputs", RPCArg::Type::ARR, /* default */ "empty array", "A json array of integers.\n"
                            "                              The fee will be equally deducted from the amount of each specified output.\n"
                            "                              Those recipients will receive less coins than you enter in their corresponding amount field.\n"
                            "                              If no outputs are specified here, the sender pays the fee.",
                                {
                                    {"vout_index", RPCArg::Type::NUM, RPCArg::Optional::OMITTED, "The zero-based output index, before a change output is added."},
                                },
                            },
                            {"replaceable", RPCArg::Type::BOOL, /* default */ "wallet default", "Marks this transaction as BIP125 replaceable.\n"
                            "                              Allows this transaction to be replaced by a transaction with higher fees"},
                            {"conf_target", RPCArg::Type::NUM, /* default */ "Fallback to wallet's confirmation target", "Confirmation target (in blocks)"},
                            {"estimate_mode", RPCArg::Type::STR, /* default */ "UNSET", "The fee estimate mode, must be one of:\n"
                            "         \"UNSET\"\n"
                            "         \"ECONOMICAL\"\n"
                            "         \"CONSERVATIVE\""},
                        },
                        "options"},
                    {"bip32derivs", RPCArg::Type::BOOL, /* default */ "true", "Include BIP 32 derivation paths for public keys if we know them"},
                },
                RPCResult{
                    RPCResult::Type::OBJ, "", "",
                    {
                        {RPCResult::Type::STR, "psbt", "The resulting raw transaction (base64-encoded string)"},
                        {RPCResult::Type::STR_AMOUNT, "fee", "Fee in " + CURRENCY_UNIT + " the resulting transaction pays"},
                        {RPCResult::Type::NUM, "changepos", "The position of the added change output, or -1"},
                    }
                                },
                                RPCExamples{
                            "\nCreate a transaction with no inputs\n"
                            + HelpExampleCli("walletcreatefundedpsbt", "\"[{\\\"txid\\\":\\\"myid\\\",\\\"vout\\\":0}]\" \"[{\\\"data\\\":\\\"00010203\\\"}]\"")
                                },
                            }.Check(request);

    RPCTypeCheck(request.params, {
        UniValue::VARR,
        UniValueType(), // ARR or OBJ, checked later
        UniValue::VNUM,
        UniValue::VOBJ,
        UniValue::VBOOL
        }, true
    );

    CAmount fee;
    int change_position;
    bool rbf = pwallet->m_signal_rbf;
    const UniValue &replaceable_arg = request.params[3]["replaceable"];
    if (!replaceable_arg.isNull()) {
        RPCTypeCheckArgument(replaceable_arg, UniValue::VBOOL);
        rbf = replaceable_arg.isTrue();
    }
    CMutableTransaction rawTx = ConstructTransaction(request.params[0], request.params[1], request.params[2], rbf);
    FundTransaction(pwallet, rawTx, fee, change_position, request.params[3]);

    // Make a blank psbt
    PartiallySignedTransaction psbtx(rawTx);

    // Fill transaction with out data but don't sign
    bool bip32derivs = request.params[4].isNull() ? true : request.params[4].get_bool();
    bool complete = true;
    const TransactionError err = FillPSBT(pwallet, psbtx, complete, 1, false, bip32derivs);
    if (err != TransactionError::OK) {
        throw JSONRPCTransactionError(err);
    }

    // Serialize the PSBT
    CDataStream ssTx(SER_NETWORK, PROTOCOL_VERSION);
    ssTx << psbtx;

    UniValue result(UniValue::VOBJ);
    result.pushKV("psbt", EncodeBase64(ssTx.str()));
    result.pushKV("fee", ValueFromAmount(fee));
    result.pushKV("changepos", change_position);
    return result;
}

namespace
{

/**
 * Helper class that keeps track of reserved keys that are used for mining
 * coinbases.  We also keep track of the block hash(es) that have been
 * constructed based on the key, so that we can mark it as keep and get a
 * fresh one when one of those blocks is submitted.
 */
class ReservedKeysForMining
{

private:

  /**
   * The per-wallet data that we store.
   */
  struct PerWallet
  {

    /**
     * The current coinbase script.  This has been taken out of the wallet
     * already (and marked as "keep"), but is reused until a block actually
     * using it is submitted successfully.
     */
    CScript coinbaseScript;

    /** All block hashes (in hex) that are based on the current script.  */
    std::set<std::string> blockHashes;

    explicit PerWallet (const CScript& scr)
      : coinbaseScript(scr)
    {}

    PerWallet (PerWallet&&) = default;

  };

  /**
   * Data for each wallet that we have.  This is keyed by CWallet::GetName,
   * which is not perfect; but it will likely work in most cases, and even
   * when two different wallets are loaded with the same name (after each
   * other), the worst that can happen is that we mine to an address from
   * the other wallet.
   */
  std::map<std::string, PerWallet> data;

  /** Lock for this instance.  */
  mutable RecursiveMutex cs;

public:

  ReservedKeysForMining () = default;

  /**
   * Retrieves the key to use for mining at the moment.
   */
  CScript
  GetCoinbaseScript (CWallet* pwallet)
  {
    LOCK2 (cs, pwallet->cs_wallet);

    const auto mit = data.find (pwallet->GetName ());
    if (mit != data.end ())
      return mit->second.coinbaseScript;

    ReserveDestination rdest(pwallet, pwallet->m_default_address_type);
    CTxDestination dest;
    if (!rdest.GetReservedDestination (dest, false))
      throw JSONRPCError (RPC_WALLET_KEYPOOL_RAN_OUT,
                          "Error: Keypool ran out,"
                          " please call keypoolrefill first");
    rdest.KeepDestination ();

    const CScript res = GetScriptForDestination (dest);
    data.emplace (pwallet->GetName (), PerWallet (res));
    return res;
  }

  /**
   * Adds the block hash (given as hex string) of a newly constructed block
   * to the set of blocks for the current key.
   */
  void
  AddBlockHash (const CWallet* pwallet, const std::string& hashHex)
  {
    LOCK (cs);

    const auto mit = data.find (pwallet->GetName ());
    assert (mit != data.end ());
    mit->second.blockHashes.insert (hashHex);
  }

  /**
   * Marks a block as submitted, releasing the key for it (if any).
   */
  void
  MarkBlockSubmitted (const CWallet* pwallet, const std::string& hashHex)
  {
    LOCK (cs);

    const auto mit = data.find (pwallet->GetName ());
    if (mit == data.end ())
      return;

    if (mit->second.blockHashes.count (hashHex) > 0)
      data.erase (mit);
  }

};

ReservedKeysForMining g_mining_keys;

} // anonymous namespace

UniValue getauxblock(const JSONRPCRequest& request)
{
    std::shared_ptr<CWallet> const wallet = GetWalletForJSONRPCRequest(request);
    CWallet* const pwallet = wallet.get();

    if (!EnsureWalletIsAvailable(pwallet, request.fHelp)) {
        return NullUniValue;
    }

    /* RPCHelpMan::Check is not applicable here since we have the
       custom check for exactly zero or two arguments.  */
    if (request.fHelp
          || (request.params.size() != 0 && request.params.size() != 2))
        throw std::runtime_error(
            RPCHelpMan{"getauxblock",
                "\nCreates or submits a merge-mined block.\n"
                "\nWithout arguments, creates a new block and returns information\n"
                "required to merge-mine it.  With arguments, submits a solved\n"
                "auxpow for a previously returned block.\n",
                {
                    {"hash", RPCArg::Type::STR_HEX, RPCArg::Optional::OMITTED_NAMED_ARG, "Hash of the block to submit"},
                    {"auxpow", RPCArg::Type::STR_HEX, RPCArg::Optional::OMITTED_NAMED_ARG, "Serialised auxpow found"},
                },
                {
                  RPCResult{"without arguments",
                      RPCResult::Type::OBJ, "", "",
                      {
                          {RPCResult::Type::STR_HEX, "hash", "hash of the created block"},
                          {RPCResult::Type::NUM, "chainid", "chain ID for this block"},
                          {RPCResult::Type::STR_HEX, "previousblockhash", "hash of the previous block"},
                          {RPCResult::Type::NUM, "coinbasevalue", "value of the block's coinbase"},
                          {RPCResult::Type::STR_HEX, "bits", "compressed target of the block"},
                          {RPCResult::Type::NUM, "height", "height of the block"},
                          {RPCResult::Type::STR_HEX, "_target", "target in reversed byte order, deprecated"},
                      },
                  },
                  {"with arguments",
                      RPCResult::Type::BOOL, "", "whether the submitted block was correct"
                  },
                },
                RPCExamples{
                    HelpExampleCli("getauxblock", "")
                    + HelpExampleCli("getauxblock", "\"hash\" \"serialised auxpow\"")
                    + HelpExampleRpc("getauxblock", "")
                },
            }.ToString());

    if (pwallet->IsWalletFlagSet(WALLET_FLAG_DISABLE_PRIVATE_KEYS)) {
        throw JSONRPCError(RPC_WALLET_ERROR, "Error: Private keys are disabled for this wallet");
    }

    /* Create a new block */
    if (request.params.size() == 0)
    {
        const CScript coinbaseScript = g_mining_keys.GetCoinbaseScript(pwallet);
        const UniValue res = AuxpowMiner::get().createAuxBlock(coinbaseScript);
        g_mining_keys.AddBlockHash(pwallet, res["hash"].get_str ());
        return res;
    }

    /* Submit a block instead.  */
    assert(request.params.size() == 2);
    const std::string& hash = request.params[0].get_str();

    const bool fAccepted
        = AuxpowMiner::get().submitAuxBlock(hash, request.params[1].get_str());
    if (fAccepted)
        g_mining_keys.MarkBlockSubmitted(pwallet, hash);

    return fAccepted;
}

UniValue abortrescan(const JSONRPCRequest& request); // in rpcdump.cpp
UniValue dumpprivkey(const JSONRPCRequest& request); // in rpcdump.cpp
UniValue importprivkey(const JSONRPCRequest& request);
UniValue importaddress(const JSONRPCRequest& request);
UniValue importpubkey(const JSONRPCRequest& request);
UniValue dumpwallet(const JSONRPCRequest& request);
UniValue importwallet(const JSONRPCRequest& request);
UniValue importprunedfunds(const JSONRPCRequest& request);
UniValue removeprunedfunds(const JSONRPCRequest& request);
UniValue importmulti(const JSONRPCRequest& request);

extern UniValue name_list(const JSONRPCRequest& request); // in rpcnames.cpp
extern UniValue name_new(const JSONRPCRequest& request);
extern UniValue name_firstupdate(const JSONRPCRequest& request);
extern UniValue name_update(const JSONRPCRequest& request);
extern UniValue sendtoname(const JSONRPCRequest& request);

// clang-format off
static const CRPCCommand commands[] =
{ //  category              name                                actor (function)                argNames
    //  --------------------- ------------------------          -----------------------         ----------
    { "rawtransactions",    "fundrawtransaction",               &fundrawtransaction,            {"hexstring","options","iswitness"} },
    { "wallet",             "abandontransaction",               &abandontransaction,            {"txid"} },
    { "wallet",             "abortrescan",                      &abortrescan,                   {} },
    { "wallet",             "addmultisigaddress",               &addmultisigaddress,            {"nrequired","keys","label","address_type"} },
    { "wallet",             "backupwallet",                     &backupwallet,                  {"destination"} },
    { "wallet",             "bumpfee",                          &bumpfee,                       {"txid", "options"} },
    { "wallet",             "createwallet",                     &createwallet,                  {"wallet_name", "disable_private_keys", "blank", "passphrase", "avoid_reuse"} },
    { "wallet",             "dumpprivkey",                      &dumpprivkey,                   {"address"}  },
    { "wallet",             "dumpwallet",                       &dumpwallet,                    {"filename"} },
    { "wallet",             "encryptwallet",                    &encryptwallet,                 {"passphrase"} },
    { "wallet",             "getaddressesbylabel",              &getaddressesbylabel,           {"label"} },
    { "wallet",             "getaddressinfo",                   &getaddressinfo,                {"address"} },
    { "wallet",             "getbalance",                       &getbalance,                    {"dummy","minconf","include_watchonly","avoid_reuse"} },
    { "wallet",             "getnewaddress",                    &getnewaddress,                 {"label","address_type"} },
    { "wallet",             "getrawchangeaddress",              &getrawchangeaddress,           {"address_type"} },
    { "wallet",             "getreceivedbyaddress",             &getreceivedbyaddress,          {"address","minconf"} },
    { "wallet",             "getreceivedbylabel",               &getreceivedbylabel,            {"label","minconf"} },
    { "wallet",             "gettransaction",                   &gettransaction,                {"txid","include_watchonly","verbose"} },
    { "wallet",             "getunconfirmedbalance",            &getunconfirmedbalance,         {} },
    { "wallet",             "getbalances",                      &getbalances,                   {} },
    { "wallet",             "getwalletinfo",                    &getwalletinfo,                 {} },
    { "wallet",             "importaddress",                    &importaddress,                 {"address","label","rescan","p2sh"} },
    { "wallet",             "importmulti",                      &importmulti,                   {"requests","options"} },
    { "wallet",             "importprivkey",                    &importprivkey,                 {"privkey","label","rescan"} },
    { "wallet",             "importprunedfunds",                &importprunedfunds,             {"rawtransaction","txoutproof"} },
    { "wallet",             "importpubkey",                     &importpubkey,                  {"pubkey","label","rescan"} },
    { "wallet",             "importwallet",                     &importwallet,                  {"filename"} },
    { "wallet",             "keypoolrefill",                    &keypoolrefill,                 {"newsize"} },
    { "wallet",             "listaddressgroupings",             &listaddressgroupings,          {} },
    { "wallet",             "listlabels",                       &listlabels,                    {"purpose"} },
    { "wallet",             "listlockunspent",                  &listlockunspent,               {} },
    { "wallet",             "listreceivedbyaddress",            &listreceivedbyaddress,         {"minconf","include_empty","include_watchonly","address_filter"} },
    { "wallet",             "listreceivedbylabel",              &listreceivedbylabel,           {"minconf","include_empty","include_watchonly"} },
    { "wallet",             "listsinceblock",                   &listsinceblock,                {"blockhash","target_confirmations","include_watchonly","include_removed"} },
    { "wallet",             "listtransactions",                 &listtransactions,              {"label|dummy","count","skip","include_watchonly"} },
    { "wallet",             "listunspent",                      &listunspent,                   {"minconf","maxconf","addresses","include_unsafe","query_options"} },
    { "wallet",             "listwalletdir",                    &listwalletdir,                 {} },
    { "wallet",             "listwallets",                      &listwallets,                   {} },
    { "wallet",             "loadwallet",                       &loadwallet,                    {"filename"} },
    { "wallet",             "lockunspent",                      &lockunspent,                   {"unlock","transactions"} },
    { "wallet",             "removeprunedfunds",                &removeprunedfunds,             {"txid"} },
    { "wallet",             "rescanblockchain",                 &rescanblockchain,              {"start_height", "stop_height"} },
    { "wallet",             "sendmany",                         &sendmany,                      {"dummy","amounts","minconf","comment","subtractfeefrom","replaceable","conf_target","estimate_mode"} },
    { "wallet",             "sendtoaddress",                    &sendtoaddress,                 {"address","amount","comment","comment_to","subtractfeefromamount","replaceable","conf_target","estimate_mode","avoid_reuse"} },
    { "wallet",             "sethdseed",                        &sethdseed,                     {"newkeypool","seed"} },
    { "wallet",             "setlabel",                         &setlabel,                      {"address","label"} },
    { "wallet",             "settxfee",                         &settxfee,                      {"amount"} },
    { "wallet",             "setwalletflag",                    &setwalletflag,                 {"flag","value"} },
    { "wallet",             "signmessage",                      &signmessage,                   {"address","message"} },
    { "wallet",             "signrawtransactionwithwallet",     &signrawtransactionwithwallet,  {"hexstring","prevtxs","sighashtype"} },
    { "wallet",             "unloadwallet",                     &unloadwallet,                  {"wallet_name"} },
    { "wallet",             "walletcreatefundedpsbt",           &walletcreatefundedpsbt,        {"inputs","outputs","locktime","options","bip32derivs"} },
    { "wallet",             "walletlock",                       &walletlock,                    {} },
    { "wallet",             "walletpassphrase",                 &walletpassphrase,              {"passphrase","timeout"} },
    { "wallet",             "walletpassphrasechange",           &walletpassphrasechange,        {"oldpassphrase","newpassphrase"} },
    { "wallet",             "walletprocesspsbt",                &walletprocesspsbt,             {"psbt","sign","sighashtype","bip32derivs"} },

    /** Auxpow wallet functions */
    { "mining",             "getauxblock",                      &getauxblock,                   {"hash","auxpow"} },

    // Name-related wallet calls.
    { "names",              "name_list",                        &name_list,                     {"name","options"} },
    { "names",              "name_new",                         &name_new,                      {"name","options"} },
    { "names",              "name_firstupdate",                 &name_firstupdate,              {"name","rand","tx","value","options","allow_active"} },
    { "names",              "name_update",                      &name_update,                   {"name","value","options"} },
    { "names",              "sendtoname",                       &sendtoname,                    {"name","amount","comment","comment_to","subtractfeefromamount"} },
};
// clang-format on

void RegisterWalletRPCCommands(interfaces::Chain& chain, std::vector<std::unique_ptr<interfaces::Handler>>& handlers)
{
    for (unsigned int vcidx = 0; vcidx < ARRAYLEN(commands); vcidx++)
        handlers.emplace_back(chain.handleRpc(commands[vcidx]));
}

interfaces::Chain* g_rpc_chain = nullptr;<|MERGE_RESOLUTION|>--- conflicted
+++ resolved
@@ -207,11 +207,7 @@
                     {"address_type", RPCArg::Type::STR, /* default */ "set by -addresstype", "The address type to use. Options are \"legacy\", \"p2sh-segwit\", and \"bech32\"."},
                 },
                 RPCResult{
-<<<<<<< HEAD
-            "\"address\"    (string) The new address\n"
-=======
-                    RPCResult::Type::STR, "address", "The new bitcoin address"
->>>>>>> fea9d3cd
+                    RPCResult::Type::STR, "address", "The new address"
                 },
                 RPCExamples{
                     HelpExampleCli("getnewaddress", "")
@@ -500,32 +496,18 @@
                 "in past transactions\n",
                 {},
                 RPCResult{
-<<<<<<< HEAD
-            "[\n"
-            "  [\n"
-            "    [\n"
-            "      \"address\",            (string) The namecoin address\n"
-            "      amount,                 (numeric) The amount in " + CURRENCY_UNIT + "\n"
-            "      \"label\"               (string, optional) The label\n"
-            "    ]\n"
-            "    ,...\n"
-            "  ]\n"
-            "  ,...\n"
-            "]\n"
-=======
                     RPCResult::Type::ARR, "", "",
                     {
                         {RPCResult::Type::ARR, "", "",
                         {
                             {RPCResult::Type::ARR, "", "",
                             {
-                                {RPCResult::Type::STR, "address", "The bitcoin address"},
+                                {RPCResult::Type::STR, "address", "The address"},
                                 {RPCResult::Type::STR_AMOUNT, "amount", "The amount in " + CURRENCY_UNIT},
                                 {RPCResult::Type::STR, "label", /* optional */ true, "The label"},
                             }},
                         }},
                     }
->>>>>>> fea9d3cd
                 },
                 RPCExamples{
                     HelpExampleCli("listaddressgroupings", "")
@@ -1467,35 +1449,12 @@
                     {"include_watchonly", RPCArg::Type::BOOL, /* default */ "true for watch-only wallets, otherwise false", "Include transactions to watch-only addresses (see 'importaddress')"},
                 },
                 RPCResult{
-<<<<<<< HEAD
-            "[\n"
-            "  {\n"
-            "    \"involvesWatchonly\" : xxx, (boolean) Only returns true if imported addresses were involved in transaction.\n"
-            "    \"address\" : \"address\",    (string) The address of the transaction.\n"
-            "    \"category\" :               (string) The transaction category.\n"
-            "                \"send\"                  Transactions sent.\n"
-            "                \"receive\"               Non-coinbase transactions received.\n"
-            "                \"generate\"              Coinbase transactions received with more than 100 confirmations.\n"
-            "                \"immature\"              Coinbase transactions received with 100 or fewer confirmations.\n"
-            "                \"orphan\"                Orphaned coinbase transactions received.\n"
-            "    \"amount\" : x.xxx,          (numeric) The amount in " + CURRENCY_UNIT + ". This is negative for the 'send' category, and is positive\n"
-            "                                        for all other categories\n"
-            "    \"label\" : \"label\",       (string) A comment for the address/transaction, if any\n"
-            "    \"vout\" : n,                (numeric) the vout value\n"
-            "    \"fee\" : x.xxx,             (numeric) The amount of the fee in " + CURRENCY_UNIT + ". This is negative and only available for the \n"
-            "                                         'send' category of transactions.\n"
-            + TransactionDescriptionString()
-            + "    \"abandoned\": xxx          (boolean) 'true' if the transaction has been abandoned (inputs are respendable). Only available for the \n"
-            "                                         'send' category of transactions.\n"
-            "  }\n"
-            "]\n"
-=======
                     RPCResult::Type::ARR, "", "",
                     {
                         {RPCResult::Type::OBJ, "", "", Cat(Cat<std::vector<RPCResult>>(
                         {
                             {RPCResult::Type::BOOL, "involvesWatchonly", "Only returns true if imported addresses were involved in transaction."},
-                            {RPCResult::Type::STR, "address", "The bitcoin address of the transaction."},
+                            {RPCResult::Type::STR, "address", "The address of the transaction."},
                             {RPCResult::Type::STR, "category", "The transaction category.\n"
                                 "\"send\"                  Transactions sent.\n"
                                 "\"receive\"               Non-coinbase transactions received.\n"
@@ -1515,7 +1474,6 @@
                                  "'send' category of transactions."},
                         })},
                     }
->>>>>>> fea9d3cd
                 },
                 RPCExamples{
             "\nList the most recent 10 transactions in the systems\n"
@@ -1606,36 +1564,6 @@
             "                                                           (not guaranteed to work on pruned nodes)"},
                 },
                 RPCResult{
-<<<<<<< HEAD
-            "{                             (json object)\n"
-            "  \"transactions\" : [          (json array)\n"
-            "  {                           (json object)\n"
-            "    \"involvesWatchonly\" : xxx, (boolean) Only returns true if imported addresses were involved in transaction.\n"
-            "    \"address\" : \"str\",        (string) The address of the transaction.\n"
-            "    \"category\" : \"str\",       (string) The transaction category.\n"
-            "                \"send\"                  Transactions sent.\n"
-            "                \"receive\"               Non-coinbase transactions received.\n"
-            "                \"generate\"              Coinbase transactions received with more than 100 confirmations.\n"
-            "                \"immature\"              Coinbase transactions received with 100 or fewer confirmations.\n"
-            "                \"orphan\"                Orphaned coinbase transactions received.\n"
-            "    \"amount\" : x.xxx,          (numeric) The amount in " + CURRENCY_UNIT + ". This is negative for the 'send' category, and is positive\n"
-            "                                         for all other categories\n"
-            "    \"vout\" : n,               (numeric) the vout value\n"
-            "    \"fee\" : x.xxx,             (numeric) The amount of the fee in " + CURRENCY_UNIT + ". This is negative and only available for the 'send' category of transactions.\n"
-            + TransactionDescriptionString()
-            + "    \"abandoned\": xxx,         (boolean) 'true' if the transaction has been abandoned (inputs are respendable). Only available for the 'send' category of transactions.\n"
-            "    \"label\" : \"label\"       (string) A comment for the address/transaction, if any\n"
-            "    \"to\" : \"...\",            (string) If a comment to is associated with the transaction.\n"
-            "   },\n"
-            "   ...\n"
-            "  ],\n"
-            "  \"removed\" : [              (json array)\n"
-            "    <structure is the same as \"transactions\" above, only present if include_removed=true>\n"
-            "    Note: transactions that were re-added in the active chain will appear as-is in this array, and may thus have a positive confirmation count.\n"
-            "  ],\n"
-            "  \"lastblock\" : \"hex\"        (string) The hash of the block (target_confirmations-1) from the best block on the main chain. This is typically used to feed back into listsinceblock the next time you call it. So you would generally use a target_confirmations of say 6, so you will be continually re-notified of transactions until they've reached 6 confirmations plus any new ones\n"
-            "}\n"
-=======
                     RPCResult::Type::OBJ, "", "",
                     {
                         {RPCResult::Type::ARR, "transactions", "",
@@ -1643,7 +1571,7 @@
                             {RPCResult::Type::OBJ, "", "", Cat(Cat<std::vector<RPCResult>>(
                             {
                                 {RPCResult::Type::BOOL, "involvesWatchonly", "Only returns true if imported addresses were involved in transaction."},
-                                {RPCResult::Type::STR, "address", "The bitcoin address of the transaction."},
+                                {RPCResult::Type::STR, "address", "The address of the transaction."},
                                 {RPCResult::Type::STR, "category", "The transaction category.\n"
                                     "\"send\"                  Transactions sent.\n"
                                     "\"receive\"               Non-coinbase transactions received.\n"
@@ -1669,7 +1597,6 @@
                         , {{RPCResult::Type::ELISION, "", ""},}},
                         {RPCResult::Type::STR_HEX, "lastblock", "The hash of the block (target_confirmations-1) from the best block on the main chain. This is typically used to feed back into listsinceblock the next time you call it. So you would generally use a target_confirmations of say 6, so you will be continually re-notified of transactions until they've reached 6 confirmations plus any new ones"},
                     }
->>>>>>> fea9d3cd
                 },
                 RPCExamples{
                     HelpExampleCli("listsinceblock", "")
@@ -1777,37 +1704,6 @@
                             "Whether to include a `decoded` field containing the decoded transaction (equivalent to RPC decoderawtransaction)"},
                 },
                 RPCResult{
-<<<<<<< HEAD
-            "{\n"
-            "    \"amount\" : x.xxx,        (numeric) The transaction amount in " + CURRENCY_UNIT + "\n"
-            "    \"fee\" : x.xxx,            (numeric) The amount of the fee in " + CURRENCY_UNIT + ". This is negative and only available for the \n"
-            "                              'send' category of transactions.\n"
-            + TransactionDescriptionString()
-            + "    \"details\" : [\n"
-            "      {\n"
-            "        \"involvesWatchonly\" : xxx,         (boolean) Only returns true if imported addresses were involved in transaction.\n"
-            "        \"address\" : \"address\",          (string) The address involved in the transaction\n"
-            "        \"category\" :                      (string) The transaction category.\n"
-            "                     \"send\"                  Transactions sent.\n"
-            "                     \"receive\"               Non-coinbase transactions received.\n"
-            "                     \"generate\"              Coinbase transactions received with more than 100 confirmations.\n"
-            "                     \"immature\"              Coinbase transactions received with 100 or fewer confirmations.\n"
-            "                     \"orphan\"                Orphaned coinbase transactions received.\n"
-            "        \"amount\" : x.xxx,                 (numeric) The amount in " + CURRENCY_UNIT + "\n"
-            "        \"label\" : \"label\",              (string) A comment for the address/transaction, if any\n"
-            "        \"vout\" : n,                       (numeric) the vout value\n"
-            "        \"fee\" : x.xxx,                     (numeric) The amount of the fee in " + CURRENCY_UNIT + ". This is negative and only available for the \n"
-            "                                           'send' category of transactions.\n"
-            "        \"abandoned\" : xxx                  (boolean) 'true' if the transaction has been abandoned (inputs are respendable). Only available for the \n"
-            "                                           'send' category of transactions.\n"
-            "      }\n"
-            "      ,...\n"
-            "    ],\n"
-            "    \"hex\" : \"data\"         (string) Raw data for transaction\n"
-            "    \"decoded\" : transaction         (json object) Optional, the decoded transaction (only present when `verbose` is passed), equivalent to the\n"
-            "                                                  RPC decoderawtransaction method, or the RPC getrawtransaction method when `verbose` is passed.\n"
-            "}\n"
-=======
                     RPCResult::Type::OBJ, "", "", Cat(Cat<std::vector<RPCResult>>(
                     {
                         {RPCResult::Type::STR_AMOUNT, "amount", "The amount in " + CURRENCY_UNIT},
@@ -1821,7 +1717,7 @@
                             {RPCResult::Type::OBJ, "", "",
                             {
                                 {RPCResult::Type::BOOL, "involvesWatchonly", "Only returns true if imported addresses were involved in transaction."},
-                                {RPCResult::Type::STR, "address", "The bitcoin address involved in the transaction."},
+                                {RPCResult::Type::STR, "address", "The address involved in the transaction."},
                                 {RPCResult::Type::STR, "category", "The transaction category.\n"
                                     "\"send\"                  Transactions sent.\n"
                                     "\"receive\"               Non-coinbase transactions received.\n"
@@ -1843,7 +1739,6 @@
                             {RPCResult::Type::ELISION, "", "Equivalent to the RPC decoderawtransaction method, or the RPC getrawtransaction method when `verbose` is passed."},
                         }},
                     })
->>>>>>> fea9d3cd
                 },
                 RPCExamples{
                     HelpExampleCli("gettransaction", "\"1075db55d416d3ca199f55b6084e2115b9345e16c5cf302fc80e9d5fbf5d48d\"")
@@ -2980,31 +2875,13 @@
                         "query_options"},
                 },
                 RPCResult{
-<<<<<<< HEAD
-            "[                   (array of json object)\n"
-            "  {\n"
-            "    \"txid\" : \"txid\",          (string) the transaction id \n"
-            "    \"vout\" : n,               (numeric) the vout value\n"
-            "    \"address\" : \"address\",    (string) the namecoin address\n"
-            "    \"label\" : \"label\",        (string) The associated label, or \"\" for the default label\n"
-            "    \"scriptPubKey\" : \"key\",   (string) the script key\n"
-            "    \"amount\" : x.xxx,         (numeric) the transaction output amount in " + CURRENCY_UNIT + "\n"
-            "    \"confirmations\" : n,      (numeric) The number of confirmations\n"
-            "    \"redeemScript\" : \"script\" (string) The redeemScript if scriptPubKey is P2SH\n"
-            "    \"witnessScript\" : \"script\" (string) witnessScript if the scriptPubKey is P2WSH or P2SH-P2WSH\n"
-            "    \"spendable\" : xxx,        (boolean) Whether we have the private keys to spend this output\n"
-            "    \"solvable\" : xxx,         (boolean) Whether we know how to spend this output, ignoring the lack of keys\n"
-            "    \"reused\" : xxx,           (boolean) (only present if avoid_reuse is set) Whether this output is reused/dirty (sent to an address that was previously spent from)\n"
-            "    \"desc\" : xxx,             (string, only when solvable) A descriptor for spending this output\n"
-            "    \"safe\" : xxx              (boolean) Whether this output is considered safe to spend. Unconfirmed transactions\n"
-=======
                     RPCResult::Type::ARR, "", "",
                     {
                         {RPCResult::Type::OBJ, "", "",
                         {
                             {RPCResult::Type::STR_HEX, "txid", "the transaction id"},
                             {RPCResult::Type::NUM, "vout", "the vout value"},
-                            {RPCResult::Type::STR, "address", "the bitcoin address"},
+                            {RPCResult::Type::STR, "address", "the address"},
                             {RPCResult::Type::STR, "label", "The associated label, or \"\" for the default label"},
                             {RPCResult::Type::STR, "scriptPubKey", "the script key"},
                             {RPCResult::Type::STR_AMOUNT, "amount", "the transaction output amount in " + CURRENCY_UNIT},
@@ -3016,7 +2893,6 @@
                             {RPCResult::Type::BOOL, "reused", "(only present if avoid_reuse is set) Whether this output is reused/dirty (sent to an address that was previously spent from)"},
                             {RPCResult::Type::STR, "desc", "(only when solvable) A descriptor for spending this output"},
                             {RPCResult::Type::BOOL, "safe", "Whether this output is considered safe to spend. Unconfirmed transactions"
->>>>>>> fea9d3cd
             "                              from outside keys and unconfirmed replacement transactions are considered unsafe\n"
                                 "and are not eligible for spending by fundrawtransaction and sendtoaddress."},
                         }},
@@ -3564,7 +3440,7 @@
             "                         the dust threshold."},
                             {"fee_rate", RPCArg::Type::NUM, /* default */ "fallback to 'confTarget'", "FeeRate (NOT total fee) to pay, in " + CURRENCY_UNIT + " per kB\n"
             "                         Specify a fee rate instead of relying on the built-in fee estimator.\n"
-            "                         Must be at least 0.0001 BTC per kB higher than the current transaction fee rate.\n"},
+            "                         Must be at least 0.0001 " + CURRENCY_UNIT + " per kB higher than the current transaction fee rate.\n"},
                             {"replaceable", RPCArg::Type::BOOL, /* default */ "true", "Whether the new transaction should still be\n"
             "                         marked bip-125 replaceable. If true, the sequence numbers in the transaction will\n"
             "                         be left unchanged from the original. If false, any input sequence numbers in the\n"
@@ -3953,24 +3829,9 @@
                     {"address", RPCArg::Type::STR, RPCArg::Optional::NO, "The address for which to get information."},
                 },
                 RPCResult{
-<<<<<<< HEAD
-            "{\n"
-            "  \"address\" : \"address\",              (string) The address validated.\n"
-            "  \"scriptPubKey\" : \"hex\",             (string) The hex-encoded scriptPubKey generated by the address.\n"
-            "  \"ismine\" : true|false,              (boolean) If the address is yours.\n"
-            "  \"iswatchonly\" : true|false,         (boolean) If the address is watchonly.\n"
-            "  \"solvable\" : true|false,            (boolean) If we know how to spend coins sent to this address, ignoring the possible lack of private keys.\n"
-            "  \"desc\" : \"desc\",                    (string, optional) A descriptor for spending coins sent to this address (only when solvable).\n"
-            "  \"isscript\" : true|false,            (boolean) If the key is a script.\n"
-            "  \"ischange\" : true|false,            (boolean) If the address was used for change output.\n"
-            "  \"iswitness\" : true|false,           (boolean) If the address is a witness address.\n"
-            "  \"witness_version\" : version         (numeric, optional) The version number of the witness program.\n"
-            "  \"witness_program\" : \"hex\"           (string, optional) The hex value of the witness program.\n"
-            "  \"script\" : \"type\"                   (string, optional) The output script type. Only if isscript is true and the redeemscript is known. Possible\n"
-=======
                     RPCResult::Type::OBJ, "", "",
                     {
-                        {RPCResult::Type::STR, "address", "The bitcoin address validated."},
+                        {RPCResult::Type::STR, "address", "The address validated."},
                         {RPCResult::Type::STR_HEX, "scriptPubKey", "The hex-encoded scriptPubKey generated by the address."},
                         {RPCResult::Type::BOOL, "ismine", "If the address is yours."},
                         {RPCResult::Type::BOOL, "iswatchonly", "If the address is watchonly."},
@@ -3982,7 +3843,6 @@
                         {RPCResult::Type::NUM, "witness_version", /* optional */ true, "The version number of the witness program."},
                         {RPCResult::Type::STR_HEX, "witness_program", /* optional */ true, "The hex value of the witness program."},
                         {RPCResult::Type::STR, "script", /* optional */ true, "The output script type. Only if isscript is true and the redeemscript is known. Possible\n"
->>>>>>> fea9d3cd
             "                                                         types: nonstandard, pubkey, pubkeyhash, scripthash, multisig, nulldata, witness_v0_keyhash,\n"
                             "witness_v0_scripthash, witness_unknown."},
                         {RPCResult::Type::STR_HEX, "hex", /* optional */ true, "The redeemscript for the p2sh address."},
@@ -4008,7 +3868,7 @@
                             "as an array to keep the API stable if multiple labels are enabled in the future.",
                         {
                             {RPCResult::Type::STR, "label name", "The label name. Defaults to \"\"."},
-                            {RPCResult::Type::OBJ, "", "label data, DEPRECATED, will be removed in 0.21. To re-enable, launch bitcoind with `-deprecatedrpc=labelspurpose`",
+                            {RPCResult::Type::OBJ, "", "label data, DEPRECATED, will be removed in 0.21. To re-enable, launch namecoind with `-deprecatedrpc=labelspurpose`",
                             {
                                 {RPCResult::Type::STR, "name", "The label name. Defaults to \"\"."},
                                 {RPCResult::Type::STR, "purpose", "The purpose of the associated address (send or receive)."},
