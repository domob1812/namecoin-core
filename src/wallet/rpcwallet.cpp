--- conflicted
+++ resolved
@@ -348,14 +348,14 @@
        name's value into account as well for the balance check.  Otherwise one
        sees spurious "Insufficient funds" errors when updating names when the
        wallet's balance it smaller than the amount locked in the name.  */
+    bilingual_str error;
     CAmount lockedValue = 0;
-    std::string strError;
     if (withInput)
       {
         const CWalletTx* dummyWalletTx;
         if (!pwallet->FindValueInNameInput (*withInput, lockedValue,
-                                            dummyWalletTx, strError))
-          throw JSONRPCError(RPC_WALLET_ERROR, strError);
+                                            dummyWalletTx, error))
+          throw JSONRPCError(RPC_WALLET_ERROR, error.original);
       }
 
     if (nValue > curBalance + lockedValue)
@@ -363,20 +363,12 @@
 
     // Create and send the transaction
     CAmount nFeeRequired = 0;
-<<<<<<< HEAD
-=======
-    bilingual_str error;
->>>>>>> 64afad52
     std::vector<CRecipient> vecSend;
     int nChangePosRet = -1;
     CRecipient recipient = {scriptPubKey, nValue, fSubtractFeeFromAmount};
     vecSend.push_back(recipient);
     CTransactionRef tx;
-<<<<<<< HEAD
-    if (!pwallet->CreateTransaction(vecSend, withInput, tx, nFeeRequired, nChangePosRet, strError, coin_control)) {
-=======
-    if (!pwallet->CreateTransaction(vecSend, tx, nFeeRequired, nChangePosRet, error, coin_control)) {
->>>>>>> 64afad52
+    if (!pwallet->CreateTransaction(vecSend, withInput, tx, nFeeRequired, nChangePosRet, error, coin_control)) {
         if (!fSubtractFeeFromAmount && nValue + nFeeRequired > curBalance)
             error = strprintf(Untranslated("Error: This transaction requires a transaction fee of at least %s"), FormatMoney(nFeeRequired));
         throw JSONRPCError(RPC_WALLET_ERROR, error.original);
@@ -940,11 +932,7 @@
     int nChangePosRet = -1;
     bilingual_str error;
     CTransactionRef tx;
-<<<<<<< HEAD
-    bool fCreated = pwallet->CreateTransaction(vecSend, nullptr, tx, nFeeRequired, nChangePosRet, strFailReason, coin_control);
-=======
-    bool fCreated = pwallet->CreateTransaction(vecSend, tx, nFeeRequired, nChangePosRet, error, coin_control);
->>>>>>> 64afad52
+    bool fCreated = pwallet->CreateTransaction(vecSend, nullptr, tx, nFeeRequired, nChangePosRet, error, coin_control);
     if (!fCreated)
         throw JSONRPCError(RPC_WALLET_INSUFFICIENT_FUNDS, error.original);
     pwallet->CommitTransaction(tx, std::move(mapValue), {} /* orderForm */);
