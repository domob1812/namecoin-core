// Copyright (c) 2021-2022 The Bitcoin Core developers
// Distributed under the MIT software license, see the accompanying
// file COPYING or http://www.opensource.org/licenses/mit-license.php.

#include <consensus/amount.h>
#include <consensus/consensus.h>
#include <names/encoding.h>
#include <script/names.h>
#include <util/check.h>
#include <wallet/receive.h>
#include <wallet/transaction.h>
#include <wallet/wallet.h>

namespace wallet {
bool InputIsMine(const CWallet& wallet, const CTxIn& txin)
{
    AssertLockHeld(wallet.cs_wallet);
    const CWalletTx* prev = wallet.GetWalletTx(txin.prevout.hash);
    if (prev && txin.prevout.n < prev->tx->vout.size()) {
        return wallet.IsMine(prev->tx->vout[txin.prevout.n]);
    }
    return false;
}

bool AllInputsMine(const CWallet& wallet, const CTransaction& tx)
{
    LOCK(wallet.cs_wallet);
    for (const CTxIn& txin : tx.vin) {
        if (!InputIsMine(wallet, txin)) return false;
    }
    return true;
}

CAmount OutputGetCredit(const CWallet& wallet, const CTxOut& txout)
{
    if (!MoneyRange(txout.nValue))
        throw std::runtime_error(std::string(__func__) + ": value out of range");
    if (CNameScript::isNameScript (txout.scriptPubKey))
        return 0;
    LOCK(wallet.cs_wallet);
    return (wallet.IsMine(txout) ? txout.nValue : 0);
}

CAmount TxGetCredit(const CWallet& wallet, const CTransaction& tx)
{
    CAmount nCredit = 0;
    for (const CTxOut& txout : tx.vout)
    {
        nCredit += OutputGetCredit(wallet, txout);
        if (!MoneyRange(nCredit))
            throw std::runtime_error(std::string(__func__) + ": value out of range");
    }
    return nCredit;
}

std::optional<CNameScript> GetNameCredit(const CWallet& wallet, const CTxOut& txout, const isminefilter& filter)
{
    CNameScript op(txout.scriptPubKey);
    if (!op.isNameOp ())
        return {};
    LOCK(wallet.cs_wallet);
    return ((wallet.IsMine(txout) & filter) ? std::optional<CNameScript>{op} : std::nullopt);
}

std::optional<CNameScript> GetNameCredit(const CWallet& wallet, const CTransaction& tx, const isminefilter& filter)
{
    std::optional<CNameScript> nCredit;
    for (const CTxOut& txout : tx.vout)
    {
        nCredit = GetNameCredit(wallet, txout, filter);
        if (nCredit)
            break;
    }
    return nCredit;
}

bool ScriptIsChange(const CWallet& wallet, const CScript& script)
{
    // TODO: fix handling of 'change' outputs. The assumption is that any
    // payment to a script that is ours, but is not in the address book
    // is change. That assumption is likely to break when we implement multisignature
    // wallets that return change back into a multi-signature-protected address;
    // a better way of identifying which outputs are 'the send' and which are
    // 'the change' will need to be implemented (maybe extend CWalletTx to remember
    // which output, if any, was change).
    AssertLockHeld(wallet.cs_wallet);
    if (wallet.IsMine(script))
    {
        CTxDestination address;
        if (!ExtractDestination(script, address))
            return true;
        if (!wallet.FindAddressBookEntry(address)) {
            return true;
        }
    }
    return false;
}

bool OutputIsChange(const CWallet& wallet, const CTxOut& txout)
{
    return ScriptIsChange(wallet, txout.scriptPubKey);
}

CAmount OutputGetChange(const CWallet& wallet, const CTxOut& txout)
{
    AssertLockHeld(wallet.cs_wallet);
    if (!MoneyRange(txout.nValue))
        throw std::runtime_error(std::string(__func__) + ": value out of range");
    return (OutputIsChange(wallet, txout) ? txout.nValue : 0);
}

CAmount TxGetChange(const CWallet& wallet, const CTransaction& tx)
{
    LOCK(wallet.cs_wallet);
    CAmount nChange = 0;
    for (const CTxOut& txout : tx.vout)
    {
        nChange += OutputGetChange(wallet, txout);
        if (!MoneyRange(nChange))
            throw std::runtime_error(std::string(__func__) + ": value out of range");
    }
    return nChange;
}

static CAmount GetCachableAmount(const CWallet& wallet, const CWalletTx& wtx, CWalletTx::AmountType type, bool avoid_reuse)
{
    auto& amount = wtx.m_amounts[type];
    if (!amount.IsCached(avoid_reuse)) {
        amount.Set(avoid_reuse, type == CWalletTx::DEBIT ? wallet.GetDebit(*wtx.tx) : TxGetCredit(wallet, *wtx.tx));
        wtx.m_is_cache_empty = false;
    }
    return amount.Get(avoid_reuse);
}

CAmount CachedTxGetCredit(const CWallet& wallet, const CWalletTx& wtx, bool avoid_reuse)
{
    AssertLockHeld(wallet.cs_wallet);

    // Must wait until coinbase is safely deep enough in the chain before valuing it
    if (wallet.IsTxImmatureCoinBase(wtx))
        return 0;

    // GetBalance can assume transactions in mapWallet won't change
    return GetCachableAmount(wallet, wtx, CWalletTx::CREDIT, avoid_reuse);
}

<<<<<<< HEAD
std::optional<CNameScript> TxGetNameCredit(const CWallet& wallet, const CWalletTx& wtx, const isminefilter& filter)
{
    // TODO: Caching like what GetCredit does.
    return GetNameCredit(wallet, *wtx.tx, filter);
}

CAmount CachedTxGetDebit(const CWallet& wallet, const CWalletTx& wtx, const isminefilter& filter)
=======
CAmount CachedTxGetDebit(const CWallet& wallet, const CWalletTx& wtx, bool avoid_reuse)
>>>>>>> 71249f3b
{
    if (wtx.tx->vin.empty())
        return 0;

    return GetCachableAmount(wallet, wtx, CWalletTx::DEBIT, avoid_reuse);
}

std::optional<CNameScript> TxGetNameDebit(const CWallet& wallet, const CWalletTx& wtx, const isminefilter& filter)
{
    // TODO: Caching like what GetDebit does.
    return wallet.GetNameDebit(*wtx.tx, filter);
}

CAmount CachedTxGetChange(const CWallet& wallet, const CWalletTx& wtx)
{
    if (wtx.fChangeCached)
        return wtx.nChangeCached;
    wtx.nChangeCached = TxGetChange(wallet, *wtx.tx);
    wtx.fChangeCached = true;
    return wtx.nChangeCached;
}

void CachedTxGetAmounts(const CWallet& wallet, const CWalletTx& wtx,
                  std::list<COutputEntry>& listReceived,
                  std::list<COutputEntry>& listSent, CAmount& nFee,
                  bool include_change)
{
    nFee = 0;
    listReceived.clear();
    listSent.clear();

    // Compute fee:
    CAmount nDebit = CachedTxGetDebit(wallet, wtx, /*avoid_reuse=*/false);
    if (nDebit > 0) // debit>0 means we signed/sent this transaction
    {
        CAmount nValueOut = wtx.tx->GetValueOut(true);
        nFee = nDebit - nValueOut;
    }

    LOCK(wallet.cs_wallet);
    // Sent/received.
    for (unsigned int i = 0; i < wtx.tx->vout.size(); ++i)
    {
        const CTxOut& txout = wtx.tx->vout[i];
<<<<<<< HEAD
        isminetype fIsMine = wallet.IsMine(txout);
        const CNameScript nameOp(txout.scriptPubKey);
=======
        bool ismine = wallet.IsMine(txout);
>>>>>>> 71249f3b
        // Only need to handle txouts if AT LEAST one of these is true:
        //   1) they debit from us (sent)
        //   2) the output is to us (received)
        if (nDebit > 0)
        {
            // Don't report 'change' txouts, but keep names in all cases
            if (!include_change && OutputIsChange(wallet, txout) && !nameOp.isNameOp())
                continue;
        }
        else if (!ismine)
            continue;

        // In either case, we need to get the destination address
        CTxDestination address;

        if (!ExtractDestination(txout.scriptPubKey, address) && !txout.scriptPubKey.IsUnspendable())
        {
            wallet.WalletLogPrintf("CWalletTx::GetAmounts: Unknown transaction type found, txid %s\n",
                                    wtx.GetHash().ToString());
            address = CNoDestination();
        }

        COutputEntry output = {address, "", txout.nValue, (int)i};

        // If we have a name script, set the "name" parameter.
        if (nameOp.isNameOp())
        {
            if (nameOp.isAnyUpdate())
                output.nameOp = "update: " + EncodeNameForMessage(nameOp.getOpName());
            else
                output.nameOp = "new: " + HexStr(nameOp.getOpHash());
            output.amount = 0;
        }

        // If we are debited by the transaction, add the output as a "sent" entry
        if (nDebit > 0)
            listSent.push_back(output);

        // If we are receiving the output, add it as a "received" entry
<<<<<<< HEAD
        // For names, only do this if we did not also add it as "sent"
        if ((fIsMine & filter)
            && (!nameOp.isNameOp() || !(nDebit > 0)))
=======
        if (ismine)
>>>>>>> 71249f3b
            listReceived.push_back(output);
    }

}

bool CachedTxIsFromMe(const CWallet& wallet, const CWalletTx& wtx)
{
    return (CachedTxGetDebit(wallet, wtx, /*avoid_reuse=*/false) > 0);
}

// NOLINTNEXTLINE(misc-no-recursion)
bool CachedTxIsTrusted(const CWallet& wallet, const CWalletTx& wtx, std::set<Txid>& trusted_parents)
{
    AssertLockHeld(wallet.cs_wallet);

    // This wtx is already trusted
    if (trusted_parents.contains(wtx.GetHash())) return true;

    if (wtx.isConfirmed()) return true;
    if (wtx.isBlockConflicted()) return false;
    // using wtx's cached debit
    if (!wallet.m_spend_zero_conf_change || !CachedTxIsFromMe(wallet, wtx)) return false;

    // Don't trust unconfirmed transactions from us unless they are in the mempool.
    if (!wtx.InMempool()) return false;

    // Trusted if all inputs are from us and are in the mempool:
    for (const CTxIn& txin : wtx.tx->vin)
    {
        // Transactions not sent by us: not trusted
        const CWalletTx* parent = wallet.GetWalletTx(txin.prevout.hash);
        if (parent == nullptr) return false;
        const CTxOut& parentOut = parent->tx->vout[txin.prevout.n];
        // Check that this specific input being spent is trusted
        if (!wallet.IsMine(parentOut)) return false;
        // If we've already trusted this parent, continue
        if (trusted_parents.count(parent->GetHash())) continue;
        // Recurse to check that the parent is also trusted
        if (!CachedTxIsTrusted(wallet, *parent, trusted_parents)) return false;
        trusted_parents.insert(parent->GetHash());
    }
    return true;
}

bool CachedTxIsTrusted(const CWallet& wallet, const CWalletTx& wtx)
{
    std::set<Txid> trusted_parents;
    LOCK(wallet.cs_wallet);
    return CachedTxIsTrusted(wallet, wtx, trusted_parents);
}

Balance GetBalance(const CWallet& wallet, const int min_depth, bool avoid_reuse)
{
    Balance ret;
    bool allow_used_addresses = !avoid_reuse || !wallet.IsWalletFlagSet(WALLET_FLAG_AVOID_REUSE);
    {
        LOCK(wallet.cs_wallet);
        std::set<Txid> trusted_parents;
        for (const auto& [outpoint, txo] : wallet.GetTXOs()) {
            const CWalletTx& wtx = txo.GetWalletTx();

            const bool is_trusted{CachedTxIsTrusted(wallet, wtx, trusted_parents)};
            const int tx_depth{wallet.GetTxDepthInMainChain(wtx)};

            if (CNameScript::isNameScript(txo.GetTxOut().scriptPubKey))
                continue;

            if (!wallet.IsSpent(outpoint) && (allow_used_addresses || !wallet.IsSpentKey(txo.GetTxOut().scriptPubKey))) {
                // Get the amounts for mine
                CAmount credit_mine = txo.GetTxOut().nValue;

                // Set the amounts in the return object
                if (wallet.IsTxImmatureCoinBase(wtx) && wtx.isConfirmed()) {
                    ret.m_mine_immature += credit_mine;
                } else if (is_trusted && tx_depth >= min_depth) {
                    ret.m_mine_trusted += credit_mine;
                } else if (!is_trusted && wtx.InMempool()) {
                    ret.m_mine_untrusted_pending += credit_mine;
                }
            }
        }
    }
    return ret;
}

std::map<CTxDestination, CAmount> GetAddressBalances(const CWallet& wallet)
{
    std::map<CTxDestination, CAmount> balances;

    {
        LOCK(wallet.cs_wallet);
        std::set<Txid> trusted_parents;
        for (const auto& [outpoint, txo] : wallet.GetTXOs()) {
            const CWalletTx& wtx = txo.GetWalletTx();

            if (CNameScript::isNameScript(txo.GetTxOut().scriptPubKey))
                continue;

            if (!CachedTxIsTrusted(wallet, wtx, trusted_parents)) continue;
            if (wallet.IsTxImmatureCoinBase(wtx)) continue;

            int nDepth = wallet.GetTxDepthInMainChain(wtx);
            if (nDepth < (CachedTxIsFromMe(wallet, wtx) ? 0 : 1)) continue;

            CTxDestination addr;
            Assume(wallet.IsMine(txo.GetTxOut()));
            if(!ExtractDestination(txo.GetTxOut().scriptPubKey, addr)) continue;

            CAmount n = wallet.IsSpent(outpoint) ? 0 : txo.GetTxOut().nValue;
            balances[addr] += n;
        }
    }

    return balances;
}

std::set< std::set<CTxDestination> > GetAddressGroupings(const CWallet& wallet)
{
    AssertLockHeld(wallet.cs_wallet);
    std::set< std::set<CTxDestination> > groupings;
    std::set<CTxDestination> grouping;

    for (const auto& walletEntry : wallet.mapWallet)
    {
        const CWalletTx& wtx = walletEntry.second;

        if (wtx.tx->vin.size() > 0)
        {
            bool any_mine = false;
            // group all input addresses with each other
            for (const CTxIn& txin : wtx.tx->vin)
            {
                CTxDestination address;
                if(!InputIsMine(wallet, txin)) /* If this input isn't mine, ignore it */
                    continue;
                if(!ExtractDestination(wallet.mapWallet.at(txin.prevout.hash).tx->vout[txin.prevout.n].scriptPubKey, address))
                    continue;
                grouping.insert(address);
                any_mine = true;
            }

            // group change with input addresses
            if (any_mine)
            {
               for (const CTxOut& txout : wtx.tx->vout)
                   if (OutputIsChange(wallet, txout))
                   {
                       CTxDestination txoutAddr;
                       if(!ExtractDestination(txout.scriptPubKey, txoutAddr))
                           continue;
                       grouping.insert(txoutAddr);
                   }
            }
            if (grouping.size() > 0)
            {
                groupings.insert(grouping);
                grouping.clear();
            }
        }

        // group lone addrs by themselves
        for (const auto& txout : wtx.tx->vout)
            if (wallet.IsMine(txout))
            {
                CTxDestination address;
                if(!ExtractDestination(txout.scriptPubKey, address))
                    continue;
                grouping.insert(address);
                groupings.insert(grouping);
                grouping.clear();
            }
    }

    std::set< std::set<CTxDestination>* > uniqueGroupings; // a set of pointers to groups of addresses
    std::map< CTxDestination, std::set<CTxDestination>* > setmap;  // map addresses to the unique group containing it
    for (const std::set<CTxDestination>& _grouping : groupings)
    {
        // make a set of all the groups hit by this new group
        std::set< std::set<CTxDestination>* > hits;
        std::map< CTxDestination, std::set<CTxDestination>* >::iterator it;
        for (const CTxDestination& address : _grouping)
            if ((it = setmap.find(address)) != setmap.end())
                hits.insert((*it).second);

        // merge all hit groups into a new single group and delete old groups
        std::set<CTxDestination>* merged = new std::set<CTxDestination>(_grouping);
        for (std::set<CTxDestination>* hit : hits)
        {
            merged->insert(hit->begin(), hit->end());
            uniqueGroupings.erase(hit);
            delete hit;
        }
        uniqueGroupings.insert(merged);

        // update setmap
        for (const CTxDestination& element : *merged)
            setmap[element] = merged;
    }

    std::set< std::set<CTxDestination> > ret;
    for (const std::set<CTxDestination>* uniqueGrouping : uniqueGroupings)
    {
        ret.insert(*uniqueGrouping);
        delete uniqueGrouping;
    }

    return ret;
}
} // namespace wallet<|MERGE_RESOLUTION|>--- conflicted
+++ resolved
@@ -53,21 +53,21 @@
     return nCredit;
 }
 
-std::optional<CNameScript> GetNameCredit(const CWallet& wallet, const CTxOut& txout, const isminefilter& filter)
+std::optional<CNameScript> GetNameCredit(const CWallet& wallet, const CTxOut& txout)
 {
     CNameScript op(txout.scriptPubKey);
     if (!op.isNameOp ())
         return {};
     LOCK(wallet.cs_wallet);
-    return ((wallet.IsMine(txout) & filter) ? std::optional<CNameScript>{op} : std::nullopt);
-}
-
-std::optional<CNameScript> GetNameCredit(const CWallet& wallet, const CTransaction& tx, const isminefilter& filter)
+    return (wallet.IsMine(txout) ? std::optional<CNameScript>{op} : std::nullopt);
+}
+
+std::optional<CNameScript> GetNameCredit(const CWallet& wallet, const CTransaction& tx)
 {
     std::optional<CNameScript> nCredit;
     for (const CTxOut& txout : tx.vout)
     {
-        nCredit = GetNameCredit(wallet, txout, filter);
+        nCredit = GetNameCredit(wallet, txout);
         if (nCredit)
             break;
     }
@@ -144,17 +144,13 @@
     return GetCachableAmount(wallet, wtx, CWalletTx::CREDIT, avoid_reuse);
 }
 
-<<<<<<< HEAD
-std::optional<CNameScript> TxGetNameCredit(const CWallet& wallet, const CWalletTx& wtx, const isminefilter& filter)
+std::optional<CNameScript> TxGetNameCredit(const CWallet& wallet, const CWalletTx& wtx)
 {
     // TODO: Caching like what GetCredit does.
-    return GetNameCredit(wallet, *wtx.tx, filter);
-}
-
-CAmount CachedTxGetDebit(const CWallet& wallet, const CWalletTx& wtx, const isminefilter& filter)
-=======
+    return GetNameCredit(wallet, *wtx.tx);
+}
+
 CAmount CachedTxGetDebit(const CWallet& wallet, const CWalletTx& wtx, bool avoid_reuse)
->>>>>>> 71249f3b
 {
     if (wtx.tx->vin.empty())
         return 0;
@@ -162,10 +158,10 @@
     return GetCachableAmount(wallet, wtx, CWalletTx::DEBIT, avoid_reuse);
 }
 
-std::optional<CNameScript> TxGetNameDebit(const CWallet& wallet, const CWalletTx& wtx, const isminefilter& filter)
+std::optional<CNameScript> TxGetNameDebit(const CWallet& wallet, const CWalletTx& wtx)
 {
     // TODO: Caching like what GetDebit does.
-    return wallet.GetNameDebit(*wtx.tx, filter);
+    return wallet.GetNameDebit(*wtx.tx);
 }
 
 CAmount CachedTxGetChange(const CWallet& wallet, const CWalletTx& wtx)
@@ -199,12 +195,8 @@
     for (unsigned int i = 0; i < wtx.tx->vout.size(); ++i)
     {
         const CTxOut& txout = wtx.tx->vout[i];
-<<<<<<< HEAD
-        isminetype fIsMine = wallet.IsMine(txout);
+        bool ismine = wallet.IsMine(txout);
         const CNameScript nameOp(txout.scriptPubKey);
-=======
-        bool ismine = wallet.IsMine(txout);
->>>>>>> 71249f3b
         // Only need to handle txouts if AT LEAST one of these is true:
         //   1) they debit from us (sent)
         //   2) the output is to us (received)
@@ -244,13 +236,8 @@
             listSent.push_back(output);
 
         // If we are receiving the output, add it as a "received" entry
-<<<<<<< HEAD
         // For names, only do this if we did not also add it as "sent"
-        if ((fIsMine & filter)
-            && (!nameOp.isNameOp() || !(nDebit > 0)))
-=======
-        if (ismine)
->>>>>>> 71249f3b
+        if (ismine && (!nameOp.isNameOp() || !(nDebit > 0)))
             listReceived.push_back(output);
     }
 
