--- conflicted
+++ resolved
@@ -4,12 +4,9 @@
 
 #include <consensus/amount.h>
 #include <consensus/consensus.h>
-<<<<<<< HEAD
 #include <names/encoding.h>
 #include <script/names.h>
-=======
 #include <util/check.h>
->>>>>>> 1e072053
 #include <wallet/receive.h>
 #include <wallet/transaction.h>
 #include <wallet/wallet.h>
@@ -315,6 +312,9 @@
 
             const bool is_trusted{CachedTxIsTrusted(wallet, wtx, trusted_parents)};
             const int tx_depth{wallet.GetTxDepthInMainChain(wtx)};
+
+            if (CNameScript::isNameScript(txo.GetTxOut().scriptPubKey))
+                continue;
 
             if (!wallet.IsSpent(outpoint) && (allow_used_addresses || !wallet.IsSpentKey(txo.GetTxOut().scriptPubKey))) {
                 // Get the amounts for mine and watchonly
@@ -355,6 +355,9 @@
         std::set<Txid> trusted_parents;
         for (const auto& [outpoint, txo] : wallet.GetTXOs()) {
             const CWalletTx& wtx = txo.GetWalletTx();
+
+            if (CNameScript::isNameScript(txo.GetTxOut().scriptPubKey))
+                continue;
 
             if (!CachedTxIsTrusted(wallet, wtx, trusted_parents)) continue;
             if (wallet.IsTxImmatureCoinBase(wtx)) continue;
