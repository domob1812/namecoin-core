--- conflicted
+++ resolved
@@ -1149,9 +1149,6 @@
         TRACE1(coin_selection, attempting_aps_create_tx, wallet.GetName().c_str());
         CCoinControl tmp_cc = coin_control;
         tmp_cc.m_avoid_partial_spends = true;
-<<<<<<< HEAD
-        auto txr_grouped = CreateTransactionInternal(wallet, vecSend, withInput, change_pos, tmp_cc, sign);
-=======
 
         // Re-use the change destination from the first creation attempt to avoid skipping BIP44 indexes
         const int ungrouped_change_pos = txr_ungrouped.change_pos;
@@ -1159,8 +1156,7 @@
             ExtractDestination(txr_ungrouped.tx->vout[ungrouped_change_pos].scriptPubKey, tmp_cc.destChange);
         }
 
-        auto txr_grouped = CreateTransactionInternal(wallet, vecSend, change_pos, tmp_cc, sign);
->>>>>>> f790e424
+        auto txr_grouped = CreateTransactionInternal(wallet, vecSend, withInput, change_pos, tmp_cc, sign);
         // if fee of this alternative one is within the range of the max fee, we use this one
         const bool use_aps{txr_grouped.has_value() ? (txr_grouped->fee <= txr_ungrouped.fee + wallet.m_max_aps_fee) : false};
         TRACE5(coin_selection, aps_create_tx_internal, wallet.GetName().c_str(), use_aps, txr_grouped.has_value(),
