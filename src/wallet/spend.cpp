// Copyright (c) 2021 The Bitcoin Core developers
// Distributed under the MIT software license, see the accompanying
// file COPYING or http://www.opensource.org/licenses/mit-license.php.

#include <consensus/amount.h>
#include <consensus/validation.h>
#include <interfaces/chain.h>
#include <policy/policy.h>
#include <script/names.h>
#include <script/signingprovider.h>
#include <util/check.h>
#include <util/fees.h>
#include <util/moneystr.h>
#include <util/rbf.h>
#include <util/trace.h>
#include <util/translation.h>
#include <wallet/coincontrol.h>
#include <wallet/fees.h>
#include <wallet/receive.h>
#include <wallet/spend.h>
#include <wallet/transaction.h>
#include <wallet/wallet.h>

#include <cmath>

using interfaces::FoundBlock;

namespace wallet {
static constexpr size_t OUTPUT_GROUP_MAX_ENTRIES{100};

int GetTxSpendSize(const CWallet& wallet, const CWalletTx& wtx, unsigned int out, bool use_max_sig)
{
    return CalculateMaximumSignedInputSize(wtx.tx->vout[out], &wallet, use_max_sig);
}

int CalculateMaximumSignedInputSize(const CTxOut& txout, const SigningProvider* provider, bool use_max_sig)
{
    CMutableTransaction txn;
    txn.vin.push_back(CTxIn(COutPoint()));
    if (!provider || !DummySignInput(*provider, txn.vin[0], txout, use_max_sig)) {
        return -1;
    }
    return GetVirtualTransactionInputSize(txn.vin[0]);
}

int CalculateMaximumSignedInputSize(const CTxOut& txout, const CWallet* wallet, bool use_max_sig)
{
    const std::unique_ptr<SigningProvider> provider = wallet->GetSolvingProvider(txout.scriptPubKey);
    return CalculateMaximumSignedInputSize(txout, provider.get(), use_max_sig);
}

// txouts needs to be in the order of tx.vin
TxSize CalculateMaximumSignedTxSize(const CTransaction &tx, const CWallet *wallet, const std::vector<CTxOut>& txouts, const CCoinControl* coin_control)
{
    CMutableTransaction txNew(tx);
    if (!wallet->DummySignTx(txNew, txouts, coin_control)) {
        return TxSize{-1, -1};
    }
    CTransaction ctx(txNew);
    int64_t vsize = GetVirtualTransactionSize(ctx);
    int64_t weight = GetTransactionWeight(ctx);
    return TxSize{vsize, weight};
}

TxSize CalculateMaximumSignedTxSize(const CTransaction &tx, const CWallet *wallet, const CCoinControl* coin_control)
{
    std::vector<CTxOut> txouts;
    // Look up the inputs. The inputs are either in the wallet, or in coin_control.
    for (const CTxIn& input : tx.vin) {
        const auto mi = wallet->mapWallet.find(input.prevout.hash);
        // Can not estimate size without knowing the input details
        if (mi != wallet->mapWallet.end()) {
            assert(input.prevout.n < mi->second.tx->vout.size());
            txouts.emplace_back(mi->second.tx->vout.at(input.prevout.n));
        } else if (coin_control) {
            CTxOut txout;
            if (!coin_control->GetExternalOutput(input.prevout, txout)) {
                return TxSize{-1, -1};
            }
            txouts.emplace_back(txout);
        } else {
            return TxSize{-1, -1};
        }
    }
    return CalculateMaximumSignedTxSize(tx, wallet, txouts, coin_control);
}

void AvailableCoins(const CWallet& wallet, std::vector<COutput>& vCoins, const CCoinControl* coinControl, std::optional<CFeeRate> feerate, const CAmount& nMinimumAmount, const CAmount& nMaximumAmount, const CAmount& nMinimumSumAmount, const uint64_t nMaximumCount)
{
    AssertLockHeld(wallet.cs_wallet);

    vCoins.clear();
    CAmount nTotal = 0;
    // Either the WALLET_FLAG_AVOID_REUSE flag is not set (in which case we always allow), or we default to avoiding, and only in the case where
    // a coin control object is provided, and has the avoid address reuse flag set to false, do we allow already used addresses
    bool allow_used_addresses = !wallet.IsWalletFlagSet(WALLET_FLAG_AVOID_REUSE) || (coinControl && !coinControl->m_avoid_address_reuse);
    const int min_depth = {coinControl ? coinControl->m_min_depth : DEFAULT_MIN_DEPTH};
    const int max_depth = {coinControl ? coinControl->m_max_depth : DEFAULT_MAX_DEPTH};
    const bool only_safe = {coinControl ? !coinControl->m_include_unsafe_inputs : true};

    std::set<uint256> trusted_parents;
    for (const auto& entry : wallet.mapWallet)
    {
        const uint256& wtxid = entry.first;
        const CWalletTx& wtx = entry.second;

        if (wallet.IsTxImmatureCoinBase(wtx))
            continue;

        int nDepth = wallet.GetTxDepthInMainChain(wtx);
        if (nDepth < 0)
            continue;

        // We should not consider coins which aren't at least in our mempool
        // It's possible for these to be conflicted via ancestors which we may never be able to detect
        if (nDepth == 0 && !wtx.InMempool())
            continue;

        bool safeTx = CachedTxIsTrusted(wallet, wtx, trusted_parents);

        // We should not consider coins from transactions that are replacing
        // other transactions.
        //
        // Example: There is a transaction A which is replaced by bumpfee
        // transaction B. In this case, we want to prevent creation of
        // a transaction B' which spends an output of B.
        //
        // Reason: If transaction A were initially confirmed, transactions B
        // and B' would no longer be valid, so the user would have to create
        // a new transaction C to replace B'. However, in the case of a
        // one-block reorg, transactions B' and C might BOTH be accepted,
        // when the user only wanted one of them. Specifically, there could
        // be a 1-block reorg away from the chain where transactions A and C
        // were accepted to another chain where B, B', and C were all
        // accepted.
        if (nDepth == 0 && wtx.mapValue.count("replaces_txid")) {
            safeTx = false;
        }

        // Similarly, we should not consider coins from transactions that
        // have been replaced. In the example above, we would want to prevent
        // creation of a transaction A' spending an output of A, because if
        // transaction B were initially confirmed, conflicting with A and
        // A', we wouldn't want to the user to create a transaction D
        // intending to replace A', but potentially resulting in a scenario
        // where A, A', and D could all be accepted (instead of just B and
        // D, or just A and A' like the user would want).
        if (nDepth == 0 && wtx.mapValue.count("replaced_by_txid")) {
            safeTx = false;
        }

        if (only_safe && !safeTx) {
            continue;
        }

        if (nDepth < min_depth || nDepth > max_depth) {
            continue;
        }

        bool tx_from_me = CachedTxIsFromMe(wallet, wtx, ISMINE_ALL);

        for (unsigned int i = 0; i < wtx.tx->vout.size(); i++) {
            // Only consider selected coins if add_inputs is false
            if (coinControl && !coinControl->m_add_inputs && !coinControl->IsSelected(COutPoint(entry.first, i))) {
                continue;
            }

            if (wtx.tx->vout[i].nValue < nMinimumAmount || wtx.tx->vout[i].nValue > nMaximumAmount)
                continue;

            if (coinControl && coinControl->HasSelected() && !coinControl->fAllowOtherInputs && !coinControl->IsSelected(COutPoint(entry.first, i)))
                continue;

            if (wallet.IsLockedCoin(entry.first, i))
                continue;

            if (wallet.IsSpent(wtxid, i))
                continue;

            isminetype mine = wallet.IsMine(wtx.tx->vout[i]);

            if (mine == ISMINE_NO) {
                continue;
            }

            if (!allow_used_addresses && wallet.IsSpentKey(wtxid, i)) {
                continue;
            }

            std::unique_ptr<SigningProvider> provider = wallet.GetSolvingProvider(wtx.tx->vout[i].scriptPubKey);

            bool solvable = provider ? IsSolvable(*provider, wtx.tx->vout[i].scriptPubKey) : false;
            bool spendable = ((mine & ISMINE_SPENDABLE) != ISMINE_NO) || (((mine & ISMINE_WATCH_ONLY) != ISMINE_NO) && (coinControl && coinControl->fAllowWatchOnly && solvable));
            if (CNameScript::isNameScript(wtx.tx->vout[i].scriptPubKey))
                spendable = false;
            int input_bytes = GetTxSpendSize(wallet, wtx, i, (coinControl && coinControl->fAllowWatchOnly));

            vCoins.emplace_back(COutPoint(wtx.GetHash(), i), wtx.tx->vout.at(i), nDepth, input_bytes, spendable, solvable, safeTx, wtx.GetTxTime(), tx_from_me, feerate);

            // Checks the sum amount of all UTXO's.
            if (nMinimumSumAmount != MAX_MONEY) {
                nTotal += wtx.tx->vout[i].nValue;

                if (nTotal >= nMinimumSumAmount) {
                    return;
                }
            }

            // Checks the maximum number of UTXO's.
            if (nMaximumCount > 0 && vCoins.size() >= nMaximumCount) {
                return;
            }
        }
    }
}

void AvailableCoinsListUnspent(const CWallet& wallet, std::vector<COutput>& vCoins, const CCoinControl* coinControl, const CAmount& nMinimumAmount, const CAmount& nMaximumAmount, const CAmount& nMinimumSumAmount, const uint64_t nMaximumCount)
{
    AvailableCoins(wallet, vCoins, coinControl, /*feerate=*/ std::nullopt, nMinimumAmount, nMaximumAmount, nMinimumSumAmount, nMaximumCount);
}

CAmount GetAvailableBalance(const CWallet& wallet, const CCoinControl* coinControl)
{
    LOCK(wallet.cs_wallet);

    CAmount balance = 0;
    std::vector<COutput> vCoins;
    AvailableCoinsListUnspent(wallet, vCoins, coinControl);
    for (const COutput& out : vCoins) {
        if (out.spendable) {
            balance += out.txout.nValue;
        }
    }
    return balance;
}

const CTxOut& FindNonChangeParentOutput(const CWallet& wallet, const CTransaction& tx, int output)
{
    AssertLockHeld(wallet.cs_wallet);
    const CTransaction* ptx = &tx;
    int n = output;
    while (OutputIsChange(wallet, ptx->vout[n]) && ptx->vin.size() > 0) {
        const COutPoint& prevout = ptx->vin[0].prevout;
        auto it = wallet.mapWallet.find(prevout.hash);
        if (it == wallet.mapWallet.end() || it->second.tx->vout.size() <= prevout.n ||
            !wallet.IsMine(it->second.tx->vout[prevout.n])) {
            break;
        }
        ptx = it->second.tx.get();
        n = prevout.n;
    }
    return ptx->vout[n];
}

const CTxOut& FindNonChangeParentOutput(const CWallet& wallet, const COutPoint& outpoint)
{
    AssertLockHeld(wallet.cs_wallet);
    return FindNonChangeParentOutput(wallet, *wallet.GetWalletTx(outpoint.hash)->tx, outpoint.n);
}

std::map<CTxDestination, std::vector<COutput>> ListCoins(const CWallet& wallet)
{
    AssertLockHeld(wallet.cs_wallet);

    std::map<CTxDestination, std::vector<COutput>> result;
    std::vector<COutput> availableCoins;

    AvailableCoinsListUnspent(wallet, availableCoins);

    for (const COutput& coin : availableCoins) {
        CTxDestination address;
        if ((coin.spendable || (wallet.IsWalletFlagSet(WALLET_FLAG_DISABLE_PRIVATE_KEYS) && coin.solvable)) &&
            ExtractDestination(FindNonChangeParentOutput(wallet, coin.outpoint).scriptPubKey, address)) {
            result[address].emplace_back(std::move(coin));
        }
    }

    std::vector<COutPoint> lockedCoins;
    wallet.ListLockedCoins(lockedCoins);
    // Include watch-only for LegacyScriptPubKeyMan wallets without private keys
    const bool include_watch_only = wallet.GetLegacyScriptPubKeyMan() && wallet.IsWalletFlagSet(WALLET_FLAG_DISABLE_PRIVATE_KEYS);
    const isminetype is_mine_filter = include_watch_only ? ISMINE_WATCH_ONLY : ISMINE_SPENDABLE;
    for (const COutPoint& output : lockedCoins) {
        auto it = wallet.mapWallet.find(output.hash);
        if (it != wallet.mapWallet.end()) {
            const auto& wtx = it->second;
            int depth = wallet.GetTxDepthInMainChain(wtx);
            if (depth >= 0 && output.n < wtx.tx->vout.size() &&
                wallet.IsMine(wtx.tx->vout[output.n]) == is_mine_filter
            ) {
                CTxDestination address;
                if (ExtractDestination(FindNonChangeParentOutput(wallet, *wtx.tx, output.n).scriptPubKey, address)) {
                    result[address].emplace_back(
                        COutPoint(wtx.GetHash(), output.n), wtx.tx->vout.at(output.n), depth, GetTxSpendSize(wallet, wtx, output.n), /*spendable=*/ true, /*solvable=*/ true, /*safe=*/ false, wtx.GetTxTime(), CachedTxIsFromMe(wallet, wtx, ISMINE_ALL));
                }
            }
        }
    }

    return result;
}

std::vector<OutputGroup> GroupOutputs(const CWallet& wallet, const std::vector<COutput>& outputs, const CoinSelectionParams& coin_sel_params, const CoinEligibilityFilter& filter, bool positive_only)
{
    std::vector<OutputGroup> groups_out;

    if (!coin_sel_params.m_avoid_partial_spends) {
        // Allowing partial spends  means no grouping. Each COutput gets its own OutputGroup.
        for (const COutput& output : outputs) {
            // Skip outputs we cannot spend
            if (!output.spendable) continue;

            size_t ancestors, descendants;
            wallet.chain().getTransactionAncestry(output.outpoint.hash, ancestors, descendants);

            // Make an OutputGroup containing just this output
            OutputGroup group{coin_sel_params};
            group.Insert(output, ancestors, descendants, positive_only);

            // Check the OutputGroup's eligibility. Only add the eligible ones.
            if (positive_only && group.GetSelectionAmount() <= 0) continue;
            if (group.m_outputs.size() > 0 && group.EligibleForSpending(filter)) groups_out.push_back(group);
        }
        return groups_out;
    }

    // We want to combine COutputs that have the same scriptPubKey into single OutputGroups
    // except when there are more than OUTPUT_GROUP_MAX_ENTRIES COutputs grouped in an OutputGroup.
    // To do this, we maintain a map where the key is the scriptPubKey and the value is a vector of OutputGroups.
    // For each COutput, we check if the scriptPubKey is in the map, and if it is, the COutput is added
    // to the last OutputGroup in the vector for the scriptPubKey. When the last OutputGroup has
    // OUTPUT_GROUP_MAX_ENTRIES COutputs, a new OutputGroup is added to the end of the vector.
    std::map<CScript, std::vector<OutputGroup>> spk_to_groups_map;
    for (const auto& output : outputs) {
        // Skip outputs we cannot spend
        if (!output.spendable) continue;

        size_t ancestors, descendants;
        wallet.chain().getTransactionAncestry(output.outpoint.hash, ancestors, descendants);
        CScript spk = output.txout.scriptPubKey;

        std::vector<OutputGroup>& groups = spk_to_groups_map[spk];

        if (groups.size() == 0) {
            // No OutputGroups for this scriptPubKey yet, add one
            groups.emplace_back(coin_sel_params);
        }

        // Get the last OutputGroup in the vector so that we can add the COutput to it
        // A pointer is used here so that group can be reassigned later if it is full.
        OutputGroup* group = &groups.back();

        // Check if this OutputGroup is full. We limit to OUTPUT_GROUP_MAX_ENTRIES when using -avoidpartialspends
        // to avoid surprising users with very high fees.
        if (group->m_outputs.size() >= OUTPUT_GROUP_MAX_ENTRIES) {
            // The last output group is full, add a new group to the vector and use that group for the insertion
            groups.emplace_back(coin_sel_params);
            group = &groups.back();
        }

        // Add the output to group
        group->Insert(output, ancestors, descendants, positive_only);
    }

    // Now we go through the entire map and pull out the OutputGroups
    for (const auto& spk_and_groups_pair: spk_to_groups_map) {
        const std::vector<OutputGroup>& groups_per_spk= spk_and_groups_pair.second;

        // Go through the vector backwards. This allows for the first item we deal with being the partial group.
        for (auto group_it = groups_per_spk.rbegin(); group_it != groups_per_spk.rend(); group_it++) {
            const OutputGroup& group = *group_it;

            // Don't include partial groups if there are full groups too and we don't want partial groups
            if (group_it == groups_per_spk.rbegin() && groups_per_spk.size() > 1 && !filter.m_include_partial_groups) {
                continue;
            }

            // Check the OutputGroup's eligibility. Only add the eligible ones.
            if (positive_only && group.GetSelectionAmount() <= 0) continue;
            if (group.m_outputs.size() > 0 && group.EligibleForSpending(filter)) groups_out.push_back(group);
        }
    }

    return groups_out;
}

std::optional<SelectionResult> AttemptSelection(const CWallet& wallet, const CAmount& nTargetValue, const CoinEligibilityFilter& eligibility_filter, std::vector<COutput> coins,
                               const CoinSelectionParams& coin_selection_params)
{
    // Vector of results. We will choose the best one based on waste.
    std::vector<SelectionResult> results;

    // Note that unlike KnapsackSolver, we do not include the fee for creating a change output as BnB will not create a change output.
    std::vector<OutputGroup> positive_groups = GroupOutputs(wallet, coins, coin_selection_params, eligibility_filter, true /* positive_only */);
    if (auto bnb_result{SelectCoinsBnB(positive_groups, nTargetValue, coin_selection_params.m_cost_of_change)}) {
        results.push_back(*bnb_result);
    }

    // The knapsack solver has some legacy behavior where it will spend dust outputs. We retain this behavior, so don't filter for positive only here.
    std::vector<OutputGroup> all_groups = GroupOutputs(wallet, coins, coin_selection_params, eligibility_filter, false /* positive_only */);
    // While nTargetValue includes the transaction fees for non-input things, it does not include the fee for creating a change output.
    // So we need to include that for KnapsackSolver as well, as we are expecting to create a change output.
    if (auto knapsack_result{KnapsackSolver(all_groups, nTargetValue + coin_selection_params.m_change_fee,
                                            coin_selection_params.m_min_change_target, coin_selection_params.rng_fast)}) {
        knapsack_result->ComputeAndSetWaste(coin_selection_params.m_cost_of_change);
        results.push_back(*knapsack_result);
    }

    // Include change for SRD as we want to avoid making really small change if the selection just
    // barely meets the target. Just use the lower bound change target instead of the randomly
    // generated one, since SRD will result in a random change amount anyway; avoid making the
    // target needlessly large.
    const CAmount srd_target = nTargetValue + coin_selection_params.m_change_fee + CHANGE_LOWER;
    if (auto srd_result{SelectCoinsSRD(positive_groups, srd_target, coin_selection_params.rng_fast)}) {
        srd_result->ComputeAndSetWaste(coin_selection_params.m_cost_of_change);
        results.push_back(*srd_result);
    }

    if (results.size() == 0) {
        // No solution found
        return std::nullopt;
    }

    // Choose the result with the least waste
    // If the waste is the same, choose the one which spends more inputs.
    auto& best_result = *std::min_element(results.begin(), results.end());
    return best_result;
}

std::optional<SelectionResult> SelectCoins(const CWallet& wallet, const std::vector<COutput>& vAvailableCoins, const CAmount& nTargetValue, const CCoinControl& coin_control, const CoinSelectionParams& coin_selection_params)
{
    std::vector<COutput> vCoins(vAvailableCoins);
    CAmount value_to_select = nTargetValue;

    OutputGroup preset_inputs(coin_selection_params);

    // coin control -> return all selected outputs (we want all selected to go into the transaction for sure)
    if (coin_control.HasSelected() && !coin_control.fAllowOtherInputs)
    {
        for (const COutput& out : vCoins) {
            if (!out.spendable) continue;
            /* Set ancestors and descendants to 0 as these don't matter for preset inputs as no actual selection is being done.
             * positive_only is set to false because we want to include all preset inputs, even if they are dust.
             */
            preset_inputs.Insert(out, /*ancestors=*/ 0, /*descendants=*/ 0, /*positive_only=*/ false);
        }
        SelectionResult result(nTargetValue, SelectionAlgorithm::MANUAL);
        result.AddInput(preset_inputs);
        if (result.GetSelectedValue() < nTargetValue) return std::nullopt;
        result.ComputeAndSetWaste(coin_selection_params.m_cost_of_change);
        return result;
    }

    // calculate value from preset inputs and store them
    std::set<COutPoint> preset_coins;

    std::vector<COutPoint> vPresetInputs;
    coin_control.ListSelected(vPresetInputs);
    for (const COutPoint& outpoint : vPresetInputs) {
        int input_bytes = -1;
        CTxOut txout;
        std::map<uint256, CWalletTx>::const_iterator it = wallet.mapWallet.find(outpoint.hash);
        if (it != wallet.mapWallet.end()) {
            const CWalletTx& wtx = it->second;
            // Clearly invalid input, fail
            if (wtx.tx->vout.size() <= outpoint.n) {
                return std::nullopt;
            }
            input_bytes = GetTxSpendSize(wallet, wtx, outpoint.n, false);
            txout = wtx.tx->vout.at(outpoint.n);
        } else {
            // The input is external. We did not find the tx in mapWallet.
            if (!coin_control.GetExternalOutput(outpoint, txout)) {
                return std::nullopt;
            }
            input_bytes = CalculateMaximumSignedInputSize(txout, &coin_control.m_external_provider, /*use_max_sig=*/true);
        }
        // If available, override calculated size with coin control specified size
        if (coin_control.HasInputWeight(outpoint)) {
            input_bytes = GetVirtualTransactionSize(coin_control.GetInputWeight(outpoint), 0, 0);
        }

        if (input_bytes == -1) {
            return std::nullopt; // Not solvable, can't estimate size for fee
        }

        /* Set some defaults for depth, spendable, solvable, safe, time, and from_me as these don't matter for preset inputs since no selection is being done. */
        COutput output(outpoint, txout, /*depth=*/ 0, input_bytes, /*spendable=*/ true, /*solvable=*/ true, /*safe=*/ true, /*time=*/ 0, /*from_me=*/ false, coin_selection_params.m_effective_feerate);
        if (coin_selection_params.m_subtract_fee_outputs) {
            value_to_select -= output.txout.nValue;
        } else {
            value_to_select -= output.GetEffectiveValue();
        }
        preset_coins.insert(outpoint);
        /* Set ancestors and descendants to 0 as they don't matter for preset inputs since no actual selection is being done.
         * positive_only is set to false because we want to include all preset inputs, even if they are dust.
         */
        preset_inputs.Insert(output, /*ancestors=*/ 0, /*descendants=*/ 0, /*positive_only=*/ false);
    }

    // remove preset inputs from vCoins so that Coin Selection doesn't pick them.
    for (std::vector<COutput>::iterator it = vCoins.begin(); it != vCoins.end() && coin_control.HasSelected();)
    {
        if (preset_coins.count(it->outpoint))
            it = vCoins.erase(it);
        else
            ++it;
    }

    unsigned int limit_ancestor_count = 0;
    unsigned int limit_descendant_count = 0;
    wallet.chain().getPackageLimits(limit_ancestor_count, limit_descendant_count);
    const size_t max_ancestors = (size_t)std::max<int64_t>(1, limit_ancestor_count);
    const size_t max_descendants = (size_t)std::max<int64_t>(1, limit_descendant_count);
    const bool fRejectLongChains = gArgs.GetBoolArg("-walletrejectlongchains", DEFAULT_WALLET_REJECT_LONG_CHAINS);

    // form groups from remaining coins; note that preset coins will not
    // automatically have their associated (same address) coins included
    if (coin_control.m_avoid_partial_spends && vCoins.size() > OUTPUT_GROUP_MAX_ENTRIES) {
        // Cases where we have 101+ outputs all pointing to the same destination may result in
        // privacy leaks as they will potentially be deterministically sorted. We solve that by
        // explicitly shuffling the outputs before processing
        Shuffle(vCoins.begin(), vCoins.end(), coin_selection_params.rng_fast);
    }

    // Coin Selection attempts to select inputs from a pool of eligible UTXOs to fund the
    // transaction at a target feerate. If an attempt fails, more attempts may be made using a more
    // permissive CoinEligibilityFilter.
    std::optional<SelectionResult> res = [&] {
        // Pre-selected inputs already cover the target amount.
        if (value_to_select <= 0) return std::make_optional(SelectionResult(nTargetValue, SelectionAlgorithm::MANUAL));

        // If possible, fund the transaction with confirmed UTXOs only. Prefer at least six
        // confirmations on outputs received from other wallets and only spend confirmed change.
        if (auto r1{AttemptSelection(wallet, value_to_select, CoinEligibilityFilter(1, 6, 0), vCoins, coin_selection_params)}) return r1;
        if (auto r2{AttemptSelection(wallet, value_to_select, CoinEligibilityFilter(1, 1, 0), vCoins, coin_selection_params)}) return r2;

        // Fall back to using zero confirmation change (but with as few ancestors in the mempool as
        // possible) if we cannot fund the transaction otherwise.
        if (wallet.m_spend_zero_conf_change) {
            if (auto r3{AttemptSelection(wallet, value_to_select, CoinEligibilityFilter(0, 1, 2), vCoins, coin_selection_params)}) return r3;
            if (auto r4{AttemptSelection(wallet, value_to_select, CoinEligibilityFilter(0, 1, std::min((size_t)4, max_ancestors/3), std::min((size_t)4, max_descendants/3)),
                                   vCoins, coin_selection_params)}) {
                return r4;
            }
            if (auto r5{AttemptSelection(wallet, value_to_select, CoinEligibilityFilter(0, 1, max_ancestors/2, max_descendants/2),
                                   vCoins, coin_selection_params)}) {
                return r5;
            }
            // If partial groups are allowed, relax the requirement of spending OutputGroups (groups
            // of UTXOs sent to the same address, which are obviously controlled by a single wallet)
            // in their entirety.
            if (auto r6{AttemptSelection(wallet, value_to_select, CoinEligibilityFilter(0, 1, max_ancestors-1, max_descendants-1, true /* include_partial_groups */),
                                   vCoins, coin_selection_params)}) {
                return r6;
            }
            // Try with unsafe inputs if they are allowed. This may spend unconfirmed outputs
            // received from other wallets.
            if (coin_control.m_include_unsafe_inputs) {
                if (auto r7{AttemptSelection(wallet, value_to_select,
                    CoinEligibilityFilter(0 /* conf_mine */, 0 /* conf_theirs */, max_ancestors-1, max_descendants-1, true /* include_partial_groups */),
                    vCoins, coin_selection_params)}) {
                    return r7;
                }
            }
            // Try with unlimited ancestors/descendants. The transaction will still need to meet
            // mempool ancestor/descendant policy to be accepted to mempool and broadcasted, but
            // OutputGroups use heuristics that may overestimate ancestor/descendant counts.
            if (!fRejectLongChains) {
                if (auto r8{AttemptSelection(wallet, value_to_select,
                                      CoinEligibilityFilter(0, 1, std::numeric_limits<uint64_t>::max(), std::numeric_limits<uint64_t>::max(), true /* include_partial_groups */),
                                      vCoins, coin_selection_params)}) {
                    return r8;
                }
            }
        }
        // Coin Selection failed.
        return std::optional<SelectionResult>();
    }();

    if (!res) return std::nullopt;

    // Add preset inputs to result
    res->AddInput(preset_inputs);
    if (res->m_algo == SelectionAlgorithm::MANUAL) {
        res->ComputeAndSetWaste(coin_selection_params.m_cost_of_change);
    }

    return res;
}

static bool IsCurrentForAntiFeeSniping(interfaces::Chain& chain, const uint256& block_hash)
{
    if (chain.isInitialBlockDownload()) {
        return false;
    }
    constexpr int64_t MAX_ANTI_FEE_SNIPING_TIP_AGE = 8 * 60 * 60; // in seconds
    int64_t block_time;
    CHECK_NONFATAL(chain.findBlock(block_hash, FoundBlock().time(block_time)));
    if (block_time < (GetTime() - MAX_ANTI_FEE_SNIPING_TIP_AGE)) {
        return false;
    }
    return true;
}

/**
 * Set a height-based locktime for new transactions (uses the height of the
 * current chain tip unless we are not synced with the current chain
 */
static void DiscourageFeeSniping(CMutableTransaction& tx, FastRandomContext& rng_fast,
                                 interfaces::Chain& chain, const uint256& block_hash, int block_height)
{
    // All inputs must be added by now
    assert(!tx.vin.empty());
    // Discourage fee sniping.
    //
    // For a large miner the value of the transactions in the best block and
    // the mempool can exceed the cost of deliberately attempting to mine two
    // blocks to orphan the current best block. By setting nLockTime such that
    // only the next block can include the transaction, we discourage this
    // practice as the height restricted and limited blocksize gives miners
    // considering fee sniping fewer options for pulling off this attack.
    //
    // A simple way to think about this is from the wallet's point of view we
    // always want the blockchain to move forward. By setting nLockTime this
    // way we're basically making the statement that we only want this
    // transaction to appear in the next block; we don't want to potentially
    // encourage reorgs by allowing transactions to appear at lower heights
    // than the next block in forks of the best chain.
    //
    // Of course, the subsidy is high enough, and transaction volume low
    // enough, that fee sniping isn't a problem yet, but by implementing a fix
    // now we ensure code won't be written that makes assumptions about
    // nLockTime that preclude a fix later.
    if (IsCurrentForAntiFeeSniping(chain, block_hash)) {
        tx.nLockTime = block_height;

        // Secondly occasionally randomly pick a nLockTime even further back, so
        // that transactions that are delayed after signing for whatever reason,
        // e.g. high-latency mix networks and some CoinJoin implementations, have
        // better privacy.
        if (rng_fast.randrange(10) == 0) {
            tx.nLockTime = std::max(0, int(tx.nLockTime) - int(rng_fast.randrange(100)));
        }
    } else {
        // If our chain is lagging behind, we can't discourage fee sniping nor help
        // the privacy of high-latency transactions. To avoid leaking a potentially
        // unique "nLockTime fingerprint", set nLockTime to a constant.
        tx.nLockTime = 0;
    }
    // Sanity check all values
    assert(tx.nLockTime < LOCKTIME_THRESHOLD); // Type must be block height
    assert(tx.nLockTime <= uint64_t(block_height));
    for (const auto& in : tx.vin) {
        // Can not be FINAL for locktime to work
        assert(in.nSequence != CTxIn::SEQUENCE_FINAL);
        // May be MAX NONFINAL to disable both BIP68 and BIP125
        if (in.nSequence == CTxIn::MAX_SEQUENCE_NONFINAL) continue;
        // May be MAX BIP125 to disable BIP68 and enable BIP125
        if (in.nSequence == MAX_BIP125_RBF_SEQUENCE) continue;
        // The wallet does not support any other sequence-use right now.
        assert(false);
    }
}

static bool
FindValueInNameInput (const CWallet& wallet, const CTxIn& nameInput,
                      CAmount& value, const CWalletTx*& walletTx,
                      bilingual_str& error)
{
  walletTx = wallet.GetWalletTx (nameInput.prevout.hash);
  if (!walletTx)
    {
      error = _("Input tx not found in wallet");
      return false;
    }

  const CTxOut& output = walletTx->tx->vout[nameInput.prevout.n];
  if (wallet.IsMine (output) != ISMINE_SPENDABLE)
    {
      error = _("Input tx is not mine");
      return false;
    }

  if (!CNameScript::isNameScript (output.scriptPubKey))
    {
      error = _("Input tx is not a name operation");
      return false;
    }

  value = output.nValue;
  return true;
}

static std::optional<CreatedTransactionResult> CreateTransactionInternal(
        CWallet& wallet,
        const std::vector<CRecipient>& vecSend,
        const CTxIn* withInput,
        int change_pos,
        bilingual_str& error,
        const CCoinControl& coin_control,
        FeeCalculation& fee_calc_out,
        bool sign) EXCLUSIVE_LOCKS_REQUIRED(wallet.cs_wallet)
{
    AssertLockHeld(wallet.cs_wallet);

    // out variables, to be packed into returned result structure
    CTransactionRef tx;
    CAmount nFeeRet;
    int nChangePosInOut = change_pos;

    FastRandomContext rng_fast;
    CMutableTransaction txNew; // The resulting transaction that we make

    CoinSelectionParams coin_selection_params{rng_fast}; // Parameters for coin selection, init with dummy
    coin_selection_params.m_avoid_partial_spends = coin_control.m_avoid_partial_spends;

    // Set the long term feerate estimate to the wallet's consolidate feerate
    coin_selection_params.m_long_term_feerate = wallet.m_consolidate_feerate;

    CAmount recipients_sum = 0;
    const OutputType change_type = wallet.TransactionChangeType(coin_control.m_change_type ? *coin_control.m_change_type : wallet.m_default_change_type, vecSend);
    ReserveDestination reservedest(&wallet, change_type);
    unsigned int outputs_to_subtract_fee_from = 0; // The number of outputs which we are subtracting the fee from
    bool isNamecoin = false;
    for (const auto& recipient : vecSend) {
        recipients_sum += recipient.nAmount;

        if (recipient.fSubtractFeeFromAmount) {
            outputs_to_subtract_fee_from++;
            coin_selection_params.m_subtract_fee_outputs = true;
        }

        if (CNameScript::isNameScript (recipient.scriptPubKey))
            isNamecoin = true;
    }
    coin_selection_params.m_change_target = GenerateChangeTarget(std::floor(recipients_sum / vecSend.size()), rng_fast);

    if (isNamecoin)
        txNew.SetNamecoin();

    // Create change script that will be used if we need change
    CScript scriptChange;

    // coin control: send change to custom address
    if (!std::get_if<CNoDestination>(&coin_control.destChange)) {
        scriptChange = GetScriptForDestination(coin_control.destChange);
    } else { // no coin control: send change to newly generated address
        // Note: We use a new key here to keep it from being obvious which side is the change.
        //  The drawback is that by not reusing a previous key, the change may be lost if a
        //  backup is restored, if the backup doesn't have the new private key for the change.
        //  If we reused the old key, it would be possible to add code to look for and
        //  rediscover unknown transactions that were written with keys of ours to recover
        //  post-backup change.

        // Reserve a new key pair from key pool. If it fails, provide a dummy
        // destination in case we don't need change.
        CTxDestination dest;
        bilingual_str dest_err;
        if (!reservedest.GetReservedDestination(dest, true, dest_err)) {
            error = _("Transaction needs a change address, but we can't generate it.") + Untranslated(" ") + dest_err;
        }
        scriptChange = GetScriptForDestination(dest);
        // A valid destination implies a change script (and
        // vice-versa). An empty change script will abort later, if the
        // change keypool ran out, but change is required.
        CHECK_NONFATAL(IsValidDestination(dest) != scriptChange.empty());
    }
    CTxOut change_prototype_txout(0, scriptChange);
    coin_selection_params.change_output_size = GetSerializeSize(change_prototype_txout);

    // Get size of spending the change output
    int change_spend_size = CalculateMaximumSignedInputSize(change_prototype_txout, &wallet);
    // If the wallet doesn't know how to sign change output, assume p2sh-p2wpkh
    // as lower-bound to allow BnB to do it's thing
    if (change_spend_size == -1) {
        coin_selection_params.change_spend_size = DUMMY_NESTED_P2WPKH_INPUT_SIZE;
    } else {
        coin_selection_params.change_spend_size = (size_t)change_spend_size;
    }

    /* If we have an input to include, find its value.  This value will be
       subtracted later on during coin selection, since the input is added
       additionally to the selected coins.  */
    CAmount nInputValue = 0;
    const CWalletTx* withInputTx = nullptr;
    if (withInput)
    {
        if (!FindValueInNameInput (wallet, *withInput, nInputValue, withInputTx, error))
            return std::nullopt;
    }

    // Set discard feerate
    coin_selection_params.m_discard_feerate = GetDiscardRate(wallet);

    // Get the fee rate to use effective values in coin selection
    FeeCalculation feeCalc;
    coin_selection_params.m_effective_feerate = GetMinimumFeeRate(wallet, coin_control, &feeCalc);
    // Do not, ever, assume that it's fine to change the fee rate if the user has explicitly
    // provided one
    if (coin_control.m_feerate && coin_selection_params.m_effective_feerate > *coin_control.m_feerate) {
        error = strprintf(_("Fee rate (%s) is lower than the minimum fee rate setting (%s)"), coin_control.m_feerate->ToString(FeeEstimateMode::SAT_VB), coin_selection_params.m_effective_feerate.ToString(FeeEstimateMode::SAT_VB));
        return std::nullopt;
    }
    if (feeCalc.reason == FeeReason::FALLBACK && !wallet.m_allow_fallback_fee) {
        // eventually allow a fallback fee
        error = _("Fee estimation failed. Fallbackfee is disabled. Wait a few blocks or enable -fallbackfee.");
        return std::nullopt;
    }

    // Calculate the cost of change
    // Cost of change is the cost of creating the change output + cost of spending the change output in the future.
    // For creating the change output now, we use the effective feerate.
    // For spending the change output in the future, we use the discard feerate for now.
    // So cost of change = (change output size * effective feerate) + (size of spending change output * discard feerate)
    coin_selection_params.m_change_fee = coin_selection_params.m_effective_feerate.GetFee(coin_selection_params.change_output_size);
    coin_selection_params.m_cost_of_change = coin_selection_params.m_discard_feerate.GetFee(coin_selection_params.change_spend_size) + coin_selection_params.m_change_fee;

    // vouts to the payees
    if (!coin_selection_params.m_subtract_fee_outputs) {
        coin_selection_params.tx_noinputs_size = 11; // Static vsize overhead + outputs vsize. 4 nVersion, 4 nLocktime, 1 input count, 1 output count, 1 witness overhead (dummy, flag, stack size)
    }
    for (const auto& recipient : vecSend)
    {
        CTxOut txout(recipient.nAmount, recipient.scriptPubKey);

        // Include the fee cost for outputs.
        if (!coin_selection_params.m_subtract_fee_outputs) {
            coin_selection_params.tx_noinputs_size += ::GetSerializeSize(txout, PROTOCOL_VERSION);
        }

        if (IsDust(txout, wallet.chain().relayDustFee()))
        {
            error = _("Transaction amount too small");
            return std::nullopt;
        }
        txNew.vout.push_back(txout);
    }

    // Include the fees for things that aren't inputs, excluding the change output
    const CAmount not_input_fees = coin_selection_params.m_effective_feerate.GetFee(coin_selection_params.tx_noinputs_size);
<<<<<<< HEAD
    CAmount selection_target = recipients_sum + not_input_fees - nInputValue;

    // If we have an explicit input, that input's value might be large enough
    // so that no others need to be selected.
    std::vector<COutput> selected_coins;
    CAmount selected_value = 0;
    if (selection_target > 0) {
        // Get available coins
        std::vector<COutput> vAvailableCoins;
        AvailableCoins(wallet, vAvailableCoins, &coin_control, 1, MAX_MONEY, MAX_MONEY, 0);

        // Choose coins to use
        std::optional<SelectionResult> result = SelectCoins(wallet, vAvailableCoins, /*nTargetValue=*/selection_target, coin_control, coin_selection_params);
        if (!result) {
            error = _("Insufficient funds");
            return std::nullopt;
        }
        TRACE5(coin_selection, selected_coins, wallet.GetName().c_str(), GetAlgorithmName(result->m_algo).c_str(), result->m_target, result->GetWaste(), result->GetSelectedValue());
=======
    CAmount selection_target = recipients_sum + not_input_fees;

    // Get available coins
    std::vector<COutput> vAvailableCoins;
    AvailableCoins(wallet, vAvailableCoins, &coin_control, coin_selection_params.m_effective_feerate, 1, MAX_MONEY, MAX_MONEY, 0);
>>>>>>> ab753eb7

        // Shuffle selected coins and fill in final vin
        selected_coins = result->GetShuffledInputVector();
        selected_value = result->GetSelectedValue();
    }

    // Always make a change output
    // We will reduce the fee from this change output later, and remove the output if it is too small.
    const CAmount change_and_fee = selected_value - recipients_sum + nInputValue;
    assert(change_and_fee >= 0);
    CTxOut newTxOut(change_and_fee, scriptChange);

    if (nChangePosInOut == -1) {
        // Insert change txn at random position:
        nChangePosInOut = rng_fast.randrange(txNew.vout.size() + 1);
    }
    else if ((unsigned int)nChangePosInOut > txNew.vout.size())
    {
        error = _("Transaction change output index out of range");
        return std::nullopt;
    }

    assert(nChangePosInOut != -1);
    auto change_position = txNew.vout.insert(txNew.vout.begin() + nChangePosInOut, newTxOut);

    // The sequence number is set to non-maxint so that DiscourageFeeSniping
    // works.
    //
    // BIP125 defines opt-in RBF as any nSequence < maxint-1, so
    // we use the highest possible value in that range (maxint-2)
    // to avoid conflicting with other possible uses of nSequence,
    // and in the spirit of "smallest possible change from prior
    // behavior."
    const uint32_t nSequence{coin_control.m_signal_bip125_rbf.value_or(wallet.m_signal_rbf) ? MAX_BIP125_RBF_SEQUENCE : CTxIn::MAX_SEQUENCE_NONFINAL};
    for (const auto& coin : selected_coins) {
        txNew.vin.push_back(CTxIn(coin.outpoint, CScript(), nSequence));
    }
    if (withInput) {
        txNew.vin.emplace_back(withInput->prevout, CScript(), nSequence);
    }
    DiscourageFeeSniping(txNew, rng_fast, wallet.chain(), wallet.GetLastBlockHash(), wallet.GetLastBlockHeight());

    // Calculate the transaction fee
    TxSize tx_sizes = CalculateMaximumSignedTxSize(CTransaction(txNew), &wallet, &coin_control);
    int nBytes = tx_sizes.vsize;
    if (nBytes == -1) {
        error = _("Missing solving data for estimating transaction size");
        return std::nullopt;
    }
    nFeeRet = coin_selection_params.m_effective_feerate.GetFee(nBytes);

    // Subtract fee from the change output if not subtracting it from recipient outputs
    CAmount fee_needed = nFeeRet;
    if (!coin_selection_params.m_subtract_fee_outputs) {
        change_position->nValue -= fee_needed;
    }

    // We want to drop the change to fees if:
    // 1. The change output would be dust
    // 2. The change is within the (almost) exact match window, i.e. it is less than or equal to the cost of the change output (cost_of_change)
    CAmount change_amount = change_position->nValue;
    if (IsDust(*change_position, coin_selection_params.m_discard_feerate) || change_amount <= coin_selection_params.m_cost_of_change)
    {
        nChangePosInOut = -1;
        change_amount = 0;
        txNew.vout.erase(change_position);

        // Because we have dropped this change, the tx size and required fee will be different, so let's recalculate those
        tx_sizes = CalculateMaximumSignedTxSize(CTransaction(txNew), &wallet, &coin_control);
        nBytes = tx_sizes.vsize;
        fee_needed = coin_selection_params.m_effective_feerate.GetFee(nBytes);
    }

    // The only time that fee_needed should be less than the amount available for fees (in change_and_fee - change_amount) is when
    // we are subtracting the fee from the outputs. If this occurs at any other time, it is a bug.
    assert(coin_selection_params.m_subtract_fee_outputs || fee_needed <= change_and_fee - change_amount);

    // Update nFeeRet in case fee_needed changed due to dropping the change output
    if (fee_needed <= change_and_fee - change_amount) {
        nFeeRet = change_and_fee - change_amount;
    }

    // Reduce output values for subtractFeeFromAmount
    if (coin_selection_params.m_subtract_fee_outputs) {
        CAmount to_reduce = fee_needed + change_amount - change_and_fee;
        int i = 0;
        bool fFirst = true;
        for (const auto& recipient : vecSend)
        {
            if (i == nChangePosInOut) {
                ++i;
            }
            CTxOut& txout = txNew.vout[i];

            if (recipient.fSubtractFeeFromAmount)
            {
                txout.nValue -= to_reduce / outputs_to_subtract_fee_from; // Subtract fee equally from each selected recipient

                if (fFirst) // first receiver pays the remainder not divisible by output count
                {
                    fFirst = false;
                    txout.nValue -= to_reduce % outputs_to_subtract_fee_from;
                }

                // Error if this output is reduced to be below dust
                if (IsDust(txout, wallet.chain().relayDustFee())) {
                    if (txout.nValue < 0) {
                        error = _("The transaction amount is too small to pay the fee");
                    } else {
                        error = _("The transaction amount is too small to send after the fee has been deducted");
                    }
                    return std::nullopt;
                }
            }
            ++i;
        }
        nFeeRet = fee_needed;
    }

    // Give up if change keypool ran out and change is required
    if (scriptChange.empty() && nChangePosInOut != -1) {
        return std::nullopt;
    }

    if (sign && !wallet.SignTransaction(txNew)) {
        error = _("Signing transaction failed");
        return std::nullopt;
    }

    // Return the constructed transaction data.
    tx = MakeTransactionRef(std::move(txNew));

    // Limit size
    if ((sign && GetTransactionWeight(*tx) > MAX_STANDARD_TX_WEIGHT) ||
        (!sign && tx_sizes.weight > MAX_STANDARD_TX_WEIGHT))
    {
        error = _("Transaction too large");
        return std::nullopt;
    }

    if (nFeeRet > wallet.m_default_max_tx_fee) {
        error = TransactionErrorString(TransactionError::MAX_FEE_EXCEEDED);
        return std::nullopt;
    }

    if (gArgs.GetBoolArg("-walletrejectlongchains", DEFAULT_WALLET_REJECT_LONG_CHAINS)) {
        // Lastly, ensure this tx will pass the mempool's chain limits
        if (!wallet.chain().checkChainLimits(tx)) {
            error = _("Transaction has too long of a mempool chain");
            return std::nullopt;
        }
    }

    // Before we return success, we assume any change key will be used to prevent
    // accidental re-use.
    reservedest.KeepDestination();
    fee_calc_out = feeCalc;

    wallet.WalletLogPrintf("Fee Calculation: Fee:%d Bytes:%u Tgt:%d (requested %d) Reason:\"%s\" Decay %.5f: Estimation: (%g - %g) %.2f%% %.1f/(%.1f %d mem %.1f out) Fail: (%g - %g) %.2f%% %.1f/(%.1f %d mem %.1f out)\n",
              nFeeRet, nBytes, feeCalc.returnedTarget, feeCalc.desiredTarget, StringForFeeReason(feeCalc.reason), feeCalc.est.decay,
              feeCalc.est.pass.start, feeCalc.est.pass.end,
              (feeCalc.est.pass.totalConfirmed + feeCalc.est.pass.inMempool + feeCalc.est.pass.leftMempool) > 0.0 ? 100 * feeCalc.est.pass.withinTarget / (feeCalc.est.pass.totalConfirmed + feeCalc.est.pass.inMempool + feeCalc.est.pass.leftMempool) : 0.0,
              feeCalc.est.pass.withinTarget, feeCalc.est.pass.totalConfirmed, feeCalc.est.pass.inMempool, feeCalc.est.pass.leftMempool,
              feeCalc.est.fail.start, feeCalc.est.fail.end,
              (feeCalc.est.fail.totalConfirmed + feeCalc.est.fail.inMempool + feeCalc.est.fail.leftMempool) > 0.0 ? 100 * feeCalc.est.fail.withinTarget / (feeCalc.est.fail.totalConfirmed + feeCalc.est.fail.inMempool + feeCalc.est.fail.leftMempool) : 0.0,
              feeCalc.est.fail.withinTarget, feeCalc.est.fail.totalConfirmed, feeCalc.est.fail.inMempool, feeCalc.est.fail.leftMempool);
    return CreatedTransactionResult(tx, nFeeRet, nChangePosInOut);
}

std::optional<CreatedTransactionResult> CreateTransaction(
        CWallet& wallet,
        const std::vector<CRecipient>& vecSend,
        const CTxIn* withInput,
        int change_pos,
        bilingual_str& error,
        const CCoinControl& coin_control,
        FeeCalculation& fee_calc_out,
        bool sign)
{
    if (vecSend.empty()) {
        error = _("Transaction must have at least one recipient");
        return std::nullopt;
    }

    if (std::any_of(vecSend.cbegin(), vecSend.cend(), [](const auto& recipient){ return recipient.nAmount < 0; })) {
        error = _("Transaction amounts must not be negative");
        return std::nullopt;
    }

    LOCK(wallet.cs_wallet);

    std::optional<CreatedTransactionResult> txr_ungrouped = CreateTransactionInternal(wallet, vecSend, withInput, change_pos, error, coin_control, fee_calc_out, sign);
    TRACE4(coin_selection, normal_create_tx_internal, wallet.GetName().c_str(), txr_ungrouped.has_value(),
           txr_ungrouped.has_value() ? txr_ungrouped->fee : 0, txr_ungrouped.has_value() ? txr_ungrouped->change_pos : 0);
    if (!txr_ungrouped) return std::nullopt;
    // try with avoidpartialspends unless it's enabled already
    if (txr_ungrouped->fee > 0 /* 0 means non-functional fee rate estimation */ && wallet.m_max_aps_fee > -1 && !coin_control.m_avoid_partial_spends) {
        TRACE1(coin_selection, attempting_aps_create_tx, wallet.GetName().c_str());
        CCoinControl tmp_cc = coin_control;
        tmp_cc.m_avoid_partial_spends = true;
        bilingual_str error2; // fired and forgotten; if an error occurs, we discard the results
<<<<<<< HEAD
        std::optional<CreatedTransactionResult> txr_grouped = CreateTransactionInternal(wallet, vecSend, withInput, change_pos, error2, tmp_cc, fee_calc_out, sign);
=======
        std::optional<CreatedTransactionResult> txr_grouped = CreateTransactionInternal(wallet, vecSend, change_pos, error2, tmp_cc, fee_calc_out, sign);
        // if fee of this alternative one is within the range of the max fee, we use this one
        const bool use_aps{txr_grouped.has_value() ? (txr_grouped->fee <= txr_ungrouped->fee + wallet.m_max_aps_fee) : false};
        TRACE5(coin_selection, aps_create_tx_internal, wallet.GetName().c_str(), use_aps, txr_grouped.has_value(),
               txr_grouped.has_value() ? txr_grouped->fee : 0, txr_grouped.has_value() ? txr_grouped->change_pos : 0);
>>>>>>> ab753eb7
        if (txr_grouped) {
            wallet.WalletLogPrintf("Fee non-grouped = %lld, grouped = %lld, using %s\n",
                txr_ungrouped->fee, txr_grouped->fee, use_aps ? "grouped" : "non-grouped");
            if (use_aps) return txr_grouped;
        }
    }
    return txr_ungrouped;
}

bool FundTransaction(CWallet& wallet, CMutableTransaction& tx, CAmount& nFeeRet, int& nChangePosInOut, bilingual_str& error, bool lockUnspents, const std::set<int>& setSubtractFeeFromOutputs, CCoinControl coinControl)
{
    std::vector<CRecipient> vecSend;

    // Turn the txout set into a CRecipient vector.
    for (size_t idx = 0; idx < tx.vout.size(); idx++) {
        const CTxOut& txOut = tx.vout[idx];
        CRecipient recipient = {txOut.scriptPubKey, txOut.nValue, setSubtractFeeFromOutputs.count(idx) == 1};
        vecSend.push_back(recipient);
    }

    coinControl.fAllowOtherInputs = true;

    for (const CTxIn& txin : tx.vin) {
        coinControl.Select(txin.prevout);
    }

    // Acquire the locks to prevent races to the new locked unspents between the
    // CreateTransaction call and LockCoin calls (when lockUnspents is true).
    LOCK(wallet.cs_wallet);

    FeeCalculation fee_calc_out;
    std::optional<CreatedTransactionResult> txr = CreateTransaction(wallet, vecSend, nullptr, nChangePosInOut, error, coinControl, fee_calc_out, false);
    if (!txr) return false;
    CTransactionRef tx_new = txr->tx;
    nFeeRet = txr->fee;
    nChangePosInOut = txr->change_pos;

    if (nChangePosInOut != -1) {
        tx.vout.insert(tx.vout.begin() + nChangePosInOut, tx_new->vout[nChangePosInOut]);
    }

    // Copy output sizes from new transaction; they may have had the fee
    // subtracted from them.
    for (unsigned int idx = 0; idx < tx.vout.size(); idx++) {
        tx.vout[idx].nValue = tx_new->vout[idx].nValue;
    }

    // Add new txins while keeping original txin scriptSig/order.
    for (const CTxIn& txin : tx_new->vin) {
        if (!coinControl.IsSelected(txin.prevout)) {
            tx.vin.push_back(txin);

        }
        if (lockUnspents) {
            wallet.LockCoin(txin.prevout);
        }

    }

    return true;
}
} // namespace wallet<|MERGE_RESOLUTION|>--- conflicted
+++ resolved
@@ -839,7 +839,6 @@
 
     // Include the fees for things that aren't inputs, excluding the change output
     const CAmount not_input_fees = coin_selection_params.m_effective_feerate.GetFee(coin_selection_params.tx_noinputs_size);
-<<<<<<< HEAD
     CAmount selection_target = recipients_sum + not_input_fees - nInputValue;
 
     // If we have an explicit input, that input's value might be large enough
@@ -849,7 +848,7 @@
     if (selection_target > 0) {
         // Get available coins
         std::vector<COutput> vAvailableCoins;
-        AvailableCoins(wallet, vAvailableCoins, &coin_control, 1, MAX_MONEY, MAX_MONEY, 0);
+        AvailableCoins(wallet, vAvailableCoins, &coin_control, coin_selection_params.m_effective_feerate, 1, MAX_MONEY, MAX_MONEY, 0);
 
         // Choose coins to use
         std::optional<SelectionResult> result = SelectCoins(wallet, vAvailableCoins, /*nTargetValue=*/selection_target, coin_control, coin_selection_params);
@@ -858,13 +857,6 @@
             return std::nullopt;
         }
         TRACE5(coin_selection, selected_coins, wallet.GetName().c_str(), GetAlgorithmName(result->m_algo).c_str(), result->m_target, result->GetWaste(), result->GetSelectedValue());
-=======
-    CAmount selection_target = recipients_sum + not_input_fees;
-
-    // Get available coins
-    std::vector<COutput> vAvailableCoins;
-    AvailableCoins(wallet, vAvailableCoins, &coin_control, coin_selection_params.m_effective_feerate, 1, MAX_MONEY, MAX_MONEY, 0);
->>>>>>> ab753eb7
 
         // Shuffle selected coins and fill in final vin
         selected_coins = result->GetShuffledInputVector();
@@ -1066,15 +1058,11 @@
         CCoinControl tmp_cc = coin_control;
         tmp_cc.m_avoid_partial_spends = true;
         bilingual_str error2; // fired and forgotten; if an error occurs, we discard the results
-<<<<<<< HEAD
         std::optional<CreatedTransactionResult> txr_grouped = CreateTransactionInternal(wallet, vecSend, withInput, change_pos, error2, tmp_cc, fee_calc_out, sign);
-=======
-        std::optional<CreatedTransactionResult> txr_grouped = CreateTransactionInternal(wallet, vecSend, change_pos, error2, tmp_cc, fee_calc_out, sign);
         // if fee of this alternative one is within the range of the max fee, we use this one
         const bool use_aps{txr_grouped.has_value() ? (txr_grouped->fee <= txr_ungrouped->fee + wallet.m_max_aps_fee) : false};
         TRACE5(coin_selection, aps_create_tx_internal, wallet.GetName().c_str(), use_aps, txr_grouped.has_value(),
                txr_grouped.has_value() ? txr_grouped->fee : 0, txr_grouped.has_value() ? txr_grouped->change_pos : 0);
->>>>>>> ab753eb7
         if (txr_grouped) {
             wallet.WalletLogPrintf("Fee non-grouped = %lld, grouped = %lld, using %s\n",
                 txr_ungrouped->fee, txr_grouped->fee, use_aps ? "grouped" : "non-grouped");
