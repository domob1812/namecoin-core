// Copyright (c) 2021-2022 The Bitcoin Core developers
// Distributed under the MIT software license, see the accompanying
// file COPYING or http://www.opensource.org/licenses/mit-license.php.

#include <algorithm>
#include <common/args.h>
#include <common/messages.h>
#include <common/system.h>
#include <consensus/amount.h>
#include <consensus/validation.h>
#include <interfaces/chain.h>
#include <node/types.h>
#include <numeric>
#include <policy/policy.h>
#include <policy/truc_policy.h>
#include <primitives/transaction.h>
#include <primitives/transaction_identifier.h>
#include <script/names.h>
#include <script/script.h>
#include <script/signingprovider.h>
#include <script/solver.h>
#include <util/check.h>
#include <util/moneystr.h>
#include <util/rbf.h>
#include <util/trace.h>
#include <util/translation.h>
#include <wallet/coincontrol.h>
#include <wallet/fees.h>
#include <wallet/receive.h>
#include <wallet/spend.h>
#include <wallet/transaction.h>
#include <wallet/wallet.h>

#include <cmath>

using common::StringForFeeReason;
using common::TransactionErrorString;
using interfaces::FoundBlock;
using node::TransactionError;

TRACEPOINT_SEMAPHORE(coin_selection, selected_coins);
TRACEPOINT_SEMAPHORE(coin_selection, normal_create_tx_internal);
TRACEPOINT_SEMAPHORE(coin_selection, attempting_aps_create_tx);
TRACEPOINT_SEMAPHORE(coin_selection, aps_create_tx_internal);

namespace wallet {
static constexpr size_t OUTPUT_GROUP_MAX_ENTRIES{100};

/** Whether the descriptor represents, directly or not, a witness program. */
static bool IsSegwit(const Descriptor& desc) {
    if (const auto typ = desc.GetOutputType()) return *typ != OutputType::LEGACY;
    return false;
}

/** Whether to assume ECDSA signatures' will be high-r. */
static bool UseMaxSig(const std::optional<CTxIn>& txin, const CCoinControl* coin_control) {
    // Use max sig if watch only inputs were used or if this particular input is an external input
    // to ensure a sufficient fee is attained for the requested feerate.
    return coin_control && txin && coin_control->IsExternalSelected(txin->prevout);
}

/** Strips the name prefix off the script of a txout.  This is irrelevant
    for fee calculation / signed size.  */
static CScript StripNamePrefix(const CTxOut& txo)
{
    const CNameScript nameOp(txo.scriptPubKey);
    return nameOp.getAddress();
}

/** Get the size of an input (in witness units) once it's signed.
 *
 * @param desc The output script descriptor of the coin spent by this input.
 * @param txin Optionally the txin to estimate the size of. Used to determine the size of ECDSA signatures.
 * @param coin_control Information about the context to determine the size of ECDSA signatures.
 * @param tx_is_segwit Whether the transaction has at least a single input spending a segwit coin.
 * @param can_grind_r Whether the signer will be able to grind the R of the signature.
 */
static std::optional<int64_t> MaxInputWeight(const Descriptor& desc, const std::optional<CTxIn>& txin,
                                             const CCoinControl* coin_control, const bool tx_is_segwit,
                                             const bool can_grind_r) {
    if (const auto sat_weight = desc.MaxSatisfactionWeight(!can_grind_r || UseMaxSig(txin, coin_control))) {
        if (const auto elems_count = desc.MaxSatisfactionElems()) {
            const bool is_segwit = IsSegwit(desc);
            // Account for the size of the scriptsig and the number of elements on the witness stack. Note
            // that if any input in the transaction is spending a witness program, we need to specify the
            // witness stack size for every input regardless of whether it is segwit itself.
            // NOTE: this also works in case of mixed scriptsig-and-witness such as in p2sh-wrapped segwit v0
            // outputs. In this case the size of the scriptsig length will always be one (since the redeemScript
            // is always a push of the witness program in this case, which is smaller than 253 bytes).
            const int64_t scriptsig_len = is_segwit ? 1 : GetSizeOfCompactSize(*sat_weight / WITNESS_SCALE_FACTOR);
            const int64_t witstack_len = is_segwit ? GetSizeOfCompactSize(*elems_count) : (tx_is_segwit ? 1 : 0);
            // previous txid + previous vout + sequence + scriptsig len + witstack size + scriptsig or witness
            // NOTE: sat_weight already accounts for the witness discount accordingly.
            return (32 + 4 + 4 + scriptsig_len) * WITNESS_SCALE_FACTOR + witstack_len + *sat_weight;
        }
    }

    return {};
}

int CalculateMaximumSignedInputSize(const CTxOut& txout, const COutPoint outpoint, const SigningProvider* provider, bool can_grind_r, const CCoinControl* coin_control)
{
    if (!provider) return -1;

    if (const auto desc = InferDescriptor(StripNamePrefix(txout), *provider)) {
        if (const auto weight = MaxInputWeight(*desc, {}, coin_control, true, can_grind_r)) {
            return static_cast<int>(GetVirtualTransactionSize(*weight, 0, 0));
        }
    }

    return -1;
}

int CalculateMaximumSignedInputSize(const CTxOut& txout, const CWallet* wallet, const CCoinControl* coin_control)
{
    const std::unique_ptr<SigningProvider> provider = wallet->GetSolvingProvider(txout.scriptPubKey);
    return CalculateMaximumSignedInputSize(txout, COutPoint(), provider.get(), wallet->CanGrindR(), coin_control);
}

/** Infer a descriptor for the given output script. */
static std::unique_ptr<Descriptor> GetDescriptor(const CWallet* wallet, const CCoinControl* coin_control,
                                                 const CScript script_pubkey)
{
    MultiSigningProvider providers;
    for (const auto spkman: wallet->GetScriptPubKeyMans(script_pubkey)) {
        providers.AddProvider(spkman->GetSolvingProvider(script_pubkey));
    }
    if (coin_control) {
        providers.AddProvider(std::make_unique<FlatSigningProvider>(coin_control->m_external_provider));
    }
    return InferDescriptor(script_pubkey, providers);
}

/** Infer the maximum size of this input after it will be signed. */
static std::optional<int64_t> GetSignedTxinWeight(const CWallet* wallet, const CCoinControl* coin_control,
                                                  const CTxIn& txin, const CTxOut& txo, const bool tx_is_segwit,
                                                  const bool can_grind_r)
{
    // If weight was provided, use that.
    std::optional<int64_t> weight;
    if (coin_control && (weight = coin_control->GetInputWeight(txin.prevout))) {
        return weight.value();
    }

    // Otherwise, use the maximum satisfaction size provided by the descriptor.
    std::unique_ptr<Descriptor> desc{GetDescriptor(wallet, coin_control, StripNamePrefix(txo))};
    if (desc) return MaxInputWeight(*desc, {txin}, coin_control, tx_is_segwit, can_grind_r);

    return {};
}

// txouts needs to be in the order of tx.vin
TxSize CalculateMaximumSignedTxSize(const CTransaction &tx, const CWallet *wallet, const std::vector<CTxOut>& txouts, const CCoinControl* coin_control)
{
    // version + nLockTime + input count + output count
    int64_t weight = (4 + 4 + GetSizeOfCompactSize(tx.vin.size()) + GetSizeOfCompactSize(tx.vout.size())) * WITNESS_SCALE_FACTOR;
    // Whether any input spends a witness program. Necessary to run before the next loop over the
    // inputs in order to accurately compute the compactSize length for the witness data per input.
    bool is_segwit = std::any_of(txouts.begin(), txouts.end(), [&](const CTxOut& txo) {
        std::unique_ptr<Descriptor> desc{GetDescriptor(wallet, coin_control, txo.scriptPubKey)};
        if (desc) return IsSegwit(*desc);
        return false;
    });
    // Segwit marker and flag
    if (is_segwit) weight += 2;

    // Add the size of the transaction outputs.
    for (const auto& txo : tx.vout) weight += GetSerializeSize(txo) * WITNESS_SCALE_FACTOR;

    // Add the size of the transaction inputs as if they were signed.
    for (uint32_t i = 0; i < txouts.size(); i++) {
        const auto txin_weight = GetSignedTxinWeight(wallet, coin_control, tx.vin[i], txouts[i], is_segwit, wallet->CanGrindR());
        if (!txin_weight) return TxSize{-1, -1};
        assert(*txin_weight > -1);
        weight += *txin_weight;
    }

    // It's ok to use 0 as the number of sigops since we never create any pathological transaction.
    return TxSize{GetVirtualTransactionSize(weight, 0, 0), weight};
}

TxSize CalculateMaximumSignedTxSize(const CTransaction &tx, const CWallet *wallet, const CCoinControl* coin_control)
{
    std::vector<CTxOut> txouts;
    // Look up the inputs. The inputs are either in the wallet, or in coin_control.
    for (const CTxIn& input : tx.vin) {
        const auto mi = wallet->mapWallet.find(input.prevout.hash);
        // Can not estimate size without knowing the input details
        if (mi != wallet->mapWallet.end()) {
            assert(input.prevout.n < mi->second.tx->vout.size());
            txouts.emplace_back(mi->second.tx->vout.at(input.prevout.n));
        } else if (coin_control) {
            const auto& txout{coin_control->GetExternalOutput(input.prevout)};
            if (!txout) return TxSize{-1, -1};
            txouts.emplace_back(*txout);
        } else {
            return TxSize{-1, -1};
        }
    }
    return CalculateMaximumSignedTxSize(tx, wallet, txouts, coin_control);
}

size_t CoinsResult::Size() const
{
    size_t size{0};
    for (const auto& it : coins) {
        size += it.second.size();
    }
    return size;
}

std::vector<COutput> CoinsResult::All() const
{
    std::vector<COutput> all;
    all.reserve(coins.size());
    for (const auto& it : coins) {
        all.insert(all.end(), it.second.begin(), it.second.end());
    }
    return all;
}

void CoinsResult::Clear() {
    coins.clear();
}

void CoinsResult::Erase(const std::unordered_set<COutPoint, SaltedOutpointHasher>& coins_to_remove)
{
    for (auto& [type, vec] : coins) {
        auto remove_it = std::remove_if(vec.begin(), vec.end(), [&](const COutput& coin) {
            // remove it if it's on the set
            if (coins_to_remove.count(coin.outpoint) == 0) return false;

            // update cached amounts
            total_amount -= coin.txout.nValue;
            if (coin.HasEffectiveValue()) total_effective_amount = *total_effective_amount - coin.GetEffectiveValue();
            return true;
        });
        vec.erase(remove_it, vec.end());
    }
}

void CoinsResult::Shuffle(FastRandomContext& rng_fast)
{
    for (auto& it : coins) {
        std::shuffle(it.second.begin(), it.second.end(), rng_fast);
    }
}

void CoinsResult::Add(OutputType type, const COutput& out)
{
    coins[type].emplace_back(out);
    total_amount += out.txout.nValue;
    if (out.HasEffectiveValue()) {
        total_effective_amount = total_effective_amount.has_value() ?
                *total_effective_amount + out.GetEffectiveValue() : out.GetEffectiveValue();
    }
}

static OutputType GetOutputType(TxoutType type, bool is_from_p2sh)
{
    switch (type) {
        case TxoutType::WITNESS_V1_TAPROOT:
            return OutputType::BECH32M;
        case TxoutType::WITNESS_V0_KEYHASH:
        case TxoutType::WITNESS_V0_SCRIPTHASH:
            if (is_from_p2sh) return OutputType::P2SH_SEGWIT;
            else return OutputType::BECH32;
        case TxoutType::SCRIPTHASH:
        case TxoutType::PUBKEYHASH:
            return OutputType::LEGACY;
        default:
            return OutputType::UNKNOWN;
    }
}

// Fetch and validate the coin control selected inputs.
// Coins could be internal (from the wallet) or external.
util::Result<PreSelectedInputs> FetchSelectedInputs(const CWallet& wallet, const CTxIn* withNameInput, const CCoinControl& coin_control,
                                            const CoinSelectionParams& coin_selection_params)
{
    PreSelectedInputs result;
    std::vector<COutPoint> vPresetInputs = coin_control.ListSelected();
    if (withNameInput != nullptr) {
        vPresetInputs.push_back(withNameInput->prevout);
    }
    const bool can_grind_r = wallet.CanGrindR();
    std::map<COutPoint, CAmount> map_of_bump_fees = wallet.chain().calculateIndividualBumpFees(vPresetInputs, coin_selection_params.m_effective_feerate);
    for (const COutPoint& outpoint : vPresetInputs) {
        int64_t input_bytes = coin_control.GetInputWeight(outpoint).value_or(-1);
        if (input_bytes != -1) {
            input_bytes = GetVirtualTransactionSize(input_bytes, 0, 0);
        }
        CTxOut txout;
        if (auto txo = wallet.GetTXO(outpoint)) {
            txout = txo->GetTxOut();
            if (input_bytes == -1) {
                input_bytes = CalculateMaximumSignedInputSize(txout, &wallet, &coin_control);
            }
            const CWalletTx& parent_tx = txo->GetWalletTx();
            if (wallet.GetTxDepthInMainChain(parent_tx) == 0) {
                if (parent_tx.tx->version == TRUC_VERSION && coin_control.m_version != TRUC_VERSION) {
                    return util::Error{strprintf(_("Can't spend unconfirmed version 3 pre-selected input with a version %d tx"), coin_control.m_version)};
                } else if (coin_control.m_version == TRUC_VERSION && parent_tx.tx->version != TRUC_VERSION) {
                    return util::Error{strprintf(_("Can't spend unconfirmed version %d pre-selected input with a version 3 tx"), parent_tx.tx->version)};
                }
            }
        } else {
            // The input is external. We did not find the tx in mapWallet.
            const auto out{coin_control.GetExternalOutput(outpoint)};
            if (!out) {
                return util::Error{strprintf(_("Not found pre-selected input %s"), outpoint.ToString())};
            }

            txout = *out;
        }

        if (input_bytes == -1) {
            input_bytes = CalculateMaximumSignedInputSize(txout, outpoint, &coin_control.m_external_provider, can_grind_r, &coin_control);
        }

        if (input_bytes == -1) {
            return util::Error{strprintf(_("Not solvable pre-selected input %s"), outpoint.ToString())}; // Not solvable, can't estimate size for fee
        }

        /* Set some defaults for depth, solvable, safe, time, and from_me as these don't matter for preset inputs since no selection is being done. */
        COutput output(outpoint, txout, /*depth=*/0, input_bytes, /*solvable=*/true, /*safe=*/true, /*time=*/0, /*from_me=*/false, coin_selection_params.m_effective_feerate);
        output.ApplyBumpFee(map_of_bump_fees.at(output.outpoint));
        result.Insert(output, coin_selection_params.m_subtract_fee_outputs);
    }
    return result;
}

CoinsResult AvailableCoins(const CWallet& wallet,
                           const CCoinControl* coinControl,
                           std::optional<CFeeRate> feerate,
                           const CoinFilterParams& params)
{
    AssertLockHeld(wallet.cs_wallet);

    CoinsResult result;
    // track unconfirmed truc outputs separately if we are tracking trucness
    std::vector<std::pair<OutputType, COutput>> unconfirmed_truc_coins;
    std::unordered_map<Txid, CAmount, SaltedTxidHasher> truc_txid_by_value;
    // Either the WALLET_FLAG_AVOID_REUSE flag is not set (in which case we always allow), or we default to avoiding, and only in the case where
    // a coin control object is provided, and has the avoid address reuse flag set to false, do we allow already used addresses
    bool allow_used_addresses = !wallet.IsWalletFlagSet(WALLET_FLAG_AVOID_REUSE) || (coinControl && !coinControl->m_avoid_address_reuse);
    const int min_depth = {coinControl ? coinControl->m_min_depth : DEFAULT_MIN_DEPTH};
    const int max_depth = {coinControl ? coinControl->m_max_depth : DEFAULT_MAX_DEPTH};
    const bool only_safe = {coinControl ? !coinControl->m_include_unsafe_inputs : true};
    const bool can_grind_r = wallet.CanGrindR();
    std::vector<COutPoint> outpoints;

    std::set<Txid> trusted_parents;
    // Cache for whether each tx passes the tx level checks (first bool), and whether the transaction is "safe" (second bool)
    std::unordered_map<Txid, std::pair<bool, bool>, SaltedTxidHasher> tx_safe_cache;
    for (const auto& [outpoint, txo] : wallet.GetTXOs()) {
        const CWalletTx& wtx = txo.GetWalletTx();
        const CTxOut& output = txo.GetTxOut();

        if (tx_safe_cache.contains(outpoint.hash) && !tx_safe_cache.at(outpoint.hash).first) {
            continue;
        }

        int nDepth = wallet.GetTxDepthInMainChain(wtx);

        // Perform tx level checks if we haven't already come across outputs from this tx before.
        if (!tx_safe_cache.contains(outpoint.hash)) {
            tx_safe_cache[outpoint.hash] = {false, false};

            if (wallet.IsTxImmatureCoinBase(wtx) && !params.include_immature_coinbase)
                continue;

            if (nDepth < 0)
                continue;

            // We should not consider coins which aren't at least in our mempool
            // It's possible for these to be conflicted via ancestors which we may never be able to detect
            if (nDepth == 0 && !wtx.InMempool())
                continue;

            bool safeTx = CachedTxIsTrusted(wallet, wtx, trusted_parents);

            // We should not consider coins from transactions that are replacing
            // other transactions.
            //
            // Example: There is a transaction A which is replaced by bumpfee
            // transaction B. In this case, we want to prevent creation of
            // a transaction B' which spends an output of B.
            //
            // Reason: If transaction A were initially confirmed, transactions B
            // and B' would no longer be valid, so the user would have to create
            // a new transaction C to replace B'. However, in the case of a
            // one-block reorg, transactions B' and C might BOTH be accepted,
            // when the user only wanted one of them. Specifically, there could
            // be a 1-block reorg away from the chain where transactions A and C
            // were accepted to another chain where B, B', and C were all
            // accepted.
            if (nDepth == 0 && wtx.mapValue.count("replaces_txid")) {
                safeTx = false;
            }

            // Similarly, we should not consider coins from transactions that
            // have been replaced. In the example above, we would want to prevent
            // creation of a transaction A' spending an output of A, because if
            // transaction B were initially confirmed, conflicting with A and
            // A', we wouldn't want to the user to create a transaction D
            // intending to replace A', but potentially resulting in a scenario
            // where A, A', and D could all be accepted (instead of just B and
            // D, or just A and A' like the user would want).
            if (nDepth == 0 && wtx.mapValue.count("replaced_by_txid")) {
                safeTx = false;
            }

            if (nDepth == 0 && params.check_version_trucness) {
                if (coinControl->m_version == TRUC_VERSION) {
                    if (wtx.tx->version != TRUC_VERSION) continue;
                    // this unconfirmed v3 transaction already has a child
                    if (wtx.truc_child_in_mempool.has_value()) continue;
                } else {
                    if (wtx.tx->version == TRUC_VERSION) continue;
                    Assume(!wtx.truc_child_in_mempool.has_value());
                }
            }

            if (only_safe && !safeTx) {
                continue;
            }

            if (nDepth < min_depth || nDepth > max_depth) {
                continue;
            }

            tx_safe_cache[outpoint.hash] = {true, safeTx};
        }
        const auto& [tx_ok, tx_safe] = tx_safe_cache.at(outpoint.hash);
        if (!Assume(tx_ok)) {
            continue;
        }

        if (output.nValue < params.min_amount || output.nValue > params.max_amount)
            continue;

        // Skip manually selected coins (the caller can fetch them directly)
        if (coinControl && coinControl->HasSelected() && coinControl->IsSelected(outpoint))
            continue;

        if (wallet.IsLockedCoin(outpoint) && params.skip_locked)
            continue;

        if (wallet.IsSpent(outpoint))
            continue;

        if (!allow_used_addresses && wallet.IsSpentKey(output.scriptPubKey)) {
            continue;
        }

        bool tx_from_me = CachedTxIsFromMe(wallet, wtx);

        std::unique_ptr<SigningProvider> provider = wallet.GetSolvingProvider(output.scriptPubKey);

        int input_bytes = CalculateMaximumSignedInputSize(output, COutPoint(), provider.get(), can_grind_r, coinControl);
        // Because CalculateMaximumSignedInputSize infers a solvable descriptor to get the satisfaction size,
        // it is safe to assume that this input is solvable if input_bytes is greater than -1.
        bool solvable = input_bytes > -1;
<<<<<<< HEAD
        bool spendable = (mine & ISMINE_SPENDABLE) != ISMINE_NO;

        /* Check if this is a name script, and if so, apply filtering
           based on the relevant user options.  */
        const CNameScript nameOp(txo.GetTxOut().scriptPubKey);
        if (nameOp.isNameOp ()) {
            if (params.name_max_depth < 0)
                continue;

            /* name_new's don't expire, but all other outputs become
               unspendable if too deep in the chain.  */
            if (nameOp.isAnyUpdate () && nDepth > params.name_max_depth)
                continue;
        }

        // Filter by spendable outputs only
        if (!spendable && params.only_spendable) continue;
=======
>>>>>>> 71249f3b

        // Obtain script type
        std::vector<std::vector<uint8_t>> script_solutions;
        TxoutType type = Solver(output.scriptPubKey, script_solutions);

        // If the output is P2SH and solvable, we want to know if it is
        // a P2SH (legacy) or one of P2SH-P2WPKH, P2SH-P2WSH (P2SH-Segwit). We can determine
        // this from the redeemScript. If the output is not solvable, it will be classified
        // as a P2SH (legacy), since we have no way of knowing otherwise without the redeemScript
        bool is_from_p2sh{false};
        if (type == TxoutType::SCRIPTHASH && solvable) {
            CScript script;
            if (!provider->GetCScript(CScriptID(uint160(script_solutions[0])), script)) continue;
            type = Solver(script, script_solutions);
            is_from_p2sh = true;
        }

        auto available_output_type = GetOutputType(type, is_from_p2sh);
        auto available_output = COutput(outpoint, output, nDepth, input_bytes, solvable, tx_safe, wtx.GetTxTime(), tx_from_me, feerate);
        if (wtx.tx->version == TRUC_VERSION && nDepth == 0 && params.check_version_trucness) {
            unconfirmed_truc_coins.emplace_back(available_output_type, available_output);
            auto [it, _] = truc_txid_by_value.try_emplace(wtx.tx->GetHash(), 0);
            it->second += output.nValue;
        } else {
            result.Add(available_output_type, available_output);
        }

        outpoints.push_back(outpoint);

        // Checks the sum amount of all UTXO's.
        if (params.min_sum_amount != MAX_MONEY) {
            if (result.GetTotalAmount() >= params.min_sum_amount) {
                return result;
            }
        }

        // Checks the maximum number of UTXO's.
        if (params.max_count > 0 && result.Size() >= params.max_count) {
            return result;
        }
    }

    // Return all the coins from one TRUC transaction, that have the highest value.
    // This could be improved in the future by encoding these restrictions in
    // the coin selection itself so that we don't have to filter out
    // other unconfirmed TRUC coins beforehand.
    if (params.check_version_trucness && unconfirmed_truc_coins.size() > 0) {
        auto highest_value_truc_tx = std::max_element(truc_txid_by_value.begin(), truc_txid_by_value.end(), [](const auto& tx1, const auto& tx2){
                return tx1.second < tx2.second;
                });

        const Txid& truc_txid = highest_value_truc_tx->first;
        for (const auto& [type, output] : unconfirmed_truc_coins) {
            if (output.outpoint.hash == truc_txid) {
                    result.Add(type, output);
            }
        }
    }

    if (feerate.has_value()) {
        std::map<COutPoint, CAmount> map_of_bump_fees = wallet.chain().calculateIndividualBumpFees(outpoints, feerate.value());

        for (auto& [_, outputs] : result.coins) {
            for (auto& output : outputs) {
                output.ApplyBumpFee(map_of_bump_fees.at(output.outpoint));
            }
        }
    }

    return result;
}

const CTxOut& FindNonChangeParentOutput(const CWallet& wallet, const COutPoint& outpoint)
{
    AssertLockHeld(wallet.cs_wallet);
    const CWalletTx* wtx{Assert(wallet.GetWalletTx(outpoint.hash))};

    const CTransaction* ptx = wtx->tx.get();
    int n = outpoint.n;
    while (OutputIsChange(wallet, ptx->vout[n]) && ptx->vin.size() > 0) {
        const COutPoint& prevout = ptx->vin[0].prevout;
        const CWalletTx* it = wallet.GetWalletTx(prevout.hash);
        if (!it || it->tx->vout.size() <= prevout.n ||
            !wallet.IsMine(it->tx->vout[prevout.n])) {
            break;
        }
        ptx = it->tx.get();
        n = prevout.n;
    }
    return ptx->vout[n];
}

std::map<CTxDestination, std::vector<COutput>> ListCoins(const CWallet& wallet)
{
    AssertLockHeld(wallet.cs_wallet);

    std::map<CTxDestination, std::vector<COutput>> result;

    CCoinControl coin_control;
    CoinFilterParams coins_params;
    coins_params.skip_locked = false;
    for (const COutput& coin : AvailableCoins(wallet, &coin_control, /*feerate=*/std::nullopt, coins_params).All()) {
        CTxDestination address;
        if (!ExtractDestination(FindNonChangeParentOutput(wallet, coin.outpoint).scriptPubKey, address)) {
            // For backwards compatibility, we convert P2PK output scripts into PKHash destinations
            if (auto pk_dest = std::get_if<PubKeyDestination>(&address)) {
                address = PKHash(pk_dest->GetPubKey());
            } else {
                continue;
            }
        }
        result[address].emplace_back(coin);
    }
    return result;
}

FilteredOutputGroups GroupOutputs(const CWallet& wallet,
                          const CoinsResult& coins,
                          const CoinSelectionParams& coin_sel_params,
                          const std::vector<SelectionFilter>& filters,
                          std::vector<OutputGroup>& ret_discarded_groups)
{
    FilteredOutputGroups filtered_groups;

    if (!coin_sel_params.m_avoid_partial_spends) {
        // Allowing partial spends means no grouping. Each COutput gets its own OutputGroup
        for (const auto& [type, outputs] : coins.coins) {
            for (const COutput& output : outputs) {
                // Get mempool info
                size_t ancestors, descendants;
                wallet.chain().getTransactionAncestry(output.outpoint.hash, ancestors, descendants);

                // Create a new group per output and add it to the all groups vector
                OutputGroup group(coin_sel_params);
                group.Insert(std::make_shared<COutput>(output), ancestors, descendants);

                // Each filter maps to a different set of groups
                bool accepted = false;
                for (const auto& sel_filter : filters) {
                    const auto& filter = sel_filter.filter;
                    if (!group.EligibleForSpending(filter)) continue;
                    filtered_groups[filter].Push(group, type, /*insert_positive=*/true, /*insert_mixed=*/true);
                    accepted = true;
                }
                if (!accepted) ret_discarded_groups.emplace_back(group);
            }
        }
        return filtered_groups;
    }

    // We want to combine COutputs that have the same scriptPubKey into single OutputGroups
    // except when there are more than OUTPUT_GROUP_MAX_ENTRIES COutputs grouped in an OutputGroup.
    // To do this, we maintain a map where the key is the scriptPubKey and the value is a vector of OutputGroups.
    // For each COutput, we check if the scriptPubKey is in the map, and if it is, the COutput is added
    // to the last OutputGroup in the vector for the scriptPubKey. When the last OutputGroup has
    // OUTPUT_GROUP_MAX_ENTRIES COutputs, a new OutputGroup is added to the end of the vector.
    typedef std::map<std::pair<CScript, OutputType>, std::vector<OutputGroup>> ScriptPubKeyToOutgroup;
    const auto& insert_output = [&](
            const std::shared_ptr<COutput>& output, OutputType type, size_t ancestors, size_t descendants,
            ScriptPubKeyToOutgroup& groups_map) {
        std::vector<OutputGroup>& groups = groups_map[std::make_pair(output->txout.scriptPubKey,type)];

        if (groups.size() == 0) {
            // No OutputGroups for this scriptPubKey yet, add one
            groups.emplace_back(coin_sel_params);
        }

        // Get the last OutputGroup in the vector so that we can add the COutput to it
        // A pointer is used here so that group can be reassigned later if it is full.
        OutputGroup* group = &groups.back();

        // Check if this OutputGroup is full. We limit to OUTPUT_GROUP_MAX_ENTRIES when using -avoidpartialspends
        // to avoid surprising users with very high fees.
        if (group->m_outputs.size() >= OUTPUT_GROUP_MAX_ENTRIES) {
            // The last output group is full, add a new group to the vector and use that group for the insertion
            groups.emplace_back(coin_sel_params);
            group = &groups.back();
        }

        group->Insert(output, ancestors, descendants);
    };

    ScriptPubKeyToOutgroup spk_to_groups_map;
    ScriptPubKeyToOutgroup spk_to_positive_groups_map;
    for (const auto& [type, outs] : coins.coins) {
        for (const COutput& output : outs) {
            size_t ancestors, descendants;
            wallet.chain().getTransactionAncestry(output.outpoint.hash, ancestors, descendants);

            const auto& shared_output = std::make_shared<COutput>(output);
            // Filter for positive only before adding the output
            if (output.GetEffectiveValue() > 0) {
                insert_output(shared_output, type, ancestors, descendants, spk_to_positive_groups_map);
            }

            // 'All' groups
            insert_output(shared_output, type, ancestors, descendants, spk_to_groups_map);
        }
    }

    // Now we go through the entire maps and pull out the OutputGroups
    const auto& push_output_groups = [&](const ScriptPubKeyToOutgroup& groups_map, bool positive_only) {
        for (const auto& [script, groups] : groups_map) {
            // Go through the vector backwards. This allows for the first item we deal with being the partial group.
            for (auto group_it = groups.rbegin(); group_it != groups.rend(); group_it++) {
                const OutputGroup& group = *group_it;

                // Each filter maps to a different set of groups
                bool accepted = false;
                for (const auto& sel_filter : filters) {
                    const auto& filter = sel_filter.filter;
                    if (!group.EligibleForSpending(filter)) continue;

                    // Don't include partial groups if there are full groups too and we don't want partial groups
                    if (group_it == groups.rbegin() && groups.size() > 1 && !filter.m_include_partial_groups) {
                        continue;
                    }

                    OutputType type = script.second;
                    // Either insert the group into the positive-only groups or the mixed ones.
                    filtered_groups[filter].Push(group, type, positive_only, /*insert_mixed=*/!positive_only);
                    accepted = true;
                }
                if (!accepted) ret_discarded_groups.emplace_back(group);
            }
        }
    };

    push_output_groups(spk_to_groups_map, /*positive_only=*/ false);
    push_output_groups(spk_to_positive_groups_map, /*positive_only=*/ true);

    return filtered_groups;
}

FilteredOutputGroups GroupOutputs(const CWallet& wallet,
                                  const CoinsResult& coins,
                                  const CoinSelectionParams& params,
                                  const std::vector<SelectionFilter>& filters)
{
    std::vector<OutputGroup> unused;
    return GroupOutputs(wallet, coins, params, filters, unused);
}

// Returns true if the result contains an error and the message is not empty
static bool HasErrorMsg(const util::Result<SelectionResult>& res) { return !util::ErrorString(res).empty(); }

util::Result<SelectionResult> AttemptSelection(interfaces::Chain& chain, const CAmount& nTargetValue, OutputGroupTypeMap& groups,
                               const CoinSelectionParams& coin_selection_params, bool allow_mixed_output_types)
{
    // Run coin selection on each OutputType and compute the Waste Metric
    std::vector<SelectionResult> results;
    for (auto& [type, group] : groups.groups_by_type) {
        auto result{ChooseSelectionResult(chain, nTargetValue, group, coin_selection_params)};
        // If any specific error message appears here, then something particularly wrong happened.
        if (HasErrorMsg(result)) return result; // So let's return the specific error.
        // Append the favorable result.
        if (result) results.push_back(*result);
    }
    // If we have at least one solution for funding the transaction without mixing, choose the minimum one according to waste metric
    // and return the result
    if (results.size() > 0) return *std::min_element(results.begin(), results.end());

    // If we can't fund the transaction from any individual OutputType, run coin selection one last time
    // over all available coins, which would allow mixing.
    // If TypesCount() <= 1, there is nothing to mix.
    if (allow_mixed_output_types && groups.TypesCount() > 1) {
        return ChooseSelectionResult(chain, nTargetValue, groups.all_groups, coin_selection_params);
    }
    // Either mixing is not allowed and we couldn't find a solution from any single OutputType, or mixing was allowed and we still couldn't
    // find a solution using all available coins
    return util::Error();
};

util::Result<SelectionResult> ChooseSelectionResult(interfaces::Chain& chain, const CAmount& nTargetValue, Groups& groups, const CoinSelectionParams& coin_selection_params)
{
    // Vector of results. We will choose the best one based on waste.
    std::vector<SelectionResult> results;
    std::vector<util::Result<SelectionResult>> errors;
    auto append_error = [&] (util::Result<SelectionResult>&& result) {
        // If any specific error message appears here, then something different from a simple "no selection found" happened.
        // Let's save it, so it can be retrieved to the user if no other selection algorithm succeeded.
        if (HasErrorMsg(result)) {
            errors.emplace_back(std::move(result));
        }
    };

    // Maximum allowed weight for selected coins.
    int max_transaction_weight = coin_selection_params.m_max_tx_weight.value_or(MAX_STANDARD_TX_WEIGHT);
    int tx_weight_no_input = coin_selection_params.tx_noinputs_size * WITNESS_SCALE_FACTOR;
    int max_selection_weight = max_transaction_weight - tx_weight_no_input;
    if (max_selection_weight <= 0) {
        return util::Error{_("Maximum transaction weight is less than transaction weight without inputs")};
    }

    // SFFO frequently causes issues in the context of changeless input sets: skip BnB when SFFO is active
    if (!coin_selection_params.m_subtract_fee_outputs) {
        if (auto bnb_result{SelectCoinsBnB(groups.positive_group, nTargetValue, coin_selection_params.m_cost_of_change, max_selection_weight)}) {
            results.push_back(*bnb_result);
        } else append_error(std::move(bnb_result));
    }

    // Deduct change weight because remaining Coin Selection algorithms can create change output
    int change_outputs_weight = coin_selection_params.change_output_size * WITNESS_SCALE_FACTOR;
    max_selection_weight -= change_outputs_weight;
    if (max_selection_weight < 0 && results.empty()) {
        return util::Error{_("Maximum transaction weight is too low, can not accommodate change output")};
    }

    // The knapsack solver has some legacy behavior where it will spend dust outputs. We retain this behavior, so don't filter for positive only here.
    if (auto knapsack_result{KnapsackSolver(groups.mixed_group, nTargetValue, coin_selection_params.m_min_change_target, coin_selection_params.rng_fast, max_selection_weight)}) {
        results.push_back(*knapsack_result);
    } else append_error(std::move(knapsack_result));

    if (coin_selection_params.m_effective_feerate > CFeeRate{3 * coin_selection_params.m_long_term_feerate}) { // Minimize input set for feerates of at least 3×LTFRE (default: 30 ṩ/vB+)
        if (auto cg_result{CoinGrinder(groups.positive_group, nTargetValue, coin_selection_params.m_min_change_target, max_selection_weight)}) {
            cg_result->RecalculateWaste(coin_selection_params.min_viable_change, coin_selection_params.m_cost_of_change, coin_selection_params.m_change_fee);
            results.push_back(*cg_result);
        } else {
            append_error(std::move(cg_result));
        }
    }

    if (auto srd_result{SelectCoinsSRD(groups.positive_group, nTargetValue, coin_selection_params.m_change_fee, coin_selection_params.rng_fast, max_selection_weight)}) {
        results.push_back(*srd_result);
    } else append_error(std::move(srd_result));

    if (results.empty()) {
        // No solution found, retrieve the first explicit error (if any).
        // future: add 'severity level' to errors so the worst one can be retrieved instead of the first one.
        return errors.empty() ? util::Error() : std::move(errors.front());
    }

    // If the chosen input set has unconfirmed inputs, check for synergies from overlapping ancestry
    for (auto& result : results) {
        std::vector<COutPoint> outpoints;
        std::set<std::shared_ptr<COutput>> coins = result.GetInputSet();
        CAmount summed_bump_fees = 0;
        for (auto& coin : coins) {
            if (coin->depth > 0) continue; // Bump fees only exist for unconfirmed inputs
            outpoints.push_back(coin->outpoint);
            summed_bump_fees += coin->ancestor_bump_fees;
        }
        std::optional<CAmount> combined_bump_fee = chain.calculateCombinedBumpFee(outpoints, coin_selection_params.m_effective_feerate);
        if (!combined_bump_fee.has_value()) {
            return util::Error{_("Failed to calculate bump fees, because unconfirmed UTXOs depend on an enormous cluster of unconfirmed transactions.")};
        }
        CAmount bump_fee_overestimate = summed_bump_fees - combined_bump_fee.value();
        if (bump_fee_overestimate) {
            result.SetBumpFeeDiscount(bump_fee_overestimate);
        }
        result.RecalculateWaste(coin_selection_params.min_viable_change, coin_selection_params.m_cost_of_change, coin_selection_params.m_change_fee);
    }

    // Choose the result with the least waste
    // If the waste is the same, choose the one which spends more inputs.
    return *std::min_element(results.begin(), results.end());
}

util::Result<SelectionResult> SelectCoins(const CWallet& wallet, CoinsResult& available_coins, const PreSelectedInputs& pre_set_inputs,
                                          const CAmount& nTargetValue, const CCoinControl& coin_control,
                                          const CoinSelectionParams& coin_selection_params)
{
    // Deduct preset inputs amount from the search target
    CAmount selection_target = nTargetValue - pre_set_inputs.total_amount;

    // Return if automatic coin selection is disabled, and we don't cover the selection target
    if (!coin_control.m_allow_other_inputs && selection_target > 0) {
        return util::Error{_("The preselected coins total amount does not cover the transaction target. "
                             "Please allow other inputs to be automatically selected or include more coins manually")};
    }

    // Return if we can cover the target only with the preset inputs
    if (selection_target <= 0) {
        SelectionResult result(nTargetValue, SelectionAlgorithm::MANUAL);
        result.AddInputs(pre_set_inputs.coins, coin_selection_params.m_subtract_fee_outputs);
        result.RecalculateWaste(coin_selection_params.min_viable_change, coin_selection_params.m_cost_of_change, coin_selection_params.m_change_fee);
        return result;
    }

    // Return early if we cannot cover the target with the wallet's UTXO.
    // We use the total effective value if we are not subtracting fee from outputs and 'available_coins' contains the data.
    CAmount available_coins_total_amount = coin_selection_params.m_subtract_fee_outputs ? available_coins.GetTotalAmount() :
            (available_coins.GetEffectiveTotalAmount().has_value() ? *available_coins.GetEffectiveTotalAmount() : 0);
    if (selection_target > available_coins_total_amount) {
        return util::Error(); // Insufficient funds
    }

    // Start wallet Coin Selection procedure
    auto op_selection_result = AutomaticCoinSelection(wallet, available_coins, selection_target, coin_selection_params);
    if (!op_selection_result) return op_selection_result;

    // If needed, add preset inputs to the automatic coin selection result
    if (!pre_set_inputs.coins.empty()) {
        SelectionResult preselected(pre_set_inputs.total_amount, SelectionAlgorithm::MANUAL);
        preselected.AddInputs(pre_set_inputs.coins, coin_selection_params.m_subtract_fee_outputs);
        op_selection_result->Merge(preselected);
        op_selection_result->RecalculateWaste(coin_selection_params.min_viable_change,
                                                coin_selection_params.m_cost_of_change,
                                                coin_selection_params.m_change_fee);

        // Verify we haven't exceeded the maximum allowed weight
        int max_inputs_weight = coin_selection_params.m_max_tx_weight.value_or(MAX_STANDARD_TX_WEIGHT) - (coin_selection_params.tx_noinputs_size * WITNESS_SCALE_FACTOR);
        if (op_selection_result->GetWeight() > max_inputs_weight) {
            return util::Error{_("The combination of the pre-selected inputs and the wallet automatic inputs selection exceeds the transaction maximum weight. "
                                 "Please try sending a smaller amount or manually consolidating your wallet's UTXOs")};
        }
    }
    return op_selection_result;
}

util::Result<SelectionResult> AutomaticCoinSelection(const CWallet& wallet, CoinsResult& available_coins, const CAmount& value_to_select, const CoinSelectionParams& coin_selection_params)
{
    unsigned int limit_ancestor_count = 0;
    unsigned int limit_descendant_count = 0;
    wallet.chain().getPackageLimits(limit_ancestor_count, limit_descendant_count);
    const size_t max_ancestors = (size_t)std::max<int64_t>(1, limit_ancestor_count);
    const size_t max_descendants = (size_t)std::max<int64_t>(1, limit_descendant_count);
    const bool fRejectLongChains = gArgs.GetBoolArg("-walletrejectlongchains", DEFAULT_WALLET_REJECT_LONG_CHAINS);

    // Cases where we have 101+ outputs all pointing to the same destination may result in
    // privacy leaks as they will potentially be deterministically sorted. We solve that by
    // explicitly shuffling the outputs before processing
    if (coin_selection_params.m_avoid_partial_spends && available_coins.Size() > OUTPUT_GROUP_MAX_ENTRIES) {
        available_coins.Shuffle(coin_selection_params.rng_fast);
    }

    // Coin Selection attempts to select inputs from a pool of eligible UTXOs to fund the
    // transaction at a target feerate. If an attempt fails, more attempts may be made using a more
    // permissive CoinEligibilityFilter.
    {
        // Place coins eligibility filters on a scope increasing order.
        std::vector<SelectionFilter> ordered_filters{
                // If possible, fund the transaction with confirmed UTXOs only. Prefer at least six
                // confirmations on outputs received from other wallets and only spend confirmed change.
                {CoinEligibilityFilter(1, 6, 0), /*allow_mixed_output_types=*/false},
                {CoinEligibilityFilter(1, 1, 0)},
        };
        // Fall back to using zero confirmation change (but with as few ancestors in the mempool as
        // possible) if we cannot fund the transaction otherwise.
        if (wallet.m_spend_zero_conf_change) {
            ordered_filters.push_back({CoinEligibilityFilter(0, 1, 2)});
            ordered_filters.push_back({CoinEligibilityFilter(0, 1, std::min(size_t{4}, max_ancestors/3), std::min(size_t{4}, max_descendants/3))});
            ordered_filters.push_back({CoinEligibilityFilter(0, 1, max_ancestors/2, max_descendants/2)});
            // If partial groups are allowed, relax the requirement of spending OutputGroups (groups
            // of UTXOs sent to the same address, which are obviously controlled by a single wallet)
            // in their entirety.
            ordered_filters.push_back({CoinEligibilityFilter(0, 1, max_ancestors-1, max_descendants-1, /*include_partial=*/true)});
            // Try with unsafe inputs if they are allowed. This may spend unconfirmed outputs
            // received from other wallets.
            if (coin_selection_params.m_include_unsafe_inputs) {
                ordered_filters.push_back({CoinEligibilityFilter(/*conf_mine=*/0, /*conf_theirs*/0, max_ancestors-1, max_descendants-1, /*include_partial=*/true)});
            }
            // Try with unlimited ancestors/descendants. The transaction will still need to meet
            // mempool ancestor/descendant policy to be accepted to mempool and broadcasted, but
            // OutputGroups use heuristics that may overestimate ancestor/descendant counts.
            if (!fRejectLongChains) {
                ordered_filters.push_back({CoinEligibilityFilter(0, 1, std::numeric_limits<uint64_t>::max(),
                                                                   std::numeric_limits<uint64_t>::max(),
                                                                   /*include_partial=*/true)});
            }
        }

        // Group outputs and map them by coin eligibility filter
        std::vector<OutputGroup> discarded_groups;
        FilteredOutputGroups filtered_groups = GroupOutputs(wallet, available_coins, coin_selection_params, ordered_filters, discarded_groups);

        // Check if we still have enough balance after applying filters (some coins might be discarded)
        CAmount total_discarded = 0;
        CAmount total_unconf_long_chain = 0;
        for (const auto& group : discarded_groups) {
            total_discarded += group.GetSelectionAmount();
            if (group.m_ancestors >= max_ancestors || group.m_descendants >= max_descendants) total_unconf_long_chain += group.GetSelectionAmount();
        }

        if (CAmount total_amount = available_coins.GetTotalAmount() - total_discarded < value_to_select) {
            // Special case, too-long-mempool cluster.
            if (total_amount + total_unconf_long_chain > value_to_select) {
                return util::Error{_("Unconfirmed UTXOs are available, but spending them creates a chain of transactions that will be rejected by the mempool")};
            }
            return util::Error{}; // General "Insufficient Funds"
        }

        // Walk-through the filters until the solution gets found.
        // If no solution is found, return the first detailed error (if any).
        // future: add "error level" so the worst one can be picked instead.
        std::vector<util::Result<SelectionResult>> res_detailed_errors;
        CoinSelectionParams updated_selection_params = coin_selection_params;
        for (const auto& select_filter : ordered_filters) {
            auto it = filtered_groups.find(select_filter.filter);
            if (it == filtered_groups.end()) continue;
            if (updated_selection_params.m_version == TRUC_VERSION && (select_filter.filter.conf_mine == 0 || select_filter.filter.conf_theirs == 0)) {
                if (updated_selection_params.m_max_tx_weight > (TRUC_CHILD_MAX_WEIGHT)) {
                    updated_selection_params.m_max_tx_weight = TRUC_CHILD_MAX_WEIGHT;
                }
            }
            if (auto res{AttemptSelection(wallet.chain(), value_to_select, it->second,
                                          updated_selection_params, select_filter.allow_mixed_output_types)}) {
                return res; // result found
            } else {
                // If any specific error message appears here, then something particularly wrong might have happened.
                // Save the error and continue the selection process. So if no solutions gets found, we can return
                // the detailed error to the upper layers.
                if (HasErrorMsg(res)) res_detailed_errors.emplace_back(std::move(res));
            }
        }

        // Return right away if we have a detailed error
        if (!res_detailed_errors.empty()) return std::move(res_detailed_errors.front());


        // General "Insufficient Funds"
        return util::Error{};
    }
}

static bool IsCurrentForAntiFeeSniping(interfaces::Chain& chain, const uint256& block_hash)
{
    if (chain.isInitialBlockDownload()) {
        return false;
    }
    constexpr int64_t MAX_ANTI_FEE_SNIPING_TIP_AGE = 8 * 60 * 60; // in seconds
    int64_t block_time;
    CHECK_NONFATAL(chain.findBlock(block_hash, FoundBlock().time(block_time)));
    if (block_time < (GetTime() - MAX_ANTI_FEE_SNIPING_TIP_AGE)) {
        return false;
    }
    return true;
}

void DiscourageFeeSniping(CMutableTransaction& tx, FastRandomContext& rng_fast,
                                 interfaces::Chain& chain, const uint256& block_hash, int block_height)
{
    // All inputs must be added by now
    assert(!tx.vin.empty());
    // Discourage fee sniping.
    //
    // For a large miner the value of the transactions in the best block and
    // the mempool can exceed the cost of deliberately attempting to mine two
    // blocks to orphan the current best block. By setting nLockTime such that
    // only the next block can include the transaction, we discourage this
    // practice as the height restricted and limited blocksize gives miners
    // considering fee sniping fewer options for pulling off this attack.
    //
    // A simple way to think about this is from the wallet's point of view we
    // always want the blockchain to move forward. By setting nLockTime this
    // way we're basically making the statement that we only want this
    // transaction to appear in the next block; we don't want to potentially
    // encourage reorgs by allowing transactions to appear at lower heights
    // than the next block in forks of the best chain.
    //
    // Of course, the subsidy is high enough, and transaction volume low
    // enough, that fee sniping isn't a problem yet, but by implementing a fix
    // now we ensure code won't be written that makes assumptions about
    // nLockTime that preclude a fix later.
    if (IsCurrentForAntiFeeSniping(chain, block_hash)) {
        tx.nLockTime = block_height;

        // Secondly occasionally randomly pick a nLockTime even further back, so
        // that transactions that are delayed after signing for whatever reason,
        // e.g. high-latency mix networks and some CoinJoin implementations, have
        // better privacy.
        if (rng_fast.randrange(10) == 0) {
            tx.nLockTime = std::max(0, int(tx.nLockTime) - int(rng_fast.randrange(100)));
        }
    } else {
        // If our chain is lagging behind, we can't discourage fee sniping nor help
        // the privacy of high-latency transactions. To avoid leaking a potentially
        // unique "nLockTime fingerprint", set nLockTime to a constant.
        tx.nLockTime = 0;
    }
    // Sanity check all values
    assert(tx.nLockTime < LOCKTIME_THRESHOLD); // Type must be block height
    assert(tx.nLockTime <= uint64_t(block_height));
    for (const auto& in : tx.vin) {
        // Can not be FINAL for locktime to work
        assert(in.nSequence != CTxIn::SEQUENCE_FINAL);
        // May be MAX NONFINAL to disable both BIP68 and BIP125
        if (in.nSequence == CTxIn::MAX_SEQUENCE_NONFINAL) continue;
        // May be MAX BIP125 to disable BIP68 and enable BIP125
        if (in.nSequence == MAX_BIP125_RBF_SEQUENCE) continue;
        // The wallet does not support any other sequence-use right now.
        assert(false);
    }
}

size_t GetSerializeSizeForRecipient(const CRecipient& recipient)
{
    const auto fullScript = CNameScript::AddNamePrefix (GetScriptForDestination(recipient.dest), recipient.nameScript);
    return ::GetSerializeSize(CTxOut(recipient.nAmount, fullScript));
}

bool IsDust(const CRecipient& recipient, const CFeeRate& dustRelayFee)
{
    return ::IsDust(CTxOut(recipient.nAmount, GetScriptForDestination(recipient.dest)), dustRelayFee);
}

static util::Result<CreatedTransactionResult> CreateTransactionInternal(
        CWallet& wallet,
        const std::vector<CRecipient>& vecSend,
        const CTxIn* withInput,
        std::optional<unsigned int> change_pos,
        const CCoinControl& coin_control,
        bool sign) EXCLUSIVE_LOCKS_REQUIRED(wallet.cs_wallet)
{
    AssertLockHeld(wallet.cs_wallet);

    FastRandomContext rng_fast;
    CMutableTransaction txNew; // The resulting transaction that we make

    txNew.version = coin_control.m_version;

    CoinSelectionParams coin_selection_params{rng_fast}; // Parameters for coin selection, init with dummy
    coin_selection_params.m_avoid_partial_spends = coin_control.m_avoid_partial_spends;
    coin_selection_params.m_include_unsafe_inputs = coin_control.m_include_unsafe_inputs;
    coin_selection_params.m_max_tx_weight = coin_control.m_max_tx_weight.value_or(MAX_STANDARD_TX_WEIGHT);
    coin_selection_params.m_version = coin_control.m_version;
    int minimum_tx_weight = MIN_STANDARD_TX_NONWITNESS_SIZE * WITNESS_SCALE_FACTOR;
    if (coin_selection_params.m_max_tx_weight.value() < minimum_tx_weight || coin_selection_params.m_max_tx_weight.value() > MAX_STANDARD_TX_WEIGHT) {
        return util::Error{strprintf(_("Maximum transaction weight must be between %d and %d"), minimum_tx_weight, MAX_STANDARD_TX_WEIGHT)};
    }
    // Set the long term feerate estimate to the wallet's consolidate feerate
    coin_selection_params.m_long_term_feerate = wallet.m_consolidate_feerate;
    // Static vsize overhead + outputs vsize. 4 nVersion, 4 nLocktime, 1 input count, 1 witness overhead (dummy, flag, stack size)
    coin_selection_params.tx_noinputs_size = 10 + GetSizeOfCompactSize(vecSend.size()); // bytes for output count

    CAmount recipients_sum = 0;
    const OutputType change_type = wallet.TransactionChangeType(coin_control.m_change_type ? *coin_control.m_change_type : wallet.m_default_change_type, vecSend);
    ReserveDestination reservedest(&wallet, change_type);
    unsigned int outputs_to_subtract_fee_from = 0; // The number of outputs which we are subtracting the fee from
    bool isNamecoin = false;
    for (const auto& recipient : vecSend) {
        if (IsDust(recipient, wallet.chain().relayDustFee())) {
            return util::Error{_("Transaction amount too small")};
        }

        // Include the fee cost for outputs.
        coin_selection_params.tx_noinputs_size += GetSerializeSizeForRecipient(recipient);
        recipients_sum += recipient.nAmount;

        if (recipient.fSubtractFeeFromAmount) {
            outputs_to_subtract_fee_from++;
            coin_selection_params.m_subtract_fee_outputs = true;
        }

        if (CNameScript::isNameScript (recipient.nameScript))
            isNamecoin = true;
    }

    /* It can happen that the transaction has already a Namecoin version, for
       instance, when it is being funded via FundTransaction, where the nVersion
       of the original transaction is copied via the coin_control.  This is fine
       and will just do nothing then.  */
    if (isNamecoin)
        txNew.SetNamecoin();

    // Create change script that will be used if we need change
    CScript scriptChange;
    bilingual_str error; // possible error str

    // coin control: send change to custom address
    if (!std::get_if<CNoDestination>(&coin_control.destChange)) {
        scriptChange = GetScriptForDestination(coin_control.destChange);
    } else { // no coin control: send change to newly generated address
        // Note: We use a new key here to keep it from being obvious which side is the change.
        //  The drawback is that by not reusing a previous key, the change may be lost if a
        //  backup is restored, if the backup doesn't have the new private key for the change.
        //  If we reused the old key, it would be possible to add code to look for and
        //  rediscover unknown transactions that were written with keys of ours to recover
        //  post-backup change.

        // Reserve a new key pair from key pool. If it fails, provide a dummy
        // destination in case we don't need change.
        CTxDestination dest;
        auto op_dest = reservedest.GetReservedDestination(true);
        if (!op_dest) {
            error = _("Transaction needs a change address, but we can't generate it.") + Untranslated(" ") + util::ErrorString(op_dest);
        } else {
            dest = *op_dest;
            scriptChange = GetScriptForDestination(dest);
        }
        // A valid destination implies a change script (and
        // vice-versa). An empty change script will abort later, if the
        // change keypool ran out, but change is required.
        CHECK_NONFATAL(IsValidDestination(dest) != scriptChange.empty());
    }
    CTxOut change_prototype_txout(0, scriptChange);
    coin_selection_params.change_output_size = GetSerializeSize(change_prototype_txout);

    // Get size of spending the change output
    int change_spend_size = CalculateMaximumSignedInputSize(change_prototype_txout, &wallet, /*coin_control=*/nullptr);
    // If the wallet doesn't know how to sign change output, assume p2sh-p2wpkh
    // as lower-bound to allow BnB to do its thing
    if (change_spend_size == -1) {
        coin_selection_params.change_spend_size = DUMMY_NESTED_P2WPKH_INPUT_SIZE;
    } else {
        coin_selection_params.change_spend_size = change_spend_size;
    }

    // Set discard feerate
    coin_selection_params.m_discard_feerate = GetDiscardRate(wallet);

    // Get the fee rate to use effective values in coin selection
    FeeCalculation feeCalc;
    coin_selection_params.m_effective_feerate = GetMinimumFeeRate(wallet, coin_control, &feeCalc);
    // Do not, ever, assume that it's fine to change the fee rate if the user has explicitly
    // provided one
    if (coin_control.m_feerate && coin_selection_params.m_effective_feerate > *coin_control.m_feerate) {
        return util::Error{strprintf(_("Fee rate (%s) is lower than the minimum fee rate setting (%s)"), coin_control.m_feerate->ToString(FeeEstimateMode::SAT_VB), coin_selection_params.m_effective_feerate.ToString(FeeEstimateMode::SAT_VB))};
    }
    if (feeCalc.reason == FeeReason::FALLBACK && !wallet.m_allow_fallback_fee) {
        // eventually allow a fallback fee
        return util::Error{strprintf(_("Fee estimation failed. Fallbackfee is disabled. Wait a few blocks or enable %s."), "-fallbackfee")};
    }

    // Calculate the cost of change
    // Cost of change is the cost of creating the change output + cost of spending the change output in the future.
    // For creating the change output now, we use the effective feerate.
    // For spending the change output in the future, we use the discard feerate for now.
    // So cost of change = (change output size * effective feerate) + (size of spending change output * discard feerate)
    coin_selection_params.m_change_fee = coin_selection_params.m_effective_feerate.GetFee(coin_selection_params.change_output_size);
    coin_selection_params.m_cost_of_change = coin_selection_params.m_discard_feerate.GetFee(coin_selection_params.change_spend_size) + coin_selection_params.m_change_fee;

    coin_selection_params.m_min_change_target = GenerateChangeTarget(std::floor(recipients_sum / vecSend.size()), coin_selection_params.m_change_fee, rng_fast);

    // The smallest change amount should be:
    // 1. at least equal to dust threshold
    // 2. at least 1 sat greater than fees to spend it at m_discard_feerate
    const auto dust = GetDustThreshold(change_prototype_txout, coin_selection_params.m_discard_feerate);
    const auto change_spend_fee = coin_selection_params.m_discard_feerate.GetFee(coin_selection_params.change_spend_size);
    coin_selection_params.min_viable_change = std::max(change_spend_fee + 1, dust);

    // Include the fees for things that aren't inputs, excluding the change output
    const CAmount not_input_fees = coin_selection_params.m_effective_feerate.GetFee(coin_selection_params.m_subtract_fee_outputs ? 0 : coin_selection_params.tx_noinputs_size);
    CAmount selection_target = recipients_sum + not_input_fees;

    // This can only happen if feerate is 0, and requested destinations are value of 0 (e.g. OP_RETURN)
    // and no pre-selected inputs. This will result in 0-input transaction, which is consensus-invalid anyways
    if (selection_target == 0 && !coin_control.HasSelected()) {
        return util::Error{_("Transaction requires one destination of non-zero value, a non-zero feerate, or a pre-selected input")};
    }

    // Fetch manually selected coins
    PreSelectedInputs preset_inputs;
    if (coin_control.HasSelected() || withInput != nullptr) {
        auto res_fetch_inputs = FetchSelectedInputs(wallet, withInput, coin_control, coin_selection_params);
        if (!res_fetch_inputs) return util::Error{util::ErrorString(res_fetch_inputs)};
        preset_inputs = *res_fetch_inputs;
    }

    // Fetch wallet available coins if "other inputs" are
    // allowed (coins automatically selected by the wallet)
    CoinsResult available_coins;
    if (coin_control.m_allow_other_inputs) {
        available_coins = AvailableCoins(wallet, &coin_control, coin_selection_params.m_effective_feerate);
    }

    // Choose coins to use
    auto select_coins_res = SelectCoins(wallet, available_coins, preset_inputs, /*nTargetValue=*/selection_target, coin_control, coin_selection_params);
    if (!select_coins_res) {
        // 'SelectCoins' either returns a specific error message or, if empty, means a general "Insufficient funds".
        const bilingual_str& err = util::ErrorString(select_coins_res);
        return util::Error{err.empty() ?_("Insufficient funds") : err};
    }
    const SelectionResult& result = *select_coins_res;
    TRACEPOINT(coin_selection, selected_coins,
           wallet.GetName().c_str(),
           GetAlgorithmName(result.GetAlgo()).c_str(),
           result.GetTarget(),
           result.GetWaste(),
           result.GetSelectedValue());

    // vouts to the payees
    txNew.vout.reserve(vecSend.size() + 1); // + 1 because of possible later insert
    for (const auto& recipient : vecSend)
    {
        const auto fullScript = CNameScript::AddNamePrefix(GetScriptForDestination(recipient.dest), recipient.nameScript);
        txNew.vout.emplace_back(recipient.nAmount, fullScript);
    }
    const CAmount change_amount = result.GetChange(coin_selection_params.min_viable_change, coin_selection_params.m_change_fee);
    if (change_amount > 0) {
        CTxOut newTxOut(change_amount, scriptChange);
        if (!change_pos) {
            // Insert change txn at random position:
            change_pos = rng_fast.randrange(txNew.vout.size() + 1);
        } else if ((unsigned int)*change_pos > txNew.vout.size()) {
            return util::Error{_("Transaction change output index out of range")};
        }
        txNew.vout.insert(txNew.vout.begin() + *change_pos, newTxOut);
    } else {
        change_pos = std::nullopt;
    }

    // Shuffle selected coins and fill in final vin
    std::vector<std::shared_ptr<COutput>> selected_coins = result.GetShuffledInputVector();

    if (coin_control.HasSelected() && coin_control.HasSelectedOrder()) {
        // When there are preselected inputs, we need to move them to be the first UTXOs
        // and have them be in the order selected. We can use stable_sort for this, where we
        // compare with the positions stored in coin_control. The COutputs that have positions
        // will be placed before those that don't, and those positions will be in order.
        std::stable_sort(selected_coins.begin(), selected_coins.end(),
            [&coin_control](const std::shared_ptr<COutput>& a, const std::shared_ptr<COutput>& b) {
                auto a_pos = coin_control.GetSelectionPos(a->outpoint);
                auto b_pos = coin_control.GetSelectionPos(b->outpoint);
                if (a_pos.has_value() && b_pos.has_value()) {
                    return a_pos.value() < b_pos.value();
                } else if (a_pos.has_value() && !b_pos.has_value()) {
                    return true;
                } else {
                    return false;
                }
            });
    }

    // The sequence number is set to non-maxint so that DiscourageFeeSniping
    // works.
    //
    // BIP125 defines opt-in RBF as any nSequence < maxint-1, so
    // we use the highest possible value in that range (maxint-2)
    // to avoid conflicting with other possible uses of nSequence,
    // and in the spirit of "smallest possible change from prior
    // behavior."
    bool use_anti_fee_sniping = true;
    const uint32_t default_sequence{coin_control.m_signal_bip125_rbf.value_or(wallet.m_signal_rbf) ? MAX_BIP125_RBF_SEQUENCE : CTxIn::MAX_SEQUENCE_NONFINAL};
    txNew.vin.reserve(selected_coins.size());
    for (const auto& coin : selected_coins) {
        std::optional<uint32_t> sequence = coin_control.GetSequence(coin->outpoint);
        if (sequence) {
            // If an input has a preset sequence, we can't do anti-fee-sniping
            use_anti_fee_sniping = false;
        }
        txNew.vin.emplace_back(coin->outpoint, CScript{}, sequence.value_or(default_sequence));

        auto scripts = coin_control.GetScripts(coin->outpoint);
        if (scripts.first) {
            txNew.vin.back().scriptSig = *scripts.first;
        }
        if (scripts.second) {
            txNew.vin.back().scriptWitness = *scripts.second;
        }
    }
    if (coin_control.m_locktime) {
        txNew.nLockTime = coin_control.m_locktime.value();
        // If we have a locktime set, we can't use anti-fee-sniping
        use_anti_fee_sniping = false;
    }
    if (use_anti_fee_sniping) {
        DiscourageFeeSniping(txNew, rng_fast, wallet.chain(), wallet.GetLastBlockHash(), wallet.GetLastBlockHeight());
    }

    // Calculate the transaction fee
    TxSize tx_sizes = CalculateMaximumSignedTxSize(CTransaction(txNew), &wallet, &coin_control);
    int nBytes = tx_sizes.vsize;
    if (nBytes == -1) {
        return util::Error{_("Missing solving data for estimating transaction size")};
    }
    CAmount fee_needed = coin_selection_params.m_effective_feerate.GetFee(nBytes) + result.GetTotalBumpFees();
    const CAmount output_value = CalculateOutputValue(txNew);
    Assume(recipients_sum + change_amount == output_value);
    CAmount current_fee = result.GetSelectedValue() - output_value;

    // Sanity check that the fee cannot be negative as that means we have more output value than input value
    if (current_fee < 0) {
        return util::Error{Untranslated(STR_INTERNAL_BUG("Fee paid < 0"))};
    }

    // If there is a change output and we overpay the fees then increase the change to match the fee needed
    if (change_pos && fee_needed < current_fee) {
        auto& change = txNew.vout.at(*change_pos);
        change.nValue += current_fee - fee_needed;
        current_fee = result.GetSelectedValue() - CalculateOutputValue(txNew);
        if (fee_needed != current_fee) {
            return util::Error{Untranslated(STR_INTERNAL_BUG("Change adjustment: Fee needed != fee paid"))};
        }
    }

    // Reduce output values for subtractFeeFromAmount
    if (coin_selection_params.m_subtract_fee_outputs) {
        CAmount to_reduce = fee_needed - current_fee;
        unsigned int i = 0;
        bool fFirst = true;
        for (const auto& recipient : vecSend)
        {
            if (change_pos && i == *change_pos) {
                ++i;
            }
            CTxOut& txout = txNew.vout[i];

            if (recipient.fSubtractFeeFromAmount)
            {
                txout.nValue -= to_reduce / outputs_to_subtract_fee_from; // Subtract fee equally from each selected recipient

                if (fFirst) // first receiver pays the remainder not divisible by output count
                {
                    fFirst = false;
                    txout.nValue -= to_reduce % outputs_to_subtract_fee_from;
                }

                // Error if this output is reduced to be below dust
                if (IsDust(txout, wallet.chain().relayDustFee())) {
                    if (txout.nValue < 0) {
                        return util::Error{_("The transaction amount is too small to pay the fee")};
                    } else {
                        return util::Error{_("The transaction amount is too small to send after the fee has been deducted")};
                    }
                }
            }
            ++i;
        }
        current_fee = result.GetSelectedValue() - CalculateOutputValue(txNew);
        if (fee_needed != current_fee) {
            return util::Error{Untranslated(STR_INTERNAL_BUG("SFFO: Fee needed != fee paid"))};
        }
    }

    // fee_needed should now always be less than or equal to the current fees that we pay.
    // If it is not, it is a bug.
    if (fee_needed > current_fee) {
        return util::Error{Untranslated(STR_INTERNAL_BUG("Fee needed > fee paid"))};
    }

    // Give up if change keypool ran out and change is required
    if (scriptChange.empty() && change_pos) {
        return util::Error{error};
    }

    if (sign && !wallet.SignTransaction(txNew)) {
        return util::Error{_("Signing transaction failed")};
    }

    // Return the constructed transaction data.
    CTransactionRef tx = MakeTransactionRef(std::move(txNew));

    // Limit size
    if ((sign && GetTransactionWeight(*tx) > MAX_STANDARD_TX_WEIGHT) ||
        (!sign && tx_sizes.weight > MAX_STANDARD_TX_WEIGHT))
    {
        return util::Error{_("Transaction too large")};
    }

    if (current_fee > wallet.m_default_max_tx_fee) {
        return util::Error{TransactionErrorString(TransactionError::MAX_FEE_EXCEEDED)};
    }

    if (gArgs.GetBoolArg("-walletrejectlongchains", DEFAULT_WALLET_REJECT_LONG_CHAINS)) {
        // Lastly, ensure this tx will pass the mempool's chain limits
        auto result = wallet.chain().checkChainLimits(tx);
        if (!result) {
            return util::Error{util::ErrorString(result)};
        }
    }

    // Before we return success, we assume any change key will be used to prevent
    // accidental reuse.
    reservedest.KeepDestination();

    wallet.WalletLogPrintf("Coin Selection: Algorithm:%s, Waste Metric Score:%d\n", GetAlgorithmName(result.GetAlgo()), result.GetWaste());
    wallet.WalletLogPrintf("Fee Calculation: Fee:%d Bytes:%u Tgt:%d (requested %d) Reason:\"%s\" Decay %.5f: Estimation: (%g - %g) %.2f%% %.1f/(%.1f %d mem %.1f out) Fail: (%g - %g) %.2f%% %.1f/(%.1f %d mem %.1f out)\n",
              current_fee, nBytes, feeCalc.returnedTarget, feeCalc.desiredTarget, StringForFeeReason(feeCalc.reason), feeCalc.est.decay,
              feeCalc.est.pass.start, feeCalc.est.pass.end,
              (feeCalc.est.pass.totalConfirmed + feeCalc.est.pass.inMempool + feeCalc.est.pass.leftMempool) > 0.0 ? 100 * feeCalc.est.pass.withinTarget / (feeCalc.est.pass.totalConfirmed + feeCalc.est.pass.inMempool + feeCalc.est.pass.leftMempool) : 0.0,
              feeCalc.est.pass.withinTarget, feeCalc.est.pass.totalConfirmed, feeCalc.est.pass.inMempool, feeCalc.est.pass.leftMempool,
              feeCalc.est.fail.start, feeCalc.est.fail.end,
              (feeCalc.est.fail.totalConfirmed + feeCalc.est.fail.inMempool + feeCalc.est.fail.leftMempool) > 0.0 ? 100 * feeCalc.est.fail.withinTarget / (feeCalc.est.fail.totalConfirmed + feeCalc.est.fail.inMempool + feeCalc.est.fail.leftMempool) : 0.0,
              feeCalc.est.fail.withinTarget, feeCalc.est.fail.totalConfirmed, feeCalc.est.fail.inMempool, feeCalc.est.fail.leftMempool);
    return CreatedTransactionResult(tx, current_fee, change_pos, feeCalc);
}

util::Result<CreatedTransactionResult> CreateTransaction(
        CWallet& wallet,
        const std::vector<CRecipient>& vecSend,
        const CTxIn* withInput,
        std::optional<unsigned int> change_pos,
        const CCoinControl& coin_control,
        bool sign)
{
    if (vecSend.empty()) {
        return util::Error{_("Transaction must have at least one recipient")};
    }

    if (std::any_of(vecSend.cbegin(), vecSend.cend(), [](const auto& recipient){ return recipient.nAmount < 0; })) {
        return util::Error{_("Transaction amounts must not be negative")};
    }

    LOCK(wallet.cs_wallet);

    auto res = CreateTransactionInternal(wallet, vecSend, withInput, change_pos, coin_control, sign);
    TRACEPOINT(coin_selection, normal_create_tx_internal,
           wallet.GetName().c_str(),
           bool(res),
           res ? res->fee : 0,
           res && res->change_pos.has_value() ? int32_t(*res->change_pos) : -1);
    if (!res) return res;
    const auto& txr_ungrouped = *res;
    // try with avoidpartialspends unless it's enabled already
    if (txr_ungrouped.fee > 0 /* 0 means non-functional fee rate estimation */ && wallet.m_max_aps_fee > -1 && !coin_control.m_avoid_partial_spends) {
        TRACEPOINT(coin_selection, attempting_aps_create_tx, wallet.GetName().c_str());
        CCoinControl tmp_cc = coin_control;
        tmp_cc.m_avoid_partial_spends = true;

        // Reuse the change destination from the first creation attempt to avoid skipping BIP44 indexes
        if (txr_ungrouped.change_pos) {
            ExtractDestination(txr_ungrouped.tx->vout[*txr_ungrouped.change_pos].scriptPubKey, tmp_cc.destChange);
        }

        auto txr_grouped = CreateTransactionInternal(wallet, vecSend, withInput, change_pos, tmp_cc, sign);
        // if fee of this alternative one is within the range of the max fee, we use this one
        const bool use_aps{txr_grouped.has_value() ? (txr_grouped->fee <= txr_ungrouped.fee + wallet.m_max_aps_fee) : false};
        TRACEPOINT(coin_selection, aps_create_tx_internal,
               wallet.GetName().c_str(),
               use_aps,
               txr_grouped.has_value(),
               txr_grouped.has_value() ? txr_grouped->fee : 0,
               txr_grouped.has_value() && txr_grouped->change_pos.has_value() ? int32_t(*txr_grouped->change_pos) : -1);
        if (txr_grouped) {
            wallet.WalletLogPrintf("Fee non-grouped = %lld, grouped = %lld, using %s\n",
                txr_ungrouped.fee, txr_grouped->fee, use_aps ? "grouped" : "non-grouped");
            if (use_aps) return txr_grouped;
        }
    }
    return res;
}

util::Result<CreatedTransactionResult> FundTransaction(CWallet& wallet, const CMutableTransaction& tx, const std::vector<CRecipient>& vecSend, std::optional<unsigned int> change_pos, bool lockUnspents, CCoinControl coinControl)
{
    // We want to make sure tx.vout is not used now that we are passing outputs as a vector of recipients.
    // This sets us up to remove tx completely in a future PR in favor of passing the inputs directly.
    assert(tx.vout.empty());

    // Set the user desired locktime
    coinControl.m_locktime = tx.nLockTime;

    // Set the user desired version
    coinControl.m_version = tx.version;

    // Acquire the locks to prevent races to the new locked unspents between the
    // CreateTransaction call and LockCoin calls (when lockUnspents is true).
    LOCK(wallet.cs_wallet);

    // Fetch specified UTXOs from the UTXO set to get the scriptPubKeys and values of the outputs being selected
    // and to match with the given solving_data. Only used for non-wallet outputs.
    std::map<COutPoint, Coin> coins;
    for (const CTxIn& txin : tx.vin) {
        coins[txin.prevout]; // Create empty map entry keyed by prevout.
    }
    wallet.chain().findCoins(coins);

    for (const CTxIn& txin : tx.vin) {
        const auto& outPoint = txin.prevout;
        PreselectedInput& preset_txin = coinControl.Select(outPoint);
        if (!wallet.IsMine(outPoint)) {
            if (coins[outPoint].out.IsNull()) {
                return util::Error{_("Unable to find UTXO for external input")};
            }

            // The input was not in the wallet, but is in the UTXO set, so select as external
            preset_txin.SetTxOut(coins[outPoint].out);
        }
        preset_txin.SetSequence(txin.nSequence);
        preset_txin.SetScriptSig(txin.scriptSig);
        preset_txin.SetScriptWitness(txin.scriptWitness);
    }

    auto res = CreateTransaction(wallet, vecSend, nullptr, change_pos, coinControl, false);
    if (!res) {
        return res;
    }

    if (lockUnspents) {
        for (const CTxIn& txin : res->tx->vin) {
            wallet.LockCoin(txin.prevout, /*persist=*/false);
        }
    }

    return res;
}
} // namespace wallet<|MERGE_RESOLUTION|>--- conflicted
+++ resolved
@@ -462,8 +462,6 @@
         // Because CalculateMaximumSignedInputSize infers a solvable descriptor to get the satisfaction size,
         // it is safe to assume that this input is solvable if input_bytes is greater than -1.
         bool solvable = input_bytes > -1;
-<<<<<<< HEAD
-        bool spendable = (mine & ISMINE_SPENDABLE) != ISMINE_NO;
 
         /* Check if this is a name script, and if so, apply filtering
            based on the relevant user options.  */
@@ -477,11 +475,6 @@
             if (nameOp.isAnyUpdate () && nDepth > params.name_max_depth)
                 continue;
         }
-
-        // Filter by spendable outputs only
-        if (!spendable && params.only_spendable) continue;
-=======
->>>>>>> 71249f3b
 
         // Obtain script type
         std::vector<std::vector<uint8_t>> script_solutions;
