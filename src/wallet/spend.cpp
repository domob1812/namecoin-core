--- conflicted
+++ resolved
@@ -1425,13 +1425,8 @@
 
     LOCK(wallet.cs_wallet);
 
-<<<<<<< HEAD
     auto res = CreateTransactionInternal(wallet, vecSend, withInput, change_pos, coin_control, sign);
-    TRACE4(coin_selection, normal_create_tx_internal,
-=======
-    auto res = CreateTransactionInternal(wallet, vecSend, change_pos, coin_control, sign);
     TRACEPOINT(coin_selection, normal_create_tx_internal,
->>>>>>> 73c0f4b9
            wallet.GetName().c_str(),
            bool(res),
            res ? res->fee : 0,
