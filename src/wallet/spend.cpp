--- conflicted
+++ resolved
@@ -1042,12 +1042,8 @@
 
     int nChangePosIn = nChangePosInOut;
     Assert(!tx); // tx is an out-param. TODO change the return type from bool to tx (or nullptr)
-<<<<<<< HEAD
     bool res = CreateTransactionInternal(wallet, vecSend, withInput, tx, nFeeRet, nChangePosInOut, error, coin_control, fee_calc_out, sign);
-=======
-    bool res = CreateTransactionInternal(wallet, vecSend, tx, nFeeRet, nChangePosInOut, error, coin_control, fee_calc_out, sign);
     TRACE4(coin_selection, normal_create_tx_internal, wallet.GetName().c_str(), res, nFeeRet, nChangePosInOut);
->>>>>>> f1a82157
     // try with avoidpartialspends unless it's enabled already
     if (res && nFeeRet > 0 /* 0 means non-functional fee rate estimation */ && wallet.m_max_aps_fee > -1 && !coin_control.m_avoid_partial_spends) {
         TRACE1(coin_selection, attempting_aps_create_tx, wallet.GetName().c_str());
