#include <windows.h>             // needed for VERSIONINFO
#include "clientversion.h"       // holds the needed client version information

#define VER_PRODUCTVERSION     CLIENT_VERSION_MAJOR,CLIENT_VERSION_MINOR,CLIENT_VERSION_BUILD
#define VER_FILEVERSION        VER_PRODUCTVERSION

VS_VERSION_INFO VERSIONINFO
FILEVERSION     VER_FILEVERSION
PRODUCTVERSION  VER_PRODUCTVERSION
FILEOS          VOS_NT_WINDOWS32
FILETYPE        VFT_APP
BEGIN
    BLOCK "StringFileInfo"
    BEGIN
        BLOCK "040904E4" // U.S. English - multilingual (hex)
        BEGIN
<<<<<<< HEAD
            VALUE "CompanyName",        "Namecoin"
            VALUE "FileDescription",    "namecoin-cli (JSON-RPC client for " PACKAGE_NAME ")"
            VALUE "FileVersion",        PACKAGE_VERSION
            VALUE "InternalName",       "namecoin-cli"
            VALUE "LegalCopyright",     COPYRIGHT_STR
            VALUE "LegalTrademarks1",   "Distributed under the MIT software license, see the accompanying file COPYING or http://www.opensource.org/licenses/mit-license.php."
            VALUE "OriginalFilename",   "namecoin-cli.exe"
            VALUE "ProductName",        "namecoin-cli"
            VALUE "ProductVersion",     PACKAGE_VERSION
=======
            VALUE "CompanyName",        "Bitcoin"
            VALUE "FileDescription",    "bitcoin-cli (JSON-RPC client for " CLIENT_NAME ")"
            VALUE "FileVersion",        CLIENT_VERSION_STRING
            VALUE "InternalName",       "bitcoin-cli"
            VALUE "LegalCopyright",     COPYRIGHT_STR
            VALUE "LegalTrademarks1",   "Distributed under the MIT software license, see the accompanying file COPYING or http://www.opensource.org/licenses/mit-license.php."
            VALUE "OriginalFilename",   "bitcoin-cli.exe"
            VALUE "ProductName",        "bitcoin-cli"
            VALUE "ProductVersion",     CLIENT_VERSION_STRING
>>>>>>> ba4f3b9e
        END
    END

    BLOCK "VarFileInfo"
    BEGIN
        VALUE "Translation", 0x0, 1252 // language neutral - multilingual (decimal)
    END
END<|MERGE_RESOLUTION|>--- conflicted
+++ resolved
@@ -14,27 +14,15 @@
     BEGIN
         BLOCK "040904E4" // U.S. English - multilingual (hex)
         BEGIN
-<<<<<<< HEAD
             VALUE "CompanyName",        "Namecoin"
-            VALUE "FileDescription",    "namecoin-cli (JSON-RPC client for " PACKAGE_NAME ")"
-            VALUE "FileVersion",        PACKAGE_VERSION
+            VALUE "FileDescription",    "namecoin-cli (JSON-RPC client for " CLIENT_NAME ")"
+            VALUE "FileVersion",        CLIENT_VERSION_STRING
             VALUE "InternalName",       "namecoin-cli"
             VALUE "LegalCopyright",     COPYRIGHT_STR
             VALUE "LegalTrademarks1",   "Distributed under the MIT software license, see the accompanying file COPYING or http://www.opensource.org/licenses/mit-license.php."
             VALUE "OriginalFilename",   "namecoin-cli.exe"
             VALUE "ProductName",        "namecoin-cli"
-            VALUE "ProductVersion",     PACKAGE_VERSION
-=======
-            VALUE "CompanyName",        "Bitcoin"
-            VALUE "FileDescription",    "bitcoin-cli (JSON-RPC client for " CLIENT_NAME ")"
-            VALUE "FileVersion",        CLIENT_VERSION_STRING
-            VALUE "InternalName",       "bitcoin-cli"
-            VALUE "LegalCopyright",     COPYRIGHT_STR
-            VALUE "LegalTrademarks1",   "Distributed under the MIT software license, see the accompanying file COPYING or http://www.opensource.org/licenses/mit-license.php."
-            VALUE "OriginalFilename",   "bitcoin-cli.exe"
-            VALUE "ProductName",        "bitcoin-cli"
             VALUE "ProductVersion",     CLIENT_VERSION_STRING
->>>>>>> ba4f3b9e
         END
     END
 
