--- conflicted
+++ resolved
@@ -235,22 +235,18 @@
     bool HaveCoin(const COutPoint &outpoint) const override;
     uint256 GetBestBlock() const override;
     void SetBestBlock(const uint256 &hashBlock);
-<<<<<<< HEAD
     bool GetName(const valtype &name, CNameData &data) const;
     bool GetNameHistory(const valtype &name, CNameHistory &data) const;
     bool GetNamesForHeight(unsigned nHeight, std::set<valtype>& names) const;
     CNameIterator* IterateNames() const;
     bool BatchWrite(CCoinsMap &mapCoins, const uint256 &hashBlock, const CNameCache &names);
+    CCoinsViewCursor* Cursor() const override {
+        throw std::logic_error("CCoinsViewCache cursor iteration not supported.");
+    }
 
     /* Changes to the name database.  */
     void SetName(const valtype &name, const CNameData &data, bool undo);
     void DeleteName(const valtype &name);
-=======
-    bool BatchWrite(CCoinsMap &mapCoins, const uint256 &hashBlock) override;
-    CCoinsViewCursor* Cursor() const override {
-        throw std::logic_error("CCoinsViewCache cursor iteration not supported.");
-    }
->>>>>>> f1132eb6
 
     /**
      * Check if we have the given utxo already loaded in this cache.
