// Copyright (c) 2009-2010 Satoshi Nakamoto
// Copyright (c) 2009-2016 The Bitcoin Core developers
// Distributed under the MIT software license, see the accompanying
// file COPYING or http://www.opensource.org/licenses/mit-license.php.

#ifndef BITCOIN_COINS_H
#define BITCOIN_COINS_H

#include "primitives/transaction.h"
#include "compressor.h"
#include "core_memusage.h"
#include "hash.h"
#include "memusage.h"
#include "names/common.h"
#include "serialize.h"
#include "uint256.h"

#include <assert.h>
#include <stdint.h>

#include <boost/foreach.hpp>
#include <unordered_map>

<<<<<<< HEAD
class CTxInUndo;

/** 
 * Pruned version of CTransaction: only retains metadata and unspent transaction outputs
=======
/**
 * A UTXO entry.
>>>>>>> e2b1b3bb
 *
 * Serialized format:
 * - VARINT((coinbase ? 1 : 0) | (height << 1))
 * - the non-spent CTxOut (via CTxOutCompressor)
 */
class Coin
{
public:
    //! unspent transaction output
    CTxOut out;

    //! whether containing transaction was a coinbase
    unsigned int fCoinBase : 1;

    //! at which height this containing transaction was included in the active block chain
    uint32_t nHeight : 31;

    //! construct a Coin from a CTxOut and height/coinbase information.
    Coin(CTxOut&& outIn, int nHeightIn, bool fCoinBaseIn) : out(std::move(outIn)), fCoinBase(fCoinBaseIn), nHeight(nHeightIn) {}
    Coin(const CTxOut& outIn, int nHeightIn, bool fCoinBaseIn) : out(outIn), fCoinBase(fCoinBaseIn),nHeight(nHeightIn) {}

    void Clear() {
        out.SetNull();
        fCoinBase = false;
        nHeight = 0;
    }

    //! empty constructor
    Coin() : fCoinBase(false), nHeight(0) { }

    bool IsCoinBase() const {
        return fCoinBase;
    }

    template<typename Stream>
    void Serialize(Stream &s) const {
        assert(!IsSpent());
        uint32_t code = nHeight * 2 + fCoinBase;
        ::Serialize(s, VARINT(code));
        ::Serialize(s, CTxOutCompressor(REF(out)));
    }

    template<typename Stream>
    void Unserialize(Stream &s) {
        uint32_t code = 0;
        ::Unserialize(s, VARINT(code));
        nHeight = code >> 1;
        fCoinBase = code & 1;
        ::Unserialize(s, REF(CTxOutCompressor(out)));
    }

<<<<<<< HEAD
    //! mark a vout spent
    bool Spend(uint32_t nPos, CTxInUndo* undo = NULL);

    //! check whether a particular output is still available
    bool IsAvailable(unsigned int nPos) const {
        return (nPos < vout.size() && !vout[nPos].IsNull());
    }

    //! check whether the entire CCoins is spent
    //! note that only !IsPruned() CCoins can be serialized
    bool IsPruned() const {
        BOOST_FOREACH(const CTxOut &out, vout)
            if (!out.IsNull())
                return false;
        return true;
=======
    bool IsSpent() const {
        return out.IsNull();
>>>>>>> e2b1b3bb
    }

    size_t DynamicMemoryUsage() const {
        return memusage::DynamicUsage(out.scriptPubKey);
    }
};

class SaltedOutpointHasher
{
private:
    /** Salt */
    const uint64_t k0, k1;

public:
    SaltedOutpointHasher();

    /**
     * This *must* return size_t. With Boost 1.46 on 32-bit systems the
     * unordered_map will behave unpredictably if the custom hasher returns a
     * uint64_t, resulting in failures when syncing the chain (#4634).
     */
    size_t operator()(const COutPoint& id) const {
        return SipHashUint256Extra(k0, k1, id.hash, id.n);
    }
};

struct CCoinsCacheEntry
{
    Coin coin; // The actual cached data.
    unsigned char flags;

    enum Flags {
        DIRTY = (1 << 0), // This cache entry is potentially different from the version in the parent view.
        FRESH = (1 << 1), // The parent view does not have this entry (or it is pruned).
        /* Note that FRESH is a performance optimization with which we can
         * erase coins that are fully spent if we know we do not need to
         * flush the changes to the parent cache.  It is always safe to
         * not mark FRESH if that condition is not guaranteed.
         */
    };

    CCoinsCacheEntry() : flags(0) {}
    explicit CCoinsCacheEntry(Coin&& coin_) : coin(std::move(coin_)), flags(0) {}
};

typedef std::unordered_map<COutPoint, CCoinsCacheEntry, SaltedOutpointHasher> CCoinsMap;

/** Cursor for iterating over CoinsView state */
class CCoinsViewCursor
{
public:
    CCoinsViewCursor(const uint256 &hashBlockIn): hashBlock(hashBlockIn) {}
    virtual ~CCoinsViewCursor() {}

    virtual bool GetKey(COutPoint &key) const = 0;
    virtual bool GetValue(Coin &coin) const = 0;
    virtual unsigned int GetValueSize() const = 0;

    virtual bool Valid() const = 0;
    virtual void Next() = 0;

    //! Get best block at the time this cursor was created
    const uint256 &GetBestBlock() const { return hashBlock; }
private:
    uint256 hashBlock;
};

/** Abstract view on the open txout dataset. */
class CCoinsView
{
public:
    //! Retrieve the Coin (unspent transaction output) for a given outpoint.
    virtual bool GetCoin(const COutPoint &outpoint, Coin &coin) const;

    //! Just check whether we have data for a given outpoint.
    //! This may (but cannot always) return true for spent outputs.
    virtual bool HaveCoin(const COutPoint &outpoint) const;

    //! Retrieve the block hash whose state this CCoinsView currently represents
    virtual uint256 GetBestBlock() const;

<<<<<<< HEAD
    // Get a name (if it exists)
    virtual bool GetName(const valtype& name, CNameData& data) const;

    // Get a name's history (if it exists)
    virtual bool GetNameHistory(const valtype& name, CNameHistory& data) const;

    // Query for names that were updated at the given height
    virtual bool GetNamesForHeight(unsigned nHeight, std::set<valtype>& names) const;

    // Get a name iterator.
    virtual CNameIterator* IterateNames() const;

    //! Do a bulk modification (multiple CCoins changes + BestBlock change).
=======
    //! Do a bulk modification (multiple Coin changes + BestBlock change).
>>>>>>> e2b1b3bb
    //! The passed mapCoins can be modified.
    virtual bool BatchWrite(CCoinsMap &mapCoins, const uint256 &hashBlock, const CNameCache &names);

    //! Get a cursor to iterate over the whole state
    virtual CCoinsViewCursor *Cursor() const;

    // Validate the name database.
    virtual bool ValidateNameDB() const;

    //! As we use CCoinsViews polymorphically, have a virtual destructor
    virtual ~CCoinsView() {}

    //! Estimate database size (0 if not implemented)
    virtual size_t EstimateSize() const { return 0; }
};


/** CCoinsView backed by another CCoinsView */
class CCoinsViewBacked : public CCoinsView
{
protected:
    CCoinsView *base;

public:
    CCoinsViewBacked(CCoinsView *viewIn);
<<<<<<< HEAD
    bool GetCoins(const uint256 &txid, CCoins &coins) const;
    bool HaveCoins(const uint256 &txid) const;
    uint256 GetBestBlock() const;
    bool GetName(const valtype& name, CNameData& data) const;
    bool GetNameHistory(const valtype& name, CNameHistory& data) const;
    bool GetNamesForHeight(unsigned nHeight, std::set<valtype>& names) const;
    CNameIterator* IterateNames() const;
    void SetBackend(CCoinsView &viewIn);
    bool BatchWrite(CCoinsMap &mapCoins, const uint256 &hashBlock, const CNameCache &names);
    CCoinsViewCursor *Cursor() const;
    bool ValidateNameDB() const;
=======
    bool GetCoin(const COutPoint &outpoint, Coin &coin) const override;
    bool HaveCoin(const COutPoint &outpoint) const override;
    uint256 GetBestBlock() const override;
    void SetBackend(CCoinsView &viewIn);
    bool BatchWrite(CCoinsMap &mapCoins, const uint256 &hashBlock) override;
    CCoinsViewCursor *Cursor() const override;
    size_t EstimateSize() const override;
>>>>>>> e2b1b3bb
};


/** CCoinsView that adds a memory cache for transactions to another CCoinsView */
class CCoinsViewCache : public CCoinsViewBacked
{
protected:
    /**
     * Make mutable so that we can "fill the cache" even from Get-methods
     * declared as "const".  
     */
    mutable uint256 hashBlock;
    mutable CCoinsMap cacheCoins;

<<<<<<< HEAD
    /* Cached dynamic memory usage for the inner CCoins objects. */
    /* TODO: Sum up also name cache usage.  */
=======
    /* Cached dynamic memory usage for the inner Coin objects. */
>>>>>>> e2b1b3bb
    mutable size_t cachedCoinsUsage;

    /** Name changes cache.  */
    CNameCache cacheNames;

public:
    CCoinsViewCache(CCoinsView *baseIn);

    // Standard CCoinsView methods
    bool GetCoin(const COutPoint &outpoint, Coin &coin) const;
    bool HaveCoin(const COutPoint &outpoint) const;
    uint256 GetBestBlock() const;
    void SetBestBlock(const uint256 &hashBlock);
    bool GetName(const valtype &name, CNameData &data) const;
    bool GetNameHistory(const valtype &name, CNameHistory &data) const;
    bool GetNamesForHeight(unsigned nHeight, std::set<valtype>& names) const;
    CNameIterator* IterateNames() const;
    bool BatchWrite(CCoinsMap &mapCoins, const uint256 &hashBlock, const CNameCache &names);

    /* Changes to the name database.  */
    void SetName(const valtype &name, const CNameData &data, bool undo);
    void DeleteName(const valtype &name);

    /**
     * Check if we have the given utxo already loaded in this cache.
     * The semantics are the same as HaveCoin(), but no calls to
     * the backing CCoinsView are made.
     */
    bool HaveCoinInCache(const COutPoint &outpoint) const;

    /**
     * Return a reference to Coin in the cache, or a pruned one if not found. This is
     * more efficient than GetCoin. Modifications to other cache entries are
     * allowed while accessing the returned pointer.
     */
    const Coin& AccessCoin(const COutPoint &output) const;

    /**
     * Add a coin. Set potential_overwrite to true if a non-pruned version may
     * already exist.
     */
    void AddCoin(const COutPoint& outpoint, Coin&& coin, bool potential_overwrite);

    /**
     * Spend a coin. Pass moveto in order to get the deleted data.
     * If no unspent output exists for the passed outpoint, this call
     * has no effect.
     */
    void SpendCoin(const COutPoint &outpoint, Coin* moveto = nullptr);

    /**
     * Push the modifications applied to this cache to its base.
     * Failure to call this method before destruction will cause the changes to be forgotten.
     * If false is returned, the state of this cache (and its backing view) will be undefined.
     */
    bool Flush();

    /**
     * Removes the UTXO with the given outpoint from the cache, if it is
     * not modified.
     */
    void Uncache(const COutPoint &outpoint);

    //! Calculate the size of the cache (in number of transaction outputs)
    unsigned int GetCacheSize() const;

    //! Calculate the size of the cache (in bytes)
    size_t DynamicMemoryUsage() const;

    /** 
     * Amount of bitcoins coming in to a transaction
     * Note that lightweight clients may not know anything besides the hash of previous transactions,
     * so may not be able to calculate this.
     *
     * @param[in] tx	transaction for which we are checking input total
     * @return	Sum of value of all inputs (scriptSigs)
     */
    CAmount GetValueIn(const CTransaction& tx) const;

    //! Check whether all prevouts of the transaction are present in the UTXO set represented by this view
    bool HaveInputs(const CTransaction& tx) const;

private:
    CCoinsMap::iterator FetchCoin(const COutPoint &outpoint) const;

    /**
     * By making the copy constructor private, we prevent accidentally using it when one intends to create a cache on top of a base cache.
     */
    CCoinsViewCache(const CCoinsViewCache &);
};

//! Utility function to add all of a transaction's outputs to a cache.
// It assumes that overwrites are only possible for coinbase transactions,
// TODO: pass in a boolean to limit these possible overwrites to known
// (pre-BIP34) cases.
void AddCoins(CCoinsViewCache& cache, const CTransaction& tx, int nHeight);

//! Utility function to find any unspent output with a given txid.
const Coin& AccessByTxid(const CCoinsViewCache& cache, const uint256& txid);

#endif // BITCOIN_COINS_H<|MERGE_RESOLUTION|>--- conflicted
+++ resolved
@@ -21,15 +21,8 @@
 #include <boost/foreach.hpp>
 #include <unordered_map>
 
-<<<<<<< HEAD
-class CTxInUndo;
-
-/** 
- * Pruned version of CTransaction: only retains metadata and unspent transaction outputs
-=======
 /**
  * A UTXO entry.
->>>>>>> e2b1b3bb
  *
  * Serialized format:
  * - VARINT((coinbase ? 1 : 0) | (height << 1))
@@ -81,26 +74,8 @@
         ::Unserialize(s, REF(CTxOutCompressor(out)));
     }
 
-<<<<<<< HEAD
-    //! mark a vout spent
-    bool Spend(uint32_t nPos, CTxInUndo* undo = NULL);
-
-    //! check whether a particular output is still available
-    bool IsAvailable(unsigned int nPos) const {
-        return (nPos < vout.size() && !vout[nPos].IsNull());
-    }
-
-    //! check whether the entire CCoins is spent
-    //! note that only !IsPruned() CCoins can be serialized
-    bool IsPruned() const {
-        BOOST_FOREACH(const CTxOut &out, vout)
-            if (!out.IsNull())
-                return false;
-        return true;
-=======
     bool IsSpent() const {
         return out.IsNull();
->>>>>>> e2b1b3bb
     }
 
     size_t DynamicMemoryUsage() const {
@@ -182,7 +157,6 @@
     //! Retrieve the block hash whose state this CCoinsView currently represents
     virtual uint256 GetBestBlock() const;
 
-<<<<<<< HEAD
     // Get a name (if it exists)
     virtual bool GetName(const valtype& name, CNameData& data) const;
 
@@ -195,10 +169,7 @@
     // Get a name iterator.
     virtual CNameIterator* IterateNames() const;
 
-    //! Do a bulk modification (multiple CCoins changes + BestBlock change).
-=======
     //! Do a bulk modification (multiple Coin changes + BestBlock change).
->>>>>>> e2b1b3bb
     //! The passed mapCoins can be modified.
     virtual bool BatchWrite(CCoinsMap &mapCoins, const uint256 &hashBlock, const CNameCache &names);
 
@@ -224,27 +195,18 @@
 
 public:
     CCoinsViewBacked(CCoinsView *viewIn);
-<<<<<<< HEAD
-    bool GetCoins(const uint256 &txid, CCoins &coins) const;
-    bool HaveCoins(const uint256 &txid) const;
-    uint256 GetBestBlock() const;
+    bool GetCoin(const COutPoint &outpoint, Coin &coin) const override;
+    bool HaveCoin(const COutPoint &outpoint) const override;
+    uint256 GetBestBlock() const override;
     bool GetName(const valtype& name, CNameData& data) const;
     bool GetNameHistory(const valtype& name, CNameHistory& data) const;
     bool GetNamesForHeight(unsigned nHeight, std::set<valtype>& names) const;
     CNameIterator* IterateNames() const;
     void SetBackend(CCoinsView &viewIn);
-    bool BatchWrite(CCoinsMap &mapCoins, const uint256 &hashBlock, const CNameCache &names);
-    CCoinsViewCursor *Cursor() const;
-    bool ValidateNameDB() const;
-=======
-    bool GetCoin(const COutPoint &outpoint, Coin &coin) const override;
-    bool HaveCoin(const COutPoint &outpoint) const override;
-    uint256 GetBestBlock() const override;
-    void SetBackend(CCoinsView &viewIn);
-    bool BatchWrite(CCoinsMap &mapCoins, const uint256 &hashBlock) override;
+    bool BatchWrite(CCoinsMap &mapCoins, const uint256 &hashBlock, const CNameCache &names) override;
     CCoinsViewCursor *Cursor() const override;
     size_t EstimateSize() const override;
->>>>>>> e2b1b3bb
+    bool ValidateNameDB() const;
 };
 
 
@@ -259,12 +221,8 @@
     mutable uint256 hashBlock;
     mutable CCoinsMap cacheCoins;
 
-<<<<<<< HEAD
-    /* Cached dynamic memory usage for the inner CCoins objects. */
+    /* Cached dynamic memory usage for the inner Coin objects. */
     /* TODO: Sum up also name cache usage.  */
-=======
-    /* Cached dynamic memory usage for the inner Coin objects. */
->>>>>>> e2b1b3bb
     mutable size_t cachedCoinsUsage;
 
     /** Name changes cache.  */
