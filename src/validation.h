--- conflicted
+++ resolved
@@ -349,7 +349,6 @@
 /** Return the sum of the work on a given set of headers */
 arith_uint256 CalculateHeadersWork(const std::vector<CBlockHeader>& headers);
 
-<<<<<<< HEAD
 /**
  * Check proof-of-work of a block header, taking auxpow into account.
  * @param block The block header.
@@ -357,7 +356,7 @@
  * @return True iff the PoW is correct.
  */
 bool CheckProofOfWork(const CBlockHeader& block, const Consensus::Params& params);
-=======
+
 enum class VerifyDBResult {
     SUCCESS,
     CORRUPTED_BLOCK_DB,
@@ -365,7 +364,6 @@
     SKIPPED_L3_CHECKS,
     SKIPPED_MISSING_BLOCKS,
 };
->>>>>>> be2e748f
 
 /** RAII wrapper for VerifyDB: Verify consistency of the block and coin databases */
 class CVerifyDB {
