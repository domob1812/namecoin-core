--- conflicted
+++ resolved
@@ -364,13 +364,6 @@
                        bool fCheckPOW = true,
                        bool fCheckMerkleRoot = true) EXCLUSIVE_LOCKS_REQUIRED(cs_main);
 
-<<<<<<< HEAD
-/** Update uncommitted block structures (currently: only the witness reserved value). This is safe for submitted blocks. */
-void UpdateUncommittedBlockStructures(CBlock& block, const CBlockIndex* pindexPrev, const Consensus::Params& consensusParams);
-
-/** Produce the necessary coinbase commitment for a block (modifies the hash, don't call for mined blocks). */
-std::vector<unsigned char> GenerateCoinbaseCommitment(CBlock& block, const CBlockIndex* pindexPrev, const Consensus::Params& consensusParams);
-
 /**
  * Check proof-of-work of a block header, taking auxpow into account.
  * @param block The block header.
@@ -379,8 +372,6 @@
  */
 bool CheckProofOfWork(const CBlockHeader& block, const Consensus::Params& params);
 
-=======
->>>>>>> b74a6dde
 /** RAII wrapper for VerifyDB: Verify consistency of the block and coin databases */
 class CVerifyDB {
 public:
