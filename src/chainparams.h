// Copyright (c) 2009-2010 Satoshi Nakamoto
// Copyright (c) 2009-2014 The Bitcoin Core developers
// Distributed under the MIT software license, see the accompanying
// file COPYING or http://www.opensource.org/licenses/mit-license.php.

#ifndef BITCOIN_CHAINPARAMS_H
#define BITCOIN_CHAINPARAMS_H

#include "chainparamsbase.h"
#include "checkpoints.h"
#include "consensus/params.h"
#include "primitives/block.h"
#include "protocol.h"

#include <map>
#include <vector>
#include <utility>

struct CDNSSeedData {
    std::string name, host;
    CDNSSeedData(const std::string &strName, const std::string &strHost) : name(strName), host(strHost) {}
};

/**
 * CChainParams defines various tweakable parameters of a given instance of the
 * Bitcoin system. There are three: the main network on which people trade goods
 * and services, the public test network which gets reset from time to time and
 * a regression test mode which is intended for private networks only. It has
 * minimal difficulty to ensure that blocks can be found instantly.
 */
class CChainParams
{
public:
    enum Base58Type {
        PUBKEY_ADDRESS,
        SCRIPT_ADDRESS,
        SECRET_KEY,
        //EXT_PUBLIC_KEY,
        //EXT_SECRET_KEY,

        MAX_BASE58_TYPES
    };

    enum BugType {
        /* Tx is valid and all nameops should be performed.  */
        BUG_FULLY_APPLY,
        /* Don't apply the name operations but put the names into the UTXO
           set.  This is done for libcoin's "d/bitcoin" stealing.  It is
           then used as input into the "d/wav" stealing, thus needs to be in
           the UTXO set.  We don't want the name to show up in the name
           database, though.  */
        BUG_IN_UTXO,
        /* Don't apply the name operations and don't put the names into the
           UTXO set.  They are immediately unspendable.  This is used for the
           "d/wav" stealing output (which is not used later on) and also
           for the NAME_FIRSTUPDATE's that are in non-Namecoin tx.  */
        BUG_FULLY_IGNORE,
    };

    const Consensus::Params& GetConsensus() const { return consensus; }
    const CMessageHeader::MessageStartChars& MessageStart() const { return pchMessageStart; }
    const std::vector<unsigned char>& AlertKey() const { return vAlertPubKey; }
    int GetDefaultPort() const { return nDefaultPort; }
    int SubsidyHalvingInterval() const { return consensus.nSubsidyHalvingInterval; }
    int EnforceBlockUpgradeMajority() const { return consensus.nMajorityEnforceBlockUpgrade; }
    int RejectBlockOutdatedMajority() const { return consensus.nMajorityRejectBlockOutdated; }
    int ToCheckBlockUpgradeMajority() const { return consensus.nMajorityWindow; }

    /** Used if GenerateBitcoins is called with a negative number of threads */
    int DefaultMinerThreads() const { return nMinerThreads; }
    const CBlock& GenesisBlock() const { return genesis; }
    bool RequireRPCPassword() const { return fRequireRPCPassword; }
    /** Make miner wait to have peers to avoid wasting work */
    bool MiningRequiresPeers() const { return fMiningRequiresPeers; }
    /** Default value for -checkmempool and -checkblockindex argument */
    bool DefaultConsistencyChecks() const { return fDefaultConsistencyChecks; }
<<<<<<< HEAD
    /** Default value for -checknamedb argument */
    virtual int DefaultCheckNameDB() const = 0;
    /** Allow mining of a min-difficulty block */
    bool AllowMinDifficultyBlocks(const CBlockHeader& block) const
    {
        return consensus.AllowMinDifficultyBlocks(block.GetBlockTime());
    }
=======
>>>>>>> 5abbdb87
    /** Make standard checks */
    bool RequireStandard() const { return fRequireStandard; }
    /** Make miner stop after a block is found. In RPC, don't return until nGenProcLimit blocks are generated */
    bool MineBlocksOnDemand() const { return fMineBlocksOnDemand; }
    /** In the future use NetworkIDString() for RPC fields */
    bool TestnetToBeDeprecatedFieldRPC() const { return fTestnetToBeDeprecatedFieldRPC; }
    /** Return the BIP70 network string (main, test or regtest) */
    std::string NetworkIDString() const { return strNetworkID; }
    const std::vector<CDNSSeedData>& DNSSeeds() const { return vSeeds; }
    const std::vector<unsigned char>& Base58Prefix(Base58Type type) const { return base58Prefixes[type]; }
    const std::vector<CAddress>& FixedSeeds() const { return vFixedSeeds; }
    virtual const Checkpoints::CCheckpointData& Checkpoints() const = 0;

    /* Check whether the given tx is a "historic relic" for which to
       skip the validity check.  Return also the "type" of the bug,
       which determines further actions.  */
    /* FIXME: Move to consensus params!  */
    bool IsHistoricBug(const uint256& txid, unsigned nHeight, BugType& type) const;

protected:
    CChainParams() {}

    Consensus::Params consensus;
    CMessageHeader::MessageStartChars pchMessageStart;
    //! Raw pub key bytes for the broadcast alert signing key.
    std::vector<unsigned char> vAlertPubKey;
    int nDefaultPort;
    int nMinerThreads;
    std::vector<CDNSSeedData> vSeeds;
    std::vector<unsigned char> base58Prefixes[MAX_BASE58_TYPES];
    std::string strNetworkID;
    CBlock genesis;
    std::vector<CAddress> vFixedSeeds;
    bool fRequireRPCPassword;
    bool fMiningRequiresPeers;
    bool fDefaultConsistencyChecks;
    bool fRequireStandard;
    bool fMineBlocksOnDemand;
    bool fTestnetToBeDeprecatedFieldRPC;

    /* Map (block height, txid) pairs for buggy transactions onto their
       bug type value.  */
    std::map<std::pair<unsigned, uint256>, BugType> mapHistoricBugs;

    /* Utility routine to insert into historic bug map.  */
    inline void addBug(unsigned nHeight, const char* txid, BugType type)
    {
        std::pair<unsigned, uint256> key(nHeight, uint256S(txid));
        mapHistoricBugs.insert(std::make_pair(key, type));
    }
};

/**
 * Return the currently selected parameters. This won't change after app startup
 * outside of the unit tests.
 */
const CChainParams &Params();

/** Return parameters for the given network. */
CChainParams &Params(CBaseChainParams::Network network);

/** Sets the params returned by Params() to those for the given network. */
void SelectParams(CBaseChainParams::Network network);

/**
 * Looks for -regtest or -testnet and then calls SelectParams as appropriate.
 * Returns false if an invalid combination is given.
 */
bool SelectParamsFromCommandLine();

#endif // BITCOIN_CHAINPARAMS_H<|MERGE_RESOLUTION|>--- conflicted
+++ resolved
@@ -74,16 +74,8 @@
     bool MiningRequiresPeers() const { return fMiningRequiresPeers; }
     /** Default value for -checkmempool and -checkblockindex argument */
     bool DefaultConsistencyChecks() const { return fDefaultConsistencyChecks; }
-<<<<<<< HEAD
     /** Default value for -checknamedb argument */
     virtual int DefaultCheckNameDB() const = 0;
-    /** Allow mining of a min-difficulty block */
-    bool AllowMinDifficultyBlocks(const CBlockHeader& block) const
-    {
-        return consensus.AllowMinDifficultyBlocks(block.GetBlockTime());
-    }
-=======
->>>>>>> 5abbdb87
     /** Make standard checks */
     bool RequireStandard() const { return fRequireStandard; }
     /** Make miner stop after a block is found. In RPC, don't return until nGenProcLimit blocks are generated */
