--- conflicted
+++ resolved
@@ -124,11 +124,7 @@
 
     if (argc < 2 || HelpRequested(gArgs) || gArgs.IsArgSet("-version")) {
         // First part of help message is specific to this utility
-<<<<<<< HEAD
-        std::string strUsage = PACKAGE_NAME " namecoin-tx utility version " + FormatFullVersion() + "\n";
-=======
-        std::string strUsage = CLIENT_NAME " bitcoin-tx utility version " + FormatFullVersion() + "\n";
->>>>>>> ba4f3b9e
+        std::string strUsage = CLIENT_NAME " namecoin-tx utility version " + FormatFullVersion() + "\n";
 
         if (gArgs.IsArgSet("-version")) {
             strUsage += FormatParagraph(LicenseInfo());
