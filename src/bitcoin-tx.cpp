// Copyright (c) 2009-2022 The Bitcoin Core developers
// Distributed under the MIT software license, see the accompanying
// file COPYING or http://www.opensource.org/licenses/mit-license.php.

#include <bitcoin-build-config.h> // IWYU pragma: keep

#include <chainparamsbase.h>
#include <clientversion.h>
#include <coins.h>
#include <common/args.h>
#include <common/system.h>
#include <compat/compat.h>
#include <consensus/amount.h>
#include <consensus/consensus.h>
#include <core_io.h>
#include <key_io.h>
#include <names/encoding.h>
#include <policy/policy.h>
#include <primitives/transaction.h>
#include <script/names.h>
#include <script/script.h>
#include <script/sign.h>
#include <script/signingprovider.h>
#include <univalue.h>
#include <util/exception.h>
#include <util/fs.h>
#include <util/moneystr.h>
#include <util/rbf.h>
#include <util/strencodings.h>
#include <util/string.h>
#include <util/translation.h>

#include <cstdio>
#include <functional>
#include <memory>

using util::SplitString;
using util::ToString;
using util::TrimString;
using util::TrimStringView;

static bool fCreateBlank;
static std::map<std::string,UniValue> registers;
static const int CONTINUE_EXECUTION=-1;

const std::function<std::string(const char*)> G_TRANSLATION_FUN = nullptr;

static void SetupBitcoinTxArgs(ArgsManager &argsman)
{
    SetupHelpOptions(argsman);

    argsman.AddArg("-version", "Print version and exit", ArgsManager::ALLOW_ANY, OptionsCategory::OPTIONS);
    argsman.AddArg("-create", "Create new, empty TX.", ArgsManager::ALLOW_ANY, OptionsCategory::OPTIONS);
    argsman.AddArg("-json", "Select JSON output", ArgsManager::ALLOW_ANY, OptionsCategory::OPTIONS);
    argsman.AddArg("-txid", "Output only the hex-encoded transaction id of the resultant transaction.", ArgsManager::ALLOW_ANY, OptionsCategory::OPTIONS);
    argsman.AddArg("-nameencoding", strprintf("The encoding to use for names in the JSON output (default: %s)", EncodingToString(DEFAULT_NAME_ENCODING)), ArgsManager::ALLOW_ANY, OptionsCategory::OPTIONS);
    argsman.AddArg("-valueencoding", strprintf("The encoding to use for values in the JSON output (default: %s)", EncodingToString(DEFAULT_VALUE_ENCODING)), ArgsManager::ALLOW_ANY, OptionsCategory::OPTIONS);
    SetupChainParamsBaseOptions(argsman);

    argsman.AddArg("delin=N", "Delete input N from TX", ArgsManager::ALLOW_ANY, OptionsCategory::COMMANDS);
    argsman.AddArg("delout=N", "Delete output N from TX", ArgsManager::ALLOW_ANY, OptionsCategory::COMMANDS);
    argsman.AddArg("in=TXID:VOUT(:SEQUENCE_NUMBER)", "Add input to TX", ArgsManager::ALLOW_ANY, OptionsCategory::COMMANDS);
    argsman.AddArg("locktime=N", "Set TX lock time to N", ArgsManager::ALLOW_ANY, OptionsCategory::COMMANDS);
    argsman.AddArg("nversion=N", "Set TX version to N", ArgsManager::ALLOW_ANY, OptionsCategory::COMMANDS);
    argsman.AddArg("outaddr=VALUE:ADDRESS", "Add address-based output to TX", ArgsManager::ALLOW_ANY, OptionsCategory::COMMANDS);
    argsman.AddArg("outdata=[VALUE:]DATA", "Add data-based output to TX", ArgsManager::ALLOW_ANY, OptionsCategory::COMMANDS);
    argsman.AddArg("outmultisig=VALUE:REQUIRED:PUBKEYS:PUBKEY1:PUBKEY2:....[:FLAGS]", "Add Pay To n-of-m Multi-sig output to TX. n = REQUIRED, m = PUBKEYS. "
        "Optionally add the \"W\" flag to produce a pay-to-witness-script-hash output. "
        "Optionally add the \"S\" flag to wrap the output in a pay-to-script-hash.", ArgsManager::ALLOW_ANY, OptionsCategory::COMMANDS);
    argsman.AddArg("outpubkey=VALUE:PUBKEY[:FLAGS]", "Add pay-to-pubkey output to TX. "
        "Optionally add the \"W\" flag to produce a pay-to-witness-pubkey-hash output. "
        "Optionally add the \"S\" flag to wrap the output in a pay-to-script-hash.", ArgsManager::ALLOW_ANY, OptionsCategory::COMMANDS);
    argsman.AddArg("outscript=VALUE:SCRIPT[:FLAGS]", "Add raw script output to TX. "
        "Optionally add the \"W\" flag to produce a pay-to-witness-script-hash output. "
        "Optionally add the \"S\" flag to wrap the output in a pay-to-script-hash.", ArgsManager::ALLOW_ANY, OptionsCategory::COMMANDS);
    argsman.AddArg("replaceable(=N)", "Sets Replace-By-Fee (RBF) opt-in sequence number for input N. "
        "If N is not provided, the command attempts to opt-in all available inputs for RBF. "
        "If the transaction has no inputs, this option is ignored.", ArgsManager::ALLOW_ANY, OptionsCategory::COMMANDS);
    argsman.AddArg("sign=SIGHASH-FLAGS", "Add zero or more signatures to transaction. "
        "This command requires JSON registers:"
        "prevtxs=JSON object, "
        "privatekeys=JSON object. "
        "See signrawtransactionwithkey docs for format of sighash flags, JSON objects.", ArgsManager::ALLOW_ANY, OptionsCategory::COMMANDS);

    argsman.AddArg("load=NAME:FILENAME", "Load JSON file FILENAME into register NAME", ArgsManager::ALLOW_ANY, OptionsCategory::REGISTER_COMMANDS);
    argsman.AddArg("set=NAME:JSON-STRING", "Set register NAME to given JSON-STRING", ArgsManager::ALLOW_ANY, OptionsCategory::REGISTER_COMMANDS);

    argsman.AddArg("namenew=N:NAME:RAND",
                   "Turns the existing output N into a NAME_NEW operation"
                   " with the given hex-encoded NAME and RAND.",
                   ArgsManager::ALLOW_ANY, OptionsCategory::COMMANDS);
    argsman.AddArg("namefirstupdate=N:NAME:VALUE:RAND",
                   "Turns the existing output N into a NAME_FIRSTUPDATE operation"
                   " with the given hex-encoded NAME, VALUE and RAND.",
                   ArgsManager::ALLOW_ANY, OptionsCategory::COMMANDS);
    argsman.AddArg("nameupdate=N:NAME:VALUE",
                   "Turns the existing output N into a NAME_UPDATE operation"
                   " with the given hex-encoded NAME and VALUE.",
                   ArgsManager::ALLOW_ANY, OptionsCategory::COMMANDS);
}

//
// This function returns either one of EXIT_ codes when it's expected to stop the process or
// CONTINUE_EXECUTION when it's expected to continue further.
//
static int AppInitRawTx(int argc, char* argv[])
{
    SetupBitcoinTxArgs(gArgs);
    std::string error;
    if (!gArgs.ParseParameters(argc, argv, error)) {
        tfm::format(std::cerr, "Error parsing command line arguments: %s\n", error);
        return EXIT_FAILURE;
    }

    // Check for chain settings (Params() calls are only valid after this clause)
    try {
        SelectParams(gArgs.GetChainType());
    } catch (const std::exception& e) {
        tfm::format(std::cerr, "Error: %s\n", e.what());
        return EXIT_FAILURE;
    }

    fCreateBlank = gArgs.GetBoolArg("-create", false);

    if (argc < 2 || HelpRequested(gArgs) || gArgs.IsArgSet("-version")) {
        // First part of help message is specific to this utility
        std::string strUsage = CLIENT_NAME " namecoin-tx utility version " + FormatFullVersion() + "\n";

        if (gArgs.IsArgSet("-version")) {
            strUsage += FormatParagraph(LicenseInfo());
        } else {
            strUsage += "\n"
<<<<<<< HEAD
                "Usage:  namecoin-tx [options] <hex-tx> [commands]  Update hex-encoded transaction\n"
                "or:     namecoin-tx [options] -create [commands]   Create hex-encoded transaction\n"
=======
                "The bitcoin-tx tool is used for creating and modifying bitcoin transactions.\n\n"
                "bitcoin-tx can be used with \"<hex-tx> [commands]\" to update a hex-encoded bitcoin transaction, or with \"-create [commands]\" to create a hex-encoded bitcoin transaction.\n"
                "\n"
                "Usage: bitcoin-tx [options] <hex-tx> [commands]\n"
                "or:    bitcoin-tx [options] -create [commands]\n"
>>>>>>> 24512d6a
                "\n";
            strUsage += gArgs.GetHelpMessage();
        }

        tfm::format(std::cout, "%s", strUsage);

        if (argc < 2) {
            tfm::format(std::cerr, "Error: too few parameters\n");
            return EXIT_FAILURE;
        }
        return EXIT_SUCCESS;
    }
    return CONTINUE_EXECUTION;
}

static void RegisterSetJson(const std::string& key, const std::string& rawJson)
{
    UniValue val;
    if (!val.read(rawJson)) {
        std::string strErr = "Cannot parse JSON for key " + key;
        throw std::runtime_error(strErr);
    }

    registers[key] = val;
}

static void RegisterSet(const std::string& strInput)
{
    // separate NAME:VALUE in string
    size_t pos = strInput.find(':');
    if ((pos == std::string::npos) ||
        (pos == 0) ||
        (pos == (strInput.size() - 1)))
        throw std::runtime_error("Register input requires NAME:VALUE");

    std::string key = strInput.substr(0, pos);
    std::string valStr = strInput.substr(pos + 1, std::string::npos);

    RegisterSetJson(key, valStr);
}

static void RegisterLoad(const std::string& strInput)
{
    // separate NAME:FILENAME in string
    size_t pos = strInput.find(':');
    if ((pos == std::string::npos) ||
        (pos == 0) ||
        (pos == (strInput.size() - 1)))
        throw std::runtime_error("Register load requires NAME:FILENAME");

    std::string key = strInput.substr(0, pos);
    std::string filename = strInput.substr(pos + 1, std::string::npos);

    FILE *f = fsbridge::fopen(filename.c_str(), "r");
    if (!f) {
        std::string strErr = "Cannot open file " + filename;
        throw std::runtime_error(strErr);
    }

    // load file chunks into one big buffer
    std::string valStr;
    while ((!feof(f)) && (!ferror(f))) {
        char buf[4096];
        int bread = fread(buf, 1, sizeof(buf), f);
        if (bread <= 0)
            break;

        valStr.insert(valStr.size(), buf, bread);
    }

    int error = ferror(f);
    fclose(f);

    if (error) {
        std::string strErr = "Error reading file " + filename;
        throw std::runtime_error(strErr);
    }

    // evaluate as JSON buffer register
    RegisterSetJson(key, valStr);
}

static CAmount ExtractAndValidateValue(const std::string& strValue)
{
    if (std::optional<CAmount> parsed = ParseMoney(strValue)) {
        return parsed.value();
    } else {
        throw std::runtime_error("invalid TX output value");
    }
}

static void MutateTxVersion(CMutableTransaction& tx, const std::string& cmdVal)
{
    uint32_t newVersion;
    if (!ParseUInt32(cmdVal, &newVersion) || newVersion < 1 || newVersion > TX_MAX_STANDARD_VERSION) {
        throw std::runtime_error("Invalid TX version requested: '" + cmdVal + "'");
    }

    tx.version = newVersion;
}

static void MutateTxLocktime(CMutableTransaction& tx, const std::string& cmdVal)
{
    int64_t newLocktime;
    if (!ParseInt64(cmdVal, &newLocktime) || newLocktime < 0LL || newLocktime > 0xffffffffLL)
        throw std::runtime_error("Invalid TX locktime requested: '" + cmdVal + "'");

    tx.nLockTime = (unsigned int) newLocktime;
}

static void MutateTxRBFOptIn(CMutableTransaction& tx, const std::string& strInIdx)
{
    // parse requested index
    int64_t inIdx = -1;
    if (strInIdx != "" && (!ParseInt64(strInIdx, &inIdx) || inIdx < 0 || inIdx >= static_cast<int64_t>(tx.vin.size()))) {
        throw std::runtime_error("Invalid TX input index '" + strInIdx + "'");
    }

    // set the nSequence to MAX_INT - 2 (= RBF opt in flag)
    int cnt = 0;
    for (CTxIn& txin : tx.vin) {
        if (strInIdx == "" || cnt == inIdx) {
            if (txin.nSequence > MAX_BIP125_RBF_SEQUENCE) {
                txin.nSequence = MAX_BIP125_RBF_SEQUENCE;
            }
        }
        ++cnt;
    }
}

template <typename T>
static T TrimAndParse(const std::string& int_str, const std::string& err)
{
    const auto parsed{ToIntegral<T>(TrimStringView(int_str))};
    if (!parsed.has_value()) {
        throw std::runtime_error(err + " '" + int_str + "'");
    }
    return parsed.value();
}

static void MutateTxAddInput(CMutableTransaction& tx, const std::string& strInput)
{
    std::vector<std::string> vStrInputParts = SplitString(strInput, ':');

    // separate TXID:VOUT in string
    if (vStrInputParts.size()<2)
        throw std::runtime_error("TX input missing separator");

    // extract and validate TXID
    auto txid{Txid::FromHex(vStrInputParts[0])};
    if (!txid) {
        throw std::runtime_error("invalid TX input txid");
    }

    static const unsigned int minTxOutSz = 9;
    static const unsigned int maxVout = MAX_BLOCK_WEIGHT / (WITNESS_SCALE_FACTOR * minTxOutSz);

    // extract and validate vout
    const std::string& strVout = vStrInputParts[1];
    int64_t vout;
    if (!ParseInt64(strVout, &vout) || vout < 0 || vout > static_cast<int64_t>(maxVout))
        throw std::runtime_error("invalid TX input vout '" + strVout + "'");

    // extract the optional sequence number
    uint32_t nSequenceIn = CTxIn::SEQUENCE_FINAL;
    if (vStrInputParts.size() > 2) {
        nSequenceIn = TrimAndParse<uint32_t>(vStrInputParts.at(2), "invalid TX sequence id");
    }

    // append to transaction input list
    CTxIn txin(*txid, vout, CScript(), nSequenceIn);
    tx.vin.push_back(txin);
}

static void MutateTxAddOutAddr(CMutableTransaction& tx, const std::string& strInput)
{
    // Separate into VALUE:ADDRESS
    std::vector<std::string> vStrInputParts = SplitString(strInput, ':');

    if (vStrInputParts.size() != 2)
        throw std::runtime_error("TX output missing or too many separators");

    // Extract and validate VALUE
    CAmount value = ExtractAndValidateValue(vStrInputParts[0]);

    // extract and validate ADDRESS
    std::string strAddr = vStrInputParts[1];
    CTxDestination destination = DecodeDestination(strAddr);
    if (!IsValidDestination(destination)) {
        throw std::runtime_error("invalid TX output address");
    }
    CScript scriptPubKey = GetScriptForDestination(destination);

    // construct TxOut, append to transaction output list
    CTxOut txout(value, scriptPubKey);
    tx.vout.push_back(txout);
}

static void MutateTxAddOutPubKey(CMutableTransaction& tx, const std::string& strInput)
{
    // Separate into VALUE:PUBKEY[:FLAGS]
    std::vector<std::string> vStrInputParts = SplitString(strInput, ':');

    if (vStrInputParts.size() < 2 || vStrInputParts.size() > 3)
        throw std::runtime_error("TX output missing or too many separators");

    // Extract and validate VALUE
    CAmount value = ExtractAndValidateValue(vStrInputParts[0]);

    // Extract and validate PUBKEY
    CPubKey pubkey(ParseHex(vStrInputParts[1]));
    if (!pubkey.IsFullyValid())
        throw std::runtime_error("invalid TX output pubkey");
    CScript scriptPubKey = GetScriptForRawPubKey(pubkey);

    // Extract and validate FLAGS
    bool bSegWit = false;
    bool bScriptHash = false;
    if (vStrInputParts.size() == 3) {
        std::string flags = vStrInputParts[2];
        bSegWit = (flags.find('W') != std::string::npos);
        bScriptHash = (flags.find('S') != std::string::npos);
    }

    if (bSegWit) {
        if (!pubkey.IsCompressed()) {
            throw std::runtime_error("Uncompressed pubkeys are not useable for SegWit outputs");
        }
        // Build a P2WPKH script
        scriptPubKey = GetScriptForDestination(WitnessV0KeyHash(pubkey));
    }
    if (bScriptHash) {
        // Get the ID for the script, and then construct a P2SH destination for it.
        scriptPubKey = GetScriptForDestination(ScriptHash(scriptPubKey));
    }

    // construct TxOut, append to transaction output list
    CTxOut txout(value, scriptPubKey);
    tx.vout.push_back(txout);
}

static void MutateTxAddOutMultiSig(CMutableTransaction& tx, const std::string& strInput)
{
    // Separate into VALUE:REQUIRED:NUMKEYS:PUBKEY1:PUBKEY2:....[:FLAGS]
    std::vector<std::string> vStrInputParts = SplitString(strInput, ':');

    // Check that there are enough parameters
    if (vStrInputParts.size()<3)
        throw std::runtime_error("Not enough multisig parameters");

    // Extract and validate VALUE
    CAmount value = ExtractAndValidateValue(vStrInputParts[0]);

    // Extract REQUIRED
    const uint32_t required{TrimAndParse<uint32_t>(vStrInputParts.at(1), "invalid multisig required number")};

    // Extract NUMKEYS
    const uint32_t numkeys{TrimAndParse<uint32_t>(vStrInputParts.at(2), "invalid multisig total number")};

    // Validate there are the correct number of pubkeys
    if (vStrInputParts.size() < numkeys + 3)
        throw std::runtime_error("incorrect number of multisig pubkeys");

    if (required < 1 || required > MAX_PUBKEYS_PER_MULTISIG || numkeys < 1 || numkeys > MAX_PUBKEYS_PER_MULTISIG || numkeys < required)
        throw std::runtime_error("multisig parameter mismatch. Required " \
                            + ToString(required) + " of " + ToString(numkeys) + "signatures.");

    // extract and validate PUBKEYs
    std::vector<CPubKey> pubkeys;
    for(int pos = 1; pos <= int(numkeys); pos++) {
        CPubKey pubkey(ParseHex(vStrInputParts[pos + 2]));
        if (!pubkey.IsFullyValid())
            throw std::runtime_error("invalid TX output pubkey");
        pubkeys.push_back(pubkey);
    }

    // Extract FLAGS
    bool bSegWit = false;
    bool bScriptHash = false;
    if (vStrInputParts.size() == numkeys + 4) {
        std::string flags = vStrInputParts.back();
        bSegWit = (flags.find('W') != std::string::npos);
        bScriptHash = (flags.find('S') != std::string::npos);
    }
    else if (vStrInputParts.size() > numkeys + 4) {
        // Validate that there were no more parameters passed
        throw std::runtime_error("Too many parameters");
    }

    CScript scriptPubKey = GetScriptForMultisig(required, pubkeys);

    if (bSegWit) {
        for (const CPubKey& pubkey : pubkeys) {
            if (!pubkey.IsCompressed()) {
                throw std::runtime_error("Uncompressed pubkeys are not useable for SegWit outputs");
            }
        }
        // Build a P2WSH with the multisig script
        scriptPubKey = GetScriptForDestination(WitnessV0ScriptHash(scriptPubKey));
    }
    if (bScriptHash) {
        if (scriptPubKey.size() > MAX_SCRIPT_ELEMENT_SIZE) {
            throw std::runtime_error(strprintf(
                        "redeemScript exceeds size limit: %d > %d", scriptPubKey.size(), MAX_SCRIPT_ELEMENT_SIZE));
        }
        // Get the ID for the script, and then construct a P2SH destination for it.
        scriptPubKey = GetScriptForDestination(ScriptHash(scriptPubKey));
    }

    // construct TxOut, append to transaction output list
    CTxOut txout(value, scriptPubKey);
    tx.vout.push_back(txout);
}

static void MutateTxAddOutData(CMutableTransaction& tx, const std::string& strInput)
{
    CAmount value = 0;

    // separate [VALUE:]DATA in string
    size_t pos = strInput.find(':');

    if (pos==0)
        throw std::runtime_error("TX output value not specified");

    if (pos == std::string::npos) {
        pos = 0;
    } else {
        // Extract and validate VALUE
        value = ExtractAndValidateValue(strInput.substr(0, pos));
        ++pos;
    }

    // extract and validate DATA
    const std::string strData{strInput.substr(pos, std::string::npos)};

    if (!IsHex(strData))
        throw std::runtime_error("invalid TX output data");

    std::vector<unsigned char> data = ParseHex(strData);

    CTxOut txout(value, CScript() << OP_RETURN << data);
    tx.vout.push_back(txout);
}

static void MutateTxAddOutScript(CMutableTransaction& tx, const std::string& strInput)
{
    // separate VALUE:SCRIPT[:FLAGS]
    std::vector<std::string> vStrInputParts = SplitString(strInput, ':');
    if (vStrInputParts.size() < 2)
        throw std::runtime_error("TX output missing separator");

    // Extract and validate VALUE
    CAmount value = ExtractAndValidateValue(vStrInputParts[0]);

    // extract and validate script
    std::string strScript = vStrInputParts[1];
    CScript scriptPubKey = ParseScript(strScript);

    // Extract FLAGS
    bool bSegWit = false;
    bool bScriptHash = false;
    if (vStrInputParts.size() == 3) {
        std::string flags = vStrInputParts.back();
        bSegWit = (flags.find('W') != std::string::npos);
        bScriptHash = (flags.find('S') != std::string::npos);
    }

    if (scriptPubKey.size() > MAX_SCRIPT_SIZE) {
        throw std::runtime_error(strprintf(
                    "script exceeds size limit: %d > %d", scriptPubKey.size(), MAX_SCRIPT_SIZE));
    }

    if (bSegWit) {
        scriptPubKey = GetScriptForDestination(WitnessV0ScriptHash(scriptPubKey));
    }
    if (bScriptHash) {
        if (scriptPubKey.size() > MAX_SCRIPT_ELEMENT_SIZE) {
            throw std::runtime_error(strprintf(
                        "redeemScript exceeds size limit: %d > %d", scriptPubKey.size(), MAX_SCRIPT_ELEMENT_SIZE));
        }
        scriptPubKey = GetScriptForDestination(ScriptHash(scriptPubKey));
    }

    // construct TxOut, append to transaction output list
    CTxOut txout(value, scriptPubKey);
    tx.vout.push_back(txout);
}

namespace
{

/**
 * Mutates a transaction by turning an output indicated by the value string
 * into a name operation.  This is a common function, since the different
 * possible name operations share a lot of logic (like most argument parding).
 */
void
MutateTxNameOutput (CMutableTransaction& tx, const std::string& command,
                    const std::string& value)
{
  /* First, we parse the value string.  For all commands, it is supposed to
     start with the output index and then have some hex-encoded data
     arguments.  */

  const std::vector<std::string> valueParts = SplitString(value, ':');
  if (valueParts.size () < 1)
    throw std::runtime_error ("name operation missing output index");

  int64_t index;
  if (!ParseInt64 (valueParts[0], &index)
        || index < 0
        || index >= static_cast<int> (tx.vout.size ()))
    {
      std::ostringstream msg;
      msg << "invalid tx output index '" << valueParts[0] << "'"
          << " for name operation";
      throw std::runtime_error (msg.str ());
    }

  std::vector<valtype> data;
  for (size_t i = 1; i < valueParts.size (); ++i)
    {
      if (!IsHex (valueParts[i]))
        {
          std::ostringstream msg;
          msg << "invalid hex argument '" << valueParts[i] << "'"
              << " for name operation";
          throw std::runtime_error (msg.str ());
        }
      data.push_back (ParseHex (valueParts[i]));
    }

  /* Next, fetch the output script we want to modify.  */
  const CScript& addr = tx.vout[index].scriptPubKey;

  /* Build the name script according to the command.  */
  CScript nameOp;
  if (command == "namenew")
    {
      if (data.size () != 2)
        throw std::runtime_error ("namenew expects N:NAME:RAND");
      nameOp = CNameScript::buildNameNew (addr, data[0], data[1]);
    }
  else if (command == "namefirstupdate")
    {
      if (data.size () != 3)
        throw std::runtime_error ("namefirstupdate expects N:NAME:VALUE:RAND");
      nameOp = CNameScript::buildNameFirstupdate (addr, data[0], data[1],
                                                  data[2]);
    }
  else if (command == "nameupdate")
    {
      if (data.size () != 2)
        throw std::runtime_error ("nameupdate expects N:NAME:VALUE");
      nameOp = CNameScript::buildNameUpdate (addr, data[0], data[1]);
    }
  else
    assert (false);

  /* Update the transaction.  */
  tx.vout[index].scriptPubKey = nameOp;
}

} // anonymous namespace

static void MutateTxDelInput(CMutableTransaction& tx, const std::string& strInIdx)
{
    // parse requested deletion index
    int64_t inIdx;
    if (!ParseInt64(strInIdx, &inIdx) || inIdx < 0 || inIdx >= static_cast<int64_t>(tx.vin.size())) {
        throw std::runtime_error("Invalid TX input index '" + strInIdx + "'");
    }

    // delete input from transaction
    tx.vin.erase(tx.vin.begin() + inIdx);
}

static void MutateTxDelOutput(CMutableTransaction& tx, const std::string& strOutIdx)
{
    // parse requested deletion index
    int64_t outIdx;
    if (!ParseInt64(strOutIdx, &outIdx) || outIdx < 0 || outIdx >= static_cast<int64_t>(tx.vout.size())) {
        throw std::runtime_error("Invalid TX output index '" + strOutIdx + "'");
    }

    // delete output from transaction
    tx.vout.erase(tx.vout.begin() + outIdx);
}

static const unsigned int N_SIGHASH_OPTS = 7;
static const struct {
    const char *flagStr;
    int flags;
} sighashOptions[N_SIGHASH_OPTS] = {
    {"DEFAULT", SIGHASH_DEFAULT},
    {"ALL", SIGHASH_ALL},
    {"NONE", SIGHASH_NONE},
    {"SINGLE", SIGHASH_SINGLE},
    {"ALL|ANYONECANPAY", SIGHASH_ALL|SIGHASH_ANYONECANPAY},
    {"NONE|ANYONECANPAY", SIGHASH_NONE|SIGHASH_ANYONECANPAY},
    {"SINGLE|ANYONECANPAY", SIGHASH_SINGLE|SIGHASH_ANYONECANPAY},
};

static bool findSighashFlags(int& flags, const std::string& flagStr)
{
    flags = 0;

    for (unsigned int i = 0; i < N_SIGHASH_OPTS; i++) {
        if (flagStr == sighashOptions[i].flagStr) {
            flags = sighashOptions[i].flags;
            return true;
        }
    }

    return false;
}

static CAmount AmountFromValue(const UniValue& value)
{
    if (!value.isNum() && !value.isStr())
        throw std::runtime_error("Amount is not a number or string");
    CAmount amount;
    if (!ParseFixedPoint(value.getValStr(), 8, &amount))
        throw std::runtime_error("Invalid amount");
    if (!MoneyRange(amount))
        throw std::runtime_error("Amount out of range");
    return amount;
}

static std::vector<unsigned char> ParseHexUV(const UniValue& v, const std::string& strName)
{
    std::string strHex;
    if (v.isStr())
        strHex = v.getValStr();
    if (!IsHex(strHex))
        throw std::runtime_error(strName + " must be hexadecimal string (not '" + strHex + "')");
    return ParseHex(strHex);
}

static void MutateTxSign(CMutableTransaction& tx, const std::string& flagStr)
{
    int nHashType = SIGHASH_ALL;

    if (flagStr.size() > 0)
        if (!findSighashFlags(nHashType, flagStr))
            throw std::runtime_error("unknown sighash flag/sign option");

    // mergedTx will end up with all the signatures; it
    // starts as a clone of the raw tx:
    CMutableTransaction mergedTx{tx};
    const CMutableTransaction txv{tx};
    CCoinsView viewDummy;
    CCoinsViewCache view(&viewDummy);

    if (!registers.count("privatekeys"))
        throw std::runtime_error("privatekeys register variable must be set.");
    FillableSigningProvider tempKeystore;
    UniValue keysObj = registers["privatekeys"];

    for (unsigned int kidx = 0; kidx < keysObj.size(); kidx++) {
        if (!keysObj[kidx].isStr())
            throw std::runtime_error("privatekey not a std::string");
        CKey key = DecodeSecret(keysObj[kidx].getValStr());
        if (!key.IsValid()) {
            throw std::runtime_error("privatekey not valid");
        }
        tempKeystore.AddKey(key);
    }

    // Add previous txouts given in the RPC call:
    if (!registers.count("prevtxs"))
        throw std::runtime_error("prevtxs register variable must be set.");
    UniValue prevtxsObj = registers["prevtxs"];
    {
        for (unsigned int previdx = 0; previdx < prevtxsObj.size(); previdx++) {
            const UniValue& prevOut = prevtxsObj[previdx];
            if (!prevOut.isObject())
                throw std::runtime_error("expected prevtxs internal object");

            std::map<std::string, UniValue::VType> types = {
                {"txid", UniValue::VSTR},
                {"vout", UniValue::VNUM},
                {"scriptPubKey", UniValue::VSTR},
            };
            if (!prevOut.checkObject(types))
                throw std::runtime_error("prevtxs internal object typecheck fail");

            auto txid{Txid::FromHex(prevOut["txid"].get_str())};
            if (!txid) {
                throw std::runtime_error("txid must be hexadecimal string (not '" + prevOut["txid"].get_str() + "')");
            }

            const int nOut = prevOut["vout"].getInt<int>();
            if (nOut < 0)
                throw std::runtime_error("vout cannot be negative");

            COutPoint out(*txid, nOut);
            std::vector<unsigned char> pkData(ParseHexUV(prevOut["scriptPubKey"], "scriptPubKey"));
            CScript scriptPubKey(pkData.begin(), pkData.end());

            {
                const Coin& coin = view.AccessCoin(out);
                if (!coin.IsSpent() && coin.out.scriptPubKey != scriptPubKey) {
                    std::string err("Previous output scriptPubKey mismatch:\n");
                    err = err + ScriptToAsmStr(coin.out.scriptPubKey) + "\nvs:\n"+
                        ScriptToAsmStr(scriptPubKey);
                    throw std::runtime_error(err);
                }
                Coin newcoin;
                newcoin.out.scriptPubKey = scriptPubKey;
                newcoin.out.nValue = MAX_MONEY;
                if (prevOut.exists("amount")) {
                    newcoin.out.nValue = AmountFromValue(prevOut["amount"]);
                }
                newcoin.nHeight = 1;
                view.AddCoin(out, std::move(newcoin), true);
            }

            // if redeemScript given and private keys given,
            // add redeemScript to the tempKeystore so it can be signed:
            if ((scriptPubKey.IsPayToScriptHash(true) || scriptPubKey.IsPayToWitnessScriptHash(true)) &&
                prevOut.exists("redeemScript")) {
                UniValue v = prevOut["redeemScript"];
                std::vector<unsigned char> rsData(ParseHexUV(v, "redeemScript"));
                CScript redeemScript(rsData.begin(), rsData.end());
                tempKeystore.AddCScript(redeemScript);
            }
        }
    }

    const FillableSigningProvider& keystore = tempKeystore;

    bool fHashSingle = ((nHashType & ~SIGHASH_ANYONECANPAY) == SIGHASH_SINGLE);

    // Sign what we can:
    for (unsigned int i = 0; i < mergedTx.vin.size(); i++) {
        CTxIn& txin = mergedTx.vin[i];
        const Coin& coin = view.AccessCoin(txin.prevout);
        if (coin.IsSpent()) {
            continue;
        }
        const CScript& prevPubKey = coin.out.scriptPubKey;
        const CAmount& amount = coin.out.nValue;

        SignatureData sigdata = DataFromTransaction(mergedTx, i, coin.out);
        // Only sign SIGHASH_SINGLE if there's a corresponding output:
        if (!fHashSingle || (i < mergedTx.vout.size()))
            ProduceSignature(keystore, MutableTransactionSignatureCreator(mergedTx, i, amount, nHashType), prevPubKey, sigdata);

        if (amount == MAX_MONEY && !sigdata.scriptWitness.IsNull()) {
            throw std::runtime_error(strprintf("Missing amount for CTxOut with scriptPubKey=%s", HexStr(prevPubKey)));
        }

        UpdateInput(txin, sigdata);
    }

    tx = mergedTx;
}

static void MutateTx(CMutableTransaction& tx, const std::string& command,
                     const std::string& commandVal)
{
    std::unique_ptr<ECC_Context> ecc;

    if (command == "nversion")
        MutateTxVersion(tx, commandVal);
    else if (command == "locktime")
        MutateTxLocktime(tx, commandVal);
    else if (command == "replaceable") {
        MutateTxRBFOptIn(tx, commandVal);
    }

    else if (command == "delin")
        MutateTxDelInput(tx, commandVal);
    else if (command == "in")
        MutateTxAddInput(tx, commandVal);

    else if (command == "delout")
        MutateTxDelOutput(tx, commandVal);
    else if (command == "outaddr")
        MutateTxAddOutAddr(tx, commandVal);
    else if (command == "outpubkey") {
        ecc.reset(new ECC_Context());
        MutateTxAddOutPubKey(tx, commandVal);
    } else if (command == "outmultisig") {
        ecc.reset(new ECC_Context());
        MutateTxAddOutMultiSig(tx, commandVal);
    } else if (command == "outscript")
        MutateTxAddOutScript(tx, commandVal);
    else if (command == "outdata")
        MutateTxAddOutData(tx, commandVal);

    else if (command == "namenew"
              || command == "namefirstupdate"
              || command == "nameupdate")
        MutateTxNameOutput(tx, command, commandVal);

    else if (command == "sign") {
        ecc.reset(new ECC_Context());
        MutateTxSign(tx, commandVal);
    }

    else if (command == "load")
        RegisterLoad(commandVal);

    else if (command == "set")
        RegisterSet(commandVal);

    else
        throw std::runtime_error("unknown command");
}

static void OutputTxJSON(const CTransaction& tx)
{
    UniValue entry(UniValue::VOBJ);
    TxToUniv(tx, /*block_hash=*/uint256(), entry);

    std::string jsonOutput = entry.write(4);
    tfm::format(std::cout, "%s\n", jsonOutput);
}

static void OutputTxHash(const CTransaction& tx)
{
    std::string strHexHash = tx.GetHash().GetHex(); // the hex-encoded transaction hash (aka the transaction id)

    tfm::format(std::cout, "%s\n", strHexHash);
}

static void OutputTxHex(const CTransaction& tx)
{
    std::string strHex = EncodeHexTx(tx);

    tfm::format(std::cout, "%s\n", strHex);
}

static void OutputTx(const CTransaction& tx)
{
    if (gArgs.GetBoolArg("-json", false))
        OutputTxJSON(tx);
    else if (gArgs.GetBoolArg("-txid", false))
        OutputTxHash(tx);
    else
        OutputTxHex(tx);
}

static std::string readStdin()
{
    char buf[4096];
    std::string ret;

    while (!feof(stdin)) {
        size_t bread = fread(buf, 1, sizeof(buf), stdin);
        ret.append(buf, bread);
        if (bread < sizeof(buf))
            break;
    }

    if (ferror(stdin))
        throw std::runtime_error("error reading stdin");

    return TrimString(ret);
}

static int CommandLineRawTx(int argc, char* argv[])
{
    std::string strPrint;
    int nRet = 0;
    try {
        // Skip switches; Permit common stdin convention "-"
        while (argc > 1 && IsSwitchChar(argv[1][0]) &&
               (argv[1][1] != 0)) {
            argc--;
            argv++;
        }

        CMutableTransaction tx;
        int startArg;

        if (!fCreateBlank) {
            // require at least one param
            if (argc < 2)
                throw std::runtime_error("too few parameters");

            // param: hex-encoded bitcoin transaction
            std::string strHexTx(argv[1]);
            if (strHexTx == "-")                 // "-" implies standard input
                strHexTx = readStdin();

            if (!DecodeHexTx(tx, strHexTx, true))
                throw std::runtime_error("invalid transaction encoding");

            startArg = 2;
        } else
            startArg = 1;

        for (int i = startArg; i < argc; i++) {
            std::string arg = argv[i];
            std::string key, value;
            size_t eqpos = arg.find('=');
            if (eqpos == std::string::npos)
                key = arg;
            else {
                key = arg.substr(0, eqpos);
                value = arg.substr(eqpos + 1);
            }

            MutateTx(tx, key, value);
        }

        OutputTx(CTransaction(tx));
    }
    catch (const std::exception& e) {
        strPrint = std::string("error: ") + e.what();
        nRet = EXIT_FAILURE;
    }
    catch (...) {
        PrintExceptionContinue(nullptr, "CommandLineRawTx()");
        throw;
    }

    if (strPrint != "") {
        tfm::format(nRet == 0 ? std::cout : std::cerr, "%s\n", strPrint);
    }
    return nRet;
}

MAIN_FUNCTION
{
    SetupEnvironment();

    try {
        int ret = AppInitRawTx(argc, argv);
        if (ret != CONTINUE_EXECUTION)
            return ret;
    }
    catch (const std::exception& e) {
        PrintExceptionContinue(&e, "AppInitRawTx()");
        return EXIT_FAILURE;
    } catch (...) {
        PrintExceptionContinue(nullptr, "AppInitRawTx()");
        return EXIT_FAILURE;
    }

    int ret = EXIT_FAILURE;
    try {
        ret = CommandLineRawTx(argc, argv);
    }
    catch (const std::exception& e) {
        PrintExceptionContinue(&e, "CommandLineRawTx()");
    } catch (...) {
        PrintExceptionContinue(nullptr, "CommandLineRawTx()");
    }
    return ret;
}<|MERGE_RESOLUTION|>--- conflicted
+++ resolved
@@ -130,16 +130,11 @@
             strUsage += FormatParagraph(LicenseInfo());
         } else {
             strUsage += "\n"
-<<<<<<< HEAD
-                "Usage:  namecoin-tx [options] <hex-tx> [commands]  Update hex-encoded transaction\n"
-                "or:     namecoin-tx [options] -create [commands]   Create hex-encoded transaction\n"
-=======
-                "The bitcoin-tx tool is used for creating and modifying bitcoin transactions.\n\n"
-                "bitcoin-tx can be used with \"<hex-tx> [commands]\" to update a hex-encoded bitcoin transaction, or with \"-create [commands]\" to create a hex-encoded bitcoin transaction.\n"
+                "The namecoin-tx tool is used for creating and modifying transactions.\n\n"
+                "namecoin-tx can be used with \"<hex-tx> [commands]\" to update a hex-encoded transaction, or with \"-create [commands]\" to create a hex-encoded transaction.\n"
                 "\n"
-                "Usage: bitcoin-tx [options] <hex-tx> [commands]\n"
-                "or:    bitcoin-tx [options] -create [commands]\n"
->>>>>>> 24512d6a
+                "Usage: namecoin-tx [options] <hex-tx> [commands]\n"
+                "or:    namecoin-tx [options] -create [commands]\n"
                 "\n";
             strUsage += gArgs.GetHelpMessage();
         }
