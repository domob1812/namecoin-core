--- conflicted
+++ resolved
@@ -64,15 +64,11 @@
  * outputs below the new threshold */
 static constexpr unsigned int DUST_RELAY_TX_FEE{3000};
 /** Default for -minrelaytxfee, minimum relay fee for transactions */
-<<<<<<< HEAD
-static constexpr unsigned int DEFAULT_MIN_RELAY_TX_FEE = COIN / 1'000;
-=======
-static constexpr unsigned int DEFAULT_MIN_RELAY_TX_FEE{100};
+static constexpr unsigned int DEFAULT_MIN_RELAY_TX_FEE{COIN / 1'000};
 /** Maximum number of transactions per cluster (default) */
 static constexpr unsigned int DEFAULT_CLUSTER_LIMIT{64};
 /** Maximum size of cluster in virtual kilobytes */
 static constexpr unsigned int DEFAULT_CLUSTER_SIZE_LIMIT_KVB{101};
->>>>>>> 41624497
 /** Default for -limitancestorcount, max number of in-mempool ancestors */
 static constexpr unsigned int DEFAULT_ANCESTOR_LIMIT{25};
 /** Default for -limitancestorsize, maximum kilobytes of tx + all in-mempool ancestors */
