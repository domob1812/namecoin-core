--- conflicted
+++ resolved
@@ -63,11 +63,7 @@
  * outputs below the new threshold */
 static constexpr unsigned int DUST_RELAY_TX_FEE{3000};
 /** Default for -minrelaytxfee, minimum relay fee for transactions */
-<<<<<<< HEAD
-static const unsigned int DEFAULT_MIN_RELAY_TX_FEE = COIN / 1'000;
-=======
-static constexpr unsigned int DEFAULT_MIN_RELAY_TX_FEE{100};
->>>>>>> f07c3213
+static constexpr unsigned int DEFAULT_MIN_RELAY_TX_FEE = COIN / 1'000;
 /** Default for -limitancestorcount, max number of in-mempool ancestors */
 static constexpr unsigned int DEFAULT_ANCESTOR_LIMIT{25};
 /** Default for -limitancestorsize, maximum kilobytes of tx + all in-mempool ancestors */
