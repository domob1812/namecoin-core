// Copyright (c) 2009-2010 Satoshi Nakamoto
// Copyright (c) 2009-present The Bitcoin Core developers
// Distributed under the MIT software license, see the accompanying
// file COPYING or http://www.opensource.org/licenses/mit-license.php.

// NOTE: This file is intended to be customised by the end user, and includes only local node policy logic

#include <policy/policy.h>

#include <coins.h>
#include <consensus/amount.h>
#include <consensus/consensus.h>
#include <consensus/validation.h>
#include <policy/feerate.h>
#include <primitives/transaction.h>
#include <script/interpreter.h>
#include <script/script.h>
#include <script/solver.h>
#include <serialize.h>
#include <span.h>

#include <algorithm>
#include <cstddef>
#include <vector>

CAmount GetDustThreshold(const CTxOut& txout, const CFeeRate& dustRelayFeeIn)
{
    // "Dust" is defined in terms of dustRelayFee,
    // which has units satoshis-per-kilobyte.
    // If you'd pay more in fees than the value of the output
    // to spend something, then we consider it dust.
    // A typical spendable non-segwit txout is 34 bytes big, and will
    // need a CTxIn of at least 148 bytes to spend:
    // so dust is a spendable txout less than
    // 182*dustRelayFee/1000 (in satoshis).
    // 546 satoshis at the default rate of 3000 sat/kvB.
    // A typical spendable segwit P2WPKH txout is 31 bytes big, and will
    // need a CTxIn of at least 67 bytes to spend:
    // so dust is a spendable txout less than
    // 98*dustRelayFee/1000 (in satoshis).
    // 294 satoshis at the default rate of 3000 sat/kvB.
    if (txout.scriptPubKey.IsUnspendable())
        return 0;

    size_t nSize = GetSerializeSize(txout);
    int witnessversion = 0;
    std::vector<unsigned char> witnessprogram;

    // Note this computation is for spending a Segwit v0 P2WPKH output (a 33 bytes
    // public key + an ECDSA signature). For Segwit v1 Taproot outputs the minimum
    // satisfaction is lower (a single BIP340 signature) but this computation was
    // kept to not further reduce the dust level.
    // See discussion in https://github.com/bitcoin/bitcoin/pull/22779 for details.
    if (txout.scriptPubKey.IsWitnessProgram(true, witnessversion, witnessprogram)) {
        // sum the sizes of the parts of a transaction input
        // with 75% segwit discount applied to the script size.
        nSize += (32 + 4 + 1 + (107 / WITNESS_SCALE_FACTOR) + 4);
    } else {
        nSize += (32 + 4 + 1 + 107 + 4); // the 148 mentioned above
    }

    return dustRelayFeeIn.GetFee(nSize);
}

bool IsDust(const CTxOut& txout, const CFeeRate& dustRelayFeeIn)
{
    return (txout.nValue < GetDustThreshold(txout, dustRelayFeeIn));
}

std::vector<uint32_t> GetDust(const CTransaction& tx, CFeeRate dust_relay_rate)
{
    std::vector<uint32_t> dust_outputs;
    for (uint32_t i{0}; i < tx.vout.size(); ++i) {
        if (IsDust(tx.vout[i], dust_relay_rate)) dust_outputs.push_back(i);
    }
    return dust_outputs;
}

bool IsStandard(const CScript& scriptPubKey, TxoutType& whichType)
{
    std::vector<std::vector<unsigned char> > vSolutions;
    whichType = Solver(scriptPubKey, vSolutions);

    if (whichType == TxoutType::NONSTANDARD) {
        return false;
    } else if (whichType == TxoutType::MULTISIG) {
        unsigned char m = vSolutions.front()[0];
        unsigned char n = vSolutions.back()[0];
        // Support up to x-of-3 multisig txns as standard
        if (n < 1 || n > 3)
            return false;
        if (m < 1 || m > n)
            return false;
    }

    return true;
}

bool IsStandardTx(const CTransaction& tx, const std::optional<unsigned>& max_datacarrier_bytes, bool permit_bare_multisig, const CFeeRate& dust_relay_fee, std::string& reason)
{
<<<<<<< HEAD
    if (!tx.IsNamecoin()
        && (tx.version > TX_MAX_STANDARD_VERSION || tx.version < 1)) {
=======
    if (tx.version > TX_MAX_STANDARD_VERSION || tx.version < TX_MIN_STANDARD_VERSION) {
>>>>>>> 71249f3b
        reason = "version";
        return false;
    }

    // Extremely large transactions with lots of inputs can cost the network
    // almost as much to process as they cost the sender in fees, because
    // computing signature hashes is O(ninputs*txsize). Limiting transactions
    // to MAX_STANDARD_TX_WEIGHT mitigates CPU exhaustion attacks.
    unsigned int sz = GetTransactionWeight(tx);
    if (sz > MAX_STANDARD_TX_WEIGHT) {
        reason = "tx-size";
        return false;
    }

    for (const CTxIn& txin : tx.vin)
    {
        // Biggest 'standard' txin involving only keys is a 15-of-15 P2SH
        // multisig with compressed keys (remember the MAX_SCRIPT_ELEMENT_SIZE byte limit on
        // redeemScript size). That works out to a (15*(33+1))+3=513 byte
        // redeemScript, 513+1+15*(73+1)+3=1627 bytes of scriptSig, which
        // we round off to 1650(MAX_STANDARD_SCRIPTSIG_SIZE) bytes for
        // some minor future-proofing. That's also enough to spend a
        // 20-of-20 CHECKMULTISIG scriptPubKey, though such a scriptPubKey
        // is not considered standard.
        if (txin.scriptSig.size() > MAX_STANDARD_SCRIPTSIG_SIZE) {
            reason = "scriptsig-size";
            return false;
        }
        if (!txin.scriptSig.IsPushOnly()) {
            reason = "scriptsig-not-pushonly";
            return false;
        }
    }

    unsigned int datacarrier_bytes_left = max_datacarrier_bytes.value_or(0);
    TxoutType whichType;
    for (const CTxOut& txout : tx.vout) {
        if (!::IsStandard(txout.scriptPubKey, whichType)) {
            reason = "scriptpubkey";
            return false;
        }

        if (whichType == TxoutType::NULL_DATA) {
            unsigned int size = txout.scriptPubKey.size();
            if (size > datacarrier_bytes_left) {
                reason = "datacarrier";
                return false;
            }
            datacarrier_bytes_left -= size;
        } else if ((whichType == TxoutType::MULTISIG) && (!permit_bare_multisig)) {
            reason = "bare-multisig";
            return false;
        }
    }

    // Only MAX_DUST_OUTPUTS_PER_TX dust is permitted(on otherwise valid ephemeral dust)
    if (GetDust(tx, dust_relay_fee).size() > MAX_DUST_OUTPUTS_PER_TX) {
        reason = "dust";
        return false;
    }

    return true;
}

/**
 * Check the total number of non-witness sigops across the whole transaction, as per BIP54.
 */
static bool CheckSigopsBIP54(const CTransaction& tx, const CCoinsViewCache& inputs)
{
    Assert(!tx.IsCoinBase());

    unsigned int sigops{0};
    for (const auto& txin: tx.vin) {
        const auto& prev_txo{inputs.AccessCoin(txin.prevout).out};

        // Unlike the existing block wide sigop limit which counts sigops present in the block
        // itself (including the scriptPubKey which is not executed until spending later), BIP54
        // counts sigops in the block where they are potentially executed (only).
        // This means sigops in the spent scriptPubKey count toward the limit.
        // `fAccurate` means correctly accounting sigops for CHECKMULTISIGs(VERIFY) with 16 pubkeys
        // or fewer. This method of accounting was introduced by BIP16, and BIP54 reuses it.
        // The GetSigOpCount call on the previous scriptPubKey counts both bare and P2SH sigops.
        sigops += txin.scriptSig.GetSigOpCount(/*fAccurate=*/true);
        sigops += prev_txo.scriptPubKey.GetSigOpCount(txin.scriptSig);

        if (sigops > MAX_TX_LEGACY_SIGOPS) {
            return false;
        }
    }

    return true;
}

/**
 * Check transaction inputs.
 *
 * This does three things:
 *  * Prevents mempool acceptance of spends of future
 *    segwit versions we don't know how to validate
 *  * Mitigates a potential denial-of-service attack with
 *    P2SH scripts with a crazy number of expensive
 *    CHECKSIG/CHECKMULTISIG operations.
 *  * Prevents spends of unknown/irregular scriptPubKeys,
 *    which mitigates potential denial-of-service attacks
 *    involving expensive scripts and helps reserve them
 *    as potential new upgrade hooks.
 *
 * Note that only the non-witness portion of the transaction is checked here.
 *
 * We also check the total number of non-witness sigops across the whole transaction, as per BIP54.
 */
bool AreInputsStandard(const CTransaction& tx, const CCoinsViewCache& mapInputs)
{
    if (tx.IsCoinBase()) {
        return true; // Coinbases don't use vin normally
    }

    if (!CheckSigopsBIP54(tx, mapInputs)) {
        return false;
    }

    for (unsigned int i = 0; i < tx.vin.size(); i++) {
        const CTxOut& prev = mapInputs.AccessCoin(tx.vin[i].prevout).out;

        std::vector<std::vector<unsigned char> > vSolutions;
        TxoutType whichType = Solver(prev.scriptPubKey, vSolutions);
        if (whichType == TxoutType::NONSTANDARD || whichType == TxoutType::WITNESS_UNKNOWN) {
            // WITNESS_UNKNOWN failures are typically also caught with a policy
            // flag in the script interpreter, but it can be helpful to catch
            // this type of NONSTANDARD transaction earlier in transaction
            // validation.
            return false;
        } else if (whichType == TxoutType::SCRIPTHASH) {
            std::vector<std::vector<unsigned char> > stack;
            // convert the scriptSig into a stack, so we can inspect the redeemScript
            if (!EvalScript(stack, tx.vin[i].scriptSig, SCRIPT_VERIFY_NONE, BaseSignatureChecker(), SigVersion::BASE))
                return false;
            if (stack.empty())
                return false;
            CScript subscript(stack.back().begin(), stack.back().end());
            if (subscript.GetSigOpCount(true) > MAX_P2SH_SIGOPS) {
                return false;
            }
        }
    }

    return true;
}

bool IsWitnessStandard(const CTransaction& tx, const CCoinsViewCache& mapInputs)
{
    if (tx.IsCoinBase())
        return true; // Coinbases are skipped

    for (unsigned int i = 0; i < tx.vin.size(); i++)
    {
        // We don't care if witness for this input is empty, since it must not be bloated.
        // If the script is invalid without witness, it would be caught sooner or later during validation.
        if (tx.vin[i].scriptWitness.IsNull())
            continue;

        const CTxOut &prev = mapInputs.AccessCoin(tx.vin[i].prevout).out;

        // get the scriptPubKey corresponding to this input:
        CScript prevScript = prev.scriptPubKey;

        // witness stuffing detected
        if (prevScript.IsPayToAnchor()) {
            return false;
        }

        bool p2sh = false;
        if (prevScript.IsPayToScriptHash(true)) {
            std::vector <std::vector<unsigned char> > stack;
            // If the scriptPubKey is P2SH, we try to extract the redeemScript casually by converting the scriptSig
            // into a stack. We do not check IsPushOnly nor compare the hash as these will be done later anyway.
            // If the check fails at this stage, we know that this txid must be a bad one.
            if (!EvalScript(stack, tx.vin[i].scriptSig, SCRIPT_VERIFY_NONE, BaseSignatureChecker(), SigVersion::BASE))
                return false;
            if (stack.empty())
                return false;
            prevScript = CScript(stack.back().begin(), stack.back().end());
            p2sh = true;
        }

        int witnessversion = 0;
        std::vector<unsigned char> witnessprogram;

        // Non-witness program must not be associated with any witness
        if (!prevScript.IsWitnessProgram(true, witnessversion, witnessprogram))
            return false;

        // Check P2WSH standard limits
        if (witnessversion == 0 && witnessprogram.size() == WITNESS_V0_SCRIPTHASH_SIZE) {
            if (tx.vin[i].scriptWitness.stack.back().size() > MAX_STANDARD_P2WSH_SCRIPT_SIZE)
                return false;
            size_t sizeWitnessStack = tx.vin[i].scriptWitness.stack.size() - 1;
            if (sizeWitnessStack > MAX_STANDARD_P2WSH_STACK_ITEMS)
                return false;
            for (unsigned int j = 0; j < sizeWitnessStack; j++) {
                if (tx.vin[i].scriptWitness.stack[j].size() > MAX_STANDARD_P2WSH_STACK_ITEM_SIZE)
                    return false;
            }
        }

        // Check policy limits for Taproot spends:
        // - MAX_STANDARD_TAPSCRIPT_STACK_ITEM_SIZE limit for stack item size
        // - No annexes
        if (witnessversion == 1 && witnessprogram.size() == WITNESS_V1_TAPROOT_SIZE && !p2sh) {
            // Taproot spend (non-P2SH-wrapped, version 1, witness program size 32; see BIP 341)
            std::span stack{tx.vin[i].scriptWitness.stack};
            if (stack.size() >= 2 && !stack.back().empty() && stack.back()[0] == ANNEX_TAG) {
                // Annexes are nonstandard as long as no semantics are defined for them.
                return false;
            }
            if (stack.size() >= 2) {
                // Script path spend (2 or more stack elements after removing optional annex)
                const auto& control_block = SpanPopBack(stack);
                SpanPopBack(stack); // Ignore script
                if (control_block.empty()) return false; // Empty control block is invalid
                if ((control_block[0] & TAPROOT_LEAF_MASK) == TAPROOT_LEAF_TAPSCRIPT) {
                    // Leaf version 0xc0 (aka Tapscript, see BIP 342)
                    for (const auto& item : stack) {
                        if (item.size() > MAX_STANDARD_TAPSCRIPT_STACK_ITEM_SIZE) return false;
                    }
                }
            } else if (stack.size() == 1) {
                // Key path spend (1 stack element after removing optional annex)
                // (no policy rules apply)
            } else {
                // 0 stack elements; this is already invalid by consensus rules
                return false;
            }
        }
    }
    return true;
}

bool SpendsNonAnchorWitnessProg(const CTransaction& tx, const CCoinsViewCache& prevouts)
{
    if (tx.IsCoinBase()) {
        return false;
    }

    int version;
    std::vector<uint8_t> program;
    for (const auto& txin: tx.vin) {
        const auto& prev_spk{prevouts.AccessCoin(txin.prevout).out.scriptPubKey};

        // Note this includes not-yet-defined witness programs.
        if (prev_spk.IsWitnessProgram(true, version, program) && !prev_spk.IsPayToAnchor(version, program)) {
            return true;
        }

        // For P2SH extract the redeem script and check if it spends a non-Taproot witness program. Note
        // this is fine to call EvalScript (as done in AreInputsStandard/IsWitnessStandard) because this
        // function is only ever called after IsStandardTx, which checks the scriptsig is pushonly.
        if (prev_spk.IsPayToScriptHash(true)) {
            // If EvalScript fails or results in an empty stack, the transaction is invalid by consensus.
            std::vector <std::vector<uint8_t>> stack;
            if (!EvalScript(stack, txin.scriptSig, SCRIPT_VERIFY_NONE, BaseSignatureChecker{}, SigVersion::BASE)
                || stack.empty()) {
                continue;
            }
            const CScript redeem_script{stack.back().begin(), stack.back().end()};
            if (redeem_script.IsWitnessProgram(true, version, program)) {
                return true;
            }
        }
    }

    return false;
}

int64_t GetVirtualTransactionSize(int64_t nWeight, int64_t nSigOpCost, unsigned int bytes_per_sigop)
{
    return (std::max(nWeight, nSigOpCost * bytes_per_sigop) + WITNESS_SCALE_FACTOR - 1) / WITNESS_SCALE_FACTOR;
}

int64_t GetVirtualTransactionSize(const CTransaction& tx, int64_t nSigOpCost, unsigned int bytes_per_sigop)
{
    return GetVirtualTransactionSize(GetTransactionWeight(tx), nSigOpCost, bytes_per_sigop);
}

int64_t GetVirtualTransactionInputSize(const CTxIn& txin, int64_t nSigOpCost, unsigned int bytes_per_sigop)
{
    return GetVirtualTransactionSize(GetTransactionInputWeight(txin), nSigOpCost, bytes_per_sigop);
}<|MERGE_RESOLUTION|>--- conflicted
+++ resolved
@@ -98,12 +98,8 @@
 
 bool IsStandardTx(const CTransaction& tx, const std::optional<unsigned>& max_datacarrier_bytes, bool permit_bare_multisig, const CFeeRate& dust_relay_fee, std::string& reason)
 {
-<<<<<<< HEAD
     if (!tx.IsNamecoin()
-        && (tx.version > TX_MAX_STANDARD_VERSION || tx.version < 1)) {
-=======
-    if (tx.version > TX_MAX_STANDARD_VERSION || tx.version < TX_MIN_STANDARD_VERSION) {
->>>>>>> 71249f3b
+        && (tx.version > TX_MAX_STANDARD_VERSION || tx.version < TX_MIN_STANDARD_VERSION)) {
         reason = "version";
         return false;
     }
