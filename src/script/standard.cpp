--- conflicted
+++ resolved
@@ -64,11 +64,7 @@
     if (script1.IsPayToScriptHash(false))
     {
         typeRet = TX_SCRIPTHASH;
-<<<<<<< HEAD
-        vector<unsigned char> hashBytes(script1.begin()+2, script1.begin()+22);
-=======
-        std::vector<unsigned char> hashBytes(scriptPubKey.begin()+2, scriptPubKey.begin()+22);
->>>>>>> bfb256da
+        std::vector<unsigned char> hashBytes(script1.begin()+2, script1.begin()+22);
         vSolutionsRet.push_back(hashBytes);
         return true;
     }
