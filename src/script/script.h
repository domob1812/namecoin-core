--- conflicted
+++ resolved
@@ -538,7 +538,14 @@
      */
     unsigned int GetSigOpCount(const CScript& scriptSig) const;
 
-<<<<<<< HEAD
+    /*
+     * OP_1 <0x4e73>
+     */
+    bool IsPayToAnchor() const;
+    /** Checks if output of IsWitnessProgram comes from a P2A output script
+     */
+    static bool IsPayToAnchor(int version, const std::vector<unsigned char>& program);
+
     /**
      * Check if the script is P2SH.  Optionally, strip a possible
      * name prefix before performing the strict check from Bitcoin.
@@ -547,19 +554,6 @@
     bool IsPayToScriptHash(bool allowNames) const;
     bool IsPayToWitnessScriptHash(bool allowNames) const;
     bool IsWitnessProgram(bool allowNames, int& version, std::vector<unsigned char>& program) const;
-=======
-    /*
-     * OP_1 <0x4e73>
-     */
-    bool IsPayToAnchor() const;
-    /** Checks if output of IsWitnessProgram comes from a P2A output script
-     */
-    static bool IsPayToAnchor(int version, const std::vector<unsigned char>& program);
-
-    bool IsPayToScriptHash() const;
-    bool IsPayToWitnessScriptHash() const;
-    bool IsWitnessProgram(int& version, std::vector<unsigned char>& program) const;
->>>>>>> ee40dedb
 
     /** Called by IsStandardTx and P2SH/BIP62 VerifyScript (which makes it consensus-critical). */
     bool IsPushOnly(const_iterator pc) const;
