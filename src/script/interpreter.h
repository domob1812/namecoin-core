// Copyright (c) 2009-2010 Satoshi Nakamoto
// Copyright (c) 2009-2016 The Bitcoin Core developers
// Distributed under the MIT software license, see the accompanying
// file COPYING or http://www.opensource.org/licenses/mit-license.php.

#ifndef BITCOIN_SCRIPT_INTERPRETER_H
#define BITCOIN_SCRIPT_INTERPRETER_H

#include "script_error.h"
#include "primitives/transaction.h"

#include <vector>
#include <stdint.h>
#include <string>

class CPubKey;
class CScript;
class CTransaction;
class uint256;

/** Signature hash types/flags */
enum
{
    SIGHASH_ALL = 1,
    SIGHASH_NONE = 2,
    SIGHASH_SINGLE = 3,
    SIGHASH_ANYONECANPAY = 0x80,
};

/** Script verification flags */
enum
{
    SCRIPT_VERIFY_NONE      = 0,

    // Evaluate P2SH subscripts (softfork safe, BIP16).
    SCRIPT_VERIFY_P2SH      = (1U << 0),

    // Passing a non-strict-DER signature or one with undefined hashtype to a checksig operation causes script failure.
    // Evaluating a pubkey that is not (0x04 + 64 bytes) or (0x02 or 0x03 + 32 bytes) by checksig causes script failure.
    // (softfork safe, but not used or intended as a consensus rule).
    SCRIPT_VERIFY_STRICTENC = (1U << 1),

    // Passing a non-strict-DER signature to a checksig operation causes script failure (softfork safe, BIP62 rule 1)
    SCRIPT_VERIFY_DERSIG    = (1U << 2),

    // Passing a non-strict-DER signature or one with S > order/2 to a checksig operation causes script failure
    // (softfork safe, BIP62 rule 5).
    SCRIPT_VERIFY_LOW_S     = (1U << 3),

    // verify dummy stack item consumed by CHECKMULTISIG is of zero-length (softfork safe, BIP62 rule 7).
    SCRIPT_VERIFY_NULLDUMMY = (1U << 4),

    // Using a non-push operator in the scriptSig causes script failure (softfork safe, BIP62 rule 2).
    SCRIPT_VERIFY_SIGPUSHONLY = (1U << 5),

    // Require minimal encodings for all push operations (OP_0... OP_16, OP_1NEGATE where possible, direct
    // pushes up to 75 bytes, OP_PUSHDATA up to 255 bytes, OP_PUSHDATA2 for anything larger). Evaluating
    // any other push causes the script to fail (BIP62 rule 3).
    // In addition, whenever a stack element is interpreted as a number, it must be of minimal length (BIP62 rule 4).
    // (softfork safe)
    SCRIPT_VERIFY_MINIMALDATA = (1U << 6),

    // Discourage use of NOPs reserved for upgrades (NOP1-10)
    //
    // Provided so that nodes can avoid accepting or mining transactions
    // containing executed NOP's whose meaning may change after a soft-fork,
    // thus rendering the script invalid; with this flag set executing
    // discouraged NOPs fails the script. This verification flag will never be
    // a mandatory flag applied to scripts in a block. NOPs that are not
    // executed, e.g.  within an unexecuted IF ENDIF block, are *not* rejected.
    SCRIPT_VERIFY_DISCOURAGE_UPGRADABLE_NOPS  = (1U << 7),

    // Require that only a single stack element remains after evaluation. This changes the success criterion from
    // "At least one stack element must remain, and when interpreted as a boolean, it must be true" to
    // "Exactly one stack element must remain, and when interpreted as a boolean, it must be true".
    // (softfork safe, BIP62 rule 6)
    // Note: CLEANSTACK should never be used without P2SH or WITNESS.
    SCRIPT_VERIFY_CLEANSTACK = (1U << 8),

    // Verify CHECKLOCKTIMEVERIFY
    //
    // See BIP65 for details.
    SCRIPT_VERIFY_CHECKLOCKTIMEVERIFY = (1U << 9),

    // support CHECKSEQUENCEVERIFY opcode
    //
    // See BIP112 for details
    SCRIPT_VERIFY_CHECKSEQUENCEVERIFY = (1U << 10),

    // Support segregated witness
    //
    SCRIPT_VERIFY_WITNESS = (1U << 11),

    // Making v1-v16 witness program non-standard
    //
    SCRIPT_VERIFY_DISCOURAGE_UPGRADABLE_WITNESS_PROGRAM = (1U << 12),

<<<<<<< HEAD
    // Perform name checks in "mempool" mode.  This allows / disallows
    // certain stuff (e. g., it allows immature spending of name_new's).
    SCRIPT_VERIFY_NAMES_MEMPOOL = (1U << 24),
=======
    // Segwit script only: Require the argument of OP_IF/NOTIF to be exactly 0x01 or empty vector
    //
    SCRIPT_VERIFY_MINIMALIF = (1U << 13),

    // Signature(s) must be empty vector if an CHECK(MULTI)SIG operation failed
    //
    SCRIPT_VERIFY_NULLFAIL = (1U << 14),

    // Public keys in segregated witness scripts must be compressed
    //
    SCRIPT_VERIFY_WITNESS_PUBKEYTYPE = (1U << 15),
>>>>>>> f008f4b6
};

bool CheckSignatureEncoding(const std::vector<unsigned char> &vchSig, unsigned int flags, ScriptError* serror);

struct PrecomputedTransactionData
{
    uint256 hashPrevouts, hashSequence, hashOutputs;

    PrecomputedTransactionData(const CTransaction& tx);
};

enum SigVersion
{
    SIGVERSION_BASE = 0,
    SIGVERSION_WITNESS_V0 = 1,
};

uint256 SignatureHash(const CScript &scriptCode, const CTransaction& txTo, unsigned int nIn, int nHashType, const CAmount& amount, SigVersion sigversion, const PrecomputedTransactionData* cache = NULL);

class BaseSignatureChecker
{
public:
    virtual bool CheckSig(const std::vector<unsigned char>& scriptSig, const std::vector<unsigned char>& vchPubKey, const CScript& scriptCode, SigVersion sigversion) const
    {
        return false;
    }

    virtual bool CheckLockTime(const CScriptNum& nLockTime) const
    {
         return false;
    }

    virtual bool CheckSequence(const CScriptNum& nSequence) const
    {
         return false;
    }

    virtual ~BaseSignatureChecker() {}
};

class TransactionSignatureChecker : public BaseSignatureChecker
{
private:
    const CTransaction* txTo;
    unsigned int nIn;
    const CAmount amount;
    const PrecomputedTransactionData* txdata;

protected:
    virtual bool VerifySignature(const std::vector<unsigned char>& vchSig, const CPubKey& vchPubKey, const uint256& sighash) const;

public:
    TransactionSignatureChecker(const CTransaction* txToIn, unsigned int nInIn, const CAmount& amountIn) : txTo(txToIn), nIn(nInIn), amount(amountIn), txdata(NULL) {}
    TransactionSignatureChecker(const CTransaction* txToIn, unsigned int nInIn, const CAmount& amountIn, const PrecomputedTransactionData& txdataIn) : txTo(txToIn), nIn(nInIn), amount(amountIn), txdata(&txdataIn) {}
    bool CheckSig(const std::vector<unsigned char>& scriptSig, const std::vector<unsigned char>& vchPubKey, const CScript& scriptCode, SigVersion sigversion) const;
    bool CheckLockTime(const CScriptNum& nLockTime) const;
    bool CheckSequence(const CScriptNum& nSequence) const;
};

class MutableTransactionSignatureChecker : public TransactionSignatureChecker
{
private:
    const CTransaction txTo;

public:
    MutableTransactionSignatureChecker(const CMutableTransaction* txToIn, unsigned int nInIn, const CAmount& amount) : TransactionSignatureChecker(&txTo, nInIn, amount), txTo(*txToIn) {}
};

bool EvalScript(std::vector<std::vector<unsigned char> >& stack, const CScript& script, unsigned int flags, const BaseSignatureChecker& checker, SigVersion sigversion, ScriptError* error = NULL);
bool VerifyScript(const CScript& scriptSig, const CScript& scriptPubKey, const CScriptWitness* witness, unsigned int flags, const BaseSignatureChecker& checker, ScriptError* serror = NULL);

size_t CountWitnessSigOps(const CScript& scriptSig, const CScript& scriptPubKey, const CScriptWitness* witness, unsigned int flags);

#endif // BITCOIN_SCRIPT_INTERPRETER_H<|MERGE_RESOLUTION|>--- conflicted
+++ resolved
@@ -95,11 +95,6 @@
     //
     SCRIPT_VERIFY_DISCOURAGE_UPGRADABLE_WITNESS_PROGRAM = (1U << 12),
 
-<<<<<<< HEAD
-    // Perform name checks in "mempool" mode.  This allows / disallows
-    // certain stuff (e. g., it allows immature spending of name_new's).
-    SCRIPT_VERIFY_NAMES_MEMPOOL = (1U << 24),
-=======
     // Segwit script only: Require the argument of OP_IF/NOTIF to be exactly 0x01 or empty vector
     //
     SCRIPT_VERIFY_MINIMALIF = (1U << 13),
@@ -111,7 +106,10 @@
     // Public keys in segregated witness scripts must be compressed
     //
     SCRIPT_VERIFY_WITNESS_PUBKEYTYPE = (1U << 15),
->>>>>>> f008f4b6
+
+    // Perform name checks in "mempool" mode.  This allows / disallows
+    // certain stuff (e. g., it allows immature spending of name_new's).
+    SCRIPT_VERIFY_NAMES_MEMPOOL = (1U << 24),
 };
 
 bool CheckSignatureEncoding(const std::vector<unsigned char> &vchSig, unsigned int flags, ScriptError* serror);
