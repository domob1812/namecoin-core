--- conflicted
+++ resolved
@@ -140,15 +140,13 @@
     // Making unknown public key versions (in BIP 342 scripts) non-standard
     SCRIPT_VERIFY_DISCOURAGE_UPGRADABLE_PUBKEYTYPE = (1U << 20),
 
-<<<<<<< HEAD
     // Perform name checks in "mempool" mode.  This allows / disallows
     // certain stuff (e. g., it allows immature spending of name_new's).
     SCRIPT_VERIFY_NAMES_MEMPOOL = (1U << 24),
-=======
+
     // Constants to point to the highest flag in use. Add new flags above this line.
     //
     SCRIPT_VERIFY_END_MARKER
->>>>>>> 6689cd05
 };
 
 bool CheckSignatureEncoding(const std::vector<unsigned char> &vchSig, unsigned int flags, ScriptError* serror);
