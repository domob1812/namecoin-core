--- conflicted
+++ resolved
@@ -238,11 +238,7 @@
         auto locked_chain = m_wallet->chain().lock();
         LOCK(m_wallet->cs_wallet);
         auto pending = MakeUnique<PendingWalletTxImpl>(*m_wallet);
-<<<<<<< HEAD
-        if (!m_wallet->CreateTransaction(*locked_chain, recipients, nullptr, pending->m_tx, pending->m_key, fee, change_pos,
-=======
-        if (!m_wallet->CreateTransaction(*locked_chain, recipients, pending->m_tx, pending->m_dest, fee, change_pos,
->>>>>>> 36607c9a
+        if (!m_wallet->CreateTransaction(*locked_chain, recipients, nullptr, pending->m_tx, pending->m_dest, fee, change_pos,
                 fail_reason, coin_control, sign)) {
             return {};
         }
