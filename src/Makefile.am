--- conflicted
+++ resolved
@@ -386,12 +386,8 @@
   kernel/context.cpp \
   kernel/mempool_persist.cpp \
   mapport.cpp \
-<<<<<<< HEAD
-  mempool_args.cpp \
   names/main.cpp \
   names/mempool.cpp \
-=======
->>>>>>> 23e28d9e
   net.cpp \
   net_processing.cpp \
   netgroup.cpp \
@@ -424,11 +420,7 @@
   rpc/fees.cpp \
   rpc/mempool.cpp \
   rpc/mining.cpp \
-<<<<<<< HEAD
   rpc/names.cpp \
-  rpc/node.cpp \
-=======
->>>>>>> 23e28d9e
   rpc/net.cpp \
   rpc/node.cpp \
   rpc/output_script.cpp \
