--- conflicted
+++ resolved
@@ -168,14 +168,10 @@
   mapport.h \
   memusage.h \
   merkleblock.h \
-<<<<<<< HEAD
-  miner.h \
   names/common.h \
   names/encoding.h \
   names/main.h \
   names/mempool.h \
-=======
->>>>>>> 36947208
   net.h \
   net_permissions.h \
   net_processing.h \
@@ -350,12 +346,8 @@
   index/txindex.cpp \
   init.cpp \
   mapport.cpp \
-<<<<<<< HEAD
-  miner.cpp \
   names/main.cpp \
   names/mempool.cpp \
-=======
->>>>>>> 36947208
   net.cpp \
   net_processing.cpp \
   node/blockstorage.cpp \
