#include <windows.h>             // needed for VERSIONINFO
#include "clientversion.h"       // holds the needed client version information

#define VER_PRODUCTVERSION     CLIENT_VERSION_MAJOR,CLIENT_VERSION_MINOR,CLIENT_VERSION_BUILD
#define VER_FILEVERSION        VER_PRODUCTVERSION

VS_VERSION_INFO VERSIONINFO
FILEVERSION     VER_FILEVERSION
PRODUCTVERSION  VER_PRODUCTVERSION
FILEOS          VOS_NT_WINDOWS32
FILETYPE        VFT_APP
BEGIN
    BLOCK "StringFileInfo"
    BEGIN
        BLOCK "040904E4" // U.S. English - multilingual (hex)
        BEGIN
<<<<<<< HEAD
            VALUE "CompanyName",        "Namecoin"
            VALUE "FileDescription",    "namecoind (Namecoin node with a JSON-RPC server)"
            VALUE "FileVersion",        VER_FILEVERSION_STR
            VALUE "InternalName",       "namecoind"
            VALUE "LegalCopyright",     COPYRIGHT_STR
            VALUE "LegalTrademarks1",   "Distributed under the MIT software license, see the accompanying file COPYING or http://www.opensource.org/licenses/mit-license.php."
            VALUE "OriginalFilename",   "namecoind.exe"
            VALUE "ProductName",        "Namecoin Core"
            VALUE "ProductVersion",     VER_PRODUCTVERSION_STR
=======
            VALUE "CompanyName",        "Bitcoin"
            VALUE "FileDescription",    "bitcoind (Bitcoin node with a JSON-RPC server)"
            VALUE "FileVersion",        PACKAGE_VERSION
            VALUE "InternalName",       "bitcoind"
            VALUE "LegalCopyright",     COPYRIGHT_STR
            VALUE "LegalTrademarks1",   "Distributed under the MIT software license, see the accompanying file COPYING or http://www.opensource.org/licenses/mit-license.php."
            VALUE "OriginalFilename",   "bitcoind.exe"
            VALUE "ProductName",        "bitcoind"
            VALUE "ProductVersion",     PACKAGE_VERSION
>>>>>>> 4a77a201
        END
    END

    BLOCK "VarFileInfo"
    BEGIN
        VALUE "Translation", 0x0, 1252 // language neutral - multilingual (decimal)
    END
END<|MERGE_RESOLUTION|>--- conflicted
+++ resolved
@@ -14,27 +14,15 @@
     BEGIN
         BLOCK "040904E4" // U.S. English - multilingual (hex)
         BEGIN
-<<<<<<< HEAD
             VALUE "CompanyName",        "Namecoin"
             VALUE "FileDescription",    "namecoind (Namecoin node with a JSON-RPC server)"
-            VALUE "FileVersion",        VER_FILEVERSION_STR
+            VALUE "FileVersion",        PACKAGE_VERSION
             VALUE "InternalName",       "namecoind"
             VALUE "LegalCopyright",     COPYRIGHT_STR
             VALUE "LegalTrademarks1",   "Distributed under the MIT software license, see the accompanying file COPYING or http://www.opensource.org/licenses/mit-license.php."
             VALUE "OriginalFilename",   "namecoind.exe"
-            VALUE "ProductName",        "Namecoin Core"
-            VALUE "ProductVersion",     VER_PRODUCTVERSION_STR
-=======
-            VALUE "CompanyName",        "Bitcoin"
-            VALUE "FileDescription",    "bitcoind (Bitcoin node with a JSON-RPC server)"
-            VALUE "FileVersion",        PACKAGE_VERSION
-            VALUE "InternalName",       "bitcoind"
-            VALUE "LegalCopyright",     COPYRIGHT_STR
-            VALUE "LegalTrademarks1",   "Distributed under the MIT software license, see the accompanying file COPYING or http://www.opensource.org/licenses/mit-license.php."
-            VALUE "OriginalFilename",   "bitcoind.exe"
-            VALUE "ProductName",        "bitcoind"
+            VALUE "ProductName",        "namecoind"
             VALUE "ProductVersion",     PACKAGE_VERSION
->>>>>>> 4a77a201
         END
     END
 
