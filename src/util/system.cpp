--- conflicted
+++ resolved
@@ -72,12 +72,8 @@
 // Application startup time (used for uptime calculation)
 const int64_t nStartupTime = GetTime();
 
-<<<<<<< HEAD
 const char * const BITCOIN_CONF_FILENAME = "namecoin.conf";
-=======
-const char * const BITCOIN_CONF_FILENAME = "bitcoin.conf";
 const char * const BITCOIN_SETTINGS_FILENAME = "settings.json";
->>>>>>> adf22770
 
 ArgsManager gArgs;
 
