--- conflicted
+++ resolved
@@ -41,23 +41,13 @@
 {
     switch (chain) {
     case ChainType::MAIN:
-<<<<<<< HEAD
-        return std::make_unique<CBaseChainParams>("", 8336, 8536);
+        return std::make_unique<CBaseChainParams>("", 8336);
     case ChainType::TESTNET:
-        return std::make_unique<CBaseChainParams>("testnet3", 18336, 18536);
+        return std::make_unique<CBaseChainParams>("testnet3", 18336);
     case ChainType::TESTNET4:
-        return std::make_unique<CBaseChainParams>("testnet4", 48336, 48536);
+        return std::make_unique<CBaseChainParams>("testnet4", 48336);
     case ChainType::SIGNET:
-        return std::make_unique<CBaseChainParams>("signet", 38336, 38536);
-=======
-        return std::make_unique<CBaseChainParams>("", 8332);
-    case ChainType::TESTNET:
-        return std::make_unique<CBaseChainParams>("testnet3", 18332);
-    case ChainType::TESTNET4:
-        return std::make_unique<CBaseChainParams>("testnet4", 48332);
-    case ChainType::SIGNET:
-        return std::make_unique<CBaseChainParams>("signet", 38332);
->>>>>>> e15e5e35
+        return std::make_unique<CBaseChainParams>("signet", 38336);
     case ChainType::REGTEST:
         return std::make_unique<CBaseChainParams>("regtest", 18443);
     }
