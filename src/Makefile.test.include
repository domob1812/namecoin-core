# Copyright (c) 2013-2016 The Bitcoin Core developers
# Distributed under the MIT software license, see the accompanying
# file COPYING or http://www.opensource.org/licenses/mit-license.php.

if ENABLE_FUZZ_BINARY
noinst_PROGRAMS += test/fuzz/fuzz
endif

if ENABLE_TESTS
bin_PROGRAMS += test/test_bitcoin
endif

TEST_SRCDIR = test
TEST_BINARY=test/test_bitcoin$(EXEEXT)
FUZZ_BINARY=test/fuzz/fuzz$(EXEEXT)

JSON_TEST_FILES = \
  test/data/script_tests.json \
  test/data/bip341_wallet_vectors.json \
  test/data/base58_encode_decode.json \
  test/data/blockfilters.json \
  test/data/key_io_valid.json \
  test/data/key_io_invalid.json \
  test/data/script_tests.json \
  test/data/sighash.json \
  test/data/tx_invalid.json \
  test/data/tx_valid.json

RAW_TEST_FILES = \
  test/data/asmap.raw

GENERATED_TEST_FILES = $(JSON_TEST_FILES:.json=.json.h) $(RAW_TEST_FILES:.raw=.raw.h)

BITCOIN_TEST_SUITE = \
  test/main.cpp \
  $(TEST_UTIL_H)

FUZZ_SUITE_LD_COMMON = \
 $(LIBTEST_UTIL) \
 $(LIBTEST_FUZZ) \
 $(LIBBITCOIN_NODE) \
 $(LIBBITCOIN_WALLET) \
 $(LIBBITCOIN_COMMON) \
 $(LIBBITCOIN_UTIL) \
 $(LIBBITCOIN_CONSENSUS) \
 $(LIBBITCOIN_CRYPTO) \
 $(LIBBITCOIN_CLI) \
 $(LIBUNIVALUE) \
 $(LIBLEVELDB) \
 $(LIBMEMENV) \
 $(LIBSECP256K1) \
 $(MINISKETCH_LIBS) \
 $(EVENT_LIBS) \
 $(EVENT_PTHREADS_LIBS)

if USE_UPNP
FUZZ_SUITE_LD_COMMON += $(MINIUPNPC_LIBS)
endif

if USE_NATPMP
FUZZ_SUITE_LD_COMMON += $(NATPMP_LIBS)
endif

# test_bitcoin binary #
BITCOIN_TESTS =\
  test/addrman_tests.cpp \
  test/allocator_tests.cpp \
  test/amount_tests.cpp \
  test/argsman_tests.cpp \
  test/arith_uint256_tests.cpp \
  test/auxpow_tests.cpp \
  test/banman_tests.cpp \
  test/base32_tests.cpp \
  test/base58_tests.cpp \
  test/base64_tests.cpp \
  test/bech32_tests.cpp \
  test/bip32_tests.cpp \
  test/blockchain_tests.cpp \
  test/blockencodings_tests.cpp \
  test/blockfilter_index_tests.cpp \
  test/blockfilter_tests.cpp \
  test/blockmanager_tests.cpp \
  test/bloom_tests.cpp \
  test/bswap_tests.cpp \
  test/checkqueue_tests.cpp \
  test/coins_tests.cpp \
  test/coinstatsindex_tests.cpp \
  test/compilerbug_tests.cpp \
  test/compress_tests.cpp \
  test/crypto_tests.cpp \
  test/cuckoocache_tests.cpp \
  test/dbwrapper_tests.cpp \
  test/denialofservice_tests.cpp \
  test/descriptor_tests.cpp \
  test/flatfile_tests.cpp \
  test/fs_tests.cpp \
  test/getarg_tests.cpp \
  test/hash_tests.cpp \
  test/headers_sync_chainwork_tests.cpp \
  test/httpserver_tests.cpp \
  test/i2p_tests.cpp \
  test/interfaces_tests.cpp \
  test/key_io_tests.cpp \
  test/key_tests.cpp \
  test/logging_tests.cpp \
  test/mempool_tests.cpp \
  test/merkle_tests.cpp \
  test/merkleblock_tests.cpp \
  test/miniscript_tests.cpp \
  test/minisketch_tests.cpp \
  test/multisig_tests.cpp \
  test/net_peer_eviction_tests.cpp \
  test/net_tests.cpp \
  test/netbase_tests.cpp \
  test/orphanage_tests.cpp \
  test/pmt_tests.cpp \
  test/policy_fee_tests.cpp \
  test/policyestimator_tests.cpp \
  test/pow_tests.cpp \
  test/prevector_tests.cpp \
  test/raii_event_tests.cpp \
  test/random_tests.cpp \
  test/rbf_tests.cpp \
  test/rest_tests.cpp \
  test/result_tests.cpp \
  test/reverselock_tests.cpp \
  test/rpc_tests.cpp \
  test/sanity_tests.cpp \
  test/scheduler_tests.cpp \
  test/script_p2sh_tests.cpp \
  test/script_parse_tests.cpp \
  test/script_segwit_tests.cpp \
  test/script_standard_tests.cpp \
  test/script_tests.cpp \
  test/scriptnum10.h \
  test/scriptnum_tests.cpp \
  test/serfloat_tests.cpp \
  test/serialize_tests.cpp \
  test/settings_tests.cpp \
  test/sighash_tests.cpp \
  test/sigopcount_tests.cpp \
  test/skiplist_tests.cpp \
  test/sock_tests.cpp \
  test/streams_tests.cpp \
  test/sync_tests.cpp \
  test/system_tests.cpp \
  test/timedata_tests.cpp \
  test/torcontrol_tests.cpp \
  test/transaction_tests.cpp \
  test/txindex_tests.cpp \
  test/txpackage_tests.cpp \
  test/txreconciliation_tests.cpp \
  test/txrequest_tests.cpp \
  test/txvalidation_tests.cpp \
  test/txvalidationcache_tests.cpp \
  test/uint256_tests.cpp \
  test/util_tests.cpp \
  test/util_threadnames_tests.cpp \
  test/validation_block_tests.cpp \
  test/validation_chainstate_tests.cpp \
  test/validation_chainstatemanager_tests.cpp \
  test/validation_flush_tests.cpp \
  test/validation_tests.cpp \
  test/validationinterface_tests.cpp \
<<<<<<< HEAD
  test/versionbits_tests.cpp
# FIXME: Update and re-enable these tests:
#   miner_tests
=======
  test/versionbits_tests.cpp \
  test/xoroshiro128plusplus_tests.cpp
>>>>>>> 4395b7f0

if ENABLE_WALLET
BITCOIN_TESTS += \
  wallet/test/feebumper_tests.cpp \
  wallet/test/psbt_wallet_tests.cpp \
  wallet/test/spend_tests.cpp \
  wallet/test/wallet_tests.cpp \
  wallet/test/walletdb_tests.cpp \
  wallet/test/wallet_crypto_tests.cpp \
  wallet/test/wallet_transaction_tests.cpp \
  wallet/test/coinselector_tests.cpp \
  wallet/test/init_tests.cpp \
  wallet/test/ismine_tests.cpp \
  wallet/test/rpc_util_tests.cpp \
  wallet/test/scriptpubkeyman_tests.cpp \
  wallet/test/walletload_tests.cpp

FUZZ_SUITE_LD_COMMON +=\
 $(SQLITE_LIBS) \
 $(BDB_LIBS)

if USE_BDB
BITCOIN_TESTS += wallet/test/db_tests.cpp
endif

FUZZ_WALLET_SRC = \
 wallet/test/fuzz/coinselection.cpp \
 wallet/test/fuzz/parse_iso8601.cpp

if USE_SQLITE
FUZZ_WALLET_SRC += \
 wallet/test/fuzz/notifications.cpp
endif # USE_SQLITE

BITCOIN_TEST_SUITE += \
  wallet/test/wallet_test_fixture.cpp \
  wallet/test/wallet_test_fixture.h \
  wallet/test/init_test_fixture.cpp \
  wallet/test/init_test_fixture.h
endif # ENABLE_WALLET

test_test_bitcoin_SOURCES = $(BITCOIN_TEST_SUITE) $(BITCOIN_TESTS) $(JSON_TEST_FILES) $(RAW_TEST_FILES)
test_test_bitcoin_CPPFLAGS = $(AM_CPPFLAGS) $(BITCOIN_INCLUDES) $(TESTDEFS) $(BOOST_CPPFLAGS) $(EVENT_CFLAGS)
test_test_bitcoin_LDADD = $(LIBTEST_UTIL)
if ENABLE_WALLET
test_test_bitcoin_LDADD += $(LIBBITCOIN_WALLET)
test_test_bitcoin_CPPFLAGS += $(BDB_CPPFLAGS)
endif

test_test_bitcoin_LDADD += $(LIBBITCOIN_NODE) $(LIBBITCOIN_CLI) $(LIBBITCOIN_COMMON) $(LIBBITCOIN_UTIL) $(LIBBITCOIN_CONSENSUS) $(LIBBITCOIN_CRYPTO) $(LIBUNIVALUE) \
  $(LIBLEVELDB) $(LIBMEMENV) $(LIBSECP256K1) $(EVENT_LIBS) $(EVENT_PTHREADS_LIBS) $(MINISKETCH_LIBS)
test_test_bitcoin_CXXFLAGS = $(AM_CXXFLAGS) $(PIE_FLAGS)

test_test_bitcoin_LDADD += $(BDB_LIBS) $(MINIUPNPC_LIBS) $(NATPMP_LIBS) $(SQLITE_LIBS)
test_test_bitcoin_LDFLAGS = $(RELDFLAGS) $(AM_LDFLAGS) $(LIBTOOL_APP_LDFLAGS) $(PTHREAD_FLAGS) -static

if ENABLE_ZMQ
test_test_bitcoin_LDADD += $(LIBBITCOIN_ZMQ) $(ZMQ_LIBS)
FUZZ_SUITE_LD_COMMON += $(LIBBITCOIN_ZMQ) $(ZMQ_LIBS)
endif

if ENABLE_FUZZ_BINARY
test_fuzz_fuzz_CPPFLAGS = $(AM_CPPFLAGS) $(BITCOIN_INCLUDES) $(BOOST_CPPFLAGS)
test_fuzz_fuzz_CXXFLAGS = $(AM_CXXFLAGS) $(PIE_FLAGS)
test_fuzz_fuzz_LDADD = $(FUZZ_SUITE_LD_COMMON)
test_fuzz_fuzz_LDFLAGS = $(RELDFLAGS) $(AM_LDFLAGS) $(LIBTOOL_APP_LDFLAGS) $(PTHREAD_FLAGS) $(RUNTIME_LDFLAGS)
test_fuzz_fuzz_SOURCES = \
 $(FUZZ_WALLET_SRC) \
 test/fuzz/addition_overflow.cpp \
 test/fuzz/addrman.cpp \
 test/fuzz/asmap.cpp \
 test/fuzz/asmap_direct.cpp \
 test/fuzz/autofile.cpp \
 test/fuzz/banman.cpp \
 test/fuzz/base_encode_decode.cpp \
 test/fuzz/bech32.cpp \
 test/fuzz/bitdeque.cpp \
 test/fuzz/block.cpp \
 test/fuzz/block_header.cpp \
 test/fuzz/blockfilter.cpp \
 test/fuzz/bloom_filter.cpp \
 test/fuzz/buffered_file.cpp \
 test/fuzz/chain.cpp \
 test/fuzz/checkqueue.cpp \
 test/fuzz/coins_view.cpp \
 test/fuzz/coinscache_sim.cpp \
 test/fuzz/connman.cpp \
 test/fuzz/crypto.cpp \
 test/fuzz/crypto_aes256.cpp \
 test/fuzz/crypto_aes256cbc.cpp \
 test/fuzz/crypto_chacha20.cpp \
 test/fuzz/crypto_chacha20_poly1305_aead.cpp \
 test/fuzz/crypto_common.cpp \
 test/fuzz/crypto_diff_fuzz_chacha20.cpp \
 test/fuzz/crypto_hkdf_hmac_sha256_l32.cpp \
 test/fuzz/crypto_poly1305.cpp \
 test/fuzz/cuckoocache.cpp \
 test/fuzz/decode_tx.cpp \
 test/fuzz/descriptor_parse.cpp \
 test/fuzz/deserialize.cpp \
 test/fuzz/eval_script.cpp \
 test/fuzz/fee_rate.cpp \
 test/fuzz/fees.cpp \
 test/fuzz/flatfile.cpp \
 test/fuzz/float.cpp \
 test/fuzz/golomb_rice.cpp \
 test/fuzz/hex.cpp \
 test/fuzz/http_request.cpp \
 test/fuzz/i2p.cpp \
 test/fuzz/integer.cpp \
 test/fuzz/key.cpp \
 test/fuzz/key_io.cpp \
 test/fuzz/kitchen_sink.cpp \
 test/fuzz/load_external_block_file.cpp \
 test/fuzz/locale.cpp \
 test/fuzz/merkleblock.cpp \
 test/fuzz/message.cpp \
 test/fuzz/miniscript.cpp \
 test/fuzz/minisketch.cpp \
 test/fuzz/muhash.cpp \
 test/fuzz/multiplication_overflow.cpp \
 test/fuzz/net.cpp \
 test/fuzz/net_permissions.cpp \
 test/fuzz/netaddress.cpp \
 test/fuzz/netbase_dns_lookup.cpp \
 test/fuzz/node_eviction.cpp \
 test/fuzz/p2p_transport_serialization.cpp \
 test/fuzz/parse_hd_keypath.cpp \
 test/fuzz/parse_numbers.cpp \
 test/fuzz/parse_script.cpp \
 test/fuzz/parse_univalue.cpp \
 test/fuzz/partially_downloaded_block.cpp \
 test/fuzz/policy_estimator.cpp \
 test/fuzz/policy_estimator_io.cpp \
 test/fuzz/pow.cpp \
 test/fuzz/prevector.cpp \
 test/fuzz/primitives_transaction.cpp \
 test/fuzz/process_message.cpp \
 test/fuzz/process_messages.cpp \
 test/fuzz/protocol.cpp \
 test/fuzz/psbt.cpp \
 test/fuzz/random.cpp \
 test/fuzz/rbf.cpp \
 test/fuzz/rolling_bloom_filter.cpp \
 test/fuzz/rpc.cpp \
 test/fuzz/script.cpp \
 test/fuzz/script_assets_test_minimizer.cpp \
 test/fuzz/script_bitcoin_consensus.cpp \
 test/fuzz/script_descriptor_cache.cpp \
 test/fuzz/script_flags.cpp \
 test/fuzz/script_format.cpp \
 test/fuzz/script_interpreter.cpp \
 test/fuzz/script_ops.cpp \
 test/fuzz/script_sigcache.cpp \
 test/fuzz/script_sign.cpp \
 test/fuzz/scriptnum_ops.cpp \
 test/fuzz/secp256k1_ec_seckey_import_export_der.cpp \
 test/fuzz/secp256k1_ecdsa_signature_parse_der_lax.cpp \
 test/fuzz/signature_checker.cpp \
 test/fuzz/signet.cpp \
 test/fuzz/socks5.cpp \
 test/fuzz/span.cpp \
 test/fuzz/spanparsing.cpp \
 test/fuzz/string.cpp \
 test/fuzz/strprintf.cpp \
 test/fuzz/system.cpp \
 test/fuzz/timedata.cpp \
 test/fuzz/torcontrol.cpp \
 test/fuzz/transaction.cpp \
 test/fuzz/tx_in.cpp \
 test/fuzz/tx_out.cpp \
 test/fuzz/tx_pool.cpp \
 test/fuzz/txorphan.cpp \
 test/fuzz/txrequest.cpp \
 test/fuzz/utxo_snapshot.cpp \
 test/fuzz/validation_load_mempool.cpp \
 test/fuzz/versionbits.cpp
endif # ENABLE_FUZZ_BINARY

nodist_test_test_bitcoin_SOURCES = $(GENERATED_TEST_FILES)

$(BITCOIN_TESTS): $(GENERATED_TEST_FILES)

CLEAN_BITCOIN_TEST = test/*.gcda test/*.gcno test/fuzz/*.gcda test/fuzz/*.gcno test/util/*.gcda test/util/*.gcno $(GENERATED_TEST_FILES) $(addsuffix .log,$(basename $(BITCOIN_TESTS)))

CLEANFILES += $(CLEAN_BITCOIN_TEST)

if TARGET_WINDOWS
bitcoin_test: $(TEST_BINARY)
else
if ENABLE_BENCH
bitcoin_test: $(TEST_BINARY) $(BENCH_BINARY)
else
bitcoin_test: $(TEST_BINARY)
endif
endif

bitcoin_test_check: $(TEST_BINARY) FORCE
	$(MAKE) check-TESTS TESTS=$^

bitcoin_test_clean : FORCE
	rm -f $(CLEAN_BITCOIN_TEST) $(test_test_bitcoin_OBJECTS) $(TEST_BINARY)

check-local: $(BITCOIN_TESTS:.cpp=.cpp.test)
if BUILD_BITCOIN_TX
	@echo "Running test/util/test_runner.py..."
	$(PYTHON) $(top_builddir)/test/util/test_runner.py
endif
	@echo "Running test/util/rpcauth-test.py..."
	$(PYTHON) $(top_builddir)/test/util/rpcauth-test.py
if TARGET_WINDOWS
else
if ENABLE_BENCH
	@echo "Running bench/bench_bitcoin (one iteration sanity check, only high priority)..."
	$(BENCH_BINARY) -sanity-check -priority-level=high
endif
endif
	$(AM_V_at)$(MAKE) $(AM_MAKEFLAGS) -C secp256k1 check

if ENABLE_TESTS
UNIVALUE_TESTS = univalue/test/object univalue/test/unitester
noinst_PROGRAMS += $(UNIVALUE_TESTS)
TESTS += $(UNIVALUE_TESTS)

univalue_test_unitester_SOURCES = $(UNIVALUE_TEST_UNITESTER_INT)
univalue_test_unitester_LDADD = $(LIBUNIVALUE)
univalue_test_unitester_CPPFLAGS = -I$(srcdir)/$(UNIVALUE_INCLUDE_DIR_INT) -DJSON_TEST_SRC=\"$(srcdir)/$(UNIVALUE_TEST_DATA_DIR_INT)\"
univalue_test_unitester_LDFLAGS = -static $(LIBTOOL_APP_LDFLAGS)

univalue_test_object_SOURCES = $(UNIVALUE_TEST_OBJECT_INT)
univalue_test_object_LDADD = $(LIBUNIVALUE)
univalue_test_object_CPPFLAGS = -I$(srcdir)/$(UNIVALUE_INCLUDE_DIR_INT)
univalue_test_object_LDFLAGS = -static $(LIBTOOL_APP_LDFLAGS)
endif

%.cpp.test: %.cpp
	@echo Running tests: $$(\
	  cat $< | \
	  grep -E "(BOOST_FIXTURE_TEST_SUITE\\(|BOOST_AUTO_TEST_SUITE\\()" | \
	  cut -d '(' -f 2 | cut -d ',' -f 1 | cut -d ')' -f 1\
	) from $<
	$(AM_V_at)export TEST_LOGFILE=$(abs_builddir)/$$(\
	  echo $< | grep -E -o "(wallet/test/.*\.cpp|test/.*\.cpp)" | $(SED) -e s/\.cpp/.log/ \
	) && \
	$(TEST_BINARY) --catch_system_errors=no -l test_suite -t "$$(\
	  cat $< | \
	  grep -E "(BOOST_FIXTURE_TEST_SUITE\\(|BOOST_AUTO_TEST_SUITE\\()" | \
	  cut -d '(' -f 2 | cut -d ',' -f 1 | cut -d ')' -f 1\
	)" -- DEBUG_LOG_OUT > "$$TEST_LOGFILE" 2>&1 || (cat "$$TEST_LOGFILE" && false)

%.json.h: %.json
	@$(MKDIR_P) $(@D)
	@{ \
	 echo "namespace json_tests{" && \
	 echo "static unsigned const char $(*F)[] = {" && \
	 $(HEXDUMP) -v -e '8/1 "0x%02x, "' -e '"\n"' $< | $(SED) -e 's/0x  ,//g' && \
	 echo "};};"; \
	} > "$@.new" && mv -f "$@.new" "$@"
	@echo "Generated $@"<|MERGE_RESOLUTION|>--- conflicted
+++ resolved
@@ -162,14 +162,10 @@
   test/validation_flush_tests.cpp \
   test/validation_tests.cpp \
   test/validationinterface_tests.cpp \
-<<<<<<< HEAD
-  test/versionbits_tests.cpp
+  test/versionbits_tests.cpp \
+  test/xoroshiro128plusplus_tests.cpp
 # FIXME: Update and re-enable these tests:
 #   miner_tests
-=======
-  test/versionbits_tests.cpp \
-  test/xoroshiro128plusplus_tests.cpp
->>>>>>> 4395b7f0
 
 if ENABLE_WALLET
 BITCOIN_TESTS += \
