--- conflicted
+++ resolved
@@ -67,12 +67,9 @@
 BITCOIN_TESTS =\
   test/addrman_tests.cpp \
   test/allocator_tests.cpp \
-<<<<<<< HEAD
-  test/auxpow_tests.cpp \
-=======
   test/amount_tests.cpp \
   test/arith_uint256_tests.cpp \
->>>>>>> a42923ce
+  test/auxpow_tests.cpp \
   test/base32_tests.cpp \
   test/base58_tests.cpp \
   test/base64_tests.cpp \
@@ -106,10 +103,6 @@
   test/mempool_tests.cpp \
   test/merkle_tests.cpp \
   test/merkleblock_tests.cpp \
-<<<<<<< HEAD
-=======
-  test/miner_tests.cpp \
->>>>>>> a42923ce
   test/minisketch_tests.cpp \
   test/multisig_tests.cpp \
   test/net_peer_eviction_tests.cpp \
