--- conflicted
+++ resolved
@@ -201,11 +201,8 @@
     {"txreconciliation", BCLog::TXRECONCILIATION},
     {"scan", BCLog::SCAN},
     {"txpackages", BCLog::TXPACKAGES},
-<<<<<<< HEAD
+    {"kernel", BCLog::KERNEL},
     {"names", BCLog::NAMES},
-=======
-    {"kernel", BCLog::KERNEL},
->>>>>>> 6887e3f0
 };
 
 static const std::unordered_map<BCLog::LogFlags, std::string> LOG_CATEGORIES_BY_FLAG{
