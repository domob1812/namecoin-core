// Copyright (c) 2009-2010 Satoshi Nakamoto
// Copyright (c) 2009-2022 The Bitcoin Core developers
// Distributed under the MIT software license, see the accompanying
// file COPYING or http://www.opensource.org/licenses/mit-license.php.

#include <logging.h>
#include <util/fs.h>
#include <util/string.h>
#include <util/threadnames.h>
#include <util/time.h>

#include <algorithm>
#include <array>
#include <mutex>
#include <optional>

const char * const DEFAULT_DEBUGLOGFILE = "debug.log";
constexpr auto MAX_USER_SETABLE_SEVERITY_LEVEL{BCLog::Level::Info};

BCLog::Logger& LogInstance()
{
/**
 * NOTE: the logger instances is leaked on exit. This is ugly, but will be
 * cleaned up by the OS/libc. Defining a logger as a global object doesn't work
 * since the order of destruction of static/global objects is undefined.
 * Consider if the logger gets destroyed, and then some later destructor calls
 * LogPrintf, maybe indirectly, and you get a core dump at shutdown trying to
 * access the logger. When the shutdown sequence is fully audited and tested,
 * explicit destruction of these objects can be implemented by changing this
 * from a raw pointer to a std::unique_ptr.
 * Since the ~Logger() destructor is never called, the Logger class and all
 * its subclasses must have implicitly-defined destructors.
 *
 * This method of initialization was originally introduced in
 * ee3374234c60aba2cc4c5cd5cac1c0aefc2d817c.
 */
    static BCLog::Logger* g_logger{new BCLog::Logger()};
    return *g_logger;
}

bool fLogIPs = DEFAULT_LOGIPS;

static int FileWriteStr(const std::string &str, FILE *fp)
{
    return fwrite(str.data(), 1, str.size(), fp);
}

bool BCLog::Logger::StartLogging()
{
    StdLockGuard scoped_lock(m_cs);

    assert(m_buffering);
    assert(m_fileout == nullptr);

    if (m_print_to_file) {
        assert(!m_file_path.empty());
        m_fileout = fsbridge::fopen(m_file_path, "a");
        if (!m_fileout) {
            return false;
        }

        setbuf(m_fileout, nullptr); // unbuffered

        // Add newlines to the logfile to distinguish this execution from the
        // last one.
        FileWriteStr("\n\n\n\n\n", m_fileout);
    }

    // dump buffered messages from before we opened the log
    m_buffering = false;
    while (!m_msgs_before_open.empty()) {
        const std::string& s = m_msgs_before_open.front();

        if (m_print_to_file) FileWriteStr(s, m_fileout);
        if (m_print_to_console) fwrite(s.data(), 1, s.size(), stdout);
        for (const auto& cb : m_print_callbacks) {
            cb(s);
        }

        m_msgs_before_open.pop_front();
    }
    if (m_print_to_console) fflush(stdout);

    return true;
}

void BCLog::Logger::DisconnectTestLogger()
{
    StdLockGuard scoped_lock(m_cs);
    m_buffering = true;
    if (m_fileout != nullptr) fclose(m_fileout);
    m_fileout = nullptr;
    m_print_callbacks.clear();
}

void BCLog::Logger::EnableCategory(BCLog::LogFlags flag)
{
    m_categories |= flag;
}

bool BCLog::Logger::EnableCategory(const std::string& str)
{
    BCLog::LogFlags flag;
    if (!GetLogCategory(flag, str)) return false;
    EnableCategory(flag);
    return true;
}

void BCLog::Logger::DisableCategory(BCLog::LogFlags flag)
{
    m_categories &= ~flag;
}

bool BCLog::Logger::DisableCategory(const std::string& str)
{
    BCLog::LogFlags flag;
    if (!GetLogCategory(flag, str)) return false;
    DisableCategory(flag);
    return true;
}

bool BCLog::Logger::WillLogCategory(BCLog::LogFlags category) const
{
    return (m_categories.load(std::memory_order_relaxed) & category) != 0;
}

bool BCLog::Logger::WillLogCategoryLevel(BCLog::LogFlags category, BCLog::Level level) const
{
    // Log messages at Warning and Error level unconditionally, so that
    // important troubleshooting information doesn't get lost.
    if (level >= BCLog::Level::Warning) return true;

    if (!WillLogCategory(category)) return false;

    StdLockGuard scoped_lock(m_cs);
    const auto it{m_category_log_levels.find(category)};
    return level >= (it == m_category_log_levels.end() ? LogLevel() : it->second);
}

bool BCLog::Logger::DefaultShrinkDebugFile() const
{
    return m_categories == BCLog::NONE;
}

struct CLogCategoryDesc {
    BCLog::LogFlags flag;
    std::string category;
};

const CLogCategoryDesc LogCategories[] =
{
    {BCLog::NONE, "0"},
    {BCLog::NONE, ""},
    {BCLog::NET, "net"},
    {BCLog::TOR, "tor"},
    {BCLog::MEMPOOL, "mempool"},
    {BCLog::HTTP, "http"},
    {BCLog::BENCH, "bench"},
    {BCLog::ZMQ, "zmq"},
    {BCLog::WALLETDB, "walletdb"},
    {BCLog::RPC, "rpc"},
    {BCLog::ESTIMATEFEE, "estimatefee"},
    {BCLog::ADDRMAN, "addrman"},
    {BCLog::SELECTCOINS, "selectcoins"},
    {BCLog::REINDEX, "reindex"},
    {BCLog::CMPCTBLOCK, "cmpctblock"},
    {BCLog::RAND, "rand"},
    {BCLog::PRUNE, "prune"},
    {BCLog::PROXY, "proxy"},
    {BCLog::MEMPOOLREJ, "mempoolrej"},
    {BCLog::LIBEVENT, "libevent"},
    {BCLog::COINDB, "coindb"},
    {BCLog::QT, "qt"},
    {BCLog::LEVELDB, "leveldb"},
    {BCLog::VALIDATION, "validation"},
    {BCLog::I2P, "i2p"},
    {BCLog::IPC, "ipc"},
#ifdef DEBUG_LOCKCONTENTION
    {BCLog::LOCK, "lock"},
#endif
    {BCLog::UTIL, "util"},
    {BCLog::BLOCKSTORAGE, "blockstorage"},
    {BCLog::TXRECONCILIATION, "txreconciliation"},
    {BCLog::SCAN, "scan"},
<<<<<<< HEAD
    {BCLog::NAMES, "names"},
=======
    {BCLog::TXPACKAGES, "txpackages"},
>>>>>>> c5983178
    {BCLog::ALL, "1"},
    {BCLog::ALL, "all"},
};

bool GetLogCategory(BCLog::LogFlags& flag, const std::string& str)
{
    if (str.empty()) {
        flag = BCLog::ALL;
        return true;
    }
    for (const CLogCategoryDesc& category_desc : LogCategories) {
        if (category_desc.category == str) {
            flag = category_desc.flag;
            return true;
        }
    }
    return false;
}

std::string BCLog::Logger::LogLevelToStr(BCLog::Level level) const
{
    switch (level) {
    case BCLog::Level::Trace:
        return "trace";
    case BCLog::Level::Debug:
        return "debug";
    case BCLog::Level::Info:
        return "info";
    case BCLog::Level::Warning:
        return "warning";
    case BCLog::Level::Error:
        return "error";
    case BCLog::Level::None:
        return "";
    }
    assert(false);
}

std::string LogCategoryToStr(BCLog::LogFlags category)
{
    // Each log category string representation should sync with LogCategories
    switch (category) {
    case BCLog::LogFlags::NONE:
        return "";
    case BCLog::LogFlags::NET:
        return "net";
    case BCLog::LogFlags::TOR:
        return "tor";
    case BCLog::LogFlags::MEMPOOL:
        return "mempool";
    case BCLog::LogFlags::HTTP:
        return "http";
    case BCLog::LogFlags::BENCH:
        return "bench";
    case BCLog::LogFlags::ZMQ:
        return "zmq";
    case BCLog::LogFlags::WALLETDB:
        return "walletdb";
    case BCLog::LogFlags::RPC:
        return "rpc";
    case BCLog::LogFlags::ESTIMATEFEE:
        return "estimatefee";
    case BCLog::LogFlags::ADDRMAN:
        return "addrman";
    case BCLog::LogFlags::SELECTCOINS:
        return "selectcoins";
    case BCLog::LogFlags::REINDEX:
        return "reindex";
    case BCLog::LogFlags::CMPCTBLOCK:
        return "cmpctblock";
    case BCLog::LogFlags::RAND:
        return "rand";
    case BCLog::LogFlags::PRUNE:
        return "prune";
    case BCLog::LogFlags::PROXY:
        return "proxy";
    case BCLog::LogFlags::MEMPOOLREJ:
        return "mempoolrej";
    case BCLog::LogFlags::LIBEVENT:
        return "libevent";
    case BCLog::LogFlags::COINDB:
        return "coindb";
    case BCLog::LogFlags::QT:
        return "qt";
    case BCLog::LogFlags::LEVELDB:
        return "leveldb";
    case BCLog::LogFlags::VALIDATION:
        return "validation";
    case BCLog::LogFlags::I2P:
        return "i2p";
    case BCLog::LogFlags::IPC:
        return "ipc";
#ifdef DEBUG_LOCKCONTENTION
    case BCLog::LogFlags::LOCK:
        return "lock";
#endif
    case BCLog::LogFlags::UTIL:
        return "util";
    case BCLog::LogFlags::BLOCKSTORAGE:
        return "blockstorage";
    case BCLog::LogFlags::TXRECONCILIATION:
        return "txreconciliation";
    case BCLog::LogFlags::SCAN:
        return "scan";
<<<<<<< HEAD
    case BCLog::LogFlags::NAMES:
        return "names";
=======
    case BCLog::LogFlags::TXPACKAGES:
        return "txpackages";
>>>>>>> c5983178
    case BCLog::LogFlags::ALL:
        return "all";
    }
    assert(false);
}

static std::optional<BCLog::Level> GetLogLevel(const std::string& level_str)
{
    if (level_str == "trace") {
        return BCLog::Level::Trace;
    } else if (level_str == "debug") {
        return BCLog::Level::Debug;
    } else if (level_str == "info") {
        return BCLog::Level::Info;
    } else if (level_str == "warning") {
        return BCLog::Level::Warning;
    } else if (level_str == "error") {
        return BCLog::Level::Error;
    } else if (level_str == "none") {
        return BCLog::Level::None;
    } else {
        return std::nullopt;
    }
}

std::vector<LogCategory> BCLog::Logger::LogCategoriesList() const
{
    // Sort log categories by alphabetical order.
    std::array<CLogCategoryDesc, std::size(LogCategories)> categories;
    std::copy(std::begin(LogCategories), std::end(LogCategories), categories.begin());
    std::sort(categories.begin(), categories.end(), [](auto a, auto b) { return a.category < b.category; });

    std::vector<LogCategory> ret;
    for (const CLogCategoryDesc& category_desc : categories) {
        if (category_desc.flag == BCLog::NONE || category_desc.flag == BCLog::ALL) continue;
        LogCategory catActive;
        catActive.category = category_desc.category;
        catActive.active = WillLogCategory(category_desc.flag);
        ret.push_back(catActive);
    }
    return ret;
}

/** Log severity levels that can be selected by the user. */
static constexpr std::array<BCLog::Level, 3> LogLevelsList()
{
    return {BCLog::Level::Info, BCLog::Level::Debug, BCLog::Level::Trace};
}

std::string BCLog::Logger::LogLevelsString() const
{
    const auto& levels = LogLevelsList();
    return Join(std::vector<BCLog::Level>{levels.begin(), levels.end()}, ", ", [this](BCLog::Level level) { return LogLevelToStr(level); });
}

std::string BCLog::Logger::LogTimestampStr(const std::string& str)
{
    std::string strStamped;

    if (!m_log_timestamps)
        return str;

    if (m_started_new_line) {
        const auto now{SystemClock::now()};
        const auto now_seconds{std::chrono::time_point_cast<std::chrono::seconds>(now)};
        strStamped = FormatISO8601DateTime(TicksSinceEpoch<std::chrono::seconds>(now_seconds));
        if (m_log_time_micros && !strStamped.empty()) {
            strStamped.pop_back();
            strStamped += strprintf(".%06dZ", Ticks<std::chrono::microseconds>(now - now_seconds));
        }
        std::chrono::seconds mocktime = GetMockTime();
        if (mocktime > 0s) {
            strStamped += " (mocktime: " + FormatISO8601DateTime(count_seconds(mocktime)) + ")";
        }
        strStamped += ' ' + str;
    } else
        strStamped = str;

    return strStamped;
}

namespace BCLog {
    /** Belts and suspenders: make sure outgoing log messages don't contain
     * potentially suspicious characters, such as terminal control codes.
     *
     * This escapes control characters except newline ('\n') in C syntax.
     * It escapes instead of removes them to still allow for troubleshooting
     * issues where they accidentally end up in strings.
     */
    std::string LogEscapeMessage(const std::string& str) {
        std::string ret;
        for (char ch_in : str) {
            uint8_t ch = (uint8_t)ch_in;
            if ((ch >= 32 || ch == '\n') && ch != '\x7f') {
                ret += ch_in;
            } else {
                ret += strprintf("\\x%02x", ch);
            }
        }
        return ret;
    }
} // namespace BCLog

void BCLog::Logger::LogPrintStr(const std::string& str, const std::string& logging_function, const std::string& source_file, int source_line, BCLog::LogFlags category, BCLog::Level level)
{
    StdLockGuard scoped_lock(m_cs);
    std::string str_prefixed = LogEscapeMessage(str);

    if ((category != LogFlags::NONE || level != Level::None) && m_started_new_line) {
        std::string s{"["};

        if (category != LogFlags::NONE) {
            s += LogCategoryToStr(category);
        }

        if (category != LogFlags::NONE && level != Level::None) {
            // Only add separator if both flag and level are not NONE
            s += ":";
        }

        if (level != Level::None) {
            s += LogLevelToStr(level);
        }

        s += "] ";
        str_prefixed.insert(0, s);
    }

    if (m_log_sourcelocations && m_started_new_line) {
        str_prefixed.insert(0, "[" + RemovePrefix(source_file, "./") + ":" + ToString(source_line) + "] [" + logging_function + "] ");
    }

    if (m_log_threadnames && m_started_new_line) {
        const auto& threadname = util::ThreadGetInternalName();
        str_prefixed.insert(0, "[" + (threadname.empty() ? "unknown" : threadname) + "] ");
    }

    str_prefixed = LogTimestampStr(str_prefixed);

    m_started_new_line = !str.empty() && str[str.size()-1] == '\n';

    if (m_buffering) {
        // buffer if we haven't started logging yet
        m_msgs_before_open.push_back(str_prefixed);
        return;
    }

    if (m_print_to_console) {
        // print to console
        fwrite(str_prefixed.data(), 1, str_prefixed.size(), stdout);
        fflush(stdout);
    }
    for (const auto& cb : m_print_callbacks) {
        cb(str_prefixed);
    }
    if (m_print_to_file) {
        assert(m_fileout != nullptr);

        // reopen the log file, if requested
        if (m_reopen_file) {
            m_reopen_file = false;
            FILE* new_fileout = fsbridge::fopen(m_file_path, "a");
            if (new_fileout) {
                setbuf(new_fileout, nullptr); // unbuffered
                fclose(m_fileout);
                m_fileout = new_fileout;
            }
        }
        FileWriteStr(str_prefixed, m_fileout);
    }
}

void BCLog::Logger::ShrinkDebugFile()
{
    // Amount of debug.log to save at end when shrinking (must fit in memory)
    constexpr size_t RECENT_DEBUG_HISTORY_SIZE = 10 * 1000000;

    assert(!m_file_path.empty());

    // Scroll debug.log if it's getting too big
    FILE* file = fsbridge::fopen(m_file_path, "r");

    // Special files (e.g. device nodes) may not have a size.
    size_t log_size = 0;
    try {
        log_size = fs::file_size(m_file_path);
    } catch (const fs::filesystem_error&) {}

    // If debug.log file is more than 10% bigger the RECENT_DEBUG_HISTORY_SIZE
    // trim it down by saving only the last RECENT_DEBUG_HISTORY_SIZE bytes
    if (file && log_size > 11 * (RECENT_DEBUG_HISTORY_SIZE / 10))
    {
        // Restart the file with some of the end
        std::vector<char> vch(RECENT_DEBUG_HISTORY_SIZE, 0);
        if (fseek(file, -((long)vch.size()), SEEK_END)) {
            LogPrintf("Failed to shrink debug log file: fseek(...) failed\n");
            fclose(file);
            return;
        }
        int nBytes = fread(vch.data(), 1, vch.size(), file);
        fclose(file);

        file = fsbridge::fopen(m_file_path, "w");
        if (file)
        {
            fwrite(vch.data(), 1, nBytes, file);
            fclose(file);
        }
    }
    else if (file != nullptr)
        fclose(file);
}

bool BCLog::Logger::SetLogLevel(const std::string& level_str)
{
    const auto level = GetLogLevel(level_str);
    if (!level.has_value() || level.value() > MAX_USER_SETABLE_SEVERITY_LEVEL) return false;
    m_log_level = level.value();
    return true;
}

bool BCLog::Logger::SetCategoryLogLevel(const std::string& category_str, const std::string& level_str)
{
    BCLog::LogFlags flag;
    if (!GetLogCategory(flag, category_str)) return false;

    const auto level = GetLogLevel(level_str);
    if (!level.has_value() || level.value() > MAX_USER_SETABLE_SEVERITY_LEVEL) return false;

    StdLockGuard scoped_lock(m_cs);
    m_category_log_levels[flag] = level.value();
    return true;
}<|MERGE_RESOLUTION|>--- conflicted
+++ resolved
@@ -182,11 +182,8 @@
     {BCLog::BLOCKSTORAGE, "blockstorage"},
     {BCLog::TXRECONCILIATION, "txreconciliation"},
     {BCLog::SCAN, "scan"},
-<<<<<<< HEAD
+    {BCLog::TXPACKAGES, "txpackages"},
     {BCLog::NAMES, "names"},
-=======
-    {BCLog::TXPACKAGES, "txpackages"},
->>>>>>> c5983178
     {BCLog::ALL, "1"},
     {BCLog::ALL, "all"},
 };
@@ -291,13 +288,10 @@
         return "txreconciliation";
     case BCLog::LogFlags::SCAN:
         return "scan";
-<<<<<<< HEAD
+    case BCLog::LogFlags::TXPACKAGES:
+        return "txpackages";
     case BCLog::LogFlags::NAMES:
         return "names";
-=======
-    case BCLog::LogFlags::TXPACKAGES:
-        return "txpackages";
->>>>>>> c5983178
     case BCLog::LogFlags::ALL:
         return "all";
     }
