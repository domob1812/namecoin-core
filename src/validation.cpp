// Copyright (c) 2009-2010 Satoshi Nakamoto
// Copyright (c) 2009-present The Bitcoin Core developers
// Distributed under the MIT software license, see the accompanying
// file COPYING or http://www.opensource.org/licenses/mit-license.php.

#include <bitcoin-build-config.h> // IWYU pragma: keep

#include <validation.h>

#include <arith_uint256.h>
#include <auxpow.h>
#include <chain.h>
#include <checkqueue.h>
#include <clientversion.h>
#include <consensus/amount.h>
#include <consensus/consensus.h>
#include <consensus/merkle.h>
#include <consensus/tx_check.h>
#include <consensus/tx_verify.h>
#include <consensus/validation.h>
#include <cuckoocache.h>
#include <flatfile.h>
#include <hash.h>
#include <kernel/chain.h>
#include <kernel/chainparams.h>
#include <kernel/coinstats.h>
#include <kernel/disconnected_transactions.h>
#include <kernel/mempool_entry.h>
#include <kernel/messagestartchars.h>
#include <kernel/notifications_interface.h>
#include <kernel/warning.h>
#include <logging.h>
#include <logging/timer.h>
#include <names/main.h>
#include <names/mempool.h>
#include <node/blockstorage.h>
#include <node/utxo_snapshot.h>
#include <policy/ephemeral_policy.h>
#include <policy/policy.h>
#include <policy/rbf.h>
#include <policy/settings.h>
#include <policy/truc_policy.h>
#include <pow.h>
#include <primitives/block.h>
#include <primitives/transaction.h>
#include <random.h>
#include <script/script.h>
#include <script/sigcache.h>
#include <signet.h>
#include <tinyformat.h>
#include <txdb.h>
#include <txmempool.h>
#include <uint256.h>
#include <undo.h>
#include <util/check.h>
#include <util/fs.h>
#include <util/fs_helpers.h>
#include <util/hasher.h>
#include <util/moneystr.h>
#include <util/rbf.h>
#include <util/result.h>
#include <util/signalinterrupt.h>
#include <util/strencodings.h>
#include <util/string.h>
#include <util/time.h>
#include <util/trace.h>
#include <util/translation.h>
#include <validationinterface.h>

#include <algorithm>
#include <cassert>
#include <chrono>
#include <deque>
#include <numeric>
#include <optional>
#include <ranges>
#include <span>
#include <string>
#include <tuple>
#include <utility>

using kernel::CCoinsStats;
using kernel::CoinStatsHashType;
using kernel::ComputeUTXOStats;
using kernel::Notifications;

using fsbridge::FopenFn;
using node::BlockManager;
using node::BlockMap;
using node::CBlockIndexHeightOnlyComparator;
using node::CBlockIndexWorkComparator;
using node::SnapshotMetadata;

/** Size threshold for warning about slow UTXO set flush to disk. */
static constexpr size_t WARN_FLUSH_COINS_SIZE = 1 << 30; // 1 GiB
/** Time window to wait between writing blocks/block index and chainstate to disk.
 *  Randomize writing time inside the window to prevent a situation where the
 *  network over time settles into a few cohorts of synchronized writers.
*/
static constexpr auto DATABASE_WRITE_INTERVAL_MIN{50min};
static constexpr auto DATABASE_WRITE_INTERVAL_MAX{70min};
/** Maximum age of our tip for us to be considered current for fee estimation */
static constexpr std::chrono::hours MAX_FEE_ESTIMATION_TIP_AGE{3};
const std::vector<std::string> CHECKLEVEL_DOC {
    "level 0 reads the blocks from disk",
    "level 1 verifies block validity",
    "level 2 verifies undo data",
    "level 3 checks disconnection of tip blocks",
    "level 4 tries to reconnect the blocks",
    "each level includes the checks of the previous levels",
};
/** The number of blocks to keep below the deepest prune lock.
 *  There is nothing special about this number. It is higher than what we
 *  expect to see in regular mainnet reorgs, but not so high that it would
 *  noticeably interfere with the pruning mechanism.
 * */
static constexpr int PRUNE_LOCK_BUFFER{10};

TRACEPOINT_SEMAPHORE(validation, block_connected);
TRACEPOINT_SEMAPHORE(utxocache, flush);
TRACEPOINT_SEMAPHORE(mempool, replaced);
TRACEPOINT_SEMAPHORE(mempool, rejected);

const CBlockIndex* Chainstate::FindForkInGlobalIndex(const CBlockLocator& locator) const
{
    AssertLockHeld(cs_main);

    // Find the latest block common to locator and chain - we expect that
    // locator.vHave is sorted descending by height.
    for (const uint256& hash : locator.vHave) {
        const CBlockIndex* pindex{m_blockman.LookupBlockIndex(hash)};
        if (pindex) {
            if (m_chain.Contains(pindex)) {
                return pindex;
            }
            if (pindex->GetAncestor(m_chain.Height()) == m_chain.Tip()) {
                return m_chain.Tip();
            }
        }
    }
    return m_chain.Genesis();
}

bool CheckInputScripts(const CTransaction& tx, TxValidationState& state,
                       const CCoinsViewCache& inputs, unsigned int flags, bool cacheSigStore,
                       bool cacheFullScriptStore, PrecomputedTransactionData& txdata,
                       ValidationCache& validation_cache,
                       std::vector<CScriptCheck>* pvChecks = nullptr)
                       EXCLUSIVE_LOCKS_REQUIRED(cs_main);

bool CheckFinalTxAtTip(const CBlockIndex& active_chain_tip, const CTransaction& tx)
{
    AssertLockHeld(cs_main);

    // CheckFinalTxAtTip() uses active_chain_tip.Height()+1 to evaluate
    // nLockTime because when IsFinalTx() is called within
    // AcceptBlock(), the height of the block *being*
    // evaluated is what is used. Thus if we want to know if a
    // transaction can be part of the *next* block, we need to call
    // IsFinalTx() with one more than active_chain_tip.Height().
    const int nBlockHeight = active_chain_tip.nHeight + 1;

    // BIP113 requires that time-locked transactions have nLockTime set to
    // less than the median time of the previous block they're contained in.
    // When the next block is created its previous block will be the current
    // chain tip, so we use that to calculate the median time passed to
    // IsFinalTx().
    const int64_t nBlockTime{active_chain_tip.GetMedianTimePast()};

    return IsFinalTx(tx, nBlockHeight, nBlockTime);
}

namespace {
/**
 * A helper which calculates heights of inputs of a given transaction.
 *
 * @param[in] tip    The current chain tip. If an input belongs to a mempool
 *                   transaction, we assume it will be confirmed in the next block.
 * @param[in] coins  Any CCoinsView that provides access to the relevant coins.
 * @param[in] tx     The transaction being evaluated.
 *
 * @returns A vector of input heights or nullopt, in case of an error.
 */
std::optional<std::vector<int>> CalculatePrevHeights(
    const CBlockIndex& tip,
    const CCoinsView& coins,
    const CTransaction& tx)
{
    std::vector<int> prev_heights;
    prev_heights.resize(tx.vin.size());
    for (size_t i = 0; i < tx.vin.size(); ++i) {
        if (auto coin{coins.GetCoin(tx.vin[i].prevout)}) {
            prev_heights[i] = coin->nHeight == MEMPOOL_HEIGHT
                              ? tip.nHeight + 1 // Assume all mempool transaction confirm in the next block.
                              : coin->nHeight;
        } else {
            LogPrintf("ERROR: %s: Missing input %d in transaction \'%s\'\n", __func__, i, tx.GetHash().GetHex());
            return std::nullopt;
        }
    }
    return prev_heights;
}
} // namespace

std::optional<LockPoints> CalculateLockPointsAtTip(
    CBlockIndex* tip,
    const CCoinsView& coins_view,
    const CTransaction& tx)
{
    assert(tip);

    auto prev_heights{CalculatePrevHeights(*tip, coins_view, tx)};
    if (!prev_heights.has_value()) return std::nullopt;

    CBlockIndex next_tip;
    next_tip.pprev = tip;
    // When SequenceLocks() is called within ConnectBlock(), the height
    // of the block *being* evaluated is what is used.
    // Thus if we want to know if a transaction can be part of the
    // *next* block, we need to use one more than active_chainstate.m_chain.Height()
    next_tip.nHeight = tip->nHeight + 1;
    const auto [min_height, min_time] = CalculateSequenceLocks(tx, STANDARD_LOCKTIME_VERIFY_FLAGS, prev_heights.value(), next_tip);

    // Also store the hash of the block with the highest height of
    // all the blocks which have sequence locked prevouts.
    // This hash needs to still be on the chain
    // for these LockPoint calculations to be valid
    // Note: It is impossible to correctly calculate a maxInputBlock
    // if any of the sequence locked inputs depend on unconfirmed txs,
    // except in the special case where the relative lock time/height
    // is 0, which is equivalent to no sequence lock. Since we assume
    // input height of tip+1 for mempool txs and test the resulting
    // min_height and min_time from CalculateSequenceLocks against tip+1.
    int max_input_height{0};
    for (const int height : prev_heights.value()) {
        // Can ignore mempool inputs since we'll fail if they had non-zero locks
        if (height != next_tip.nHeight) {
            max_input_height = std::max(max_input_height, height);
        }
    }

    // tip->GetAncestor(max_input_height) should never return a nullptr
    // because max_input_height is always less than the tip height.
    // It would, however, be a bad bug to continue execution, since a
    // LockPoints object with the maxInputBlock member set to nullptr
    // signifies no relative lock time.
    return LockPoints{min_height, min_time, Assert(tip->GetAncestor(max_input_height))};
}

bool CheckSequenceLocksAtTip(CBlockIndex* tip,
                             const LockPoints& lock_points)
{
    assert(tip != nullptr);

    CBlockIndex index;
    index.pprev = tip;
    // CheckSequenceLocksAtTip() uses active_chainstate.m_chain.Height()+1 to evaluate
    // height based locks because when SequenceLocks() is called within
    // ConnectBlock(), the height of the block *being*
    // evaluated is what is used.
    // Thus if we want to know if a transaction can be part of the
    // *next* block, we need to use one more than active_chainstate.m_chain.Height()
    index.nHeight = tip->nHeight + 1;

    return EvaluateSequenceLocks(index, {lock_points.height, lock_points.time});
}

// Returns the script flags which should be checked for a given block
static unsigned int GetBlockScriptFlags(const CBlockIndex& block_index, const ChainstateManager& chainman);

static void LimitMempoolSize(CTxMemPool& pool, CCoinsViewCache& coins_cache)
    EXCLUSIVE_LOCKS_REQUIRED(::cs_main, pool.cs)
{
    AssertLockHeld(::cs_main);
    AssertLockHeld(pool.cs);
    int expired = pool.Expire(GetTime<std::chrono::seconds>() - pool.m_opts.expiry);
    if (expired != 0) {
        LogDebug(BCLog::MEMPOOL, "Expired %i transactions from the memory pool\n", expired);
    }

    std::vector<COutPoint> vNoSpendsRemaining;
    pool.TrimToSize(pool.m_opts.max_size_bytes, &vNoSpendsRemaining);
    for (const COutPoint& removed : vNoSpendsRemaining)
        coins_cache.Uncache(removed);
}

static bool IsCurrentForFeeEstimation(Chainstate& active_chainstate) EXCLUSIVE_LOCKS_REQUIRED(cs_main)
{
    AssertLockHeld(cs_main);
    if (active_chainstate.m_chainman.IsInitialBlockDownload()) {
        return false;
    }
    if (active_chainstate.m_chain.Tip()->GetBlockTime() < count_seconds(GetTime<std::chrono::seconds>() - MAX_FEE_ESTIMATION_TIP_AGE))
        return false;
    if (active_chainstate.m_chain.Height() < active_chainstate.m_chainman.m_best_header->nHeight - 1) {
        return false;
    }
    return true;
}

void Chainstate::MaybeUpdateMempoolForReorg(
    DisconnectedBlockTransactions& disconnectpool,
    bool fAddToMempool)
{
    if (!m_mempool) return;

    AssertLockHeld(cs_main);
    AssertLockHeld(m_mempool->cs);
    std::vector<Txid> vHashUpdate;
    {
        // disconnectpool is ordered so that the front is the most recently-confirmed
        // transaction (the last tx of the block at the tip) in the disconnected chain.
        // Iterate disconnectpool in reverse, so that we add transactions
        // back to the mempool starting with the earliest transaction that had
        // been previously seen in a block.
        const auto queuedTx = disconnectpool.take();
        auto it = queuedTx.rbegin();
        while (it != queuedTx.rend()) {
            // ignore validation errors in resurrected transactions
            if (!fAddToMempool || (*it)->IsCoinBase() ||
                AcceptToMemoryPool(*this, *it, GetTime(),
                    /*bypass_limits=*/true, /*test_accept=*/false).m_result_type !=
                        MempoolAcceptResult::ResultType::VALID) {
                // If the transaction doesn't make it in to the mempool, remove any
                // transactions that depend on it (which would now be orphans).
                m_mempool->removeRecursive(**it, MemPoolRemovalReason::REORG);
            } else if (m_mempool->exists((*it)->GetHash())) {
                vHashUpdate.push_back((*it)->GetHash());
            }
            ++it;
        }
    }

    // AcceptToMemoryPool/addNewTransaction all assume that new mempool entries have
    // no in-mempool children, which is generally not true when adding
    // previously-confirmed transactions back to the mempool.
    // UpdateTransactionsFromBlock finds descendants of any transactions in
    // the disconnectpool that were added back and cleans up the mempool state.
    m_mempool->UpdateTransactionsFromBlock(vHashUpdate);

    // Predicate to use for filtering transactions in removeForReorg.
    // Checks whether the transaction is still final and, if it spends a coinbase output, mature.
    // Also updates valid entries' cached LockPoints if needed.
    // If false, the tx is still valid and its lockpoints are updated.
    // If true, the tx would be invalid in the next block; remove this entry and all of its descendants.
    // Note that TRUC rules are not applied here, so reorgs may cause violations of TRUC inheritance or
    // topology restrictions.
    const auto filter_final_and_mature = [&](CTxMemPool::txiter it)
        EXCLUSIVE_LOCKS_REQUIRED(m_mempool->cs, ::cs_main) {
        AssertLockHeld(m_mempool->cs);
        AssertLockHeld(::cs_main);
        const CTransaction& tx = it->GetTx();

        // The transaction must be final.
        if (!CheckFinalTxAtTip(*Assert(m_chain.Tip()), tx)) return true;

        const LockPoints& lp = it->GetLockPoints();
        // CheckSequenceLocksAtTip checks if the transaction will be final in the next block to be
        // created on top of the new chain.
        if (TestLockPointValidity(m_chain, lp)) {
            if (!CheckSequenceLocksAtTip(m_chain.Tip(), lp)) {
                return true;
            }
        } else {
            const CCoinsViewMemPool view_mempool{&CoinsTip(), *m_mempool};
            const std::optional<LockPoints> new_lock_points{CalculateLockPointsAtTip(m_chain.Tip(), view_mempool, tx)};
            if (new_lock_points.has_value() && CheckSequenceLocksAtTip(m_chain.Tip(), *new_lock_points)) {
                // Now update the mempool entry lockpoints as well.
                it->UpdateLockPoints(*new_lock_points);
            } else {
                return true;
            }
        }

        // If the transaction spends any coinbase outputs, it must be mature.
        if (it->GetSpendsCoinbase()) {
            for (const CTxIn& txin : tx.vin) {
                if (m_mempool->exists(txin.prevout.hash)) continue;
                const Coin& coin{CoinsTip().AccessCoin(txin.prevout)};
                assert(!coin.IsSpent());
                const auto mempool_spend_height{m_chain.Tip()->nHeight + 1};
                if (coin.IsCoinBase() && mempool_spend_height - coin.nHeight < COINBASE_MATURITY) {
                    return true;
                }
            }
        }
        // Transaction is still valid and cached LockPoints are updated.
        return false;
    };

    // We also need to remove any now-immature transactions
    m_mempool->removeForReorg(m_chain, filter_final_and_mature);
    // Re-limit mempool size, in case we added any transactions
    LimitMempoolSize(*m_mempool, this->CoinsTip());
}

/**
* Checks to avoid mempool polluting consensus critical paths since cached
* signature and script validity results will be reused if we validate this
* transaction again during block validation.
* */
static bool CheckInputsFromMempoolAndCache(const CTransaction& tx, TxValidationState& state,
                const CCoinsViewCache& view, const CTxMemPool& pool,
                unsigned int flags, PrecomputedTransactionData& txdata, CCoinsViewCache& coins_tip,
                ValidationCache& validation_cache)
                EXCLUSIVE_LOCKS_REQUIRED(cs_main, pool.cs)
{
    AssertLockHeld(cs_main);
    AssertLockHeld(pool.cs);

    assert(!tx.IsCoinBase());
    for (const CTxIn& txin : tx.vin) {
        const Coin& coin = view.AccessCoin(txin.prevout);

        // This coin was checked in PreChecks and MemPoolAccept
        // has been holding cs_main since then.
        Assume(!coin.IsSpent());
        if (coin.IsSpent()) return false;

        // If the Coin is available, there are 2 possibilities:
        // it is available in our current ChainstateActive UTXO set,
        // or it's a UTXO provided by a transaction in our mempool.
        // Ensure the scriptPubKeys in Coins from CoinsView are correct.
        const CTransactionRef& txFrom = pool.get(txin.prevout.hash);
        if (txFrom) {
            assert(txFrom->GetHash() == txin.prevout.hash);
            assert(txFrom->vout.size() > txin.prevout.n);
            assert(txFrom->vout[txin.prevout.n] == coin.out);
        } else {
            const Coin& coinFromUTXOSet = coins_tip.AccessCoin(txin.prevout);
            assert(!coinFromUTXOSet.IsSpent());
            assert(coinFromUTXOSet.out == coin.out);
        }
    }

    // Call CheckInputScripts() to cache signature and script validity against current tip consensus rules.
    return CheckInputScripts(tx, state, view, flags, /* cacheSigStore= */ true, /* cacheFullScriptStore= */ true, txdata, validation_cache);
}

namespace {

class MemPoolAccept
{
public:
    explicit MemPoolAccept(CTxMemPool& mempool, Chainstate& active_chainstate) :
        m_pool(mempool),
        m_view(&m_dummy),
        m_viewmempool(&active_chainstate.CoinsTip(), m_pool),
        m_active_chainstate(active_chainstate)
    {
    }

    // We put the arguments we're handed into a struct, so we can pass them
    // around easier.
    struct ATMPArgs {
        const CChainParams& m_chainparams;
        const int64_t m_accept_time;
        const bool m_bypass_limits;
        /*
         * Return any outpoints which were not previously present in the coins
         * cache, but were added as a result of validating the tx for mempool
         * acceptance. This allows the caller to optionally remove the cache
         * additions if the associated transaction ends up being rejected by
         * the mempool.
         */
        std::vector<COutPoint>& m_coins_to_uncache;
        /** When true, the transaction or package will not be submitted to the mempool. */
        const bool m_test_accept;
        /** Whether we allow transactions to replace mempool transactions. If false,
         * any transaction spending the same inputs as a transaction in the mempool is considered
         * a conflict. */
        const bool m_allow_replacement;
        /** When true, allow sibling eviction. This only occurs in single transaction package settings. */
        const bool m_allow_sibling_eviction;
        /** Used to skip the LimitMempoolSize() call within AcceptSingleTransaction(). This should be used when multiple
         * AcceptSubPackage calls are expected and the mempool will be trimmed at the end of AcceptPackage(). */
        const bool m_package_submission;
        /** When true, use package feerates instead of individual transaction feerates for fee-based
         * policies such as mempool min fee and min relay fee.
         */
        const bool m_package_feerates;
        /** Used for local submission of transactions to catch "absurd" fees
         * due to fee miscalculation by wallets. std:nullopt implies unset, allowing any feerates.
         * Any individual transaction failing this check causes immediate failure.
         */
        const std::optional<CFeeRate> m_client_maxfeerate;

        /** Whether CPFP carveout and RBF carveout are granted. */
        const bool m_allow_carveouts;

        /** Parameters for single transaction mempool validation. */
        static ATMPArgs SingleAccept(const CChainParams& chainparams, int64_t accept_time,
                                     bool bypass_limits, std::vector<COutPoint>& coins_to_uncache,
                                     bool test_accept) {
            return ATMPArgs{/* m_chainparams */ chainparams,
                            /* m_accept_time */ accept_time,
                            /* m_bypass_limits */ bypass_limits,
                            /* m_coins_to_uncache */ coins_to_uncache,
                            /* m_test_accept */ test_accept,
                            /* m_allow_replacement */ true,
                            /* m_allow_sibling_eviction */ true,
                            /* m_package_submission */ false,
                            /* m_package_feerates */ false,
                            /* m_client_maxfeerate */ {}, // checked by caller
                            /* m_allow_carveouts */ true,
            };
        }

        /** Parameters for test package mempool validation through testmempoolaccept. */
        static ATMPArgs PackageTestAccept(const CChainParams& chainparams, int64_t accept_time,
                                          std::vector<COutPoint>& coins_to_uncache) {
            return ATMPArgs{/* m_chainparams */ chainparams,
                            /* m_accept_time */ accept_time,
                            /* m_bypass_limits */ false,
                            /* m_coins_to_uncache */ coins_to_uncache,
                            /* m_test_accept */ true,
                            /* m_allow_replacement */ false,
                            /* m_allow_sibling_eviction */ false,
                            /* m_package_submission */ false, // not submitting to mempool
                            /* m_package_feerates */ false,
                            /* m_client_maxfeerate */ {}, // checked by caller
                            /* m_allow_carveouts */ false,
            };
        }

        /** Parameters for child-with-parents package validation. */
        static ATMPArgs PackageChildWithParents(const CChainParams& chainparams, int64_t accept_time,
                                                std::vector<COutPoint>& coins_to_uncache, const std::optional<CFeeRate>& client_maxfeerate) {
            return ATMPArgs{/* m_chainparams */ chainparams,
                            /* m_accept_time */ accept_time,
                            /* m_bypass_limits */ false,
                            /* m_coins_to_uncache */ coins_to_uncache,
                            /* m_test_accept */ false,
                            /* m_allow_replacement */ true,
                            /* m_allow_sibling_eviction */ false,
                            /* m_package_submission */ true,
                            /* m_package_feerates */ true,
                            /* m_client_maxfeerate */ client_maxfeerate,
                            /* m_allow_carveouts */ false,
            };
        }

        /** Parameters for a single transaction within a package. */
        static ATMPArgs SingleInPackageAccept(const ATMPArgs& package_args) {
            return ATMPArgs{/* m_chainparams */ package_args.m_chainparams,
                            /* m_accept_time */ package_args.m_accept_time,
                            /* m_bypass_limits */ false,
                            /* m_coins_to_uncache */ package_args.m_coins_to_uncache,
                            /* m_test_accept */ package_args.m_test_accept,
                            /* m_allow_replacement */ true,
                            /* m_allow_sibling_eviction */ true,
                            /* m_package_submission */ true, // trim at the end of AcceptPackage()
                            /* m_package_feerates */ false, // only 1 transaction
                            /* m_client_maxfeerate */ package_args.m_client_maxfeerate,
                            /* m_allow_carveouts */ false,
            };
        }

    private:
        // Private ctor to avoid exposing details to clients and allowing the possibility of
        // mixing up the order of the arguments. Use static functions above instead.
        ATMPArgs(const CChainParams& chainparams,
                 int64_t accept_time,
                 bool bypass_limits,
                 std::vector<COutPoint>& coins_to_uncache,
                 bool test_accept,
                 bool allow_replacement,
                 bool allow_sibling_eviction,
                 bool package_submission,
                 bool package_feerates,
                 std::optional<CFeeRate> client_maxfeerate,
                 bool allow_carveouts)
            : m_chainparams{chainparams},
              m_accept_time{accept_time},
              m_bypass_limits{bypass_limits},
              m_coins_to_uncache{coins_to_uncache},
              m_test_accept{test_accept},
              m_allow_replacement{allow_replacement},
              m_allow_sibling_eviction{allow_sibling_eviction},
              m_package_submission{package_submission},
              m_package_feerates{package_feerates},
              m_client_maxfeerate{client_maxfeerate},
              m_allow_carveouts{allow_carveouts}
        {
            // If we are using package feerates, we must be doing package submission.
            // It also means carveouts and sibling eviction are not permitted.
            if (m_package_feerates) {
                Assume(m_package_submission);
                Assume(!m_allow_carveouts);
                Assume(!m_allow_sibling_eviction);
            }
            if (m_allow_sibling_eviction) Assume(m_allow_replacement);
        }
    };

    /** Clean up all non-chainstate coins from m_view and m_viewmempool. */
    void CleanupTemporaryCoins() EXCLUSIVE_LOCKS_REQUIRED(cs_main, m_pool.cs);

    // Single transaction acceptance
    MempoolAcceptResult AcceptSingleTransaction(const CTransactionRef& ptx, ATMPArgs& args) EXCLUSIVE_LOCKS_REQUIRED(cs_main);

    /**
    * Multiple transaction acceptance. Transactions may or may not be interdependent, but must not
    * conflict with each other, and the transactions cannot already be in the mempool. Parents must
    * come before children if any dependencies exist.
    */
    PackageMempoolAcceptResult AcceptMultipleTransactions(const std::vector<CTransactionRef>& txns, ATMPArgs& args) EXCLUSIVE_LOCKS_REQUIRED(cs_main);

    /**
     * Submission of a subpackage.
     * If subpackage size == 1, calls AcceptSingleTransaction() with adjusted ATMPArgs to avoid
     * package policy restrictions like no CPFP carve out (PackageMempoolChecks)
     * and creates a PackageMempoolAcceptResult wrapping the result.
     *
     * If subpackage size > 1, calls AcceptMultipleTransactions() with the provided ATMPArgs.
     *
     * Also cleans up all non-chainstate coins from m_view at the end.
    */
    PackageMempoolAcceptResult AcceptSubPackage(const std::vector<CTransactionRef>& subpackage, ATMPArgs& args)
        EXCLUSIVE_LOCKS_REQUIRED(cs_main, m_pool.cs);

    /**
     * Package (more specific than just multiple transactions) acceptance. Package must be a child
     * with all of its unconfirmed parents, and topologically sorted.
     */
    PackageMempoolAcceptResult AcceptPackage(const Package& package, ATMPArgs& args) EXCLUSIVE_LOCKS_REQUIRED(cs_main);

private:
    // All the intermediate state that gets passed between the various levels
    // of checking a given transaction.
    struct Workspace {
        explicit Workspace(const CTransactionRef& ptx) : m_ptx(ptx), m_hash(ptx->GetHash()) {}
        /** Txids of mempool transactions that this transaction directly conflicts with or may
         * replace via sibling eviction. */
        std::set<Txid> m_conflicts;
        /** Iterators to mempool entries that this transaction directly conflicts with or may
         * replace via sibling eviction. */
        CTxMemPool::setEntries m_iters_conflicting;
        /** All mempool ancestors of this transaction. */
        CTxMemPool::setEntries m_ancestors;
        /* Handle to the tx in the changeset */
        CTxMemPool::ChangeSet::TxHandle m_tx_handle;
        /** Whether RBF-related data structures (m_conflicts, m_iters_conflicting,
         * m_replaced_transactions) include a sibling in addition to txns with conflicting inputs. */
        bool m_sibling_eviction{false};

        /** Virtual size of the transaction as used by the mempool, calculated using serialized size
         * of the transaction and sigops. */
        int64_t m_vsize;
        /** Fees paid by this transaction: total input amounts subtracted by total output amounts. */
        CAmount m_base_fees;
        /** Base fees + any fee delta set by the user with prioritisetransaction. */
        CAmount m_modified_fees;

        /** If we're doing package validation (i.e. m_package_feerates=true), the "effective"
         * package feerate of this transaction is the total fees divided by the total size of
         * transactions (which may include its ancestors and/or descendants). */
        CFeeRate m_package_feerate{0};

        const CTransactionRef& m_ptx;
        /** Txid. */
        const Txid& m_hash;
        TxValidationState m_state;
        /** A temporary cache containing serialized transaction data for signature verification.
         * Reused across PolicyScriptChecks and ConsensusScriptChecks. */
        PrecomputedTransactionData m_precomputed_txdata;
    };

    // Run the policy checks on a given transaction, excluding any script checks.
    // Looks up inputs, calculates feerate, considers replacement, evaluates
    // package limits, etc. As this function can be invoked for "free" by a peer,
    // only tests that are fast should be done here (to avoid CPU DoS).
    bool PreChecks(ATMPArgs& args, Workspace& ws) EXCLUSIVE_LOCKS_REQUIRED(cs_main, m_pool.cs);

    // Run checks for mempool replace-by-fee, only used in AcceptSingleTransaction.
    bool ReplacementChecks(Workspace& ws) EXCLUSIVE_LOCKS_REQUIRED(cs_main, m_pool.cs);

    // Enforce package mempool ancestor/descendant limits (distinct from individual
    // ancestor/descendant limits done in PreChecks) and run Package RBF checks.
    bool PackageMempoolChecks(const std::vector<CTransactionRef>& txns,
                              std::vector<Workspace>& workspaces,
                              int64_t total_vsize,
                              PackageValidationState& package_state) EXCLUSIVE_LOCKS_REQUIRED(cs_main, m_pool.cs);

    // Run the script checks using our policy flags. As this can be slow, we should
    // only invoke this on transactions that have otherwise passed policy checks.
    bool PolicyScriptChecks(const ATMPArgs& args, Workspace& ws) EXCLUSIVE_LOCKS_REQUIRED(cs_main, m_pool.cs);

    // Re-run the script checks, using consensus flags, and try to cache the
    // result in the scriptcache. This should be done after
    // PolicyScriptChecks(). This requires that all inputs either be in our
    // utxo set or in the mempool.
    bool ConsensusScriptChecks(const ATMPArgs& args, Workspace& ws) EXCLUSIVE_LOCKS_REQUIRED(cs_main, m_pool.cs);

    // Try to add the transaction to the mempool, removing any conflicts first.
    void FinalizeSubpackage(const ATMPArgs& args) EXCLUSIVE_LOCKS_REQUIRED(cs_main, m_pool.cs);

    // Submit all transactions to the mempool and call ConsensusScriptChecks to add to the script
    // cache - should only be called after successful validation of all transactions in the package.
    // Does not call LimitMempoolSize(), so mempool max_size_bytes may be temporarily exceeded.
    bool SubmitPackage(const ATMPArgs& args, std::vector<Workspace>& workspaces, PackageValidationState& package_state,
                       std::map<Wtxid, MempoolAcceptResult>& results)
         EXCLUSIVE_LOCKS_REQUIRED(cs_main, m_pool.cs);

    // Compare a package's feerate against minimum allowed.
    bool CheckFeeRate(size_t package_size, CAmount package_fee, TxValidationState& state) EXCLUSIVE_LOCKS_REQUIRED(::cs_main, m_pool.cs)
    {
        AssertLockHeld(::cs_main);
        AssertLockHeld(m_pool.cs);
        CAmount mempoolRejectFee = m_pool.GetMinFee().GetFee(package_size);
        if (mempoolRejectFee > 0 && package_fee < mempoolRejectFee) {
            return state.Invalid(TxValidationResult::TX_RECONSIDERABLE, "mempool min fee not met", strprintf("%d < %d", package_fee, mempoolRejectFee));
        }

        if (package_fee < m_pool.m_opts.min_relay_feerate.GetFee(package_size)) {
            return state.Invalid(TxValidationResult::TX_RECONSIDERABLE, "min relay fee not met",
                                 strprintf("%d < %d", package_fee, m_pool.m_opts.min_relay_feerate.GetFee(package_size)));
        }
        return true;
    }

    ValidationCache& GetValidationCache()
    {
        return m_active_chainstate.m_chainman.m_validation_cache;
    }

private:
    CTxMemPool& m_pool;

    /** Holds a cached view of available coins from the UTXO set, mempool, and artificial temporary coins (to enable package validation).
     * The view doesn't track whether a coin previously existed but has now been spent. We detect conflicts in other ways:
     * - conflicts within a transaction are checked in CheckTransaction (bad-txns-inputs-duplicate)
     * - conflicts within a package are checked in IsWellFormedPackage (conflict-in-package)
     * - conflicts with an existing mempool transaction are found in CTxMemPool::GetConflictTx and replacements are allowed
     * The temporary coins should persist between individual transaction checks so that package validation is possible,
     * but must be cleaned up when we finish validating a subpackage, whether accepted or rejected. The cache must also
     * be cleared when mempool contents change (when a changeset is applied or when the mempool trims itself) because it
     * can return cached coins that no longer exist in the backend. Use CleanupTemporaryCoins() anytime you are finished
     * with a SubPackageState or call LimitMempoolSize().
     */
    CCoinsViewCache m_view;

    // These are the two possible backends for m_view.
    /** When m_view is connected to m_viewmempool as its backend, it can pull coins from the mempool and from the UTXO
     * set. This is also where temporary coins are stored. */
    CCoinsViewMemPool m_viewmempool;
    /** When m_view is connected to m_dummy, it can no longer look up coins from the mempool or UTXO set (meaning no disk
     * operations happen), but can still return coins it accessed previously. Useful for keeping track of which coins
     * were pulled from disk. */
    CCoinsView m_dummy;

    Chainstate& m_active_chainstate;

    // Fields below are per *sub*package state and must be reset prior to subsequent
    // AcceptSingleTransaction and AcceptMultipleTransactions invocations
    struct SubPackageState {
        /** Aggregated modified fees of all transactions, used to calculate package feerate. */
        CAmount m_total_modified_fees{0};
        /** Aggregated virtual size of all transactions, used to calculate package feerate. */
        int64_t m_total_vsize{0};

        // RBF-related members
        /** Whether the transaction(s) would replace any mempool transactions and/or evict any siblings.
         * If so, RBF rules apply. */
        bool m_rbf{false};
        /** Mempool transactions that were replaced. */
        std::list<CTransactionRef> m_replaced_transactions;
        /* Changeset representing adding transactions and removing their conflicts. */
        std::unique_ptr<CTxMemPool::ChangeSet> m_changeset;

        /** Total modified fees of mempool transactions being replaced. */
        CAmount m_conflicting_fees{0};
        /** Total size (in virtual bytes) of mempool transactions being replaced. */
        size_t m_conflicting_size{0};
    };

    struct SubPackageState m_subpackage;

    /** Re-set sub-package state to not leak between evaluations */
    void ClearSubPackageState() EXCLUSIVE_LOCKS_REQUIRED(cs_main, m_pool.cs)
    {
        m_subpackage = SubPackageState{};

        // And clean coins while at it
        CleanupTemporaryCoins();
    }
};

bool MemPoolAccept::PreChecks(ATMPArgs& args, Workspace& ws)
{
    AssertLockHeld(cs_main);
    AssertLockHeld(m_pool.cs);
    const CTransactionRef& ptx = ws.m_ptx;
    const CTransaction& tx = *ws.m_ptx;
    const Txid& hash = ws.m_hash;

    // Copy/alias what we need out of args
    const int64_t nAcceptTime = args.m_accept_time;
    const bool bypass_limits = args.m_bypass_limits;
    std::vector<COutPoint>& coins_to_uncache = args.m_coins_to_uncache;

    // Alias what we need out of ws
    TxValidationState& state = ws.m_state;

    if (!CheckTransaction(tx, state)) {
        return false; // state filled in by CheckTransaction
    }

    // Coinbase is only valid in a block, not as a loose transaction
    if (tx.IsCoinBase())
        return state.Invalid(TxValidationResult::TX_CONSENSUS, "coinbase");

    // Rather not work on nonstandard transactions (unless -testnet/-regtest)
    std::string reason;
    if (m_pool.m_opts.require_standard && !IsStandardTx(tx, m_pool.m_opts.max_datacarrier_bytes, m_pool.m_opts.permit_bare_multisig, m_pool.m_opts.dust_relay_feerate, reason)) {
        return state.Invalid(TxValidationResult::TX_NOT_STANDARD, reason);
    }

    // Transactions smaller than 65 non-witness bytes are not relayed to mitigate CVE-2017-12842.
    if (::GetSerializeSize(TX_NO_WITNESS(tx)) < MIN_STANDARD_TX_NONWITNESS_SIZE)
        return state.Invalid(TxValidationResult::TX_NOT_STANDARD, "tx-size-small");

    // Only accept nLockTime-using transactions that can be mined in the next
    // block; we don't want our mempool filled up with transactions that can't
    // be mined yet.
    if (!CheckFinalTxAtTip(*Assert(m_active_chainstate.m_chain.Tip()), tx)) {
        return state.Invalid(TxValidationResult::TX_PREMATURE_SPEND, "non-final");
    }

    if (m_pool.exists(tx.GetWitnessHash())) {
        // Exact transaction already exists in the mempool.
        return state.Invalid(TxValidationResult::TX_CONFLICT, "txn-already-in-mempool");
    } else if (m_pool.exists(tx.GetHash())) {
        // Transaction with the same non-witness data but different witness (same txid, different
        // wtxid) already exists in the mempool.
        return state.Invalid(TxValidationResult::TX_CONFLICT, "txn-same-nonwitness-data-in-mempool");
    }

    // Check for conflicts with in-memory transactions
    for (const CTxIn &txin : tx.vin)
    {
        const CTransaction* ptxConflicting = m_pool.GetConflictTx(txin.prevout);
        if (ptxConflicting) {
            if (!args.m_allow_replacement) {
                // Transaction conflicts with a mempool tx, but we're not allowing replacements in this context.
                return state.Invalid(TxValidationResult::TX_MEMPOOL_POLICY, "bip125-replacement-disallowed");
            }
            ws.m_conflicts.insert(ptxConflicting->GetHash());
        }
    }

    if (!m_pool.checkNameOps(tx))
        return state.Invalid(TxValidationResult::TX_CONFLICT,
                             "txn-mempool-name-error");

    m_view.SetBackend(m_viewmempool);

    const CCoinsViewCache& coins_cache = m_active_chainstate.CoinsTip();
    // do all inputs exist?
    for (const CTxIn& txin : tx.vin) {
        if (!coins_cache.HaveCoinInCache(txin.prevout)) {
            coins_to_uncache.push_back(txin.prevout);
        }

        // Note: this call may add txin.prevout to the coins cache
        // (coins_cache.cacheCoins) by way of FetchCoin(). It should be removed
        // later (via coins_to_uncache) if this tx turns out to be invalid.
        if (!m_view.HaveCoin(txin.prevout)) {
            // Are inputs missing because we already have the tx?
            for (size_t out = 0; out < tx.vout.size(); out++) {
                // See if we have any output in the UTXO set.
                if (coins_cache.HaveCoin(COutPoint(hash, out))) {
                    return state.Invalid(TxValidationResult::TX_CONFLICT, "txn-already-known");
                }
            }
            // Otherwise assume this might be an orphan tx for which we just haven't seen parents yet
            return state.Invalid(TxValidationResult::TX_MISSING_INPUTS, "bad-txns-inputs-missingorspent");
        }
    }

    // This is const, but calls into the back end CoinsViews. The CCoinsViewDB at the bottom of the
    // hierarchy brings the best block into scope. See CCoinsViewDB::GetBestBlock().
    m_view.GetBestBlock();

    /* If this is a name update (or firstupdate), make sure that the
       existing name entry (if any) is in the dummy cache.  Otherwise
       tx validation done below (in CheckInputs) will not be correct.  */
    for (const auto& txout : tx.vout)
    {
        const CNameScript nameOp(txout.scriptPubKey);
        if (nameOp.isNameOp() && nameOp.isAnyUpdate())
        {
            const valtype& name = nameOp.getOpName();
            CNameData data;
            if (m_view.GetName(name, data))
                m_view.SetName(name, data, false);
        }
    }

    // we have all inputs cached now, so switch back to dummy (to protect
    // against bugs where we pull more inputs from disk that miss being added
    // to coins_to_uncache)
    m_view.SetBackend(m_dummy);

    assert(m_active_chainstate.m_blockman.LookupBlockIndex(m_view.GetBestBlock()) == m_active_chainstate.m_chain.Tip());

    // Only accept BIP68 sequence locked transactions that can be mined in the next
    // block; we don't want our mempool filled up with transactions that can't
    // be mined yet.
    // Pass in m_view which has all of the relevant inputs cached. Note that, since m_view's
    // backend was removed, it no longer pulls coins from the mempool.
    const std::optional<LockPoints> lock_points{CalculateLockPointsAtTip(m_active_chainstate.m_chain.Tip(), m_view, tx)};
    if (!lock_points.has_value() || !CheckSequenceLocksAtTip(m_active_chainstate.m_chain.Tip(), *lock_points)) {
        return state.Invalid(TxValidationResult::TX_PREMATURE_SPEND, "non-BIP68-final");
    }

    /* PolicyScriptChecks uses CheckInputScripts, while the namecoin-specific
       transaction checking is part of CheckTxInputs called here.  Thus we need
       to make sure all standard flags relevant for Namecoin checks are
       set already here (in contrast to upstream).  */
    unsigned flags = STANDARD_SCRIPT_VERIFY_FLAGS;
    flags |= SCRIPT_VERIFY_NAMES_MEMPOOL;

    // The mempool holds txs for the next block, so pass height+1 to CheckTxInputs
    if (!Consensus::CheckTxInputs(tx, state, m_view, m_active_chainstate.m_chain.Height() + 1, flags, ws.m_base_fees)) {
        return false; // state filled in by CheckTxInputs
    }

    if (m_pool.m_opts.require_standard && !AreInputsStandard(tx, m_view)) {
        return state.Invalid(TxValidationResult::TX_INPUTS_NOT_STANDARD, "bad-txns-nonstandard-inputs");
    }

    // Check for non-standard witnesses.
    if (tx.HasWitness() && m_pool.m_opts.require_standard && !IsWitnessStandard(tx, m_view)) {
        return state.Invalid(TxValidationResult::TX_WITNESS_MUTATED, "bad-witness-nonstandard");
    }

    int64_t nSigOpsCost = GetTransactionSigOpCost(tx, m_view, flags);

    // Keep track of transactions that spend a coinbase, which we re-scan
    // during reorgs to ensure COINBASE_MATURITY is still met.
    bool fSpendsCoinbase = false;
    for (const CTxIn &txin : tx.vin) {
        const Coin &coin = m_view.AccessCoin(txin.prevout);
        if (coin.IsCoinBase()) {
            fSpendsCoinbase = true;
            break;
        }
    }

    // Set entry_sequence to 0 when bypass_limits is used; this allows txs from a block
    // reorg to be marked earlier than any child txs that were already in the mempool.
    const uint64_t entry_sequence = bypass_limits ? 0 : m_pool.GetSequence();
    if (!m_subpackage.m_changeset) {
        m_subpackage.m_changeset = m_pool.GetChangeSet();
    }
    ws.m_tx_handle = m_subpackage.m_changeset->StageAddition(ptx, ws.m_base_fees, nAcceptTime, m_active_chainstate.m_chain.Height(), entry_sequence, fSpendsCoinbase, nSigOpsCost, lock_points.value());

    // ws.m_modified_fees includes any fee deltas from PrioritiseTransaction
    ws.m_modified_fees = ws.m_tx_handle->GetModifiedFee();

    ws.m_vsize = ws.m_tx_handle->GetTxSize();

    // Enforces 0-fee for dust transactions, no incentive to be mined alone
    if (m_pool.m_opts.require_standard) {
        if (!PreCheckEphemeralTx(*ptx, m_pool.m_opts.dust_relay_feerate, ws.m_base_fees, ws.m_modified_fees, state)) {
            return false; // state filled in by PreCheckEphemeralTx
        }
    }

    if (nSigOpsCost > MAX_STANDARD_TX_SIGOPS_COST)
        return state.Invalid(TxValidationResult::TX_NOT_STANDARD, "bad-txns-too-many-sigops",
                strprintf("%d", nSigOpsCost));

    // No individual transactions are allowed below the min relay feerate except from disconnected blocks.
    // This requirement, unlike CheckFeeRate, cannot be bypassed using m_package_feerates because,
    // while a tx could be package CPFP'd when entering the mempool, we do not have a DoS-resistant
    // method of ensuring the tx remains bumped. For example, the fee-bumping child could disappear
    // due to a replacement.
    // The only exception is TRUC transactions.
    if (!bypass_limits && ws.m_ptx->version != TRUC_VERSION && ws.m_modified_fees < m_pool.m_opts.min_relay_feerate.GetFee(ws.m_vsize)) {
        // Even though this is a fee-related failure, this result is TX_MEMPOOL_POLICY, not
        // TX_RECONSIDERABLE, because it cannot be bypassed using package validation.
        return state.Invalid(TxValidationResult::TX_MEMPOOL_POLICY, "min relay fee not met",
                             strprintf("%d < %d", ws.m_modified_fees, m_pool.m_opts.min_relay_feerate.GetFee(ws.m_vsize)));
    }
    // No individual transactions are allowed below the mempool min feerate except from disconnected
    // blocks and transactions in a package. Package transactions will be checked using package
    // feerate later.
    if (!bypass_limits && !args.m_package_feerates && !CheckFeeRate(ws.m_vsize, ws.m_modified_fees, state)) return false;

    ws.m_iters_conflicting = m_pool.GetIterSet(ws.m_conflicts);

    // Note that these modifications are only applicable to single transaction scenarios;
    // carve-outs are disabled for multi-transaction evaluations.
    CTxMemPool::Limits maybe_rbf_limits = m_pool.m_opts.limits;

    // Calculate in-mempool ancestors, up to a limit.
    if (ws.m_conflicts.size() == 1 && args.m_allow_carveouts) {
        // In general, when we receive an RBF transaction with mempool conflicts, we want to know whether we
        // would meet the chain limits after the conflicts have been removed. However, there isn't a practical
        // way to do this short of calculating the ancestor and descendant sets with an overlay cache of
        // changed mempool entries. Due to both implementation and runtime complexity concerns, this isn't
        // very realistic, thus we only ensure a limited set of transactions are RBF'able despite mempool
        // conflicts here. Importantly, we need to ensure that some transactions which were accepted using
        // the below carve-out are able to be RBF'ed, without impacting the security the carve-out provides
        // for off-chain contract systems (see link in the comment below).
        //
        // Specifically, the subset of RBF transactions which we allow despite chain limits are those which
        // conflict directly with exactly one other transaction (but may evict children of said transaction),
        // and which are not adding any new mempool dependencies. Note that the "no new mempool dependencies"
        // check is accomplished later, so we don't bother doing anything about it here, but if our
        // policy changes, we may need to move that check to here instead of removing it wholesale.
        //
        // Such transactions are clearly not merging any existing packages, so we are only concerned with
        // ensuring that (a) no package is growing past the package size (not count) limits and (b) we are
        // not allowing something to effectively use the (below) carve-out spot when it shouldn't be allowed
        // to.
        //
        // To check these we first check if we meet the RBF criteria, above, and increment the descendant
        // limits by the direct conflict and its descendants (as these are recalculated in
        // CalculateMempoolAncestors by assuming the new transaction being added is a new descendant, with no
        // removals, of each parent's existing dependent set). The ancestor count limits are unmodified (as
        // the ancestor limits should be the same for both our new transaction and any conflicts).
        // We don't bother incrementing m_limit_descendants by the full removal count as that limit never comes
        // into force here (as we're only adding a single transaction).
        assert(ws.m_iters_conflicting.size() == 1);
        CTxMemPool::txiter conflict = *ws.m_iters_conflicting.begin();

        maybe_rbf_limits.descendant_count += 1;
        maybe_rbf_limits.descendant_size_vbytes += conflict->GetSizeWithDescendants();
    }

    if (auto ancestors{m_subpackage.m_changeset->CalculateMemPoolAncestors(ws.m_tx_handle, maybe_rbf_limits)}) {
        ws.m_ancestors = std::move(*ancestors);
    } else {
        // If CalculateMemPoolAncestors fails second time, we want the original error string.
        const auto error_message{util::ErrorString(ancestors).original};

        // Carve-out is not allowed in this context; fail
        if (!args.m_allow_carveouts) {
            return state.Invalid(TxValidationResult::TX_MEMPOOL_POLICY, "too-long-mempool-chain", error_message);
        }

        // Contracting/payment channels CPFP carve-out:
        // If the new transaction is relatively small (up to 40k weight)
        // and has at most one ancestor (ie ancestor limit of 2, including
        // the new transaction), allow it if its parent has exactly the
        // descendant limit descendants. The transaction also cannot be TRUC,
        // as its topology restrictions do not allow a second child.
        //
        // This allows protocols which rely on distrusting counterparties
        // being able to broadcast descendants of an unconfirmed transaction
        // to be secure by simply only having two immediately-spendable
        // outputs - one for each counterparty. For more info on the uses for
        // this, see https://lists.linuxfoundation.org/pipermail/bitcoin-dev/2018-November/016518.html
        CTxMemPool::Limits cpfp_carve_out_limits{
            .ancestor_count = 2,
            .ancestor_size_vbytes = maybe_rbf_limits.ancestor_size_vbytes,
            .descendant_count = maybe_rbf_limits.descendant_count + 1,
            .descendant_size_vbytes = maybe_rbf_limits.descendant_size_vbytes + EXTRA_DESCENDANT_TX_SIZE_LIMIT,
        };
        if (ws.m_vsize > EXTRA_DESCENDANT_TX_SIZE_LIMIT || ws.m_ptx->version == TRUC_VERSION) {
            return state.Invalid(TxValidationResult::TX_MEMPOOL_POLICY, "too-long-mempool-chain", error_message);
        }
        if (auto ancestors_retry{m_subpackage.m_changeset->CalculateMemPoolAncestors(ws.m_tx_handle, cpfp_carve_out_limits)}) {
            ws.m_ancestors = std::move(*ancestors_retry);
        } else {
            return state.Invalid(TxValidationResult::TX_MEMPOOL_POLICY, "too-long-mempool-chain", error_message);
        }
    }

    // Even though just checking direct mempool parents for inheritance would be sufficient, we
    // check using the full ancestor set here because it's more convenient to use what we have
    // already calculated.
    if (const auto err{SingleTRUCChecks(ws.m_ptx, ws.m_ancestors, ws.m_conflicts, ws.m_vsize)}) {
        // Single transaction contexts only.
        if (args.m_allow_sibling_eviction && err->second != nullptr) {
            // We should only be considering where replacement is considered valid as well.
            Assume(args.m_allow_replacement);

            // Potential sibling eviction. Add the sibling to our list of mempool conflicts to be
            // included in RBF checks.
            ws.m_conflicts.insert(err->second->GetHash());
            // Adding the sibling to m_iters_conflicting here means that it doesn't count towards
            // RBF Carve Out above. This is correct, since removing to-be-replaced transactions from
            // the descendant count is done separately in SingleTRUCChecks for TRUC transactions.
            ws.m_iters_conflicting.insert(m_pool.GetIter(err->second->GetHash()).value());
            ws.m_sibling_eviction = true;
            // The sibling will be treated as part of the to-be-replaced set in ReplacementChecks.
            // Note that we are not checking whether it opts in to replaceability via BIP125 or TRUC
            // (which is normally done in PreChecks). However, the only way a TRUC transaction can
            // have a non-TRUC and non-BIP125 descendant is due to a reorg.
        } else {
            return state.Invalid(TxValidationResult::TX_MEMPOOL_POLICY, "TRUC-violation", err->first);
        }
    }

    // A transaction that spends outputs that would be replaced by it is invalid. Now
    // that we have the set of all ancestors we can detect this
    // pathological case by making sure ws.m_conflicts and ws.m_ancestors don't
    // intersect.
    if (const auto err_string{EntriesAndTxidsDisjoint(ws.m_ancestors, ws.m_conflicts, hash)}) {
        // We classify this as a consensus error because a transaction depending on something it
        // conflicts with would be inconsistent.
        return state.Invalid(TxValidationResult::TX_CONSENSUS, "bad-txns-spends-conflicting-tx", *err_string);
    }

    // We want to detect conflicts in any tx in a package to trigger package RBF logic
    m_subpackage.m_rbf |= !ws.m_conflicts.empty();
    return true;
}

bool MemPoolAccept::ReplacementChecks(Workspace& ws)
{
    AssertLockHeld(cs_main);
    AssertLockHeld(m_pool.cs);

    const CTransaction& tx = *ws.m_ptx;
    const Txid& hash = ws.m_hash;
    TxValidationState& state = ws.m_state;

    CFeeRate newFeeRate(ws.m_modified_fees, ws.m_vsize);
    // Enforce Rule #6. The replacement transaction must have a higher feerate than its direct conflicts.
    // - The motivation for this check is to ensure that the replacement transaction is preferable for
    //   block-inclusion, compared to what would be removed from the mempool.
    // - This logic predates ancestor feerate-based transaction selection, which is why it doesn't
    //   consider feerates of descendants.
    // - Note: Ancestor feerate-based transaction selection has made this comparison insufficient to
    //   guarantee that this is incentive-compatible for miners, because it is possible for a
    //   descendant transaction of a direct conflict to pay a higher feerate than the transaction that
    //   might replace them, under these rules.
    if (const auto err_string{PaysMoreThanConflicts(ws.m_iters_conflicting, newFeeRate, hash)}) {
        // This fee-related failure is TX_RECONSIDERABLE because validating in a package may change
        // the result.
        return state.Invalid(TxValidationResult::TX_RECONSIDERABLE,
                             strprintf("insufficient fee%s", ws.m_sibling_eviction ? " (including sibling eviction)" : ""), *err_string);
    }

    CTxMemPool::setEntries all_conflicts;

    // Calculate all conflicting entries and enforce Rule #5.
    if (const auto err_string{GetEntriesForConflicts(tx, m_pool, ws.m_iters_conflicting, all_conflicts)}) {
        return state.Invalid(TxValidationResult::TX_MEMPOOL_POLICY,
                             strprintf("too many potential replacements%s", ws.m_sibling_eviction ? " (including sibling eviction)" : ""), *err_string);
    }
    // Enforce Rule #2.
    if (const auto err_string{HasNoNewUnconfirmed(tx, m_pool, all_conflicts)}) {
        // Sibling eviction is only done for TRUC transactions, which cannot have multiple ancestors.
        Assume(!ws.m_sibling_eviction);
        return state.Invalid(TxValidationResult::TX_MEMPOOL_POLICY,
                             strprintf("replacement-adds-unconfirmed%s", ws.m_sibling_eviction ? " (including sibling eviction)" : ""), *err_string);
    }

    // Check if it's economically rational to mine this transaction rather than the ones it
    // replaces and pays for its own relay fees. Enforce Rules #3 and #4.
    for (CTxMemPool::txiter it : all_conflicts) {
        m_subpackage.m_conflicting_fees += it->GetModifiedFee();
        m_subpackage.m_conflicting_size += it->GetTxSize();
    }
    if (const auto err_string{PaysForRBF(m_subpackage.m_conflicting_fees, ws.m_modified_fees, ws.m_vsize,
                                         m_pool.m_opts.incremental_relay_feerate, hash)}) {
        // Result may change in a package context
        return state.Invalid(TxValidationResult::TX_RECONSIDERABLE,
                             strprintf("insufficient fee%s", ws.m_sibling_eviction ? " (including sibling eviction)" : ""), *err_string);
    }

    // Add all the to-be-removed transactions to the changeset.
    for (auto it : all_conflicts) {
        m_subpackage.m_changeset->StageRemoval(it);
    }
    return true;
}

bool MemPoolAccept::PackageMempoolChecks(const std::vector<CTransactionRef>& txns,
                                         std::vector<Workspace>& workspaces,
                                         const int64_t total_vsize,
                                         PackageValidationState& package_state)
{
    AssertLockHeld(cs_main);
    AssertLockHeld(m_pool.cs);

    // CheckPackageLimits expects the package transactions to not already be in the mempool.
    assert(std::all_of(txns.cbegin(), txns.cend(), [this](const auto& tx) { return !m_pool.exists(tx->GetHash()); }));

    assert(txns.size() == workspaces.size());

    auto result = m_pool.CheckPackageLimits(txns, total_vsize);
    if (!result) {
        // This is a package-wide error, separate from an individual transaction error.
        return package_state.Invalid(PackageValidationResult::PCKG_POLICY, "package-mempool-limits", util::ErrorString(result).original);
    }

    // No conflicts means we're finished. Further checks are all RBF-only.
    if (!m_subpackage.m_rbf) return true;

    // We're in package RBF context; replacement proposal must be size 2
    if (workspaces.size() != 2 || !Assume(IsChildWithParents(txns))) {
        return package_state.Invalid(PackageValidationResult::PCKG_POLICY, "package RBF failed: package must be 1-parent-1-child");
    }

    // If the package has in-mempool ancestors, we won't consider a package RBF
    // since it would result in a cluster larger than 2.
    // N.B. To relax this constraint we will need to revisit how CCoinsViewMemPool::PackageAddTransaction
    // is being used inside AcceptMultipleTransactions to track available inputs while processing a package.
    for (const auto& ws : workspaces) {
        if (!ws.m_ancestors.empty()) {
            return package_state.Invalid(PackageValidationResult::PCKG_POLICY, "package RBF failed: new transaction cannot have mempool ancestors");
        }
    }

    // Aggregate all conflicts into one set.
    CTxMemPool::setEntries direct_conflict_iters;
    for (Workspace& ws : workspaces) {
        // Aggregate all conflicts into one set.
        direct_conflict_iters.merge(ws.m_iters_conflicting);
    }

    const auto& parent_ws = workspaces[0];
    const auto& child_ws = workspaces[1];

    // Don't consider replacements that would cause us to remove a large number of mempool entries.
    // This limit is not increased in a package RBF. Use the aggregate number of transactions.
    CTxMemPool::setEntries all_conflicts;
    if (const auto err_string{GetEntriesForConflicts(*child_ws.m_ptx, m_pool, direct_conflict_iters,
                                                     all_conflicts)}) {
        return package_state.Invalid(PackageValidationResult::PCKG_POLICY,
                                     "package RBF failed: too many potential replacements", *err_string);
    }


    for (CTxMemPool::txiter it : all_conflicts) {
        m_subpackage.m_changeset->StageRemoval(it);
        m_subpackage.m_conflicting_fees += it->GetModifiedFee();
        m_subpackage.m_conflicting_size += it->GetTxSize();
    }

    // Use the child as the transaction for attributing errors to.
    const Txid& child_hash = child_ws.m_ptx->GetHash();
    if (const auto err_string{PaysForRBF(/*original_fees=*/m_subpackage.m_conflicting_fees,
                                         /*replacement_fees=*/m_subpackage.m_total_modified_fees,
                                         /*replacement_vsize=*/m_subpackage.m_total_vsize,
                                         m_pool.m_opts.incremental_relay_feerate, child_hash)}) {
        return package_state.Invalid(PackageValidationResult::PCKG_POLICY,
                                     "package RBF failed: insufficient anti-DoS fees", *err_string);
    }

    // Ensure this two transaction package is a "chunk" on its own; we don't want the child
    // to be only paying anti-DoS fees
    const CFeeRate parent_feerate(parent_ws.m_modified_fees, parent_ws.m_vsize);
    const CFeeRate package_feerate(m_subpackage.m_total_modified_fees, m_subpackage.m_total_vsize);
    if (package_feerate <= parent_feerate) {
        return package_state.Invalid(PackageValidationResult::PCKG_POLICY,
                                     "package RBF failed: package feerate is less than or equal to parent feerate",
                                     strprintf("package feerate %s <= parent feerate is %s", package_feerate.ToString(), parent_feerate.ToString()));
    }

    // Check if it's economically rational to mine this package rather than the ones it replaces.
    // This takes the place of ReplacementChecks()'s PaysMoreThanConflicts() in the package RBF setting.
    if (const auto err_tup{ImprovesFeerateDiagram(*m_subpackage.m_changeset)}) {
        return package_state.Invalid(PackageValidationResult::PCKG_POLICY,
                                     "package RBF failed: " + err_tup.value().second, "");
    }

    LogDebug(BCLog::TXPACKAGES, "package RBF checks passed: parent %s (wtxid=%s), child %s (wtxid=%s), package hash (%s)\n",
        txns.front()->GetHash().ToString(), txns.front()->GetWitnessHash().ToString(),
        txns.back()->GetHash().ToString(), txns.back()->GetWitnessHash().ToString(),
        GetPackageHash(txns).ToString());


    return true;
}

bool MemPoolAccept::PolicyScriptChecks(const ATMPArgs& args, Workspace& ws)
{
    AssertLockHeld(cs_main);
    AssertLockHeld(m_pool.cs);
    const CTransaction& tx = *ws.m_ptx;
    TxValidationState& state = ws.m_state;

    constexpr unsigned int scriptVerifyFlags = STANDARD_SCRIPT_VERIFY_FLAGS | SCRIPT_VERIFY_NAMES_MEMPOOL;

    // Check input scripts and signatures.
    // This is done last to help prevent CPU exhaustion denial-of-service attacks.
    if (!CheckInputScripts(tx, state, m_view, scriptVerifyFlags, true, false, ws.m_precomputed_txdata, GetValidationCache())) {
        // Detect a failure due to a missing witness so that p2p code can handle rejection caching appropriately.
        if (!tx.HasWitness() && SpendsNonAnchorWitnessProg(tx, m_view)) {
            state.Invalid(TxValidationResult::TX_WITNESS_STRIPPED,
                    state.GetRejectReason(), state.GetDebugMessage());
        }
        return false; // state filled in by CheckInputScripts
    }

    return true;
}

bool MemPoolAccept::ConsensusScriptChecks(const ATMPArgs& args, Workspace& ws)
{
    AssertLockHeld(cs_main);
    AssertLockHeld(m_pool.cs);
    const CTransaction& tx = *ws.m_ptx;
    const Txid& hash = ws.m_hash;
    TxValidationState& state = ws.m_state;

    // Check again against the current block tip's script verification
    // flags to cache our script execution flags. This is, of course,
    // useless if the next block has different script flags from the
    // previous one, but because the cache tracks script flags for us it
    // will auto-invalidate and we'll just have a few blocks of extra
    // misses on soft-fork activation.
    //
    // This is also useful in case of bugs in the standard flags that cause
    // transactions to pass as valid when they're actually invalid. For
    // instance the STRICTENC flag was incorrectly allowing certain
    // CHECKSIG NOT scripts to pass, even though they were invalid.
    //
    // There is a similar check in CreateNewBlock() to prevent creating
    // invalid blocks (using TestBlockValidity), however allowing such
    // transactions into the mempool can be exploited as a DoS attack.
    //
    // Namecoin actually allows some scripts into the mempool that would
    // not (yet) be valid in a block, namely premature NAME_FIRSTUPDATE's.
    // Thus add the mempool-flag here.
    unsigned int currentBlockScriptVerifyFlags{GetBlockScriptFlags(*m_active_chainstate.m_chain.Tip(), m_active_chainstate.m_chainman)};
    currentBlockScriptVerifyFlags |= SCRIPT_VERIFY_NAMES_MEMPOOL;
    if (!CheckInputsFromMempoolAndCache(tx, state, m_view, m_pool, currentBlockScriptVerifyFlags,
                                        ws.m_precomputed_txdata, m_active_chainstate.CoinsTip(), GetValidationCache())) {
        LogPrintf("BUG! PLEASE REPORT THIS! CheckInputScripts failed against latest-block but not STANDARD flags %s, %s\n", hash.ToString(), state.ToString());
        return Assume(false);
    }

    return true;
}

void MemPoolAccept::FinalizeSubpackage(const ATMPArgs& args)
{
    AssertLockHeld(cs_main);
    AssertLockHeld(m_pool.cs);

    if (!m_subpackage.m_changeset->GetRemovals().empty()) Assume(args.m_allow_replacement);
    // Remove conflicting transactions from the mempool
    for (CTxMemPool::txiter it : m_subpackage.m_changeset->GetRemovals())
    {
        std::string log_string = strprintf("replacing mempool tx %s (wtxid=%s, fees=%s, vsize=%s). ",
                                      it->GetTx().GetHash().ToString(),
                                      it->GetTx().GetWitnessHash().ToString(),
                                      it->GetFee(),
                                      it->GetTxSize());
        FeeFrac feerate{m_subpackage.m_total_modified_fees, int32_t(m_subpackage.m_total_vsize)};
        uint256 tx_or_package_hash{};
        const bool replaced_with_tx{m_subpackage.m_changeset->GetTxCount() == 1};
        if (replaced_with_tx) {
            const CTransaction& tx = m_subpackage.m_changeset->GetAddedTxn(0);
            tx_or_package_hash = tx.GetHash().ToUint256();
            log_string += strprintf("New tx %s (wtxid=%s, fees=%s, vsize=%s)",
                                    tx.GetHash().ToString(),
                                    tx.GetWitnessHash().ToString(),
                                    feerate.fee,
                                    feerate.size);
        } else {
            tx_or_package_hash = GetPackageHash(m_subpackage.m_changeset->GetAddedTxns());
            log_string += strprintf("New package %s with %lu txs, fees=%s, vsize=%s",
                                    tx_or_package_hash.ToString(),
                                    m_subpackage.m_changeset->GetTxCount(),
                                    feerate.fee,
                                    feerate.size);

        }
        LogDebug(BCLog::MEMPOOL, "%s\n", log_string);
        TRACEPOINT(mempool, replaced,
                it->GetTx().GetHash().data(),
                it->GetTxSize(),
                it->GetFee(),
                std::chrono::duration_cast<std::chrono::duration<std::uint64_t>>(it->GetTime()).count(),
                tx_or_package_hash.data(),
                feerate.size,
                feerate.fee,
                replaced_with_tx
        );
        m_subpackage.m_replaced_transactions.push_back(it->GetSharedTx());
    }
    m_subpackage.m_changeset->Apply();
    m_subpackage.m_changeset.reset();
}

bool MemPoolAccept::SubmitPackage(const ATMPArgs& args, std::vector<Workspace>& workspaces,
                                  PackageValidationState& package_state,
                                  std::map<Wtxid, MempoolAcceptResult>& results)
{
    AssertLockHeld(cs_main);
    AssertLockHeld(m_pool.cs);
    // Sanity check: none of the transactions should be in the mempool, and none of the transactions
    // should have a same-txid-different-witness equivalent in the mempool.
    assert(std::all_of(workspaces.cbegin(), workspaces.cend(), [this](const auto& ws) { return !m_pool.exists(ws.m_ptx->GetHash()); }));

    bool all_submitted = true;
    FinalizeSubpackage(args);
    // ConsensusScriptChecks adds to the script cache and is therefore consensus-critical;
    // CheckInputsFromMempoolAndCache asserts that transactions only spend coins available from the
    // mempool or UTXO set. Submit each transaction to the mempool immediately after calling
    // ConsensusScriptChecks to make the outputs available for subsequent transactions.
    for (Workspace& ws : workspaces) {
        if (!ConsensusScriptChecks(args, ws)) {
            results.emplace(ws.m_ptx->GetWitnessHash(), MempoolAcceptResult::Failure(ws.m_state));
            // Since PolicyScriptChecks() passed, this should never fail.
            Assume(false);
            all_submitted = false;
            package_state.Invalid(PackageValidationResult::PCKG_MEMPOOL_ERROR,
                                  strprintf("BUG! PolicyScriptChecks succeeded but ConsensusScriptChecks failed: %s",
                                            ws.m_ptx->GetHash().ToString()));
            // Remove the transaction from the mempool.
            if (!m_subpackage.m_changeset) m_subpackage.m_changeset = m_pool.GetChangeSet();
            m_subpackage.m_changeset->StageRemoval(m_pool.GetIter(ws.m_ptx->GetHash()).value());
        }
    }
    if (!all_submitted) {
        Assume(m_subpackage.m_changeset);
        // This code should be unreachable; it's here as belt-and-suspenders
        // to try to ensure we have no consensus-invalid transactions in the
        // mempool.
        m_subpackage.m_changeset->Apply();
        m_subpackage.m_changeset.reset();
        return false;
    }

    std::vector<Wtxid> all_package_wtxids;
    all_package_wtxids.reserve(workspaces.size());
    std::transform(workspaces.cbegin(), workspaces.cend(), std::back_inserter(all_package_wtxids),
                   [](const auto& ws) { return ws.m_ptx->GetWitnessHash(); });

    if (!m_subpackage.m_replaced_transactions.empty()) {
        LogDebug(BCLog::MEMPOOL, "replaced %u mempool transactions with %u new one(s) for %s additional fees, %d delta bytes\n",
                 m_subpackage.m_replaced_transactions.size(), workspaces.size(),
                 m_subpackage.m_total_modified_fees - m_subpackage.m_conflicting_fees,
                 m_subpackage.m_total_vsize - static_cast<int>(m_subpackage.m_conflicting_size));
    }

    // Add successful results. The returned results may change later if LimitMempoolSize() evicts them.
    for (Workspace& ws : workspaces) {
        auto iter = m_pool.GetIter(ws.m_ptx->GetHash());
        Assume(iter.has_value());
        const auto effective_feerate = args.m_package_feerates ? ws.m_package_feerate :
            CFeeRate{ws.m_modified_fees, static_cast<int32_t>(ws.m_vsize)};
        const auto effective_feerate_wtxids = args.m_package_feerates ? all_package_wtxids :
            std::vector<Wtxid>{ws.m_ptx->GetWitnessHash()};
        results.emplace(ws.m_ptx->GetWitnessHash(),
                        MempoolAcceptResult::Success(std::move(m_subpackage.m_replaced_transactions), ws.m_vsize,
                                         ws.m_base_fees, effective_feerate, effective_feerate_wtxids));
        if (!m_pool.m_opts.signals) continue;
        const CTransaction& tx = *ws.m_ptx;
        const auto tx_info = NewMempoolTransactionInfo(ws.m_ptx, ws.m_base_fees,
                                                       ws.m_vsize, (*iter)->GetHeight(),
                                                       args.m_bypass_limits, args.m_package_submission,
                                                       IsCurrentForFeeEstimation(m_active_chainstate),
                                                       m_pool.HasNoInputsOf(tx));
        m_pool.m_opts.signals->TransactionAddedToMempool(tx_info, m_pool.GetAndIncrementSequence());
    }
    return all_submitted;
}

MempoolAcceptResult MemPoolAccept::AcceptSingleTransaction(const CTransactionRef& ptx, ATMPArgs& args)
{
    AssertLockHeld(cs_main);
    LOCK(m_pool.cs); // mempool "read lock" (held through m_pool.m_opts.signals->TransactionAddedToMempool())

    Workspace ws(ptx);
    const std::vector<Wtxid> single_wtxid{ws.m_ptx->GetWitnessHash()};

    if (!PreChecks(args, ws)) {
        if (ws.m_state.GetResult() == TxValidationResult::TX_RECONSIDERABLE) {
            // Failed for fee reasons. Provide the effective feerate and which tx was included.
            return MempoolAcceptResult::FeeFailure(ws.m_state, CFeeRate(ws.m_modified_fees, ws.m_vsize), single_wtxid);
        }
        return MempoolAcceptResult::Failure(ws.m_state);
    }

    m_subpackage.m_total_vsize = ws.m_vsize;
    m_subpackage.m_total_modified_fees = ws.m_modified_fees;

    // Individual modified feerate exceeded caller-defined max; abort
    if (args.m_client_maxfeerate && CFeeRate(ws.m_modified_fees, ws.m_vsize) > args.m_client_maxfeerate.value()) {
        ws.m_state.Invalid(TxValidationResult::TX_MEMPOOL_POLICY, "max feerate exceeded", "");
        return MempoolAcceptResult::Failure(ws.m_state);
    }

    if (m_pool.m_opts.require_standard) {
        Wtxid dummy_wtxid;
        if (!CheckEphemeralSpends(/*package=*/{ptx}, m_pool.m_opts.dust_relay_feerate, m_pool, ws.m_state, dummy_wtxid)) {
            return MempoolAcceptResult::Failure(ws.m_state);
        }
    }

    if (m_subpackage.m_rbf && !ReplacementChecks(ws)) {
        if (ws.m_state.GetResult() == TxValidationResult::TX_RECONSIDERABLE) {
            // Failed for incentives-based fee reasons. Provide the effective feerate and which tx was included.
            return MempoolAcceptResult::FeeFailure(ws.m_state, CFeeRate(ws.m_modified_fees, ws.m_vsize), single_wtxid);
        }
        return MempoolAcceptResult::Failure(ws.m_state);
    }

    // Perform the inexpensive checks first and avoid hashing and signature verification unless
    // those checks pass, to mitigate CPU exhaustion denial-of-service attacks.
    if (!PolicyScriptChecks(args, ws)) return MempoolAcceptResult::Failure(ws.m_state);

    if (!ConsensusScriptChecks(args, ws)) return MempoolAcceptResult::Failure(ws.m_state);

    const CFeeRate effective_feerate{ws.m_modified_fees, static_cast<int32_t>(ws.m_vsize)};
    // Tx was accepted, but not added
    if (args.m_test_accept) {
        return MempoolAcceptResult::Success(std::move(m_subpackage.m_replaced_transactions), ws.m_vsize,
                                            ws.m_base_fees, effective_feerate, single_wtxid);
    }

    FinalizeSubpackage(args);

    // Limit the mempool, if appropriate.
    if (!args.m_package_submission && !args.m_bypass_limits) {
        LimitMempoolSize(m_pool, m_active_chainstate.CoinsTip());
        // If mempool contents change, then the m_view cache is dirty. Given this isn't a package
        // submission, we won't be using the cache anymore, but clear it anyway for clarity.
        CleanupTemporaryCoins();

        if (!m_pool.exists(ws.m_hash)) {
            // The tx no longer meets our (new) mempool minimum feerate but could be reconsidered in a package.
            ws.m_state.Invalid(TxValidationResult::TX_RECONSIDERABLE, "mempool full");
            return MempoolAcceptResult::FeeFailure(ws.m_state, CFeeRate(ws.m_modified_fees, ws.m_vsize), {ws.m_ptx->GetWitnessHash()});
        }
    }

    if (m_pool.m_opts.signals) {
        const CTransaction& tx = *ws.m_ptx;
        auto iter = m_pool.GetIter(tx.GetHash());
        Assume(iter.has_value());
        const auto tx_info = NewMempoolTransactionInfo(ws.m_ptx, ws.m_base_fees,
                                                       ws.m_vsize, (*iter)->GetHeight(),
                                                       args.m_bypass_limits, args.m_package_submission,
                                                       IsCurrentForFeeEstimation(m_active_chainstate),
                                                       m_pool.HasNoInputsOf(tx));
        m_pool.m_opts.signals->TransactionAddedToMempool(tx_info, m_pool.GetAndIncrementSequence());
    }

    if (!m_subpackage.m_replaced_transactions.empty()) {
        LogDebug(BCLog::MEMPOOL, "replaced %u mempool transactions with 1 new transaction for %s additional fees, %d delta bytes\n",
                 m_subpackage.m_replaced_transactions.size(),
                 ws.m_modified_fees - m_subpackage.m_conflicting_fees,
                 ws.m_vsize - static_cast<int>(m_subpackage.m_conflicting_size));
    }

    return MempoolAcceptResult::Success(std::move(m_subpackage.m_replaced_transactions), ws.m_vsize, ws.m_base_fees,
                                        effective_feerate, single_wtxid);
}

PackageMempoolAcceptResult MemPoolAccept::AcceptMultipleTransactions(const std::vector<CTransactionRef>& txns, ATMPArgs& args)
{
    AssertLockHeld(cs_main);

    // These context-free package limits can be done before taking the mempool lock.
    PackageValidationState package_state;
    if (!IsWellFormedPackage(txns, package_state, /*require_sorted=*/true)) return PackageMempoolAcceptResult(package_state, {});

    std::vector<Workspace> workspaces{};
    workspaces.reserve(txns.size());
    std::transform(txns.cbegin(), txns.cend(), std::back_inserter(workspaces),
                   [](const auto& tx) { return Workspace(tx); });
    std::map<Wtxid, MempoolAcceptResult> results;

    LOCK(m_pool.cs);

    // Do all PreChecks first and fail fast to avoid running expensive script checks when unnecessary.
    for (Workspace& ws : workspaces) {
        if (!PreChecks(args, ws)) {
            package_state.Invalid(PackageValidationResult::PCKG_TX, "transaction failed");
            // Exit early to avoid doing pointless work. Update the failed tx result; the rest are unfinished.
            results.emplace(ws.m_ptx->GetWitnessHash(), MempoolAcceptResult::Failure(ws.m_state));
            return PackageMempoolAcceptResult(package_state, std::move(results));
        }

        // Individual modified feerate exceeded caller-defined max; abort
        // N.B. this doesn't take into account CPFPs. Chunk-aware validation may be more robust.
        if (args.m_client_maxfeerate && CFeeRate(ws.m_modified_fees, ws.m_vsize) > args.m_client_maxfeerate.value()) {
            // Need to set failure here both individually and at package level
            ws.m_state.Invalid(TxValidationResult::TX_MEMPOOL_POLICY, "max feerate exceeded", "");
            package_state.Invalid(PackageValidationResult::PCKG_TX, "transaction failed");
            // Exit early to avoid doing pointless work. Update the failed tx result; the rest are unfinished.
            results.emplace(ws.m_ptx->GetWitnessHash(), MempoolAcceptResult::Failure(ws.m_state));
            return PackageMempoolAcceptResult(package_state, std::move(results));
        }

        // Make the coins created by this transaction available for subsequent transactions in the
        // package to spend. If there are no conflicts within the package, no transaction can spend a coin
        // needed by another transaction in the package. We also need to make sure that no package
        // tx replaces (or replaces the ancestor of) the parent of another package tx. As long as we
        // check these two things, we don't need to track the coins spent.
        // If a package tx conflicts with a mempool tx, PackageMempoolChecks() ensures later that any package RBF attempt
        // has *no* in-mempool ancestors, so we don't have to worry about subsequent transactions in
        // same package spending the same in-mempool outpoints. This needs to be revisited for general
        // package RBF.
        m_viewmempool.PackageAddTransaction(ws.m_ptx);
    }

    // At this point we have all in-mempool ancestors, and we know every transaction's vsize.
    // Run the TRUC checks on the package.
    for (Workspace& ws : workspaces) {
        if (auto err{PackageTRUCChecks(ws.m_ptx, ws.m_vsize, txns, ws.m_ancestors)}) {
            package_state.Invalid(PackageValidationResult::PCKG_POLICY, "TRUC-violation", err.value());
            return PackageMempoolAcceptResult(package_state, {});
        }
    }

    // Transactions must meet two minimum feerates: the mempool minimum fee and min relay fee.
    // For transactions consisting of exactly one child and its parents, it suffices to use the
    // package feerate (total modified fees / total virtual size) to check this requirement.
    // Note that this is an aggregate feerate; this function has not checked that there are transactions
    // too low feerate to pay for themselves, or that the child transactions are higher feerate than
    // their parents. Using aggregate feerate may allow "parents pay for child" behavior and permit
    // a child that is below mempool minimum feerate. To avoid these behaviors, callers of
    // AcceptMultipleTransactions need to restrict txns topology (e.g. to ancestor sets) and check
    // the feerates of individuals and subsets.
    m_subpackage.m_total_vsize = std::accumulate(workspaces.cbegin(), workspaces.cend(), int64_t{0},
        [](int64_t sum, auto& ws) { return sum + ws.m_vsize; });
    m_subpackage.m_total_modified_fees = std::accumulate(workspaces.cbegin(), workspaces.cend(), CAmount{0},
        [](CAmount sum, auto& ws) { return sum + ws.m_modified_fees; });
    const CFeeRate package_feerate(m_subpackage.m_total_modified_fees, m_subpackage.m_total_vsize);
    std::vector<Wtxid> all_package_wtxids;
    all_package_wtxids.reserve(workspaces.size());
    std::transform(workspaces.cbegin(), workspaces.cend(), std::back_inserter(all_package_wtxids),
                   [](const auto& ws) { return ws.m_ptx->GetWitnessHash(); });
    TxValidationState placeholder_state;
    if (args.m_package_feerates &&
        !CheckFeeRate(m_subpackage.m_total_vsize, m_subpackage.m_total_modified_fees, placeholder_state)) {
        package_state.Invalid(PackageValidationResult::PCKG_TX, "transaction failed");
        return PackageMempoolAcceptResult(package_state, {{workspaces.back().m_ptx->GetWitnessHash(),
            MempoolAcceptResult::FeeFailure(placeholder_state, CFeeRate(m_subpackage.m_total_modified_fees, m_subpackage.m_total_vsize), all_package_wtxids)}});
    }

    // Apply package mempool ancestor/descendant limits. Skip if there is only one transaction,
    // because it's unnecessary.
    if (txns.size() > 1 && !PackageMempoolChecks(txns, workspaces, m_subpackage.m_total_vsize, package_state)) {
        return PackageMempoolAcceptResult(package_state, std::move(results));
    }

    // Now that we've bounded the resulting possible ancestry count, check package for dust spends
    if (m_pool.m_opts.require_standard) {
        TxValidationState child_state;
        Wtxid child_wtxid;
        if (!CheckEphemeralSpends(txns, m_pool.m_opts.dust_relay_feerate, m_pool, child_state, child_wtxid)) {
            package_state.Invalid(PackageValidationResult::PCKG_TX, "unspent-dust");
            results.emplace(child_wtxid, MempoolAcceptResult::Failure(child_state));
            return PackageMempoolAcceptResult(package_state, std::move(results));
        }
    }

    for (Workspace& ws : workspaces) {
        ws.m_package_feerate = package_feerate;
        if (!PolicyScriptChecks(args, ws)) {
            // Exit early to avoid doing pointless work. Update the failed tx result; the rest are unfinished.
            package_state.Invalid(PackageValidationResult::PCKG_TX, "transaction failed");
            results.emplace(ws.m_ptx->GetWitnessHash(), MempoolAcceptResult::Failure(ws.m_state));
            return PackageMempoolAcceptResult(package_state, std::move(results));
        }
        if (args.m_test_accept) {
            const auto effective_feerate = args.m_package_feerates ? ws.m_package_feerate :
                CFeeRate{ws.m_modified_fees, static_cast<int32_t>(ws.m_vsize)};
            const auto effective_feerate_wtxids = args.m_package_feerates ? all_package_wtxids :
                std::vector<Wtxid>{ws.m_ptx->GetWitnessHash()};
            results.emplace(ws.m_ptx->GetWitnessHash(),
                            MempoolAcceptResult::Success(std::move(m_subpackage.m_replaced_transactions),
                                                         ws.m_vsize, ws.m_base_fees, effective_feerate,
                                                         effective_feerate_wtxids));
        }
    }

    if (args.m_test_accept) return PackageMempoolAcceptResult(package_state, std::move(results));

    if (!SubmitPackage(args, workspaces, package_state, results)) {
        // PackageValidationState filled in by SubmitPackage().
        return PackageMempoolAcceptResult(package_state, std::move(results));
    }

    return PackageMempoolAcceptResult(package_state, std::move(results));
}

void MemPoolAccept::CleanupTemporaryCoins()
{
    // There are 3 kinds of coins in m_view:
    // (1) Temporary coins from the transactions in subpackage, constructed by m_viewmempool.
    // (2) Mempool coins from transactions in the mempool, constructed by m_viewmempool.
    // (3) Confirmed coins fetched from our current UTXO set.
    //
    // (1) Temporary coins need to be removed, regardless of whether the transaction was submitted.
    // If the transaction was submitted to the mempool, m_viewmempool will be able to fetch them from
    // there. If it wasn't submitted to mempool, it is incorrect to keep them - future calls may try
    // to spend those coins that don't actually exist.
    // (2) Mempool coins also need to be removed. If the mempool contents have changed as a result
    // of submitting or replacing transactions, coins previously fetched from mempool may now be
    // spent or nonexistent. Those coins need to be deleted from m_view.
    // (3) Confirmed coins don't need to be removed. The chainstate has not changed (we are
    // holding cs_main and no blocks have been processed) so the confirmed tx cannot disappear like
    // a mempool tx can. The coin may now be spent after we submitted a tx to mempool, but
    // we have already checked that the package does not have 2 transactions spending the same coin
    // and we check whether a mempool transaction spends conflicting coins (CTxMemPool::GetConflictTx).
    // Keeping them in m_view is an optimization to not re-fetch confirmed coins if we later look up
    // inputs for this transaction again.
    for (const auto& outpoint : m_viewmempool.GetNonBaseCoins()) {
        // In addition to resetting m_viewmempool, we also need to manually delete these coins from
        // m_view because it caches copies of the coins it fetched from m_viewmempool previously.
        m_view.Uncache(outpoint);
    }
    // This deletes the temporary and mempool coins.
    m_viewmempool.Reset();
}

PackageMempoolAcceptResult MemPoolAccept::AcceptSubPackage(const std::vector<CTransactionRef>& subpackage, ATMPArgs& args)
{
    AssertLockHeld(::cs_main);
    AssertLockHeld(m_pool.cs);
    auto result = [&]() EXCLUSIVE_LOCKS_REQUIRED(::cs_main, m_pool.cs) {
        if (subpackage.size() > 1) {
            return AcceptMultipleTransactions(subpackage, args);
        }
        const auto& tx = subpackage.front();
        ATMPArgs single_args = ATMPArgs::SingleInPackageAccept(args);
        const auto single_res = AcceptSingleTransaction(tx, single_args);
        PackageValidationState package_state_wrapped;
        if (single_res.m_result_type != MempoolAcceptResult::ResultType::VALID) {
            package_state_wrapped.Invalid(PackageValidationResult::PCKG_TX, "transaction failed");
        }
        return PackageMempoolAcceptResult(package_state_wrapped, {{tx->GetWitnessHash(), single_res}});
    }();

    // Clean up m_view and m_viewmempool so that other subpackage evaluations don't have access to
    // coins they shouldn't. Keep some coins in order to minimize re-fetching coins from the UTXO set.
    // Clean up package feerate and rbf calculations
    ClearSubPackageState();

    return result;
}

PackageMempoolAcceptResult MemPoolAccept::AcceptPackage(const Package& package, ATMPArgs& args)
{
    Assert(!package.empty());
    AssertLockHeld(cs_main);
    // Used if returning a PackageMempoolAcceptResult directly from this function.
    PackageValidationState package_state_quit_early;

    // There are two topologies we are able to handle through this function:
    // (1) A single transaction
    // (2) A child-with-parents package.
    // Check that the package is well-formed. If it isn't, we won't try to validate any of the
    // transactions and thus won't return any MempoolAcceptResults, just a package-wide error.

    // Context-free package checks.
    if (!IsWellFormedPackage(package, package_state_quit_early, /*require_sorted=*/true)) {
        return PackageMempoolAcceptResult(package_state_quit_early, {});
    }

    if (package.size() > 1 && !IsChildWithParents(package)) {
        // All transactions in the package must be a parent of the last transaction. This is just an
        // opportunity for us to fail fast on a context-free check without taking the mempool lock.
        package_state_quit_early.Invalid(PackageValidationResult::PCKG_POLICY, "package-not-child-with-parents");
        return PackageMempoolAcceptResult(package_state_quit_early, {});
    }

    LOCK(m_pool.cs);
    // Stores results from which we will create the returned PackageMempoolAcceptResult.
    // A result may be changed if a mempool transaction is evicted later due to LimitMempoolSize().
    std::map<Wtxid, MempoolAcceptResult> results_final;
    // Results from individual validation which will be returned if no other result is available for
    // this transaction. "Nonfinal" because if a transaction fails by itself but succeeds later
    // (i.e. when evaluated with a fee-bumping child), the result in this map may be discarded.
    std::map<Wtxid, MempoolAcceptResult> individual_results_nonfinal;
    // Tracks whether we think package submission could result in successful entry to the mempool
    bool quit_early{false};
    std::vector<CTransactionRef> txns_package_eval;
    for (const auto& tx : package) {
        const auto& wtxid = tx->GetWitnessHash();
        const auto& txid = tx->GetHash();
        // There are 3 possibilities: already in mempool, same-txid-diff-wtxid already in mempool,
        // or not in mempool. An already confirmed tx is treated as one not in mempool, because all
        // we know is that the inputs aren't available.
        if (m_pool.exists(wtxid)) {
            // Exact transaction already exists in the mempool.
            // Node operators are free to set their mempool policies however they please, nodes may receive
            // transactions in different orders, and malicious counterparties may try to take advantage of
            // policy differences to pin or delay propagation of transactions. As such, it's possible for
            // some package transaction(s) to already be in the mempool, and we don't want to reject the
            // entire package in that case (as that could be a censorship vector). De-duplicate the
            // transactions that are already in the mempool, and only call AcceptMultipleTransactions() with
            // the new transactions. This ensures we don't double-count transaction counts and sizes when
            // checking ancestor/descendant limits, or double-count transaction fees for fee-related policy.
            const auto& entry{*Assert(m_pool.GetEntry(txid))};
            results_final.emplace(wtxid, MempoolAcceptResult::MempoolTx(entry.GetTxSize(), entry.GetFee()));
        } else if (m_pool.exists(txid)) {
            // Transaction with the same non-witness data but different witness (same txid,
            // different wtxid) already exists in the mempool.
            //
            // We don't allow replacement transactions right now, so just swap the package
            // transaction for the mempool one. Note that we are ignoring the validity of the
            // package transaction passed in.
            // TODO: allow witness replacement in packages.
            const auto& entry{*Assert(m_pool.GetEntry(txid))};
            // Provide the wtxid of the mempool tx so that the caller can look it up in the mempool.
            results_final.emplace(wtxid, MempoolAcceptResult::MempoolTxDifferentWitness(entry.GetTx().GetWitnessHash()));
        } else {
            // Transaction does not already exist in the mempool.
            // Try submitting the transaction on its own.
            const auto single_package_res = AcceptSubPackage({tx}, args);
            const auto& single_res = single_package_res.m_tx_results.at(wtxid);
            if (single_res.m_result_type == MempoolAcceptResult::ResultType::VALID) {
                // The transaction succeeded on its own and is now in the mempool. Don't include it
                // in package validation, because its fees should only be "used" once.
                assert(m_pool.exists(wtxid));
                results_final.emplace(wtxid, single_res);
            } else if (package.size() == 1 || // If there is only one transaction, no need to retry it "as a package"
                       (single_res.m_state.GetResult() != TxValidationResult::TX_RECONSIDERABLE &&
                       single_res.m_state.GetResult() != TxValidationResult::TX_MISSING_INPUTS)) {
                // Package validation policy only differs from individual policy in its evaluation
                // of feerate. For example, if a transaction fails here due to violation of a
                // consensus rule, the result will not change when it is submitted as part of a
                // package. To minimize the amount of repeated work, unless the transaction fails
                // due to feerate or missing inputs (its parent is a previous transaction in the
                // package that failed due to feerate), don't run package validation. Note that this
                // decision might not make sense if different types of packages are allowed in the
                // future.  Continue individually validating the rest of the transactions, because
                // some of them may still be valid.
                quit_early = true;
                package_state_quit_early.Invalid(PackageValidationResult::PCKG_TX, "transaction failed");
                individual_results_nonfinal.emplace(wtxid, single_res);
            } else {
                individual_results_nonfinal.emplace(wtxid, single_res);
                txns_package_eval.push_back(tx);
            }
        }
    }

    auto multi_submission_result = quit_early || txns_package_eval.empty() ? PackageMempoolAcceptResult(package_state_quit_early, {}) :
        AcceptSubPackage(txns_package_eval, args);
    PackageValidationState& package_state_final = multi_submission_result.m_state;

    // This is invoked by AcceptSubPackage() already, so this is just here for
    // clarity (since it's not permitted to invoke LimitMempoolSize() while a
    // changeset is outstanding).
    ClearSubPackageState();

    // Make sure we haven't exceeded max mempool size.
    // Package transactions that were submitted to mempool or already in mempool may be evicted.
    // If mempool contents change, then the m_view cache is dirty. It has already been cleared above.
    LimitMempoolSize(m_pool, m_active_chainstate.CoinsTip());

    for (const auto& tx : package) {
        const auto& wtxid = tx->GetWitnessHash();
        if (multi_submission_result.m_tx_results.count(wtxid) > 0) {
            // We shouldn't have re-submitted if the tx result was already in results_final.
            Assume(results_final.count(wtxid) == 0);
            // If it was submitted, check to see if the tx is still in the mempool. It could have
            // been evicted due to LimitMempoolSize() above.
            const auto& txresult = multi_submission_result.m_tx_results.at(wtxid);
            if (txresult.m_result_type == MempoolAcceptResult::ResultType::VALID && !m_pool.exists(wtxid)) {
                package_state_final.Invalid(PackageValidationResult::PCKG_TX, "transaction failed");
                TxValidationState mempool_full_state;
                mempool_full_state.Invalid(TxValidationResult::TX_MEMPOOL_POLICY, "mempool full");
                results_final.emplace(wtxid, MempoolAcceptResult::Failure(mempool_full_state));
            } else {
                results_final.emplace(wtxid, txresult);
            }
        } else if (const auto it{results_final.find(wtxid)}; it != results_final.end()) {
            // Already-in-mempool transaction. Check to see if it's still there, as it could have
            // been evicted when LimitMempoolSize() was called.
            Assume(it->second.m_result_type != MempoolAcceptResult::ResultType::INVALID);
            Assume(individual_results_nonfinal.count(wtxid) == 0);
            // Query by txid to include the same-txid-different-witness ones.
            if (!m_pool.exists(tx->GetHash())) {
                package_state_final.Invalid(PackageValidationResult::PCKG_TX, "transaction failed");
                TxValidationState mempool_full_state;
                mempool_full_state.Invalid(TxValidationResult::TX_MEMPOOL_POLICY, "mempool full");
                // Replace the previous result.
                results_final.erase(wtxid);
                results_final.emplace(wtxid, MempoolAcceptResult::Failure(mempool_full_state));
            }
        } else if (const auto it{individual_results_nonfinal.find(wtxid)}; it != individual_results_nonfinal.end()) {
            Assume(it->second.m_result_type == MempoolAcceptResult::ResultType::INVALID);
            // Interesting result from previous processing.
            results_final.emplace(wtxid, it->second);
        }
    }
    Assume(results_final.size() == package.size());
    return PackageMempoolAcceptResult(package_state_final, std::move(results_final));
}

} // anon namespace

MempoolAcceptResult AcceptToMemoryPool(Chainstate& active_chainstate, const CTransactionRef& tx,
                                       int64_t accept_time, bool bypass_limits, bool test_accept)
{
    AssertLockHeld(::cs_main);
    const CChainParams& chainparams{active_chainstate.m_chainman.GetParams()};
    assert(active_chainstate.GetMempool() != nullptr);
    CTxMemPool& pool{*active_chainstate.GetMempool()};

    std::vector<COutPoint> coins_to_uncache;
    auto args = MemPoolAccept::ATMPArgs::SingleAccept(chainparams, accept_time, bypass_limits, coins_to_uncache, test_accept);
    MempoolAcceptResult result = MemPoolAccept(pool, active_chainstate).AcceptSingleTransaction(tx, args);
    if (result.m_result_type != MempoolAcceptResult::ResultType::VALID) {
        // Remove coins that were not present in the coins cache before calling
        // AcceptSingleTransaction(); this is to prevent memory DoS in case we receive a large
        // number of invalid transactions that attempt to overrun the in-memory coins cache
        // (`CCoinsViewCache::cacheCoins`).

        for (const COutPoint& hashTx : coins_to_uncache)
            active_chainstate.CoinsTip().Uncache(hashTx);
        TRACEPOINT(mempool, rejected,
                tx->GetHash().data(),
                result.m_state.GetRejectReason().c_str()
        );
    }
    // After we've (potentially) uncached entries, ensure our coins cache is still within its size limits
    BlockValidationState state_dummy;
    active_chainstate.FlushStateToDisk(state_dummy, FlushStateMode::PERIODIC);
    return result;
}

PackageMempoolAcceptResult ProcessNewPackage(Chainstate& active_chainstate, CTxMemPool& pool,
                                                   const Package& package, bool test_accept, const std::optional<CFeeRate>& client_maxfeerate)
{
    AssertLockHeld(cs_main);
    assert(!package.empty());
    assert(std::all_of(package.cbegin(), package.cend(), [](const auto& tx){return tx != nullptr;}));

    std::vector<COutPoint> coins_to_uncache;
    const CChainParams& chainparams = active_chainstate.m_chainman.GetParams();
    auto result = [&]() EXCLUSIVE_LOCKS_REQUIRED(cs_main) {
        AssertLockHeld(cs_main);
        if (test_accept) {
            auto args = MemPoolAccept::ATMPArgs::PackageTestAccept(chainparams, GetTime(), coins_to_uncache);
            return MemPoolAccept(pool, active_chainstate).AcceptMultipleTransactions(package, args);
        } else {
            auto args = MemPoolAccept::ATMPArgs::PackageChildWithParents(chainparams, GetTime(), coins_to_uncache, client_maxfeerate);
            return MemPoolAccept(pool, active_chainstate).AcceptPackage(package, args);
        }
    }();

    // Uncache coins pertaining to transactions that were not submitted to the mempool.
    if (test_accept || result.m_state.IsInvalid()) {
        for (const COutPoint& hashTx : coins_to_uncache) {
            active_chainstate.CoinsTip().Uncache(hashTx);
        }
    }
    // Ensure the coins cache is still within limits.
    BlockValidationState state_dummy;
    active_chainstate.FlushStateToDisk(state_dummy, FlushStateMode::PERIODIC);
    return result;
}

//////////////////////////////////////////////////////////////////////////////
//
// CBlock and CBlockIndex
//

bool CheckProofOfWork(const CBlockHeader& block, const Consensus::Params& params)
{
    /* Except for legacy blocks with full version 1, ensure that
       the chain ID is correct.  Legacy blocks are not allowed since
       the merge-mining start, which is checked in AcceptBlockHeader
       where the height is known.  */
    if (!block.IsLegacy() && params.fStrictChainId
        && block.GetChainId() != params.nAuxpowChainId) {
        LogError ("%s : block does not have our chain ID (got %d, expected %d, full nVersion %d)",
                  __func__, block.GetChainId(), params.nAuxpowChainId, block.nVersion);
        return false;
    }

    /* If there is no auxpow, just check the block hash.  */
    if (!block.auxpow)
    {
        if (block.IsAuxpow()) {
            LogError ("%s : no auxpow on block with auxpow version", __func__);
            return false;
        }

        if (!CheckProofOfWork(block.GetHash(), block.nBits, params)) {
            LogError ("%s : non-AUX proof of work failed", __func__);
            return false;
        }

        return true;
    }

    /* We have auxpow.  Check it.  */

    if (!block.IsAuxpow()) {
        LogError ("%s : auxpow on block with non-auxpow version", __func__);
        return false;
    }

    /* Temporary check:  Disallow parent blocks with auxpow version.  This is
       for compatibility with the old client.  */
    /* FIXME: Remove this check with a hardfork later on.  */
    if (block.auxpow->getParentBlock().IsAuxpow()) {
        LogError ("%s : auxpow parent block has auxpow version", __func__);
        return false;
    }

    if (!CheckProofOfWork(block.auxpow->getParentBlockHash(), block.nBits, params)) {
        LogError ("%s : AUX proof of work failed", __func__);
        return false;
    }
    if (!block.auxpow->check(block.GetHash(), block.GetChainId(), params)) {
        LogError ("%s : AUX POW is not valid", __func__);
        return false;
    }

    return true;
}

CAmount GetBlockSubsidy(int nHeight, const Consensus::Params& consensusParams)
{
    int halvings = nHeight / consensusParams.nSubsidyHalvingInterval;
    // Force block reward to zero when right shift is undefined.
    if (halvings >= 64)
        return 0;

    CAmount nSubsidy = 50 * COIN;
    // Subsidy is cut in half every 210,000 blocks which will occur approximately every 4 years.
    nSubsidy >>= halvings;
    return nSubsidy;
}

CoinsViews::CoinsViews(DBParams db_params, CoinsViewOptions options)
    : m_dbview{std::move(db_params), std::move(options)},
      m_catcherview(&m_dbview) {}

void CoinsViews::InitCache()
{
    AssertLockHeld(::cs_main);
    m_cacheview = std::make_unique<CCoinsViewCache>(&m_catcherview);
}

Chainstate::Chainstate(
    CTxMemPool* mempool,
    BlockManager& blockman,
    ChainstateManager& chainman,
    std::optional<uint256> from_snapshot_blockhash)
    : m_mempool(mempool),
      m_blockman(blockman),
      m_chainman(chainman),
      m_from_snapshot_blockhash(from_snapshot_blockhash) {}

const CBlockIndex* Chainstate::SnapshotBase() const
{
    if (!m_from_snapshot_blockhash) return nullptr;
    if (!m_cached_snapshot_base) m_cached_snapshot_base = Assert(m_chainman.m_blockman.LookupBlockIndex(*m_from_snapshot_blockhash));
    return m_cached_snapshot_base;
}

void Chainstate::InitCoinsDB(
    size_t cache_size_bytes,
    bool in_memory,
    bool should_wipe,
    fs::path leveldb_name)
{
    if (m_from_snapshot_blockhash) {
        leveldb_name += node::SNAPSHOT_CHAINSTATE_SUFFIX;
    }

    m_coins_views = std::make_unique<CoinsViews>(
        DBParams{
            .path = m_chainman.m_options.datadir / leveldb_name,
            .cache_bytes = cache_size_bytes,
            .memory_only = in_memory,
            .wipe_data = should_wipe,
            .obfuscate = true,
            .options = m_chainman.m_options.coins_db},
        m_chainman.m_options.coins_view);

    m_coinsdb_cache_size_bytes = cache_size_bytes;
}

void Chainstate::InitCoinsCache(size_t cache_size_bytes)
{
    AssertLockHeld(::cs_main);
    assert(m_coins_views != nullptr);
    m_coinstip_cache_size_bytes = cache_size_bytes;
    m_coins_views->InitCache();
}

// Note that though this is marked const, we may end up modifying `m_cached_finished_ibd`, which
// is a performance-related implementation detail. This function must be marked
// `const` so that `CValidationInterface` clients (which are given a `const Chainstate*`)
// can call it.
//
bool ChainstateManager::IsInitialBlockDownload() const
{
    // Optimization: pre-test latch before taking the lock.
    if (m_cached_finished_ibd.load(std::memory_order_relaxed))
        return false;

    LOCK(cs_main);
    if (m_cached_finished_ibd.load(std::memory_order_relaxed))
        return false;
    if (m_blockman.LoadingBlocks()) {
        return true;
    }
    CChain& chain{ActiveChain()};
    if (chain.Tip() == nullptr) {
        return true;
    }
    if (chain.Tip()->nChainWork < MinimumChainWork()) {
        return true;
    }
    if (chain.Tip()->Time() < Now<NodeSeconds>() - m_options.max_tip_age) {
        return true;
    }
    LogInfo("Leaving InitialBlockDownload (latching to false)");
    m_cached_finished_ibd.store(true, std::memory_order_relaxed);
    return false;
}

void Chainstate::CheckForkWarningConditions()
{
    AssertLockHeld(cs_main);

    // Before we get past initial download, we cannot reliably alert about forks
    // (we assume we don't get stuck on a fork before finishing our initial sync)
    // Also not applicable to the background chainstate
    if (m_chainman.IsInitialBlockDownload() || this->GetRole() == ChainstateRole::BACKGROUND) {
        return;
    }

    if (m_chainman.m_best_invalid && m_chainman.m_best_invalid->nChainWork > m_chain.Tip()->nChainWork + (GetBlockProof(*m_chain.Tip()) * 6)) {
        LogPrintf("%s: Warning: Found invalid chain at least ~6 blocks longer than our best chain.\nChain state database corruption likely.\n", __func__);
        m_chainman.GetNotifications().warningSet(
            kernel::Warning::LARGE_WORK_INVALID_CHAIN,
            _("Warning: We do not appear to fully agree with our peers! You may need to upgrade, or other nodes may need to upgrade."));
    } else {
        m_chainman.GetNotifications().warningUnset(kernel::Warning::LARGE_WORK_INVALID_CHAIN);
    }
}

// Called both upon regular invalid block discovery *and* InvalidateBlock
void Chainstate::InvalidChainFound(CBlockIndex* pindexNew)
{
    AssertLockHeld(cs_main);
    if (!m_chainman.m_best_invalid || pindexNew->nChainWork > m_chainman.m_best_invalid->nChainWork) {
        m_chainman.m_best_invalid = pindexNew;
    }
    SetBlockFailureFlags(pindexNew);
    if (m_chainman.m_best_header != nullptr && m_chainman.m_best_header->GetAncestor(pindexNew->nHeight) == pindexNew) {
        m_chainman.RecalculateBestHeader();
    }

    LogPrintf("%s: invalid block=%s  height=%d  log2_work=%f  date=%s\n", __func__,
      pindexNew->GetBlockHash().ToString(), pindexNew->nHeight,
      log(pindexNew->nChainWork.getdouble())/log(2.0), FormatISO8601DateTime(pindexNew->GetBlockTime()));
    CBlockIndex *tip = m_chain.Tip();
    assert (tip);
    LogPrintf("%s:  current best=%s  height=%d  log2_work=%f  date=%s\n", __func__,
      tip->GetBlockHash().ToString(), m_chain.Height(), log(tip->nChainWork.getdouble())/log(2.0),
      FormatISO8601DateTime(tip->GetBlockTime()));
    CheckForkWarningConditions();
}

// Same as InvalidChainFound, above, except not called directly from InvalidateBlock,
// which does its own setBlockIndexCandidates management.
void Chainstate::InvalidBlockFound(CBlockIndex* pindex, const BlockValidationState& state)
{
    AssertLockHeld(cs_main);
    if (state.GetResult() != BlockValidationResult::BLOCK_MUTATED) {
        pindex->nStatus |= BLOCK_FAILED_VALID;
        m_blockman.m_dirty_blockindex.insert(pindex);
        setBlockIndexCandidates.erase(pindex);
        InvalidChainFound(pindex);
    }
}

void UpdateCoins(const CTransaction& tx, CCoinsViewCache& inputs, CTxUndo &txundo, int nHeight)
{
    // mark inputs spent
    if (!tx.IsCoinBase()) {
        txundo.vprevout.reserve(tx.vin.size());
        for (const CTxIn &txin : tx.vin) {
            txundo.vprevout.emplace_back();
            bool is_spent = inputs.SpendCoin(txin.prevout, &txundo.vprevout.back());
            assert(is_spent);
        }
    }
    // add outputs
    AddCoins(inputs, tx, nHeight);
}

std::optional<std::pair<ScriptError, std::string>> CScriptCheck::operator()() {
    const CScript &scriptSig = ptxTo->vin[nIn].scriptSig;
    const CScriptWitness *witness = &ptxTo->vin[nIn].scriptWitness;
    ScriptError error{SCRIPT_ERR_UNKNOWN_ERROR};
    if (VerifyScript(scriptSig, m_tx_out.scriptPubKey, witness, nFlags, CachingTransactionSignatureChecker(ptxTo, nIn, m_tx_out.nValue, cacheStore, *m_signature_cache, *txdata), &error)) {
        return std::nullopt;
    } else {
        auto debug_str = strprintf("input %i of %s (wtxid %s), spending %s:%i", nIn, ptxTo->GetHash().ToString(), ptxTo->GetWitnessHash().ToString(), ptxTo->vin[nIn].prevout.hash.ToString(), ptxTo->vin[nIn].prevout.n);
        return std::make_pair(error, std::move(debug_str));
    }
}

ValidationCache::ValidationCache(const size_t script_execution_cache_bytes, const size_t signature_cache_bytes)
    : m_signature_cache{signature_cache_bytes}
{
    // Setup the salted hasher
    uint256 nonce = GetRandHash();
    // We want the nonce to be 64 bytes long to force the hasher to process
    // this chunk, which makes later hash computations more efficient. We
    // just write our 32-byte entropy twice to fill the 64 bytes.
    m_script_execution_cache_hasher.Write(nonce.begin(), 32);
    m_script_execution_cache_hasher.Write(nonce.begin(), 32);

    const auto [num_elems, approx_size_bytes] = m_script_execution_cache.setup_bytes(script_execution_cache_bytes);
    LogInfo("Using %zu MiB out of %zu MiB requested for script execution cache, able to store %zu elements",
              approx_size_bytes >> 20, script_execution_cache_bytes >> 20, num_elems);
}

/**
 * Check whether all of this transaction's input scripts succeed.
 *
 * This involves ECDSA signature checks so can be computationally intensive. This function should
 * only be called after the cheap sanity checks in CheckTxInputs passed.
 *
 * If pvChecks is not nullptr, script checks are pushed onto it instead of being performed inline. Any
 * script checks which are not necessary (eg due to script execution cache hits) are, obviously,
 * not pushed onto pvChecks/run.
 *
 * Setting cacheSigStore/cacheFullScriptStore to false will remove elements from the corresponding cache
 * which are matched. This is useful for checking blocks where we will likely never need the cache
 * entry again.
 *
 * Note that we may set state.reason to NOT_STANDARD for extra soft-fork flags in flags, block-checking
 * callers should probably reset it to CONSENSUS in such cases.
 *
 * Non-static (and redeclared) in src/test/txvalidationcache_tests.cpp
 */
bool CheckInputScripts(const CTransaction& tx, TxValidationState& state,
                       const CCoinsViewCache& inputs, unsigned int flags, bool cacheSigStore,
                       bool cacheFullScriptStore, PrecomputedTransactionData& txdata,
                       ValidationCache& validation_cache,
                       std::vector<CScriptCheck>* pvChecks)
{
    if (tx.IsCoinBase()) return true;

    if (pvChecks) {
        pvChecks->reserve(tx.vin.size());
    }

    // First check if script executions have been cached with the same
    // flags. Note that this assumes that the inputs provided are
    // correct (ie that the transaction hash which is in tx's prevouts
    // properly commits to the scriptPubKey in the inputs view of that
    // transaction).
    uint256 hashCacheEntry;
    CSHA256 hasher = validation_cache.ScriptExecutionCacheHasher();
    hasher.Write(UCharCast(tx.GetWitnessHash().begin()), 32).Write((unsigned char*)&flags, sizeof(flags)).Finalize(hashCacheEntry.begin());
    AssertLockHeld(cs_main); //TODO: Remove this requirement by making CuckooCache not require external locks
    if (validation_cache.m_script_execution_cache.contains(hashCacheEntry, !cacheFullScriptStore)) {
        return true;
    }

    if (!txdata.m_spent_outputs_ready) {
        std::vector<CTxOut> spent_outputs;
        spent_outputs.reserve(tx.vin.size());

        for (const auto& txin : tx.vin) {
            const COutPoint& prevout = txin.prevout;
            const Coin& coin = inputs.AccessCoin(prevout);
            assert(!coin.IsSpent());
            spent_outputs.emplace_back(coin.out);
        }
        txdata.Init(tx, std::move(spent_outputs));
    }
    assert(txdata.m_spent_outputs.size() == tx.vin.size());

    for (unsigned int i = 0; i < tx.vin.size(); i++) {

        // We very carefully only pass in things to CScriptCheck which
        // are clearly committed to by tx' witness hash. This provides
        // a sanity check that our caching is not introducing consensus
        // failures through additional data in, eg, the coins being
        // spent being checked as a part of CScriptCheck.

        // Verify signature
        CScriptCheck check(txdata.m_spent_outputs[i], tx, validation_cache.m_signature_cache, i, flags, cacheSigStore, &txdata);
        if (pvChecks) {
            pvChecks->emplace_back(std::move(check));
        } else if (auto result = check(); result.has_value()) {
            // Tx failures never trigger disconnections/bans.
            // This is so that network splits aren't triggered
            // either due to non-consensus relay policies (such as
            // non-standard DER encodings or non-null dummy
            // arguments) or due to new consensus rules introduced in
            // soft forks.
            if (flags & STANDARD_NOT_MANDATORY_VERIFY_FLAGS) {
                return state.Invalid(TxValidationResult::TX_NOT_STANDARD, strprintf("mempool-script-verify-flag-failed (%s)", ScriptErrorString(result->first)), result->second);
            } else {
                return state.Invalid(TxValidationResult::TX_CONSENSUS, strprintf("block-script-verify-flag-failed (%s)", ScriptErrorString(result->first)), result->second);
            }
        }
    }

    if (cacheFullScriptStore && !pvChecks) {
        // We executed all of the provided scripts, and were told to
        // cache the result. Do so now.
        validation_cache.m_script_execution_cache.insert(hashCacheEntry);
    }

    return true;
}

bool FatalError(Notifications& notifications, BlockValidationState& state, const bilingual_str& message)
{
    notifications.fatalError(message);
    return state.Error(message.original);
}

/**
 * Restore the UTXO in a Coin at a given COutPoint
 * @param undo The Coin to be restored.
 * @param view The coins view to which to apply the changes.
 * @param out The out point that corresponds to the tx input.
 * @return A DisconnectResult as an int
 */
int ApplyTxInUndo(Coin&& undo, CCoinsViewCache& view, const COutPoint& out)
{
    bool fClean = true;

    if (view.HaveCoin(out)) fClean = false; // overwriting transaction output

    if (undo.nHeight == 0) {
        // Missing undo metadata (height and coinbase). Older versions included this
        // information only in undo records for the last spend of a transactions'
        // outputs. This implies that it must be present for some other output of the same tx.
        const Coin& alternate = AccessByTxid(view, out.hash);
        if (!alternate.IsSpent()) {
            undo.nHeight = alternate.nHeight;
            undo.fCoinBase = alternate.fCoinBase;
        } else {
            return DISCONNECT_FAILED; // adding output for transaction without known metadata
        }
    }
    // If the coin already exists as an unspent coin in the cache, then the
    // possible_overwrite parameter to AddCoin must be set to true. We have
    // already checked whether an unspent coin exists above using HaveCoin, so
    // we don't need to guess. When fClean is false, an unspent coin already
    // existed and it is an overwrite.
    view.AddCoin(out, std::move(undo), !fClean);

    return fClean ? DISCONNECT_OK : DISCONNECT_UNCLEAN;
}

/** Undo the effects of this block (with given index) on the UTXO set represented by coins.
 *  When FAILED is returned, view is left in an indeterminate state. */
DisconnectResult Chainstate::DisconnectBlock(const CBlock& block, const CBlockIndex* pindex, CCoinsViewCache& view, std::set<valtype>& unexpiredNames)
{
    AssertLockHeld(::cs_main);
    bool fClean = true;

    CBlockUndo blockUndo;
    if (!m_blockman.ReadBlockUndo(blockUndo, *pindex)) {
        LogError("DisconnectBlock(): failure reading undo data\n");
        return DISCONNECT_FAILED;
    }

    if (blockUndo.vtxundo.size() + 1 != block.vtx.size()) {
        LogError("DisconnectBlock(): block and undo data inconsistent\n");
        return DISCONNECT_FAILED;
    }

    /* Undo name expirations.  We use nHeight+1 here in sync with
       the call to ExpireNames, because that's the height at which a
       possible name_update could be (thus it counts for spendability
       of the name).  This is done first to match the order
       in which names are expired when connecting blocks.  */
    if (!UnexpireNames (pindex->nHeight + 1, blockUndo, view, unexpiredNames))
      fClean = false;

    // undo transactions in reverse order
    for (int i = block.vtx.size() - 1; i >= 0; i--) {
        const CTransaction &tx = *(block.vtx[i]);
        Txid hash = tx.GetHash();
        bool is_coinbase = tx.IsCoinBase();

        // Check that all outputs are available and match the outputs in the block itself
        // exactly.
        for (size_t o = 0; o < tx.vout.size(); o++) {
            if (!tx.vout[o].scriptPubKey.IsUnspendable()) {
                COutPoint out(hash, o);
                Coin coin;
                bool is_spent = view.SpendCoin(out, &coin);
                if (!is_spent || tx.vout[o] != coin.out || pindex->nHeight != coin.nHeight || is_coinbase != coin.fCoinBase) {
                    /* This may be due to a historic bug.  For them, some names
                       are marked immediately as unspendable.  They fail this check
                       when undoing, thus ignore them here.  */
                    CChainParams::BugType type;
                    if (!m_chainman.GetParams ().IsHistoricBug (tx.GetHash (), pindex->nHeight, type) || type != CChainParams::BUG_FULLY_IGNORE) {
                        fClean = false; // transaction output mismatch
                    }
                }
            }
        }

        // restore inputs
        if (i > 0) { // not coinbases
            CTxUndo &txundo = blockUndo.vtxundo[i-1];
            if (txundo.vprevout.size() != tx.vin.size()) {
                LogError("DisconnectBlock(): transaction and undo data inconsistent\n");
                return DISCONNECT_FAILED;
            }
            for (unsigned int j = tx.vin.size(); j > 0;) {
                --j;
                const COutPoint& out = tx.vin[j].prevout;
                int res = ApplyTxInUndo(std::move(txundo.vprevout[j]), view, out);
                if (res == DISCONNECT_FAILED) return DISCONNECT_FAILED;
                fClean = fClean && res != DISCONNECT_UNCLEAN;
            }
            // At this point, all of txundo.vprevout should have been moved out.
        }
    }

    // undo name operations in reverse order
    std::vector<CNameTxUndo>::const_reverse_iterator nameUndoIter;
    for (nameUndoIter = blockUndo.vnameundo.rbegin ();
         nameUndoIter != blockUndo.vnameundo.rend (); ++nameUndoIter)
      nameUndoIter->apply (view);

    // move best block pointer to prevout block
    view.SetBestBlock(pindex->pprev->GetBlockHash());

    return fClean ? DISCONNECT_OK : DISCONNECT_UNCLEAN;
}

static unsigned int GetBlockScriptFlags(const CBlockIndex& block_index, const ChainstateManager& chainman)
{
    const Consensus::Params& consensusparams = chainman.GetConsensus();

    uint32_t flags{SCRIPT_VERIFY_NONE};

    /* We allow overriding flags with exceptions, in case a few historical
       blocks violate a softfork that got activated later, and which we want
       to otherwise enforce unconditionally.  For now, there are no
       flags enforced unconditionally, though.  */
    const auto it{consensusparams.script_flag_exceptions.find(*Assert(block_index.phashBlock))};
    if (it != consensusparams.script_flag_exceptions.end()) {
        flags = it->second;
    }

    if (DeploymentActiveAt(block_index, chainman, Consensus::DEPLOYMENT_P2SH)) {
        flags |= SCRIPT_VERIFY_P2SH;
    }

    // Enforce the DERSIG (BIP66) rule
    if (DeploymentActiveAt(block_index, chainman, Consensus::DEPLOYMENT_DERSIG)) {
        flags |= SCRIPT_VERIFY_DERSIG;
    }

    // Enforce CHECKLOCKTIMEVERIFY (BIP65)
    if (DeploymentActiveAt(block_index, chainman, Consensus::DEPLOYMENT_CLTV)) {
        flags |= SCRIPT_VERIFY_CHECKLOCKTIMEVERIFY;
    }

    // Enforce CHECKSEQUENCEVERIFY (BIP112)
    if (DeploymentActiveAt(block_index, chainman, Consensus::DEPLOYMENT_CSV)) {
        flags |= SCRIPT_VERIFY_CHECKSEQUENCEVERIFY;
    }

    // Enforce Taproot (BIP340-BIP342)
    if (DeploymentActiveAt(block_index, chainman, Consensus::DEPLOYMENT_TAPROOT)) {
        flags |= SCRIPT_VERIFY_TAPROOT;
        flags |= SCRIPT_VERIFY_NAMES_LONG_SALT;
    }

    // Enforce BIP147 NULLDUMMY (activated simultaneously with segwit)
    if (DeploymentActiveAt(block_index, chainman, Consensus::DEPLOYMENT_SEGWIT)) {
        flags |= SCRIPT_VERIFY_NULLDUMMY;
        flags |= SCRIPT_VERIFY_WITNESS;
    }

    return flags;
}


/** Apply the effects of this block (with given index) on the UTXO set represented by coins.
 *  Validity checks that depend on the UTXO set are also done; ConnectBlock()
 *  can fail if those validity checks fail (among other reasons). */
bool Chainstate::ConnectBlock(const CBlock& block, BlockValidationState& state, CBlockIndex* pindex,
                              CCoinsViewCache& view,
                              std::set<valtype>& expiredNames,
                              bool fJustCheck)
{
    AssertLockHeld(cs_main);
    assert(pindex);

    uint256 block_hash{block.GetHash()};
    assert(*pindex->phashBlock == block_hash);

    const auto time_start{SteadyClock::now()};
    const CChainParams& params{m_chainman.GetParams()};

    // Check it again in case a previous version let a bad block in
    // NOTE: We don't currently (re-)invoke ContextualCheckBlock() or
    // ContextualCheckBlockHeader() here. This means that if we add a new
    // consensus rule that is enforced in one of those two functions, then we
    // may have let in a block that violates the rule prior to updating the
    // software, and we would NOT be enforcing the rule here. Fully solving
    // upgrade from one software version to the next after a consensus rule
    // change is potentially tricky and issue-specific (see NeedsRedownload()
    // for one approach that was used for BIP 141 deployment).
    // Also, currently the rule against blocks more than 2 hours in the future
    // is enforced in ContextualCheckBlockHeader(); we wouldn't want to
    // re-enforce that rule here (at least until we make it impossible for
    // the clock to go backward).
    if (!CheckBlock(block, state, params.GetConsensus(), !fJustCheck, !fJustCheck)) {
        if (state.GetResult() == BlockValidationResult::BLOCK_MUTATED) {
            // We don't write down blocks to disk if they may have been
            // corrupted, so this should be impossible unless we're having hardware
            // problems.
            return FatalError(m_chainman.GetNotifications(), state, _("Corrupt block found indicating potential hardware failure."));
        }
        LogError("%s: Consensus::CheckBlock: %s\n", __func__, state.ToString());
        return false;
    }

    // verify that the view's current state corresponds to the previous block
    uint256 hashPrevBlock = pindex->pprev == nullptr ? uint256() : pindex->pprev->GetBlockHash();
    assert(hashPrevBlock == view.GetBestBlock());

    m_chainman.num_blocks_total++;

    // Special case for the genesis block, skipping connection of its transactions
    // (its coinbase is unspendable)
    if (block_hash == params.GetConsensus().hashGenesisBlock) {
        if (!fJustCheck)
            view.SetBestBlock(pindex->GetBlockHash());
        return true;
    }

    bool fScriptChecks = true;
    if (!m_chainman.AssumedValidBlock().IsNull()) {
        // We've been configured with the hash of a block which has been externally verified to have a valid history.
        // A suitable default value is included with the software and updated from time to time.  Because validity
        //  relative to a piece of software is an objective fact these defaults can be easily reviewed.
        // This setting doesn't force the selection of any particular chain but makes validating some faster by
        //  effectively caching the result of part of the verification.
        BlockMap::const_iterator it{m_blockman.m_block_index.find(m_chainman.AssumedValidBlock())};
        if (it != m_blockman.m_block_index.end()) {
            if (it->second.GetAncestor(pindex->nHeight) == pindex &&
                m_chainman.m_best_header->GetAncestor(pindex->nHeight) == pindex &&
                m_chainman.m_best_header->nChainWork >= m_chainman.MinimumChainWork()) {
                // This block is a member of the assumed verified chain and an ancestor of the best header.
                // Script verification is skipped when connecting blocks under the
                // assumevalid block. Assuming the assumevalid block is valid this
                // is safe because block merkle hashes are still computed and checked,
                // Of course, if an assumed valid block is invalid due to false scriptSigs
                // this optimization would allow an invalid chain to be accepted.
                // The equivalent time check discourages hash power from extorting the network via DOS attack
                //  into accepting an invalid block through telling users they must manually set assumevalid.
                //  Requiring a software change or burying the invalid block, regardless of the setting, makes
                //  it hard to hide the implication of the demand.  This also avoids having release candidates
                //  that are hardly doing any signature verification at all in testing without having to
                //  artificially set the default assumed verified block further back.
                // The test against the minimum chain work prevents the skipping when denied access to any chain at
                //  least as good as the expected chain.
                fScriptChecks = (GetBlockProofEquivalentTime(*m_chainman.m_best_header, *pindex, *m_chainman.m_best_header, params.GetConsensus()) <= 60 * 60 * 24 * 7 * 2);
            }
        }
    }

    const auto time_1{SteadyClock::now()};
    m_chainman.time_check += time_1 - time_start;
    LogDebug(BCLog::BENCH, "    - Sanity checks: %.2fms [%.2fs (%.2fms/blk)]\n",
             Ticks<MillisecondsDouble>(time_1 - time_start),
             Ticks<SecondsDouble>(m_chainman.time_check),
             Ticks<MillisecondsDouble>(m_chainman.time_check) / m_chainman.num_blocks_total);

    // Do not allow blocks that contain transactions which 'overwrite' older transactions,
    // unless those are already completely spent.
    // If such overwrites are allowed, coinbases and transactions depending upon those
    // can be duplicated to remove the ability to spend the first instance -- even after
    // being sent to another address.
    // See BIP30, CVE-2012-1909, and https://r6.ca/blog/20120206T005236Z.html for more information.
    // This rule was originally applied to all blocks with a timestamp after March 15, 2012, 0:00 UTC.
    // Now that the whole chain is irreversibly beyond that time it is applied to all blocks except the
    // two in the chain that violate it. This prevents exploiting the issue against nodes during their
    // initial block download.
    bool fEnforceBIP30 = !IsBIP30Repeat(*pindex);
    // FIXME: Enable strict check after appropriate fork.
    fEnforceBIP30 = false;

    assert(pindex->pprev);

    if (fEnforceBIP30) {
        for (const auto& tx : block.vtx) {
            for (size_t o = 0; o < tx->vout.size(); o++) {
                if (view.HaveCoin(COutPoint(tx->GetHash(), o))) {
                    state.Invalid(BlockValidationResult::BLOCK_CONSENSUS, "bad-txns-BIP30",
                                  "tried to overwrite transaction");
                }
            }
        }
    }

    // Enforce BIP68 (sequence locks)
    int nLockTimeFlags = 0;
    if (DeploymentActiveAt(*pindex, m_chainman, Consensus::DEPLOYMENT_CSV)) {
        nLockTimeFlags |= LOCKTIME_VERIFY_SEQUENCE;
    }

    // Get the script flags for this block
    unsigned int flags{GetBlockScriptFlags(*pindex, m_chainman)};

    const auto time_2{SteadyClock::now()};
    m_chainman.time_forks += time_2 - time_1;
    LogDebug(BCLog::BENCH, "    - Fork checks: %.2fms [%.2fs (%.2fms/blk)]\n",
             Ticks<MillisecondsDouble>(time_2 - time_1),
             Ticks<SecondsDouble>(m_chainman.time_forks),
             Ticks<MillisecondsDouble>(m_chainman.time_forks) / m_chainman.num_blocks_total);

    if (fScriptChecks != m_prev_script_checks_logged && GetRole() == ChainstateRole::NORMAL) {
        LogInfo("%s signature validations at block #%d (%s).", fScriptChecks ? "Enabling" : "Disabling", pindex->nHeight, block_hash.ToString());
        m_prev_script_checks_logged = fScriptChecks;
    }

    CBlockUndo blockundo;

    // Precomputed transaction data pointers must not be invalidated
    // until after `control` has run the script checks (potentially
    // in multiple threads). Preallocate the vector size so a new allocation
    // doesn't invalidate pointers into the vector, and keep txsdata in scope
    // for as long as `control`.
    std::optional<CCheckQueueControl<CScriptCheck>> control;
    if (auto& queue = m_chainman.GetCheckQueue(); queue.HasThreads() && fScriptChecks) control.emplace(queue);

    std::vector<PrecomputedTransactionData> txsdata(block.vtx.size());

    std::vector<int> prevheights;
    CAmount nFees = 0;
    int nInputs = 0;
    int64_t nSigOpsCost = 0;
    blockundo.vtxundo.reserve(block.vtx.size() - 1);
    for (unsigned int i = 0; i < block.vtx.size(); i++)
    {
        if (!state.IsValid()) break;
        const CTransaction &tx = *(block.vtx[i]);

        nInputs += tx.vin.size();

        if (!tx.IsCoinBase())
        {
            CAmount txfee = 0;
            TxValidationState tx_state;
            if (!Consensus::CheckTxInputs(tx, tx_state, view, pindex->nHeight, flags, txfee)) {
                // Any transaction validation failure in ConnectBlock is a block consensus failure
                state.Invalid(BlockValidationResult::BLOCK_CONSENSUS,
                              tx_state.GetRejectReason(),
                              tx_state.GetDebugMessage() + " in transaction " + tx.GetHash().ToString());
                break;
            }
            nFees += txfee;
            if (!MoneyRange(nFees)) {
                state.Invalid(BlockValidationResult::BLOCK_CONSENSUS, "bad-txns-accumulated-fee-outofrange",
                              "accumulated fee in the block out of range");
                break;
            }

            // Check that transaction is BIP68 final
            // BIP68 lock checks (as opposed to nLockTime checks) must
            // be in ConnectBlock because they require the UTXO set
            prevheights.resize(tx.vin.size());
            for (size_t j = 0; j < tx.vin.size(); j++) {
                prevheights[j] = view.AccessCoin(tx.vin[j].prevout).nHeight;
            }

            if (!SequenceLocks(tx, nLockTimeFlags, prevheights, *pindex)) {
                state.Invalid(BlockValidationResult::BLOCK_CONSENSUS, "bad-txns-nonfinal",
                              "contains a non-BIP68-final transaction " + tx.GetHash().ToString());
                break;
            }
        }

        // GetTransactionSigOpCost counts 3 types of sigops:
        // * legacy (always)
        // * p2sh (when P2SH enabled in flags and excludes coinbase)
        // * witness (when witness enabled in flags and excludes coinbase)
        nSigOpsCost += GetTransactionSigOpCost(tx, view, flags);
        if (nSigOpsCost > MAX_BLOCK_SIGOPS_COST) {
            state.Invalid(BlockValidationResult::BLOCK_CONSENSUS, "bad-blk-sigops", "too many sigops");
            break;
        }

        if (!tx.IsCoinBase() && fScriptChecks)
        {
            bool fCacheResults = fJustCheck; /* Don't cache results if we're actually connecting blocks (still consult the cache, though) */
            bool tx_ok;
            TxValidationState tx_state;
            // If CheckInputScripts is called with a pointer to a checks vector, the resulting checks are appended to it. In that case
            // they need to be added to control which runs them asynchronously. Otherwise, CheckInputScripts runs the checks before returning.
            if (control) {
                std::vector<CScriptCheck> vChecks;
                tx_ok = CheckInputScripts(tx, tx_state, view, flags, fCacheResults, fCacheResults, txsdata[i], m_chainman.m_validation_cache, &vChecks);
                if (tx_ok) control->Add(std::move(vChecks));
            } else {
                tx_ok = CheckInputScripts(tx, tx_state, view, flags, fCacheResults, fCacheResults, txsdata[i], m_chainman.m_validation_cache);
            }
            if (!tx_ok) {
                // Any transaction validation failure in ConnectBlock is a block consensus failure
                state.Invalid(BlockValidationResult::BLOCK_CONSENSUS,
                              tx_state.GetRejectReason(), tx_state.GetDebugMessage());
                break;
            }
        }

        CTxUndo undoDummy;
        if (i > 0) {
            blockundo.vtxundo.emplace_back();
        }
        UpdateCoins(tx, view, i == 0 ? undoDummy : blockundo.vtxundo.back(), pindex->nHeight);
        ApplyNameTransaction(tx, pindex->nHeight, view, blockundo);
    }
    const auto time_3{SteadyClock::now()};
    m_chainman.time_connect += time_3 - time_2;
    LogDebug(BCLog::BENCH, "      - Connect %u transactions: %.2fms (%.3fms/tx, %.3fms/txin) [%.2fs (%.2fms/blk)]\n", (unsigned)block.vtx.size(),
             Ticks<MillisecondsDouble>(time_3 - time_2), Ticks<MillisecondsDouble>(time_3 - time_2) / block.vtx.size(),
             nInputs <= 1 ? 0 : Ticks<MillisecondsDouble>(time_3 - time_2) / (nInputs - 1),
             Ticks<SecondsDouble>(m_chainman.time_connect),
             Ticks<MillisecondsDouble>(m_chainman.time_connect) / m_chainman.num_blocks_total);

    CAmount blockReward = nFees + GetBlockSubsidy(pindex->nHeight, params.GetConsensus());
    if (block.vtx[0]->GetValueOut() > blockReward && state.IsValid()) {
        state.Invalid(BlockValidationResult::BLOCK_CONSENSUS, "bad-cb-amount",
                      strprintf("coinbase pays too much (actual=%d vs limit=%d)", block.vtx[0]->GetValueOut(), blockReward));
    }
    if (control) {
        auto parallel_result = control->Complete();
        if (parallel_result.has_value() && state.IsValid()) {
            state.Invalid(BlockValidationResult::BLOCK_CONSENSUS, strprintf("block-script-verify-flag-failed (%s)", ScriptErrorString(parallel_result->first)), parallel_result->second);
        }
    }
    if (!state.IsValid()) {
        LogInfo("Block validation error: %s", state.ToString());
        return false;
    }
    const auto time_4{SteadyClock::now()};
    m_chainman.time_verify += time_4 - time_2;
    LogDebug(BCLog::BENCH, "    - Verify %u txins: %.2fms (%.3fms/txin) [%.2fs (%.2fms/blk)]\n", nInputs - 1,
             Ticks<MillisecondsDouble>(time_4 - time_2),
             nInputs <= 1 ? 0 : Ticks<MillisecondsDouble>(time_4 - time_2) / (nInputs - 1),
             Ticks<SecondsDouble>(m_chainman.time_verify),
             Ticks<MillisecondsDouble>(m_chainman.time_verify) / m_chainman.num_blocks_total);

    if (fJustCheck) {
        return true;
    }

    /* Remove expired names from the UTXO set.  They become permanently
       unspendable.  Note that we use nHeight+1 here because a possible
       spending transaction would be at least at that height.  This has
       to be done after checking the transactions themselves, because
       spending a name would still be valid in the current block.  */
    if (!ExpireNames(pindex->nHeight + 1, view, blockundo, expiredNames)) {
        LogError ("%s : ExpireNames failed", __func__);
        return false;
    }

    if (!m_blockman.WriteBlockUndo(blockundo, state, *pindex)) {
        return false;
    }

    const auto time_5{SteadyClock::now()};
    m_chainman.time_undo += time_5 - time_4;
    LogDebug(BCLog::BENCH, "    - Write undo data: %.2fms [%.2fs (%.2fms/blk)]\n",
             Ticks<MillisecondsDouble>(time_5 - time_4),
             Ticks<SecondsDouble>(m_chainman.time_undo),
             Ticks<MillisecondsDouble>(m_chainman.time_undo) / m_chainman.num_blocks_total);

    if (!pindex->IsValid(BLOCK_VALID_SCRIPTS)) {
        pindex->RaiseValidity(BLOCK_VALID_SCRIPTS);
        m_blockman.m_dirty_blockindex.insert(pindex);
    }

    // add this block to the view's block chain
    view.SetBestBlock(pindex->GetBlockHash());

    const auto time_6{SteadyClock::now()};
    m_chainman.time_index += time_6 - time_5;
    LogDebug(BCLog::BENCH, "    - Index writing: %.2fms [%.2fs (%.2fms/blk)]\n",
             Ticks<MillisecondsDouble>(time_6 - time_5),
             Ticks<SecondsDouble>(m_chainman.time_index),
             Ticks<MillisecondsDouble>(m_chainman.time_index) / m_chainman.num_blocks_total);

    TRACEPOINT(validation, block_connected,
        block_hash.data(),
        pindex->nHeight,
        block.vtx.size(),
        nInputs,
        nSigOpsCost,
        Ticks<std::chrono::nanoseconds>(time_5 - time_start)
    );

    return true;
}

CoinsCacheSizeState Chainstate::GetCoinsCacheSizeState()
{
    AssertLockHeld(::cs_main);
    return this->GetCoinsCacheSizeState(
        m_coinstip_cache_size_bytes,
        m_mempool ? m_mempool->m_opts.max_size_bytes : 0);
}

CoinsCacheSizeState Chainstate::GetCoinsCacheSizeState(
    size_t max_coins_cache_size_bytes,
    size_t max_mempool_size_bytes)
{
    AssertLockHeld(::cs_main);
    const int64_t nMempoolUsage = m_mempool ? m_mempool->DynamicMemoryUsage() : 0;
    int64_t cacheSize = CoinsTip().DynamicMemoryUsage();
    int64_t nTotalSpace =
        max_coins_cache_size_bytes + std::max<int64_t>(int64_t(max_mempool_size_bytes) - nMempoolUsage, 0);

    if (cacheSize > nTotalSpace) {
        LogPrintf("Cache size (%s) exceeds total space (%s)\n", cacheSize, nTotalSpace);
        return CoinsCacheSizeState::CRITICAL;
    } else if (cacheSize > LargeCoinsCacheThreshold(nTotalSpace)) {
        return CoinsCacheSizeState::LARGE;
    }
    return CoinsCacheSizeState::OK;
}

bool Chainstate::FlushStateToDisk(
    BlockValidationState &state,
    FlushStateMode mode,
    int nManualPruneHeight)
{
    LOCK(cs_main);
    assert(this->CanFlushToDisk());
    std::set<int> setFilesToPrune;
    bool full_flush_completed = false;

    const size_t coins_count = CoinsTip().GetCacheSize();
    const size_t coins_mem_usage = CoinsTip().DynamicMemoryUsage();

    try {
    {
        bool fFlushForPrune = false;

        CoinsCacheSizeState cache_state = GetCoinsCacheSizeState();
        LOCK(m_blockman.cs_LastBlockFile);
        if (m_blockman.IsPruneMode() && (m_blockman.m_check_for_pruning || nManualPruneHeight > 0) && m_chainman.m_blockman.m_blockfiles_indexed) {
            // make sure we don't prune above any of the prune locks bestblocks
            // pruning is height-based
            int last_prune{m_chain.Height()}; // last height we can prune
            std::optional<std::string> limiting_lock; // prune lock that actually was the limiting factor, only used for logging

            for (const auto& prune_lock : m_blockman.m_prune_locks) {
                if (prune_lock.second.height_first == std::numeric_limits<int>::max()) continue;
                // Remove the buffer and one additional block here to get actual height that is outside of the buffer
                const int lock_height{prune_lock.second.height_first - PRUNE_LOCK_BUFFER - 1};
                last_prune = std::max(1, std::min(last_prune, lock_height));
                if (last_prune == lock_height) {
                    limiting_lock = prune_lock.first;
                }
            }

            if (limiting_lock) {
                LogDebug(BCLog::PRUNE, "%s limited pruning to height %d\n", limiting_lock.value(), last_prune);
            }

            if (nManualPruneHeight > 0) {
                LOG_TIME_MILLIS_WITH_CATEGORY("find files to prune (manual)", BCLog::BENCH);

                m_blockman.FindFilesToPruneManual(
                    setFilesToPrune,
                    std::min(last_prune, nManualPruneHeight),
                    *this, m_chainman);
            } else {
                LOG_TIME_MILLIS_WITH_CATEGORY("find files to prune", BCLog::BENCH);

                m_blockman.FindFilesToPrune(setFilesToPrune, last_prune, *this, m_chainman);
                m_blockman.m_check_for_pruning = false;
            }
            if (!setFilesToPrune.empty()) {
                fFlushForPrune = true;
                if (!m_blockman.m_have_pruned) {
                    m_blockman.m_block_tree_db->WriteFlag("prunedblockfiles", true);
                    m_blockman.m_have_pruned = true;
                }
            }
        }
        const auto nNow{NodeClock::now()};
        // The cache is large and we're within 10% and 10 MiB of the limit, but we have time now (not in the middle of a block processing).
        bool fCacheLarge = mode == FlushStateMode::PERIODIC && cache_state >= CoinsCacheSizeState::LARGE;
        // The cache is over the limit, we have to write now.
        bool fCacheCritical = mode == FlushStateMode::IF_NEEDED && cache_state >= CoinsCacheSizeState::CRITICAL;
        // It's been a while since we wrote the block index and chain state to disk. Do this frequently, so we don't need to redownload or reindex after a crash.
        bool fPeriodicWrite = mode == FlushStateMode::PERIODIC && nNow >= m_next_write;
        // Combine all conditions that result in a write to disk.
        bool should_write = (mode == FlushStateMode::ALWAYS) || fCacheLarge || fCacheCritical || fPeriodicWrite || fFlushForPrune;
        // Write blocks, block index and best chain related state to disk.
        if (should_write) {
            LogDebug(BCLog::COINDB, "Writing chainstate to disk: flush mode=%s, prune=%d, large=%d, critical=%d, periodic=%d",
                     FlushStateModeNames[size_t(mode)], fFlushForPrune, fCacheLarge, fCacheCritical, fPeriodicWrite);

            // Ensure we can write block index
            if (!CheckDiskSpace(m_blockman.m_opts.blocks_dir)) {
                return FatalError(m_chainman.GetNotifications(), state, _("Disk space is too low!"));
            }
            {
                LOG_TIME_MILLIS_WITH_CATEGORY("write block and undo data to disk", BCLog::BENCH);

                // First make sure all block and undo data is flushed to disk.
                // TODO: Handle return error, or add detailed comment why it is
                // safe to not return an error upon failure.
                if (!m_blockman.FlushChainstateBlockFile(m_chain.Height())) {
                    LogPrintLevel(BCLog::VALIDATION, BCLog::Level::Warning, "%s: Failed to flush block file.\n", __func__);
                }
            }

            // Then update all block file information (which may refer to block and undo files).
            {
                LOG_TIME_MILLIS_WITH_CATEGORY("write block index to disk", BCLog::BENCH);

                if (!m_blockman.WriteBlockIndexDB()) {
                    return FatalError(m_chainman.GetNotifications(), state, _("Failed to write to block index database."));
                }
            }
            // Finally remove any pruned files
            if (fFlushForPrune) {
                LOG_TIME_MILLIS_WITH_CATEGORY("unlink pruned files", BCLog::BENCH);

                m_blockman.UnlinkPrunedFiles(setFilesToPrune);
            }

            if (!CoinsTip().GetBestBlock().IsNull()) {
                if (coins_mem_usage >= WARN_FLUSH_COINS_SIZE) LogWarning("Flushing large (%d GiB) UTXO set to disk, it may take several minutes", coins_mem_usage >> 30);
                LOG_TIME_MILLIS_WITH_CATEGORY(strprintf("write coins cache to disk (%d coins, %.2fKiB)",
                    coins_count, coins_mem_usage >> 10), BCLog::BENCH);

                // Typical Coin structures on disk are around 48 bytes in size.
                // Pushing a new one to the database can cause it to be written
                // twice (once in the log, and once in the tables). This is already
                // an overestimation, as most will delete an existing entry or
                // overwrite one. Still, use a conservative safety factor of 2.
                if (!CheckDiskSpace(m_chainman.m_options.datadir, 48 * 2 * 2 * CoinsTip().GetCacheSize())) {
                    return FatalError(m_chainman.GetNotifications(), state, _("Disk space is too low!"));
                }
                // Flush the chainstate (which may refer to block index entries).
                const auto empty_cache{(mode == FlushStateMode::ALWAYS) || fCacheLarge || fCacheCritical};
                if (empty_cache ? !CoinsTip().Flush() : !CoinsTip().Sync()) {
                    return FatalError(m_chainman.GetNotifications(), state, _("Failed to write to coin database."));
                }
                full_flush_completed = true;
                TRACEPOINT(utxocache, flush,
                    int64_t{Ticks<std::chrono::microseconds>(NodeClock::now() - nNow)},
                    (uint32_t)mode,
                    (uint64_t)coins_count,
                    (uint64_t)coins_mem_usage,
                    (bool)fFlushForPrune);
            }
        }

        if (should_write || m_next_write == NodeClock::time_point::max()) {
            constexpr auto range{DATABASE_WRITE_INTERVAL_MAX - DATABASE_WRITE_INTERVAL_MIN};
            m_next_write = FastRandomContext().rand_uniform_delay(NodeClock::now() + DATABASE_WRITE_INTERVAL_MIN, range);
        }
    }
    if (full_flush_completed && m_chainman.m_options.signals) {
        // Update best block in wallet (so we can detect restored wallets).
        m_chainman.m_options.signals->ChainStateFlushed(this->GetRole(), GetLocator(m_chain.Tip()));
    }
    } catch (const std::runtime_error& e) {
        return FatalError(m_chainman.GetNotifications(), state, strprintf(_("System error while flushing: %s"), e.what()));
    }
    return true;
}

void Chainstate::ForceFlushStateToDisk()
{
    BlockValidationState state;
    if (!this->FlushStateToDisk(state, FlushStateMode::ALWAYS)) {
        LogPrintf("%s: failed to flush state (%s)\n", __func__, state.ToString());
    }
}

void Chainstate::PruneAndFlush()
{
    BlockValidationState state;
    m_blockman.m_check_for_pruning = true;
    if (!this->FlushStateToDisk(state, FlushStateMode::NONE)) {
        LogPrintf("%s: failed to flush state (%s)\n", __func__, state.ToString());
    }
}

static void UpdateTipLog(
    const ChainstateManager& chainman,
    const CCoinsViewCache& coins_tip,
    const CBlockIndex* tip,
    const std::string& func_name,
    const std::string& prefix,
    const std::string& warning_messages) EXCLUSIVE_LOCKS_REQUIRED(::cs_main)
{

    AssertLockHeld(::cs_main);

    // Disable rate limiting in LogPrintLevel_ so this source location may log during IBD.
    LogPrintLevel_(BCLog::LogFlags::ALL, BCLog::Level::Info, /*should_ratelimit=*/false, "%s%s: new best=%s height=%d version=0x%08x log2_work=%f tx=%lu date='%s' progress=%f cache=%.1fMiB(%utxo)%s\n",
                   prefix, func_name,
                   tip->GetBlockHash().ToString(), tip->nHeight, tip->nVersion,
                   log(tip->nChainWork.getdouble()) / log(2.0), tip->m_chain_tx_count,
                   FormatISO8601DateTime(tip->GetBlockTime()),
                   chainman.GuessVerificationProgress(tip),
                   coins_tip.DynamicMemoryUsage() * (1.0 / (1 << 20)),
                   coins_tip.GetCacheSize(),
                   !warning_messages.empty() ? strprintf(" warning='%s'", warning_messages) : "");
}

void Chainstate::UpdateTip(const CBlockIndex* pindexNew)
{
    AssertLockHeld(::cs_main);
    const auto& coins_tip = this->CoinsTip();

    // The remainder of the function isn't relevant if we are not acting on
    // the active chainstate, so return if need be.
    if (this != &m_chainman.ActiveChainstate()) {
        // Only log every so often so that we don't bury log messages at the tip.
        constexpr int BACKGROUND_LOG_INTERVAL = 2000;
        if (pindexNew->nHeight % BACKGROUND_LOG_INTERVAL == 0) {
            UpdateTipLog(m_chainman, coins_tip, pindexNew, __func__, "[background validation] ", "");
        }
        return;
    }

    // New best block
    if (m_mempool) {
        m_mempool->AddTransactionsUpdated(1);
    }

    std::vector<bilingual_str> warning_messages;
    if (!m_chainman.IsInitialBlockDownload()) {
        auto bits = m_chainman.m_versionbitscache.CheckUnknownActivations(pindexNew, m_chainman.GetParams());
        for (auto [bit, active] : bits) {
            const bilingual_str warning = strprintf(_("Unknown new rules activated (versionbit %i)"), bit);
            if (active) {
                m_chainman.GetNotifications().warningSet(kernel::Warning::UNKNOWN_NEW_RULES_ACTIVATED, warning);
            } else {
                warning_messages.push_back(warning);
            }
        }
    }
    UpdateTipLog(m_chainman, coins_tip, pindexNew, __func__, "",
                 util::Join(warning_messages, Untranslated(", ")).original);
}

/** Disconnect m_chain's tip.
  * After calling, the mempool will be in an inconsistent state, with
  * transactions from disconnected blocks being added to disconnectpool.  You
  * should make the mempool consistent again by calling MaybeUpdateMempoolForReorg.
  * with cs_main held.
  *
  * If disconnectpool is nullptr, then no disconnected transactions are added to
  * disconnectpool (note that the caller is responsible for mempool consistency
  * in any case).
  */
bool Chainstate::DisconnectTip(BlockValidationState& state, DisconnectedBlockTransactions* disconnectpool)
{
    AssertLockHeld(cs_main);
    if (m_mempool) AssertLockHeld(m_mempool->cs);

    CBlockIndex *pindexDelete = m_chain.Tip();
    assert(pindexDelete);
    assert(pindexDelete->pprev);
    CheckNameDB (*this, true);
    // Read block from disk.
    std::shared_ptr<CBlock> pblock = std::make_shared<CBlock>();
    CBlock& block = *pblock;
    if (!m_blockman.ReadBlock(block, *pindexDelete)) {
        LogError("DisconnectTip(): Failed to read block\n");
        return false;
    }
    // Apply the block atomically to the chain state.
    std::set<valtype> unexpiredNames;
    const auto time_start{SteadyClock::now()};
    {
        CCoinsViewCache view(&CoinsTip());
        assert(view.GetBestBlock() == pindexDelete->GetBlockHash());
        if (DisconnectBlock(block, pindexDelete, view, unexpiredNames) != DISCONNECT_OK) {
            LogError ("DisconnectTip(): DisconnectBlock %s failed", pindexDelete->GetBlockHash().ToString());
            return false;
        }
        bool flushed = view.Flush();
        assert(flushed);
    }
    LogDebug(BCLog::BENCH, "- Disconnect block: %.2fms\n",
             Ticks<MillisecondsDouble>(SteadyClock::now() - time_start));

    {
        // Prune locks that began at or after the tip should be moved backward so they get a chance to reorg
        const int max_height_first{pindexDelete->nHeight - 1};
        for (auto& prune_lock : m_blockman.m_prune_locks) {
            if (prune_lock.second.height_first <= max_height_first) continue;

            prune_lock.second.height_first = max_height_first;
            LogDebug(BCLog::PRUNE, "%s prune lock moved back to %d\n", prune_lock.first, max_height_first);
        }
    }

    // Write the chain state to disk, if necessary.
    if (!FlushStateToDisk(state, FlushStateMode::IF_NEEDED)) {
        return false;
    }

    // Fix the memool for conflicts due to unexpired names.
    if (m_mempool)
        m_mempool->removeUnexpireConflicts(unexpiredNames);

    if (disconnectpool && m_mempool) {
        // Save transactions to re-add to mempool at end of reorg. If any entries are evicted for
        // exceeding memory limits, remove them and their descendants from the mempool.
        for (auto&& evicted_tx : disconnectpool->AddTransactionsFromBlock(block.vtx)) {
            m_mempool->removeRecursive(*evicted_tx, MemPoolRemovalReason::REORG);
        }
    }

    m_chain.SetTip(*pindexDelete->pprev);

    UpdateTip(pindexDelete->pprev);
    CheckNameDB (*this, true);
    // Let wallets know transactions went from 1-confirmed to
    // 0-confirmed or conflicted:
    if (m_chainman.m_options.signals) {
        m_chainman.m_options.signals->BlockDisconnected(pblock, pindexDelete);
    }
    return true;
}

struct PerBlockConnectTrace {
    CBlockIndex* pindex = nullptr;
    std::shared_ptr<const CBlock> pblock;
    PerBlockConnectTrace() = default;
};
/**
 * Used to track blocks whose transactions were applied to the UTXO state as a
 * part of a single ActivateBestChainStep call.
 *
 * This class is single-use, once you call GetBlocksConnected() you have to throw
 * it away and make a new one.
 */
class ConnectTrace {
private:
    std::vector<PerBlockConnectTrace> blocksConnected;

public:
    explicit ConnectTrace() : blocksConnected(1) {}

    void BlockConnected(CBlockIndex* pindex, std::shared_ptr<const CBlock> pblock) {
        assert(!blocksConnected.back().pindex);
        assert(pindex);
        assert(pblock);
        blocksConnected.back().pindex = pindex;
        blocksConnected.back().pblock = std::move(pblock);
        blocksConnected.emplace_back();
    }

    std::vector<PerBlockConnectTrace>& GetBlocksConnected() {
        // We always keep one extra block at the end of our list because
        // blocks are added after all the conflicted transactions have
        // been filled in. Thus, the last entry should always be an empty
        // one waiting for the transactions from the next block. We pop
        // the last entry here to make sure the list we return is sane.
        assert(!blocksConnected.back().pindex);
        blocksConnected.pop_back();
        return blocksConnected;
    }
};

/**
 * Connect a new block to m_chain. block_to_connect is either nullptr or a pointer to a CBlock
 * corresponding to pindexNew, to bypass loading it again from disk.
 *
 * The block is added to connectTrace if connection succeeds.
 */
bool Chainstate::ConnectTip(
    BlockValidationState& state,
    CBlockIndex* pindexNew,
    std::shared_ptr<const CBlock> block_to_connect,
    ConnectTrace& connectTrace,
    DisconnectedBlockTransactions& disconnectpool)
{
    AssertLockHeld(cs_main);
    if (m_mempool) AssertLockHeld(m_mempool->cs);

    assert(pindexNew->pprev == m_chain.Tip());
    CheckNameDB (*this, true);
    // Read block from disk.
    const auto time_1{SteadyClock::now()};
    if (!block_to_connect) {
        std::shared_ptr<CBlock> pblockNew = std::make_shared<CBlock>();
        if (!m_blockman.ReadBlock(*pblockNew, *pindexNew)) {
            return FatalError(m_chainman.GetNotifications(), state, _("Failed to read block."));
        }
        block_to_connect = std::move(pblockNew);
    } else {
        LogDebug(BCLog::BENCH, "  - Using cached block\n");
    }
    // Apply the block atomically to the chain state.
    std::set<valtype> expiredNames;
    const auto time_2{SteadyClock::now()};
    SteadyClock::time_point time_3;
    // When adding aggregate statistics in the future, keep in mind that
    // num_blocks_total may be zero until the ConnectBlock() call below.
    LogDebug(BCLog::BENCH, "  - Load block from disk: %.2fms\n",
             Ticks<MillisecondsDouble>(time_2 - time_1));
    {
        CCoinsViewCache view(&CoinsTip());
<<<<<<< HEAD
        bool rv = ConnectBlock(blockConnecting, state, pindexNew, view, expiredNames);
=======
        bool rv = ConnectBlock(*block_to_connect, state, pindexNew, view);
>>>>>>> 71249f3b
        if (m_chainman.m_options.signals) {
            m_chainman.m_options.signals->BlockChecked(block_to_connect, state);
        }
        if (!rv) {
            if (state.IsInvalid())
                InvalidBlockFound(pindexNew, state);
            LogError("%s: ConnectBlock %s failed, %s\n", __func__, pindexNew->GetBlockHash().ToString(), state.ToString());
            return false;
        }
        time_3 = SteadyClock::now();
        m_chainman.time_connect_total += time_3 - time_2;
        assert(m_chainman.num_blocks_total > 0);
        LogDebug(BCLog::BENCH, "  - Connect total: %.2fms [%.2fs (%.2fms/blk)]\n",
                 Ticks<MillisecondsDouble>(time_3 - time_2),
                 Ticks<SecondsDouble>(m_chainman.time_connect_total),
                 Ticks<MillisecondsDouble>(m_chainman.time_connect_total) / m_chainman.num_blocks_total);
        bool flushed = view.Flush();
        assert(flushed);
    }
    const auto time_4{SteadyClock::now()};
    m_chainman.time_flush += time_4 - time_3;
    LogDebug(BCLog::BENCH, "  - Flush: %.2fms [%.2fs (%.2fms/blk)]\n",
             Ticks<MillisecondsDouble>(time_4 - time_3),
             Ticks<SecondsDouble>(m_chainman.time_flush),
             Ticks<MillisecondsDouble>(m_chainman.time_flush) / m_chainman.num_blocks_total);
    // Write the chain state to disk, if necessary.
    if (!FlushStateToDisk(state, FlushStateMode::IF_NEEDED)) {
        return false;
    }
    const auto time_5{SteadyClock::now()};
    m_chainman.time_chainstate += time_5 - time_4;
    LogDebug(BCLog::BENCH, "  - Writing chainstate: %.2fms [%.2fs (%.2fms/blk)]\n",
             Ticks<MillisecondsDouble>(time_5 - time_4),
             Ticks<SecondsDouble>(m_chainman.time_chainstate),
             Ticks<MillisecondsDouble>(m_chainman.time_chainstate) / m_chainman.num_blocks_total);
    // Remove conflicting transactions from the mempool.;
    if (m_mempool) {
<<<<<<< HEAD
        m_mempool->removeForBlock(blockConnecting.vtx, pindexNew->nHeight);
        m_mempool->removeExpireConflicts(expiredNames);
        disconnectpool.removeForBlock(blockConnecting.vtx);
=======
        m_mempool->removeForBlock(block_to_connect->vtx, pindexNew->nHeight);
        disconnectpool.removeForBlock(block_to_connect->vtx);
>>>>>>> 71249f3b
    }
    // Update m_chain & related variables.
    m_chain.SetTip(*pindexNew);
    UpdateTip(pindexNew);
    CheckNameDB (*this, false);

    const auto time_6{SteadyClock::now()};
    m_chainman.time_post_connect += time_6 - time_5;
    m_chainman.time_total += time_6 - time_1;
    LogDebug(BCLog::BENCH, "  - Connect postprocess: %.2fms [%.2fs (%.2fms/blk)]\n",
             Ticks<MillisecondsDouble>(time_6 - time_5),
             Ticks<SecondsDouble>(m_chainman.time_post_connect),
             Ticks<MillisecondsDouble>(m_chainman.time_post_connect) / m_chainman.num_blocks_total);
    LogDebug(BCLog::BENCH, "- Connect block: %.2fms [%.2fs (%.2fms/blk)]\n",
             Ticks<MillisecondsDouble>(time_6 - time_1),
             Ticks<SecondsDouble>(m_chainman.time_total),
             Ticks<MillisecondsDouble>(m_chainman.time_total) / m_chainman.num_blocks_total);

    // If we are the background validation chainstate, check to see if we are done
    // validating the snapshot (i.e. our tip has reached the snapshot's base block).
    if (this != &m_chainman.ActiveChainstate()) {
        // This call may set `m_disabled`, which is referenced immediately afterwards in
        // ActivateBestChain, so that we stop connecting blocks past the snapshot base.
        m_chainman.MaybeCompleteSnapshotValidation();
    }

    connectTrace.BlockConnected(pindexNew, std::move(block_to_connect));
    return true;
}

/**
 * Return the tip of the chain with the most work in it, that isn't
 * known to be invalid (it's however far from certain to be valid).
 */
CBlockIndex* Chainstate::FindMostWorkChain()
{
    AssertLockHeld(::cs_main);
    do {
        CBlockIndex *pindexNew = nullptr;

        // Find the best candidate header.
        {
            std::set<CBlockIndex*, CBlockIndexWorkComparator>::reverse_iterator it = setBlockIndexCandidates.rbegin();
            if (it == setBlockIndexCandidates.rend())
                return nullptr;
            pindexNew = *it;
        }

        // Check whether all blocks on the path between the currently active chain and the candidate are valid.
        // Just going until the active chain is an optimization, as we know all blocks in it are valid already.
        CBlockIndex *pindexTest = pindexNew;
        bool fInvalidAncestor = false;
        while (pindexTest && !m_chain.Contains(pindexTest)) {
            assert(pindexTest->HaveNumChainTxs() || pindexTest->nHeight == 0);

            // Pruned nodes may have entries in setBlockIndexCandidates for
            // which block files have been deleted.  Remove those as candidates
            // for the most work chain if we come across them; we can't switch
            // to a chain unless we have all the non-active-chain parent blocks.
            bool fFailedChain = pindexTest->nStatus & BLOCK_FAILED_MASK;
            bool fMissingData = !(pindexTest->nStatus & BLOCK_HAVE_DATA);
            if (fFailedChain || fMissingData) {
                // Candidate chain is not usable (either invalid or missing data)
                if (fFailedChain && (m_chainman.m_best_invalid == nullptr || pindexNew->nChainWork > m_chainman.m_best_invalid->nChainWork)) {
                    m_chainman.m_best_invalid = pindexNew;
                }
                CBlockIndex *pindexFailed = pindexNew;
                // Remove the entire chain from the set.
                while (pindexTest != pindexFailed) {
                    if (fFailedChain) {
                        pindexFailed->nStatus |= BLOCK_FAILED_CHILD;
                        m_blockman.m_dirty_blockindex.insert(pindexFailed);
                    } else if (fMissingData) {
                        // If we're missing data, then add back to m_blocks_unlinked,
                        // so that if the block arrives in the future we can try adding
                        // to setBlockIndexCandidates again.
                        m_blockman.m_blocks_unlinked.insert(
                            std::make_pair(pindexFailed->pprev, pindexFailed));
                    }
                    setBlockIndexCandidates.erase(pindexFailed);
                    pindexFailed = pindexFailed->pprev;
                }
                setBlockIndexCandidates.erase(pindexTest);
                fInvalidAncestor = true;
                break;
            }
            pindexTest = pindexTest->pprev;
        }
        if (!fInvalidAncestor)
            return pindexNew;
    } while(true);
}

/** Delete all entries in setBlockIndexCandidates that are worse than the current tip. */
void Chainstate::PruneBlockIndexCandidates() {
    // Note that we can't delete the current block itself, as we may need to return to it later in case a
    // reorganization to a better block fails.
    std::set<CBlockIndex*, CBlockIndexWorkComparator>::iterator it = setBlockIndexCandidates.begin();
    while (it != setBlockIndexCandidates.end() && setBlockIndexCandidates.value_comp()(*it, m_chain.Tip())) {
        setBlockIndexCandidates.erase(it++);
    }
    // Either the current tip or a successor of it we're working towards is left in setBlockIndexCandidates.
    assert(!setBlockIndexCandidates.empty());
}

/**
 * Try to make some progress towards making pindexMostWork the active block.
 * pblock is either nullptr or a pointer to a CBlock corresponding to pindexMostWork.
 *
 * @returns true unless a system error occurred
 */
bool Chainstate::ActivateBestChainStep(BlockValidationState& state, CBlockIndex* pindexMostWork, const std::shared_ptr<const CBlock>& pblock, bool& fInvalidFound, ConnectTrace& connectTrace)
{
    AssertLockHeld(cs_main);
    if (m_mempool) AssertLockHeld(m_mempool->cs);

    const CBlockIndex* pindexOldTip = m_chain.Tip();
    const CBlockIndex* pindexFork = m_chain.FindFork(pindexMostWork);

    // Disconnect active blocks which are no longer in the best chain.
    bool fBlocksDisconnected = false;
    DisconnectedBlockTransactions disconnectpool{MAX_DISCONNECTED_TX_POOL_BYTES};
    while (m_chain.Tip() && m_chain.Tip() != pindexFork) {
        if (!DisconnectTip(state, &disconnectpool)) {
            // This is likely a fatal error, but keep the mempool consistent,
            // just in case. Only remove from the mempool in this case.
            MaybeUpdateMempoolForReorg(disconnectpool, false);

            // If we're unable to disconnect a block during normal operation,
            // then that is a failure of our local system -- we should abort
            // rather than stay on a less work chain.
            FatalError(m_chainman.GetNotifications(), state, _("Failed to disconnect block."));
            return false;
        }
        fBlocksDisconnected = true;
    }

    // Build list of new blocks to connect (in descending height order).
    std::vector<CBlockIndex*> vpindexToConnect;
    bool fContinue = true;
    int nHeight = pindexFork ? pindexFork->nHeight : -1;
    while (fContinue && nHeight != pindexMostWork->nHeight) {
        // Don't iterate the entire list of potential improvements toward the best tip, as we likely only need
        // a few blocks along the way.
        int nTargetHeight = std::min(nHeight + 32, pindexMostWork->nHeight);
        vpindexToConnect.clear();
        vpindexToConnect.reserve(nTargetHeight - nHeight);
        CBlockIndex* pindexIter = pindexMostWork->GetAncestor(nTargetHeight);
        while (pindexIter && pindexIter->nHeight != nHeight) {
            vpindexToConnect.push_back(pindexIter);
            pindexIter = pindexIter->pprev;
        }
        nHeight = nTargetHeight;

        // Connect new blocks.
        for (CBlockIndex* pindexConnect : vpindexToConnect | std::views::reverse) {
            if (!ConnectTip(state, pindexConnect, pindexConnect == pindexMostWork ? pblock : std::shared_ptr<const CBlock>(), connectTrace, disconnectpool)) {
                if (state.IsInvalid()) {
                    // The block violates a consensus rule.
                    if (state.GetResult() != BlockValidationResult::BLOCK_MUTATED) {
                        InvalidChainFound(vpindexToConnect.front());
                    }
                    state = BlockValidationState();
                    fInvalidFound = true;
                    fContinue = false;
                    break;
                } else {
                    // A system error occurred (disk space, database error, ...).
                    // Make the mempool consistent with the current tip, just in case
                    // any observers try to use it before shutdown.
                    MaybeUpdateMempoolForReorg(disconnectpool, false);
                    return false;
                }
            } else {
                PruneBlockIndexCandidates();
                if (!pindexOldTip || m_chain.Tip()->nChainWork > pindexOldTip->nChainWork) {
                    // We're in a better position than we were. Return temporarily to release the lock.
                    fContinue = false;
                    break;
                }
            }
        }
    }

    if (fBlocksDisconnected) {
        // If any blocks were disconnected, disconnectpool may be non empty.  Add
        // any disconnected transactions back to the mempool.
        MaybeUpdateMempoolForReorg(disconnectpool, true);
    }
    if (m_mempool) m_mempool->check(this->CoinsTip(), this->m_chain.Height() + 1);

    CheckForkWarningConditions();

    return true;
}

static SynchronizationState GetSynchronizationState(bool init, bool blockfiles_indexed)
{
    if (!init) return SynchronizationState::POST_INIT;
    if (!blockfiles_indexed) return SynchronizationState::INIT_REINDEX;
    return SynchronizationState::INIT_DOWNLOAD;
}

bool ChainstateManager::NotifyHeaderTip()
{
    bool fNotify = false;
    bool fInitialBlockDownload = false;
    CBlockIndex* pindexHeader = nullptr;
    {
        LOCK(GetMutex());
        pindexHeader = m_best_header;

        if (pindexHeader != m_last_notified_header) {
            fNotify = true;
            fInitialBlockDownload = IsInitialBlockDownload();
            m_last_notified_header = pindexHeader;
        }
    }
    // Send block tip changed notifications without the lock held
    if (fNotify) {
        GetNotifications().headerTip(GetSynchronizationState(fInitialBlockDownload, m_blockman.m_blockfiles_indexed), pindexHeader->nHeight, pindexHeader->nTime, false);
    }
    return fNotify;
}

static void LimitValidationInterfaceQueue(ValidationSignals& signals) LOCKS_EXCLUDED(cs_main) {
    AssertLockNotHeld(cs_main);

    if (signals.CallbacksPending() > 10) {
        signals.SyncWithValidationInterfaceQueue();
    }
}

bool Chainstate::ActivateBestChain(BlockValidationState& state, std::shared_ptr<const CBlock> pblock)
{
    AssertLockNotHeld(m_chainstate_mutex);

    // Note that while we're often called here from ProcessNewBlock, this is
    // far from a guarantee. Things in the P2P/RPC will often end up calling
    // us in the middle of ProcessNewBlock - do not assume pblock is set
    // sanely for performance or correctness!
    AssertLockNotHeld(::cs_main);

    // ABC maintains a fair degree of expensive-to-calculate internal state
    // because this function periodically releases cs_main so that it does not lock up other threads for too long
    // during large connects - and to allow for e.g. the callback queue to drain
    // we use m_chainstate_mutex to enforce mutual exclusion so that only one caller may execute this function at a time
    LOCK(m_chainstate_mutex);

    // Belt-and-suspenders check that we aren't attempting to advance the background
    // chainstate past the snapshot base block.
    if (WITH_LOCK(::cs_main, return m_disabled)) {
        LogPrintf("m_disabled is set - this chainstate should not be in operation. "
            "Please report this as a bug. %s\n", CLIENT_BUGREPORT);
        return false;
    }

    CBlockIndex *pindexMostWork = nullptr;
    CBlockIndex *pindexNewTip = nullptr;
    bool exited_ibd{false};
    do {
        // Block until the validation queue drains. This should largely
        // never happen in normal operation, however may happen during
        // reindex, causing memory blowup if we run too far ahead.
        // Note that if a validationinterface callback ends up calling
        // ActivateBestChain this may lead to a deadlock! We should
        // probably have a DEBUG_LOCKORDER test for this in the future.
        if (m_chainman.m_options.signals) LimitValidationInterfaceQueue(*m_chainman.m_options.signals);

        {
            LOCK(cs_main);
            {
            // Lock transaction pool for at least as long as it takes for connectTrace to be consumed
            LOCK(MempoolMutex());
            const bool was_in_ibd = m_chainman.IsInitialBlockDownload();
            CBlockIndex* starting_tip = m_chain.Tip();
            bool blocks_connected = false;
            do {
                // We absolutely may not unlock cs_main until we've made forward progress
                // (with the exception of shutdown due to hardware issues, low disk space, etc).
                ConnectTrace connectTrace; // Destructed before cs_main is unlocked

                if (pindexMostWork == nullptr) {
                    pindexMostWork = FindMostWorkChain();
                }

                // Whether we have anything to do at all.
                if (pindexMostWork == nullptr || pindexMostWork == m_chain.Tip()) {
                    break;
                }

                bool fInvalidFound = false;
                std::shared_ptr<const CBlock> nullBlockPtr;
                // BlockConnected signals must be sent for the original role;
                // in case snapshot validation is completed during ActivateBestChainStep, the
                // result of GetRole() changes from BACKGROUND to NORMAL.
               const ChainstateRole chainstate_role{this->GetRole()};
                if (!ActivateBestChainStep(state, pindexMostWork, pblock && pblock->GetHash() == pindexMostWork->GetBlockHash() ? pblock : nullBlockPtr, fInvalidFound, connectTrace)) {
                    // A system error occurred
                    return false;
                }
                blocks_connected = true;

                if (fInvalidFound) {
                    // Wipe cache, we may need another branch now.
                    pindexMostWork = nullptr;
                }
                pindexNewTip = m_chain.Tip();

                for (const PerBlockConnectTrace& trace : connectTrace.GetBlocksConnected()) {
                    assert(trace.pblock && trace.pindex);
                    if (m_chainman.m_options.signals) {
                        m_chainman.m_options.signals->BlockConnected(chainstate_role, trace.pblock, trace.pindex);
                    }
                }

                // This will have been toggled in
                // ActivateBestChainStep -> ConnectTip -> MaybeCompleteSnapshotValidation,
                // if at all, so we should catch it here.
                //
                // Break this do-while to ensure we don't advance past the base snapshot.
                if (m_disabled) {
                    break;
                }
            } while (!m_chain.Tip() || (starting_tip && CBlockIndexWorkComparator()(m_chain.Tip(), starting_tip)));
            if (!blocks_connected) return true;

            const CBlockIndex* pindexFork = m_chain.FindFork(starting_tip);
            bool still_in_ibd = m_chainman.IsInitialBlockDownload();

            if (was_in_ibd && !still_in_ibd) {
                // Active chainstate has exited IBD.
                exited_ibd = true;
            }

            // Notify external listeners about the new tip.
            // Enqueue while holding cs_main to ensure that UpdatedBlockTip is called in the order in which blocks are connected
            if (this == &m_chainman.ActiveChainstate() && pindexFork != pindexNewTip) {
                // Notify ValidationInterface subscribers
                if (m_chainman.m_options.signals) {
                    m_chainman.m_options.signals->UpdatedBlockTip(pindexNewTip, pindexFork, still_in_ibd);
                }

                if (kernel::IsInterrupted(m_chainman.GetNotifications().blockTip(
                        /*state=*/GetSynchronizationState(still_in_ibd, m_chainman.m_blockman.m_blockfiles_indexed),
                        /*index=*/*pindexNewTip,
                        /*verification_progress=*/m_chainman.GuessVerificationProgress(pindexNewTip))))
                {
                    // Just breaking and returning success for now. This could
                    // be changed to bubble up the kernel::Interrupted value to
                    // the caller so the caller could distinguish between
                    // completed and interrupted operations.
                    break;
                }
            }
            } // release MempoolMutex
            // Notify external listeners about the new tip, even if pindexFork == pindexNewTip.
            if (m_chainman.m_options.signals && this == &m_chainman.ActiveChainstate()) {
                m_chainman.m_options.signals->ActiveTipChange(*Assert(pindexNewTip), m_chainman.IsInitialBlockDownload());
            }
        } // release cs_main
        // When we reach this point, we switched to a new tip (stored in pindexNewTip).

        if (exited_ibd) {
            // If a background chainstate is in use, we may need to rebalance our
            // allocation of caches once a chainstate exits initial block download.
            LOCK(::cs_main);
            m_chainman.MaybeRebalanceCaches();
        }

        if (WITH_LOCK(::cs_main, return m_disabled)) {
            // Background chainstate has reached the snapshot base block, so exit.

            // Restart indexes to resume indexing for all blocks unique to the snapshot
            // chain. This resumes indexing "in order" from where the indexing on the
            // background validation chain left off.
            //
            // This cannot be done while holding cs_main (within
            // MaybeCompleteSnapshotValidation) or a cs_main deadlock will occur.
            if (m_chainman.snapshot_download_completed) {
                m_chainman.snapshot_download_completed();
            }
            break;
        }

        // We check interrupt only after giving ActivateBestChainStep a chance to run once so that we
        // never interrupt before connecting the genesis block during LoadChainTip(). Previously this
        // caused an assert() failure during interrupt in such cases as the UTXO DB flushing checks
        // that the best block hash is non-null.
        if (m_chainman.m_interrupt) break;
    } while (pindexNewTip != pindexMostWork);

    m_chainman.CheckBlockIndex();

    // Write changes periodically to disk, after relay.
    if (!FlushStateToDisk(state, FlushStateMode::PERIODIC)) {
        return false;
    }

    return true;
}

bool Chainstate::PreciousBlock(BlockValidationState& state, CBlockIndex* pindex)
{
    AssertLockNotHeld(m_chainstate_mutex);
    AssertLockNotHeld(::cs_main);
    {
        LOCK(cs_main);
        if (pindex->nChainWork < m_chain.Tip()->nChainWork) {
            // Nothing to do, this block is not at the tip.
            return true;
        }
        if (m_chain.Tip()->nChainWork > m_chainman.nLastPreciousChainwork) {
            // The chain has been extended since the last call, reset the counter.
            m_chainman.nBlockReverseSequenceId = -1;
        }
        m_chainman.nLastPreciousChainwork = m_chain.Tip()->nChainWork;
        setBlockIndexCandidates.erase(pindex);
        pindex->nSequenceId = m_chainman.nBlockReverseSequenceId;
        if (m_chainman.nBlockReverseSequenceId > std::numeric_limits<int32_t>::min()) {
            // We can't keep reducing the counter if somebody really wants to
            // call preciousblock 2**31-1 times on the same set of tips...
            m_chainman.nBlockReverseSequenceId--;
        }
        if (pindex->IsValid(BLOCK_VALID_TRANSACTIONS) && pindex->HaveNumChainTxs()) {
            setBlockIndexCandidates.insert(pindex);
            PruneBlockIndexCandidates();
        }
    }

    return ActivateBestChain(state, std::shared_ptr<const CBlock>());
}

bool Chainstate::InvalidateBlock(BlockValidationState& state, CBlockIndex* pindex)
{
    AssertLockNotHeld(m_chainstate_mutex);
    AssertLockNotHeld(::cs_main);

    // Genesis block can't be invalidated
    assert(pindex);
    if (pindex->nHeight == 0) return false;

    CBlockIndex* to_mark_failed = pindex;
    bool pindex_was_in_chain = false;
    int disconnected = 0;

    // We do not allow ActivateBestChain() to run while InvalidateBlock() is
    // running, as that could cause the tip to change while we disconnect
    // blocks.
    LOCK(m_chainstate_mutex);

    // We'll be acquiring and releasing cs_main below, to allow the validation
    // callbacks to run. However, we should keep the block index in a
    // consistent state as we disconnect blocks -- in particular we need to
    // add equal-work blocks to setBlockIndexCandidates as we disconnect.
    // To avoid walking the block index repeatedly in search of candidates,
    // build a map once so that we can look up candidate blocks by chain
    // work as we go.
    std::multimap<const arith_uint256, CBlockIndex*> highpow_outofchain_headers;

    {
        LOCK(cs_main);
        for (auto& entry : m_blockman.m_block_index) {
            CBlockIndex* candidate = &entry.second;
            // We don't need to put anything in our active chain into the
            // multimap, because those candidates will be found and considered
            // as we disconnect.
            // Instead, consider only non-active-chain blocks that score
            // at least as good with CBlockIndexWorkComparator as the new tip.
            if (!m_chain.Contains(candidate) &&
                !CBlockIndexWorkComparator()(candidate, pindex->pprev) &&
                !(candidate->nStatus & BLOCK_FAILED_MASK)) {
                highpow_outofchain_headers.insert({candidate->nChainWork, candidate});
            }
        }
    }

    // Disconnect (descendants of) pindex, and mark them invalid.
    while (true) {
        if (m_chainman.m_interrupt) break;

        // Make sure the queue of validation callbacks doesn't grow unboundedly.
        if (m_chainman.m_options.signals) LimitValidationInterfaceQueue(*m_chainman.m_options.signals);

        LOCK(cs_main);
        // Lock for as long as disconnectpool is in scope to make sure MaybeUpdateMempoolForReorg is
        // called after DisconnectTip without unlocking in between
        LOCK(MempoolMutex());
        if (!m_chain.Contains(pindex)) break;
        pindex_was_in_chain = true;
        CBlockIndex *invalid_walk_tip = m_chain.Tip();

        // ActivateBestChain considers blocks already in m_chain
        // unconditionally valid already, so force disconnect away from it.
        DisconnectedBlockTransactions disconnectpool{MAX_DISCONNECTED_TX_POOL_BYTES};
        bool ret = DisconnectTip(state, &disconnectpool);
        // DisconnectTip will add transactions to disconnectpool.
        // Adjust the mempool to be consistent with the new tip, adding
        // transactions back to the mempool if disconnecting was successful,
        // and we're not doing a very deep invalidation (in which case
        // keeping the mempool up to date is probably futile anyway).
        MaybeUpdateMempoolForReorg(disconnectpool, /* fAddToMempool = */ (++disconnected <= 10) && ret);
        if (!ret) return false;
        assert(invalid_walk_tip->pprev == m_chain.Tip());

        // We immediately mark the disconnected blocks as invalid.
        // This prevents a case where pruned nodes may fail to invalidateblock
        // and be left unable to start as they have no tip candidates (as there
        // are no blocks that meet the "have data and are not invalid per
        // nStatus" criteria for inclusion in setBlockIndexCandidates).
        invalid_walk_tip->nStatus |= BLOCK_FAILED_VALID;
        m_blockman.m_dirty_blockindex.insert(invalid_walk_tip);
        setBlockIndexCandidates.erase(invalid_walk_tip);
        setBlockIndexCandidates.insert(invalid_walk_tip->pprev);
        if (invalid_walk_tip == to_mark_failed->pprev && (to_mark_failed->nStatus & BLOCK_FAILED_VALID)) {
            // We only want to mark the last disconnected block as BLOCK_FAILED_VALID; its children
            // need to be BLOCK_FAILED_CHILD instead.
            to_mark_failed->nStatus = (to_mark_failed->nStatus ^ BLOCK_FAILED_VALID) | BLOCK_FAILED_CHILD;
            m_blockman.m_dirty_blockindex.insert(to_mark_failed);
        }

        // Mark out-of-chain descendants of the invalidated block as invalid
        // (possibly replacing a pre-existing BLOCK_FAILED_VALID with BLOCK_FAILED_CHILD)
        // Add any equal or more work headers that are not invalidated to setBlockIndexCandidates
        // Recalculate m_best_header if it became invalid.
        auto candidate_it = highpow_outofchain_headers.lower_bound(invalid_walk_tip->pprev->nChainWork);

        const bool best_header_needs_update{m_chainman.m_best_header->GetAncestor(invalid_walk_tip->nHeight) == invalid_walk_tip};
        if (best_header_needs_update) {
            // pprev is definitely still valid at this point, but there may be better ones
            m_chainman.m_best_header = invalid_walk_tip->pprev;
        }

        while (candidate_it != highpow_outofchain_headers.end()) {
            CBlockIndex* candidate{candidate_it->second};
            if (candidate->GetAncestor(invalid_walk_tip->nHeight) == invalid_walk_tip) {
                // Children of failed blocks should be marked as BLOCK_FAILED_CHILD instead.
                candidate->nStatus &= ~BLOCK_FAILED_VALID;
                candidate->nStatus |= BLOCK_FAILED_CHILD;
                m_blockman.m_dirty_blockindex.insert(candidate);
                // If invalidated, the block is irrelevant for setBlockIndexCandidates
                // and for m_best_header and can be removed from the cache.
                candidate_it = highpow_outofchain_headers.erase(candidate_it);
                continue;
            }
            if (!CBlockIndexWorkComparator()(candidate, invalid_walk_tip->pprev) &&
                candidate->IsValid(BLOCK_VALID_TRANSACTIONS) &&
                candidate->HaveNumChainTxs()) {
                setBlockIndexCandidates.insert(candidate);
                // Do not remove candidate from the highpow_outofchain_headers cache, because it might be a descendant of the block being invalidated
                // which needs to be marked failed later.
            }
            if (best_header_needs_update &&
                m_chainman.m_best_header->nChainWork < candidate->nChainWork) {
                m_chainman.m_best_header = candidate;
            }
            ++candidate_it;
        }

        // Track the last disconnected block, so we can correct its BLOCK_FAILED_CHILD status in future
        // iterations, or, if it's the last one, call InvalidChainFound on it.
        to_mark_failed = invalid_walk_tip;
    }

    m_chainman.CheckBlockIndex();

    {
        LOCK(cs_main);
        if (m_chain.Contains(to_mark_failed)) {
            // If the to-be-marked invalid block is in the active chain, something is interfering and we can't proceed.
            return false;
        }

        // Mark pindex as invalid if it never was in the main chain
        if (!pindex_was_in_chain && !(pindex->nStatus & BLOCK_FAILED_MASK)) {
            pindex->nStatus |= BLOCK_FAILED_VALID;
            m_blockman.m_dirty_blockindex.insert(pindex);
            setBlockIndexCandidates.erase(pindex);
        }

        // If any new blocks somehow arrived while we were disconnecting
        // (above), then the pre-calculation of what should go into
        // setBlockIndexCandidates may have missed entries. This would
        // technically be an inconsistency in the block index, but if we clean
        // it up here, this should be an essentially unobservable error.
        // Loop back over all block index entries and add any missing entries
        // to setBlockIndexCandidates.
        for (auto& [_, block_index] : m_blockman.m_block_index) {
            if (block_index.IsValid(BLOCK_VALID_TRANSACTIONS) && block_index.HaveNumChainTxs() && !setBlockIndexCandidates.value_comp()(&block_index, m_chain.Tip())) {
                setBlockIndexCandidates.insert(&block_index);
            }
        }

        InvalidChainFound(to_mark_failed);
    }

    // Only notify about a new block tip if the active chain was modified.
    if (pindex_was_in_chain) {
        // Ignoring return value for now, this could be changed to bubble up
        // kernel::Interrupted value to the caller so the caller could
        // distinguish between completed and interrupted operations. It might
        // also make sense for the blockTip notification to have an enum
        // parameter indicating the source of the tip change so hooks can
        // distinguish user-initiated invalidateblock changes from other
        // changes.
        (void)m_chainman.GetNotifications().blockTip(
            /*state=*/GetSynchronizationState(m_chainman.IsInitialBlockDownload(), m_chainman.m_blockman.m_blockfiles_indexed),
            /*index=*/*to_mark_failed->pprev,
            /*verification_progress=*/WITH_LOCK(m_chainman.GetMutex(), return m_chainman.GuessVerificationProgress(to_mark_failed->pprev)));

        // Fire ActiveTipChange now for the current chain tip to make sure clients are notified.
        // ActivateBestChain may call this as well, but not necessarily.
        if (m_chainman.m_options.signals) {
            m_chainman.m_options.signals->ActiveTipChange(*Assert(m_chain.Tip()), m_chainman.IsInitialBlockDownload());
        }
    }
    return true;
}

void Chainstate::SetBlockFailureFlags(CBlockIndex* invalid_block)
{
    AssertLockHeld(cs_main);

    for (auto& [_, block_index] : m_blockman.m_block_index) {
        if (invalid_block != &block_index && block_index.GetAncestor(invalid_block->nHeight) == invalid_block) {
            block_index.nStatus = (block_index.nStatus & ~BLOCK_FAILED_VALID) | BLOCK_FAILED_CHILD;
            m_blockman.m_dirty_blockindex.insert(&block_index);
        }
    }
}

void Chainstate::ResetBlockFailureFlags(CBlockIndex *pindex) {
    AssertLockHeld(cs_main);

    int nHeight = pindex->nHeight;

    // Remove the invalidity flag from this block and all its descendants and ancestors.
    for (auto& [_, block_index] : m_blockman.m_block_index) {
        if ((block_index.nStatus & BLOCK_FAILED_MASK) && (block_index.GetAncestor(nHeight) == pindex || pindex->GetAncestor(block_index.nHeight) == &block_index)) {
            block_index.nStatus &= ~BLOCK_FAILED_MASK;
            m_blockman.m_dirty_blockindex.insert(&block_index);
            if (block_index.IsValid(BLOCK_VALID_TRANSACTIONS) && block_index.HaveNumChainTxs() && setBlockIndexCandidates.value_comp()(m_chain.Tip(), &block_index)) {
                setBlockIndexCandidates.insert(&block_index);
            }
            if (&block_index == m_chainman.m_best_invalid) {
                // Reset invalid block marker if it was pointing to one of those.
                m_chainman.m_best_invalid = nullptr;
            }
        }
    }
}

void Chainstate::TryAddBlockIndexCandidate(CBlockIndex* pindex)
{
    AssertLockHeld(cs_main);
    // The block only is a candidate for the most-work-chain if it has the same
    // or more work than our current tip.
    if (m_chain.Tip() != nullptr && setBlockIndexCandidates.value_comp()(pindex, m_chain.Tip())) {
        return;
    }

    bool is_active_chainstate = this == &m_chainman.ActiveChainstate();
    if (is_active_chainstate) {
        // The active chainstate should always add entries that have more
        // work than the tip.
        setBlockIndexCandidates.insert(pindex);
    } else if (!m_disabled) {
        // For the background chainstate, we only consider connecting blocks
        // towards the snapshot base (which can't be nullptr or else we'll
        // never make progress).
        const CBlockIndex* snapshot_base{Assert(m_chainman.GetSnapshotBaseBlock())};
        if (snapshot_base->GetAncestor(pindex->nHeight) == pindex) {
            setBlockIndexCandidates.insert(pindex);
        }
    }
}

/** Mark a block as having its data received and checked (up to BLOCK_VALID_TRANSACTIONS). */
void ChainstateManager::ReceivedBlockTransactions(const CBlock& block, CBlockIndex* pindexNew, const FlatFilePos& pos)
{
    AssertLockHeld(cs_main);
    pindexNew->nTx = block.vtx.size();
    // Typically m_chain_tx_count will be 0 at this point, but it can be nonzero if this
    // is a pruned block which is being downloaded again, or if this is an
    // assumeutxo snapshot block which has a hardcoded m_chain_tx_count value from the
    // snapshot metadata. If the pindex is not the snapshot block and the
    // m_chain_tx_count value is not zero, assert that value is actually correct.
    auto prev_tx_sum = [](CBlockIndex& block) { return block.nTx + (block.pprev ? block.pprev->m_chain_tx_count : 0); };
    if (!Assume(pindexNew->m_chain_tx_count == 0 || pindexNew->m_chain_tx_count == prev_tx_sum(*pindexNew) ||
                pindexNew == GetSnapshotBaseBlock())) {
        LogWarning("Internal bug detected: block %d has unexpected m_chain_tx_count %i that should be %i (%s %s). Please report this issue here: %s\n",
            pindexNew->nHeight, pindexNew->m_chain_tx_count, prev_tx_sum(*pindexNew), CLIENT_NAME, FormatFullVersion(), CLIENT_BUGREPORT);
        pindexNew->m_chain_tx_count = 0;
    }
    pindexNew->nFile = pos.nFile;
    pindexNew->nDataPos = pos.nPos;
    pindexNew->nUndoPos = 0;
    pindexNew->nStatus |= BLOCK_HAVE_DATA;
    if (DeploymentActiveAt(*pindexNew, *this, Consensus::DEPLOYMENT_SEGWIT)) {
        pindexNew->nStatus |= BLOCK_OPT_WITNESS;
    }
    pindexNew->RaiseValidity(BLOCK_VALID_TRANSACTIONS);
    m_blockman.m_dirty_blockindex.insert(pindexNew);

    if (pindexNew->pprev == nullptr || pindexNew->pprev->HaveNumChainTxs()) {
        // If pindexNew is the genesis block or all parents are BLOCK_VALID_TRANSACTIONS.
        std::deque<CBlockIndex*> queue;
        queue.push_back(pindexNew);

        // Recursively process any descendant blocks that now may be eligible to be connected.
        while (!queue.empty()) {
            CBlockIndex *pindex = queue.front();
            queue.pop_front();
            // Before setting m_chain_tx_count, assert that it is 0 or already set to
            // the correct value. This assert will fail after receiving the
            // assumeutxo snapshot block if assumeutxo snapshot metadata has an
            // incorrect hardcoded AssumeutxoData::m_chain_tx_count value.
            if (!Assume(pindex->m_chain_tx_count == 0 || pindex->m_chain_tx_count == prev_tx_sum(*pindex))) {
                LogWarning("Internal bug detected: block %d has unexpected m_chain_tx_count %i that should be %i (%s %s). Please report this issue here: %s\n",
                   pindex->nHeight, pindex->m_chain_tx_count, prev_tx_sum(*pindex), CLIENT_NAME, FormatFullVersion(), CLIENT_BUGREPORT);
            }
            pindex->m_chain_tx_count = prev_tx_sum(*pindex);
            pindex->nSequenceId = nBlockSequenceId++;
            for (Chainstate *c : GetAll()) {
                c->TryAddBlockIndexCandidate(pindex);
            }
            std::pair<std::multimap<CBlockIndex*, CBlockIndex*>::iterator, std::multimap<CBlockIndex*, CBlockIndex*>::iterator> range = m_blockman.m_blocks_unlinked.equal_range(pindex);
            while (range.first != range.second) {
                std::multimap<CBlockIndex*, CBlockIndex*>::iterator it = range.first;
                queue.push_back(it->second);
                range.first++;
                m_blockman.m_blocks_unlinked.erase(it);
            }
        }
    } else {
        if (pindexNew->pprev && pindexNew->pprev->IsValid(BLOCK_VALID_TREE)) {
            m_blockman.m_blocks_unlinked.insert(std::make_pair(pindexNew->pprev, pindexNew));
        }
    }
}

/* Temporary check that blocks are compatible with BDB's 10,000 lock limit.
   This is based on Bitcoin's commit 8c222dca4f961ad13ec64d690134a40d09b20813.
   Each "object" touched in the DB may cause two locks (one read and one
   write lock).  Objects are transaction IDs and names.  Thus, count the
   total number of transaction IDs (tx themselves plus all distinct inputs).
   In addition, each Namecoin transaction could touch at most one name,
   so add them as well.  */
bool CheckDbLockLimit(const std::vector<CTransactionRef>& vtx)
{
    std::set<Txid> setTxIds;
    unsigned nNames = 0;
    for (const auto& tx : vtx)
    {
        setTxIds.insert(tx->GetHash());
        if (tx->IsNamecoin())
            ++nNames;

        for (const auto& txIn : tx->vin)
            setTxIds.insert(txIn.prevout.hash);
    }

    const unsigned nTotalIds = setTxIds.size() + nNames;
    if (nTotalIds > 4500) {
        LogError ("%s : %u locks estimated, that is too much for BDB",
                  __func__, nTotalIds);
        return false;
    }

    //LogPrintf ("%s : need %u locks\n", __func__, nTotalIds);
    return true;
}

static bool CheckBlockHeader(const CBlockHeader& block, BlockValidationState& state, const Consensus::Params& consensusParams, bool fCheckPOW = true)
{
    // Check proof of work matches claimed amount
    if (fCheckPOW && !CheckProofOfWork(block, consensusParams))
        return state.Invalid(BlockValidationResult::BLOCK_INVALID_HEADER, "high-hash", "proof of work failed");

    return true;
}

static bool CheckMerkleRoot(const CBlock& block, BlockValidationState& state)
{
    if (block.m_checked_merkle_root) return true;

    bool mutated;
    uint256 merkle_root = BlockMerkleRoot(block, &mutated);
    if (block.hashMerkleRoot != merkle_root) {
        return state.Invalid(
            /*result=*/BlockValidationResult::BLOCK_MUTATED,
            /*reject_reason=*/"bad-txnmrklroot",
            /*debug_message=*/"hashMerkleRoot mismatch");
    }

    // Check for merkle tree malleability (CVE-2012-2459): repeating sequences
    // of transactions in a block without affecting the merkle root of a block,
    // while still invalidating it.
    if (mutated) {
        return state.Invalid(
            /*result=*/BlockValidationResult::BLOCK_MUTATED,
            /*reject_reason=*/"bad-txns-duplicate",
            /*debug_message=*/"duplicate transaction");
    }

    block.m_checked_merkle_root = true;
    return true;
}

/** CheckWitnessMalleation performs checks for block malleation with regard to
 * its witnesses.
 *
 * Note: If the witness commitment is expected (i.e. `expect_witness_commitment
 * = true`), then the block is required to have at least one transaction and the
 * first transaction needs to have at least one input. */
static bool CheckWitnessMalleation(const CBlock& block, bool expect_witness_commitment, BlockValidationState& state)
{
    if (expect_witness_commitment) {
        if (block.m_checked_witness_commitment) return true;

        int commitpos = GetWitnessCommitmentIndex(block);
        if (commitpos != NO_WITNESS_COMMITMENT) {
            assert(!block.vtx.empty() && !block.vtx[0]->vin.empty());
            const auto& witness_stack{block.vtx[0]->vin[0].scriptWitness.stack};

            if (witness_stack.size() != 1 || witness_stack[0].size() != 32) {
                return state.Invalid(
                    /*result=*/BlockValidationResult::BLOCK_MUTATED,
                    /*reject_reason=*/"bad-witness-nonce-size",
                    /*debug_message=*/strprintf("%s : invalid witness reserved value size", __func__));
            }

            // The malleation check is ignored; as the transaction tree itself
            // already does not permit it, it is impossible to trigger in the
            // witness tree.
            uint256 hash_witness = BlockWitnessMerkleRoot(block, /*mutated=*/nullptr);

            CHash256().Write(hash_witness).Write(witness_stack[0]).Finalize(hash_witness);
            if (memcmp(hash_witness.begin(), &block.vtx[0]->vout[commitpos].scriptPubKey[6], 32)) {
                return state.Invalid(
                    /*result=*/BlockValidationResult::BLOCK_MUTATED,
                    /*reject_reason=*/"bad-witness-merkle-match",
                    /*debug_message=*/strprintf("%s : witness merkle commitment mismatch", __func__));
            }

            block.m_checked_witness_commitment = true;
            return true;
        }
    }

    // No witness data is allowed in blocks that don't commit to witness data, as this would otherwise leave room for spam
    for (const auto& tx : block.vtx) {
        if (tx->HasWitness()) {
            return state.Invalid(
                /*result=*/BlockValidationResult::BLOCK_MUTATED,
                /*reject_reason=*/"unexpected-witness",
                /*debug_message=*/strprintf("%s : unexpected witness data found", __func__));
        }
    }

    return true;
}

bool CheckBlock(const CBlock& block, BlockValidationState& state, const Consensus::Params& consensusParams, bool fCheckPOW, bool fCheckMerkleRoot)
{
    // These are checks that are independent of context.

    if (block.fChecked)
        return true;

    // Check that the header is valid (particularly PoW).  This is mostly
    // redundant with the call in AcceptBlockHeader.
    if (!CheckBlockHeader(block, state, consensusParams, fCheckPOW))
        return false;

    // Signet only: check block solution
    if (consensusParams.signet_blocks && fCheckPOW && !CheckSignetBlockSolution(block, consensusParams)) {
        return state.Invalid(BlockValidationResult::BLOCK_CONSENSUS, "bad-signet-blksig", "signet block signature validation failure");
    }

    // Check the merkle root.
    if (fCheckMerkleRoot && !CheckMerkleRoot(block, state)) {
        return false;
    }

    // All potential-corruption validation must be done before we do any
    // transaction validation, as otherwise we may mark the header as invalid
    // because we receive the wrong transactions for it.
    // Note that witness malleability is checked in ContextualCheckBlock, so no
    // checks that use witness data may be performed here.

    // Size limits
    if (block.vtx.empty() || block.vtx.size() * WITNESS_SCALE_FACTOR > MAX_BLOCK_WEIGHT || ::GetSerializeSize(TX_NO_WITNESS(block)) * WITNESS_SCALE_FACTOR > MAX_BLOCK_WEIGHT)
        return state.Invalid(BlockValidationResult::BLOCK_CONSENSUS, "bad-blk-length", "size limits failed");

    // Enforce the temporary DB lock limit.
    // TODO: Remove with a hardfork in the future.
    if (!CheckDbLockLimit(block.vtx))
        return state.Invalid(BlockValidationResult::BLOCK_CONSENSUS,
                             "bad-db-locks",
                             "DB lock limit exceeded");

    // First transaction must be coinbase, the rest must not be
    if (block.vtx.empty() || !block.vtx[0]->IsCoinBase())
        return state.Invalid(BlockValidationResult::BLOCK_CONSENSUS, "bad-cb-missing", "first tx is not coinbase");
    for (unsigned int i = 1; i < block.vtx.size(); i++)
        if (block.vtx[i]->IsCoinBase())
            return state.Invalid(BlockValidationResult::BLOCK_CONSENSUS, "bad-cb-multiple", "more than one coinbase");

    // Check transactions
    // Must check for duplicate inputs (see CVE-2018-17144)
    for (const auto& tx : block.vtx) {
        TxValidationState tx_state;
        if (!CheckTransaction(*tx, tx_state)) {
            // CheckBlock() does context-free validation checks. The only
            // possible failures are consensus failures.
            assert(tx_state.GetResult() == TxValidationResult::TX_CONSENSUS);
            return state.Invalid(BlockValidationResult::BLOCK_CONSENSUS, tx_state.GetRejectReason(),
                                 strprintf("Transaction check failed (tx hash %s) %s", tx->GetHash().ToString(), tx_state.GetDebugMessage()));
        }
    }
    // This underestimates the number of sigops, because unlike ConnectBlock it
    // does not count witness and p2sh sigops.
    unsigned int nSigOps = 0;
    for (const auto& tx : block.vtx)
    {
        nSigOps += GetLegacySigOpCount(*tx);
    }
    if (nSigOps * WITNESS_SCALE_FACTOR > MAX_BLOCK_SIGOPS_COST)
        return state.Invalid(BlockValidationResult::BLOCK_CONSENSUS, "bad-blk-sigops", "out-of-bounds SigOpCount");

    if (fCheckPOW && fCheckMerkleRoot)
        block.fChecked = true;

    return true;
}

void ChainstateManager::UpdateUncommittedBlockStructures(CBlock& block, const CBlockIndex* pindexPrev) const
{
    int commitpos = GetWitnessCommitmentIndex(block);
    static const std::vector<unsigned char> nonce(32, 0x00);
    if (commitpos != NO_WITNESS_COMMITMENT && DeploymentActiveAfter(pindexPrev, *this, Consensus::DEPLOYMENT_SEGWIT) && !block.vtx[0]->HasWitness()) {
        CMutableTransaction tx(*block.vtx[0]);
        tx.vin[0].scriptWitness.stack.resize(1);
        tx.vin[0].scriptWitness.stack[0] = nonce;
        block.vtx[0] = MakeTransactionRef(std::move(tx));
    }
}

std::vector<unsigned char> ChainstateManager::GenerateCoinbaseCommitment(CBlock& block, const CBlockIndex* pindexPrev) const
{
    std::vector<unsigned char> commitment;
    int commitpos = GetWitnessCommitmentIndex(block);
    std::vector<unsigned char> ret(32, 0x00);
    if (commitpos == NO_WITNESS_COMMITMENT) {
        uint256 witnessroot = BlockWitnessMerkleRoot(block, nullptr);
        CHash256().Write(witnessroot).Write(ret).Finalize(witnessroot);
        CTxOut out;
        out.nValue = 0;
        out.scriptPubKey.resize(MINIMUM_WITNESS_COMMITMENT);
        out.scriptPubKey[0] = OP_RETURN;
        out.scriptPubKey[1] = 0x24;
        out.scriptPubKey[2] = 0xaa;
        out.scriptPubKey[3] = 0x21;
        out.scriptPubKey[4] = 0xa9;
        out.scriptPubKey[5] = 0xed;
        memcpy(&out.scriptPubKey[6], witnessroot.begin(), 32);
        commitment = std::vector<unsigned char>(out.scriptPubKey.begin(), out.scriptPubKey.end());
        CMutableTransaction tx(*block.vtx[0]);
        tx.vout.push_back(out);
        block.vtx[0] = MakeTransactionRef(std::move(tx));
    }
    UpdateUncommittedBlockStructures(block, pindexPrev);
    return commitment;
}

bool HasValidProofOfWork(const std::vector<CBlockHeader>& headers, const Consensus::Params& consensusParams)
{
    return std::all_of(headers.cbegin(), headers.cend(),
            [&](const auto& header) { return CheckProofOfWork(header, consensusParams);});
}

bool IsBlockMutated(const CBlock& block, bool check_witness_root)
{
    BlockValidationState state;
    if (!CheckMerkleRoot(block, state)) {
        LogDebug(BCLog::VALIDATION, "Block mutated: %s\n", state.ToString());
        return true;
    }

    if (block.vtx.empty() || !block.vtx[0]->IsCoinBase()) {
        // Consider the block mutated if any transaction is 64 bytes in size (see 3.1
        // in "Weaknesses in Bitcoin’s Merkle Root Construction":
        // https://lists.linuxfoundation.org/pipermail/bitcoin-dev/attachments/20190225/a27d8837/attachment-0001.pdf).
        //
        // Note: This is not a consensus change as this only applies to blocks that
        // don't have a coinbase transaction and would therefore already be invalid.
        return std::any_of(block.vtx.begin(), block.vtx.end(),
                           [](auto& tx) { return GetSerializeSize(TX_NO_WITNESS(tx)) == 64; });
    } else {
        // Theoretically it is still possible for a block with a 64 byte
        // coinbase transaction to be mutated but we neglect that possibility
        // here as it requires at least 224 bits of work.
    }

    if (!CheckWitnessMalleation(block, check_witness_root, state)) {
        LogDebug(BCLog::VALIDATION, "Block mutated: %s\n", state.ToString());
        return true;
    }

    return false;
}

arith_uint256 CalculateClaimedHeadersWork(std::span<const CBlockHeader> headers)
{
    arith_uint256 total_work{0};
    for (const CBlockHeader& header : headers) {
        CBlockIndex dummy(header);
        total_work += GetBlockProof(dummy);
    }
    return total_work;
}

/** Context-dependent validity checks.
 *  By "context", we mean only the previous block headers, but not the UTXO
 *  set; UTXO-related validity checks are done in ConnectBlock().
 *  NOTE: This function is not currently invoked by ConnectBlock(), so we
 *  should consider upgrade issues if we change which consensus rules are
 *  enforced in this function (eg by adding a new consensus rule). See comment
 *  in ConnectBlock().
 *  Note that -reindex-chainstate skips the validation that happens here!
 *
 *  NOTE: failing to check the header's height against the last checkpoint's opened a DoS vector between
 *  v0.12 and v0.15 (when no additional protection was in place) whereby an attacker could unboundedly
 *  grow our in-memory block index. See https://bitcoincore.org/en/2024/07/03/disclose-header-spam.
 */
static bool ContextualCheckBlockHeader(const CBlockHeader& block, BlockValidationState& state, BlockManager& blockman, const ChainstateManager& chainman, const CBlockIndex* pindexPrev) EXCLUSIVE_LOCKS_REQUIRED(::cs_main)
{
    AssertLockHeld(::cs_main);
    assert(pindexPrev != nullptr);
    const int nHeight = pindexPrev->nHeight + 1;

    // Disallow legacy blocks after merge-mining start.
    const Consensus::Params& consensusParams = chainman.GetConsensus();
    if (!consensusParams.AllowLegacyBlocks(nHeight) && block.IsLegacy())
        return state.Invalid(BlockValidationResult::BLOCK_INVALID_HEADER,
                             "late-legacy-block",
                             "legacy block after auxpow start");

    // Check proof of work
    if (block.nBits != GetNextWorkRequired(pindexPrev, &block, consensusParams))
        return state.Invalid(BlockValidationResult::BLOCK_INVALID_HEADER, "bad-diffbits", "incorrect proof of work");

    // Check timestamp against prev
    if (block.GetBlockTime() <= pindexPrev->GetMedianTimePast())
        return state.Invalid(BlockValidationResult::BLOCK_INVALID_HEADER, "time-too-old", "block's timestamp is too early");

    // Testnet4 and regtest only: Check timestamp against prev for difficulty-adjustment
    // blocks to prevent timewarp attacks (see https://github.com/bitcoin/bitcoin/pull/15482).
    if (consensusParams.enforce_BIP94) {
        // Check timestamp for the first block of each difficulty adjustment
        // interval, except the genesis block.
        if (nHeight % consensusParams.DifficultyAdjustmentInterval() == 0) {
            if (block.GetBlockTime() < pindexPrev->GetBlockTime() - MAX_TIMEWARP) {
                return state.Invalid(BlockValidationResult::BLOCK_INVALID_HEADER, "time-timewarp-attack", "block's timestamp is too early on diff adjustment block");
            }
        }
    }

    // Check timestamp
    if (block.Time() > NodeClock::now() + std::chrono::seconds{MAX_FUTURE_BLOCK_TIME}) {
        return state.Invalid(BlockValidationResult::BLOCK_TIME_FUTURE, "time-too-new", "block timestamp too far in the future");
    }

    // Reject blocks with outdated version
    if ((block.GetBaseVersion() < 2 && DeploymentActiveAfter(pindexPrev, chainman, Consensus::DEPLOYMENT_HEIGHTINCB)) ||
        (block.GetBaseVersion() < 3 && DeploymentActiveAfter(pindexPrev, chainman, Consensus::DEPLOYMENT_DERSIG)) ||
        (block.GetBaseVersion() < 4 && DeploymentActiveAfter(pindexPrev, chainman, Consensus::DEPLOYMENT_CLTV))) {
            return state.Invalid(BlockValidationResult::BLOCK_INVALID_HEADER, strprintf("bad-version(0x%08x)", block.nVersion),
                                 strprintf("rejected nVersion=0x%08x block", block.nVersion));
    }

    return true;
}

/** NOTE: This function is not currently invoked by ConnectBlock(), so we
 *  should consider upgrade issues if we change which consensus rules are
 *  enforced in this function (eg by adding a new consensus rule). See comment
 *  in ConnectBlock().
 *  Note that -reindex-chainstate skips the validation that happens here!
 */
static bool ContextualCheckBlock(const CBlock& block, BlockValidationState& state, const ChainstateManager& chainman, const CBlockIndex* pindexPrev)
{
    const int nHeight = pindexPrev == nullptr ? 0 : pindexPrev->nHeight + 1;

    // Enforce BIP113 (Median Time Past).
    bool enforce_locktime_median_time_past{false};
    if (DeploymentActiveAfter(pindexPrev, chainman, Consensus::DEPLOYMENT_CSV)) {
        assert(pindexPrev != nullptr);
        enforce_locktime_median_time_past = true;
    }

    const int64_t nLockTimeCutoff{enforce_locktime_median_time_past ?
                                      pindexPrev->GetMedianTimePast() :
                                      block.GetBlockTime()};

    // Check that all transactions are finalized
    for (const auto& tx : block.vtx) {
        if (!IsFinalTx(*tx, nHeight, nLockTimeCutoff)) {
            return state.Invalid(BlockValidationResult::BLOCK_CONSENSUS, "bad-txns-nonfinal", "non-final transaction");
        }
    }

    // Enforce rule that the coinbase starts with serialized block height
    if (DeploymentActiveAfter(pindexPrev, chainman, Consensus::DEPLOYMENT_HEIGHTINCB))
    {
        CScript expect = CScript() << nHeight;
        if (block.vtx[0]->vin[0].scriptSig.size() < expect.size() ||
            !std::equal(expect.begin(), expect.end(), block.vtx[0]->vin[0].scriptSig.begin())) {
            return state.Invalid(BlockValidationResult::BLOCK_CONSENSUS, "bad-cb-height", "block height mismatch in coinbase");
        }
    }

    // Validation for witness commitments.
    // * We compute the witness hash (which is the hash including witnesses) of all the block's transactions, except the
    //   coinbase (where 0x0000....0000 is used instead).
    // * The coinbase scriptWitness is a stack of a single 32-byte vector, containing a witness reserved value (unconstrained).
    // * We build a merkle tree with all those witness hashes as leaves (similar to the hashMerkleRoot in the block header).
    // * There must be at least one output whose scriptPubKey is a single 36-byte push, the first 4 bytes of which are
    //   {0xaa, 0x21, 0xa9, 0xed}, and the following 32 bytes are SHA256^2(witness root, witness reserved value). In case there are
    //   multiple, the last one is used.
    if (!CheckWitnessMalleation(block, DeploymentActiveAfter(pindexPrev, chainman, Consensus::DEPLOYMENT_SEGWIT), state)) {
        return false;
    }

    // After the coinbase witness reserved value and commitment are verified,
    // we can check if the block weight passes (before we've checked the
    // coinbase witness, it would be possible for the weight to be too
    // large by filling up the coinbase witness, which doesn't change
    // the block hash, so we couldn't mark the block as permanently
    // failed).
    if (GetBlockWeight(block) > MAX_BLOCK_WEIGHT) {
        return state.Invalid(BlockValidationResult::BLOCK_CONSENSUS, "bad-blk-weight", strprintf("%s : weight limit failed", __func__));
    }

    return true;
}

bool ChainstateManager::AcceptBlockHeader(const CBlockHeader& block, BlockValidationState& state, CBlockIndex** ppindex, bool min_pow_checked)
{
    AssertLockHeld(cs_main);

    // Check for duplicate
    uint256 hash = block.GetHash();
    BlockMap::iterator miSelf{m_blockman.m_block_index.find(hash)};
    if (hash != GetConsensus().hashGenesisBlock) {
        if (miSelf != m_blockman.m_block_index.end()) {
            // Block header is already known.
            CBlockIndex* pindex = &(miSelf->second);
            if (ppindex)
                *ppindex = pindex;
            if (pindex->nStatus & BLOCK_FAILED_MASK) {
                LogDebug(BCLog::VALIDATION, "%s: block %s is marked invalid\n", __func__, hash.ToString());
                return state.Invalid(BlockValidationResult::BLOCK_CACHED_INVALID, "duplicate-invalid");
            }
            return true;
        }

        if (!CheckBlockHeader(block, state, GetConsensus())) {
            LogDebug(BCLog::VALIDATION, "%s: Consensus::CheckBlockHeader: %s, %s\n", __func__, hash.ToString(), state.ToString());
            return false;
        }

        // Get prev block index
        CBlockIndex* pindexPrev = nullptr;
        BlockMap::iterator mi{m_blockman.m_block_index.find(block.hashPrevBlock)};
        if (mi == m_blockman.m_block_index.end()) {
            LogDebug(BCLog::VALIDATION, "header %s has prev block not found: %s\n", hash.ToString(), block.hashPrevBlock.ToString());
            return state.Invalid(BlockValidationResult::BLOCK_MISSING_PREV, "prev-blk-not-found");
        }
        pindexPrev = &((*mi).second);
        if (pindexPrev->nStatus & BLOCK_FAILED_MASK) {
            LogDebug(BCLog::VALIDATION, "header %s has prev block invalid: %s\n", hash.ToString(), block.hashPrevBlock.ToString());
            return state.Invalid(BlockValidationResult::BLOCK_INVALID_PREV, "bad-prevblk");
        }
        if (!ContextualCheckBlockHeader(block, state, m_blockman, *this, pindexPrev)) {
            LogDebug(BCLog::VALIDATION, "%s: Consensus::ContextualCheckBlockHeader: %s, %s\n", __func__, hash.ToString(), state.ToString());
            return false;
        }
    }
    if (!min_pow_checked) {
        LogDebug(BCLog::VALIDATION, "%s: not adding new block header %s, missing anti-dos proof-of-work validation\n", __func__, hash.ToString());
        return state.Invalid(BlockValidationResult::BLOCK_HEADER_LOW_WORK, "too-little-chainwork");
    }
    CBlockIndex* pindex{m_blockman.AddToBlockIndex(block, m_best_header)};

    if (ppindex)
        *ppindex = pindex;

    return true;
}

// Exposed wrapper for AcceptBlockHeader
bool ChainstateManager::ProcessNewBlockHeaders(std::span<const CBlockHeader> headers, bool min_pow_checked, BlockValidationState& state, const CBlockIndex** ppindex)
{
    AssertLockNotHeld(cs_main);
    {
        LOCK(cs_main);
        for (const CBlockHeader& header : headers) {
            CBlockIndex *pindex = nullptr; // Use a temp pindex instead of ppindex to avoid a const_cast
            bool accepted{AcceptBlockHeader(header, state, &pindex, min_pow_checked)};
            CheckBlockIndex();

            if (!accepted) {
                return false;
            }
            if (ppindex) {
                *ppindex = pindex;
            }
        }
    }
    if (NotifyHeaderTip()) {
        if (IsInitialBlockDownload() && ppindex && *ppindex) {
            const CBlockIndex& last_accepted{**ppindex};
            int64_t blocks_left{(NodeClock::now() - last_accepted.Time()) / GetConsensus().PowTargetSpacing()};
            blocks_left = std::max<int64_t>(0, blocks_left);
            const double progress{100.0 * last_accepted.nHeight / (last_accepted.nHeight + blocks_left)};
            LogInfo("Synchronizing blockheaders, height: %d (~%.2f%%)\n", last_accepted.nHeight, progress);
        }
    }
    return true;
}

void ChainstateManager::ReportHeadersPresync(const arith_uint256& work, int64_t height, int64_t timestamp)
{
    AssertLockNotHeld(GetMutex());
    {
        LOCK(GetMutex());
        // Don't report headers presync progress if we already have a post-minchainwork header chain.
        // This means we lose reporting for potentially legitimate, but unlikely, deep reorgs, but
        // prevent attackers that spam low-work headers from filling our logs.
        if (m_best_header->nChainWork >= UintToArith256(GetConsensus().nMinimumChainWork)) return;
        // Rate limit headers presync updates to 4 per second, as these are not subject to DoS
        // protection.
        auto now = MockableSteadyClock::now();
        if (now < m_last_presync_update + std::chrono::milliseconds{250}) return;
        m_last_presync_update = now;
    }
    bool initial_download = IsInitialBlockDownload();
    GetNotifications().headerTip(GetSynchronizationState(initial_download, m_blockman.m_blockfiles_indexed), height, timestamp, /*presync=*/true);
    if (initial_download) {
        int64_t blocks_left{(NodeClock::now() - NodeSeconds{std::chrono::seconds{timestamp}}) / GetConsensus().PowTargetSpacing()};
        blocks_left = std::max<int64_t>(0, blocks_left);
        const double progress{100.0 * height / (height + blocks_left)};
        LogInfo("Pre-synchronizing blockheaders, height: %d (~%.2f%%)\n", height, progress);
    }
}

/** Store block on disk. If dbp is non-nullptr, the file is known to already reside on disk */
bool ChainstateManager::AcceptBlock(const std::shared_ptr<const CBlock>& pblock, BlockValidationState& state, CBlockIndex** ppindex, bool fRequested, const FlatFilePos* dbp, bool* fNewBlock, bool min_pow_checked)
{
    const CBlock& block = *pblock;

    if (fNewBlock) *fNewBlock = false;
    AssertLockHeld(cs_main);

    CBlockIndex *pindexDummy = nullptr;
    CBlockIndex *&pindex = ppindex ? *ppindex : pindexDummy;

    bool accepted_header{AcceptBlockHeader(block, state, &pindex, min_pow_checked)};
    CheckBlockIndex();

    if (!accepted_header)
        return false;

    // Check all requested blocks that we do not already have for validity and
    // save them to disk. Skip processing of unrequested blocks as an anti-DoS
    // measure, unless the blocks have more work than the active chain tip, and
    // aren't too far ahead of it, so are likely to be attached soon.
    bool fAlreadyHave = pindex->nStatus & BLOCK_HAVE_DATA;
    bool fHasMoreOrSameWork = (ActiveTip() ? pindex->nChainWork >= ActiveTip()->nChainWork : true);
    // Blocks that are too out-of-order needlessly limit the effectiveness of
    // pruning, because pruning will not delete block files that contain any
    // blocks which are too close in height to the tip.  Apply this test
    // regardless of whether pruning is enabled; it should generally be safe to
    // not process unrequested blocks.
    bool fTooFarAhead{pindex->nHeight > ActiveHeight() + int(MIN_BLOCKS_TO_KEEP)};

    // TODO: Decouple this function from the block download logic by removing fRequested
    // This requires some new chain data structure to efficiently look up if a
    // block is in a chain leading to a candidate for best tip, despite not
    // being such a candidate itself.
    // Note that this would break the getblockfrompeer RPC

    // TODO: deal better with return value and error conditions for duplicate
    // and unrequested blocks.
    if (fAlreadyHave) return true;
    if (!fRequested) {  // If we didn't ask for it:
        if (pindex->nTx != 0) return true;    // This is a previously-processed block that was pruned
        if (!fHasMoreOrSameWork) return true; // Don't process less-work chains
        if (fTooFarAhead) return true;        // Block height is too high

        // Protect against DoS attacks from low-work chains.
        // If our tip is behind, a peer could try to send us
        // low-work blocks on a fake chain that we would never
        // request; don't process these.
        if (pindex->nChainWork < MinimumChainWork()) return true;
    }

    const CChainParams& params{GetParams()};

    if (!CheckBlock(block, state, params.GetConsensus()) ||
        !ContextualCheckBlock(block, state, *this, pindex->pprev)) {
        if (Assume(state.IsInvalid())) {
            ActiveChainstate().InvalidBlockFound(pindex, state);
        }
        LogError("%s: %s\n", __func__, state.ToString());
        return false;
    }

    // Header is valid/has work, merkle tree and segwit merkle tree are good...RELAY NOW
    // (but if it does not build on our best tip, let the SendMessages loop relay it)
    if (!IsInitialBlockDownload() && ActiveTip() == pindex->pprev && m_options.signals) {
        m_options.signals->NewPoWValidBlock(pindex, pblock);
    }

    // Write block to history file
    if (fNewBlock) *fNewBlock = true;
    try {
        FlatFilePos blockPos{};
        if (dbp) {
            blockPos = *dbp;
            m_blockman.UpdateBlockInfo(block, pindex->nHeight, blockPos);
        } else {
            blockPos = m_blockman.WriteBlock(block, pindex->nHeight);
            if (blockPos.IsNull()) {
                state.Error(strprintf("%s: Failed to find position to write new block to disk", __func__));
                return false;
            }
        }
        ReceivedBlockTransactions(block, pindex, blockPos);
    } catch (const std::runtime_error& e) {
        return FatalError(GetNotifications(), state, strprintf(_("System error while saving block to disk: %s"), e.what()));
    }

    // TODO: FlushStateToDisk() handles flushing of both block and chainstate
    // data, so we should move this to ChainstateManager so that we can be more
    // intelligent about how we flush.
    // For now, since FlushStateMode::NONE is used, all that can happen is that
    // the block files may be pruned, so we can just call this on one
    // chainstate (particularly if we haven't implemented pruning with
    // background validation yet).
    ActiveChainstate().FlushStateToDisk(state, FlushStateMode::NONE);

    CheckBlockIndex();

    return true;
}

bool ChainstateManager::ProcessNewBlock(const std::shared_ptr<const CBlock>& block, bool force_processing, bool min_pow_checked, bool* new_block)
{
    AssertLockNotHeld(cs_main);

    {
        CBlockIndex *pindex = nullptr;
        if (new_block) *new_block = false;
        BlockValidationState state;

        // CheckBlock() does not support multi-threaded block validation because CBlock::fChecked can cause data race.
        // Therefore, the following critical section must include the CheckBlock() call as well.
        LOCK(cs_main);

        // Skipping AcceptBlock() for CheckBlock() failures means that we will never mark a block as invalid if
        // CheckBlock() fails.  This is protective against consensus failure if there are any unknown forms of block
        // malleability that cause CheckBlock() to fail; see e.g. CVE-2012-2459 and
        // https://lists.linuxfoundation.org/pipermail/bitcoin-dev/2019-February/016697.html.  Because CheckBlock() is
        // not very expensive, the anti-DoS benefits of caching failure (of a definitely-invalid block) are not substantial.
        bool ret = CheckBlock(*block, state, GetConsensus());
        if (ret) {
            // Store to disk
            ret = AcceptBlock(block, state, &pindex, force_processing, nullptr, new_block, min_pow_checked);
        }
        if (!ret) {
            if (m_options.signals) {
                m_options.signals->BlockChecked(block, state);
            }
            LogError("%s: AcceptBlock FAILED (%s)\n", __func__, state.ToString());
            return false;
        }
    }

    NotifyHeaderTip();

    BlockValidationState state; // Only used to report errors, not invalidity - ignore it
    if (!ActiveChainstate().ActivateBestChain(state, block)) {
        LogError("%s: ActivateBestChain failed (%s)\n", __func__, state.ToString());
        return false;
    }

    Chainstate* bg_chain{WITH_LOCK(cs_main, return BackgroundSyncInProgress() ? m_ibd_chainstate.get() : nullptr)};
    BlockValidationState bg_state;
    if (bg_chain && !bg_chain->ActivateBestChain(bg_state, block)) {
        LogError("%s: [background] ActivateBestChain failed (%s)\n", __func__, bg_state.ToString());
        return false;
     }

    return true;
}

MempoolAcceptResult ChainstateManager::ProcessTransaction(const CTransactionRef& tx, bool test_accept)
{
    AssertLockHeld(cs_main);
    Chainstate& active_chainstate = ActiveChainstate();
    if (!active_chainstate.GetMempool()) {
        TxValidationState state;
        state.Invalid(TxValidationResult::TX_NO_MEMPOOL, "no-mempool");
        return MempoolAcceptResult::Failure(state);
    }
    auto result = AcceptToMemoryPool(active_chainstate, tx, GetTime(), /*bypass_limits=*/ false, test_accept);
    active_chainstate.GetMempool()->check(active_chainstate.CoinsTip(), active_chainstate.m_chain.Height() + 1);
    return result;
}


BlockValidationState TestBlockValidity(
    Chainstate& chainstate,
    const CBlock& block,
    const bool check_pow,
    const bool check_merkle_root)
{
    // Lock must be held throughout this function for two reasons:
    // 1. We don't want the tip to change during several of the validation steps
    // 2. To prevent a CheckBlock() race condition for fChecked, see ProcessNewBlock()
    AssertLockHeld(chainstate.m_chainman.GetMutex());

    BlockValidationState state;
    CBlockIndex* tip{Assert(chainstate.m_chain.Tip())};

    if (block.hashPrevBlock != *Assert(tip->phashBlock)) {
        state.Invalid({}, "inconclusive-not-best-prevblk");
        return state;
    }

    // For signets CheckBlock() verifies the challenge iff fCheckPow is set.
    if (!CheckBlock(block, state, chainstate.m_chainman.GetConsensus(), /*fCheckPow=*/check_pow, /*fCheckMerkleRoot=*/check_merkle_root)) {
        // This should never happen, but belt-and-suspenders don't approve the
        // block if it does.
        if (state.IsValid()) NONFATAL_UNREACHABLE();
        return state;
    }

    /**
     * At this point ProcessNewBlock would call AcceptBlock(), but we
     * don't want to store the block or its header. Run individual checks
     * instead:
     * - skip AcceptBlockHeader() because:
     *   - we don't want to update the block index
     *   - we do not care about duplicates
     *   - we already ran CheckBlockHeader() via CheckBlock()
     *   - we already checked for prev-blk-not-found
     *   - we know the tip is valid, so no need to check bad-prevblk
     * - we already ran CheckBlock()
     * - do run ContextualCheckBlockHeader()
     * - do run ContextualCheckBlock()
     */

    if (!ContextualCheckBlockHeader(block, state, chainstate.m_blockman, chainstate.m_chainman, tip)) {
        if (state.IsValid()) NONFATAL_UNREACHABLE();
        return state;
    }

    if (!ContextualCheckBlock(block, state, chainstate.m_chainman, tip)) {
        if (state.IsValid()) NONFATAL_UNREACHABLE();
        return state;
    }

    // We don't want ConnectBlock to update the actual chainstate, so create
    // a cache on top of it, along with a dummy block index.
    CBlockIndex index_dummy{block};
    uint256 block_hash(block.GetHash());
    index_dummy.pprev = tip;
    index_dummy.nHeight = tip->nHeight + 1;
    index_dummy.phashBlock = &block_hash;
    CCoinsViewCache view_dummy(&chainstate.CoinsTip());

    // Set fJustCheck to true in order to update, and not clear, validation caches.
    std::set<valtype> namesDummy;
    if(!chainstate.ConnectBlock(block, state, &index_dummy, view_dummy, namesDummy, /*fJustCheck=*/true)) {
        if (state.IsValid()) NONFATAL_UNREACHABLE();
        return state;
    }

    // Ensure no check returned successfully while also setting an invalid state.
    if (!state.IsValid()) NONFATAL_UNREACHABLE();

    return state;
}

/* This function is called from the RPC code for pruneblockchain */
void PruneBlockFilesManual(Chainstate& active_chainstate, int nManualPruneHeight)
{
    BlockValidationState state;
    if (!active_chainstate.FlushStateToDisk(
            state, FlushStateMode::NONE, nManualPruneHeight)) {
        LogPrintf("%s: failed to flush state (%s)\n", __func__, state.ToString());
    }
}

bool Chainstate::LoadChainTip()
{
    AssertLockHeld(cs_main);
    const CCoinsViewCache& coins_cache = CoinsTip();
    assert(!coins_cache.GetBestBlock().IsNull()); // Never called when the coins view is empty
    const CBlockIndex* tip = m_chain.Tip();

    if (tip && tip->GetBlockHash() == coins_cache.GetBestBlock()) {
        return true;
    }

    // Load pointer to end of best chain
    CBlockIndex* pindex = m_blockman.LookupBlockIndex(coins_cache.GetBestBlock());
    if (!pindex) {
        return false;
    }
    m_chain.SetTip(*pindex);
    PruneBlockIndexCandidates();

    tip = m_chain.Tip();
    LogInfo("Loaded best chain: hashBestChain=%s height=%d date=%s progress=%f",
              tip->GetBlockHash().ToString(),
              m_chain.Height(),
              FormatISO8601DateTime(tip->GetBlockTime()),
              m_chainman.GuessVerificationProgress(tip));

    // Ensure KernelNotifications m_tip_block is set even if no new block arrives.
    if (this->GetRole() != ChainstateRole::BACKGROUND) {
        // Ignoring return value for now.
        (void)m_chainman.GetNotifications().blockTip(
            /*state=*/GetSynchronizationState(/*init=*/true, m_chainman.m_blockman.m_blockfiles_indexed),
            /*index=*/*pindex,
            /*verification_progress=*/m_chainman.GuessVerificationProgress(tip));
    }

    return true;
}

CVerifyDB::CVerifyDB(Notifications& notifications)
    : m_notifications{notifications}
{
    m_notifications.progress(_("Verifying blocks…"), 0, false);
}

CVerifyDB::~CVerifyDB()
{
    m_notifications.progress(bilingual_str{}, 100, false);
}

VerifyDBResult CVerifyDB::VerifyDB(
    Chainstate& chainstate,
    const Consensus::Params& consensus_params,
    CCoinsView& coinsview,
    int nCheckLevel, int nCheckDepth)
{
    AssertLockHeld(cs_main);

    if (chainstate.m_chain.Tip() == nullptr || chainstate.m_chain.Tip()->pprev == nullptr) {
        return VerifyDBResult::SUCCESS;
    }

    // Verify blocks in the best chain
    if (nCheckDepth <= 0 || nCheckDepth > chainstate.m_chain.Height()) {
        nCheckDepth = chainstate.m_chain.Height();
    }
    nCheckLevel = std::max(0, std::min(4, nCheckLevel));
    LogInfo("Verifying last %i blocks at level %i", nCheckDepth, nCheckLevel);
    CCoinsViewCache coins(&coinsview);
    std::set<valtype> dummyNames;
    CBlockIndex* pindex;
    CBlockIndex* pindexFailure = nullptr;
    int nGoodTransactions = 0;
    BlockValidationState state;
    int reportDone = 0;
    bool skipped_no_block_data{false};
    bool skipped_l3_checks{false};
    LogInfo("Verification progress: 0%%");

    const bool is_snapshot_cs{chainstate.m_from_snapshot_blockhash};

    for (pindex = chainstate.m_chain.Tip(); pindex && pindex->pprev; pindex = pindex->pprev) {
        const int percentageDone = std::max(1, std::min(99, (int)(((double)(chainstate.m_chain.Height() - pindex->nHeight)) / (double)nCheckDepth * (nCheckLevel >= 4 ? 50 : 100))));
        if (reportDone < percentageDone / 10) {
            // report every 10% step
            LogInfo("Verification progress: %d%%", percentageDone);
            reportDone = percentageDone / 10;
        }
        m_notifications.progress(_("Verifying blocks…"), percentageDone, false);
        if (pindex->nHeight <= chainstate.m_chain.Height() - nCheckDepth) {
            break;
        }
        if ((chainstate.m_blockman.IsPruneMode() || is_snapshot_cs) && !(pindex->nStatus & BLOCK_HAVE_DATA)) {
            // If pruning or running under an assumeutxo snapshot, only go
            // back as far as we have data.
            LogInfo("Block verification stopping at height %d (no data). This could be due to pruning or use of an assumeutxo snapshot.", pindex->nHeight);
            skipped_no_block_data = true;
            break;
        }
        CBlock block;
        // check level 0: read from disk
        if (!chainstate.m_blockman.ReadBlock(block, *pindex)) {
            LogPrintf("Verification error: ReadBlock failed at %d, hash=%s\n", pindex->nHeight, pindex->GetBlockHash().ToString());
            return VerifyDBResult::CORRUPTED_BLOCK_DB;
        }
        // check level 1: verify block validity
        if (nCheckLevel >= 1 && !CheckBlock(block, state, consensus_params)) {
            LogPrintf("Verification error: found bad block at %d, hash=%s (%s)\n",
                      pindex->nHeight, pindex->GetBlockHash().ToString(), state.ToString());
            return VerifyDBResult::CORRUPTED_BLOCK_DB;
        }
        // check level 2: verify undo validity
        if (nCheckLevel >= 2 && pindex) {
            CBlockUndo undo;
            if (!pindex->GetUndoPos().IsNull()) {
                if (!chainstate.m_blockman.ReadBlockUndo(undo, *pindex)) {
                    LogPrintf("Verification error: found bad undo data at %d, hash=%s\n", pindex->nHeight, pindex->GetBlockHash().ToString());
                    return VerifyDBResult::CORRUPTED_BLOCK_DB;
                }
            }
        }
        // check level 3: check for inconsistencies during memory-only disconnect of tip blocks
        size_t curr_coins_usage = coins.DynamicMemoryUsage() + chainstate.CoinsTip().DynamicMemoryUsage();

        if (nCheckLevel >= 3) {
            if (curr_coins_usage <= chainstate.m_coinstip_cache_size_bytes) {
                assert(coins.GetBestBlock() == pindex->GetBlockHash());
                DisconnectResult res = chainstate.DisconnectBlock(block, pindex, coins, dummyNames);
                if (res == DISCONNECT_FAILED) {
                    LogPrintf("Verification error: irrecoverable inconsistency in block data at %d, hash=%s\n", pindex->nHeight, pindex->GetBlockHash().ToString());
                    return VerifyDBResult::CORRUPTED_BLOCK_DB;
                }
                if (res == DISCONNECT_UNCLEAN) {
                    nGoodTransactions = 0;
                    pindexFailure = pindex;
                } else {
                    nGoodTransactions += block.vtx.size();
                }
            } else {
                skipped_l3_checks = true;
            }
        }
        if (chainstate.m_chainman.m_interrupt) return VerifyDBResult::INTERRUPTED;
    }
    if (pindexFailure) {
        LogPrintf("Verification error: coin database inconsistencies found (last %i blocks, %i good transactions before that)\n", chainstate.m_chain.Height() - pindexFailure->nHeight + 1, nGoodTransactions);
        return VerifyDBResult::CORRUPTED_BLOCK_DB;
    }
    if (skipped_l3_checks) {
        LogPrintf("Skipped verification of level >=3 (insufficient database cache size). Consider increasing -dbcache.\n");
    }

    // store block count as we move pindex at check level >= 4
    int block_count = chainstate.m_chain.Height() - pindex->nHeight;

    // check level 4: try reconnecting blocks
    if (nCheckLevel >= 4 && !skipped_l3_checks) {
        while (pindex != chainstate.m_chain.Tip()) {
            const int percentageDone = std::max(1, std::min(99, 100 - (int)(((double)(chainstate.m_chain.Height() - pindex->nHeight)) / (double)nCheckDepth * 50)));
            if (reportDone < percentageDone / 10) {
                // report every 10% step
                LogInfo("Verification progress: %d%%", percentageDone);
                reportDone = percentageDone / 10;
            }
            m_notifications.progress(_("Verifying blocks…"), percentageDone, false);
            pindex = chainstate.m_chain.Next(pindex);
            CBlock block;
            if (!chainstate.m_blockman.ReadBlock(block, *pindex)) {
                LogPrintf("Verification error: ReadBlock failed at %d, hash=%s\n", pindex->nHeight, pindex->GetBlockHash().ToString());
                return VerifyDBResult::CORRUPTED_BLOCK_DB;
            }
            if (!chainstate.ConnectBlock(block, state, pindex, coins, dummyNames)) {
                LogPrintf("Verification error: found unconnectable block at %d, hash=%s (%s)\n", pindex->nHeight, pindex->GetBlockHash().ToString(), state.ToString());
                return VerifyDBResult::CORRUPTED_BLOCK_DB;
            }
            if (chainstate.m_chainman.m_interrupt) return VerifyDBResult::INTERRUPTED;
        }
    }

    LogInfo("Verification: No coin database inconsistencies in last %i blocks (%i transactions)", block_count, nGoodTransactions);

    if (skipped_l3_checks) {
        return VerifyDBResult::SKIPPED_L3_CHECKS;
    }
    if (skipped_no_block_data) {
        return VerifyDBResult::SKIPPED_MISSING_BLOCKS;
    }
    return VerifyDBResult::SUCCESS;
}

/** Apply the effects of a block on the utxo cache, ignoring that it may already have been applied. */
bool Chainstate::RollforwardBlock(const CBlockIndex* pindex, CCoinsViewCache& inputs)
{
    AssertLockHeld(cs_main);
    // TODO: merge with ConnectBlock
    CBlock block;
    if (!m_blockman.ReadBlock(block, *pindex)) {
        LogError("ReplayBlock(): ReadBlock failed at %d, hash=%s\n", pindex->nHeight, pindex->GetBlockHash().ToString());
        return false;
    }

    for (const CTransactionRef& tx : block.vtx) {
        if (!tx->IsCoinBase()) {
            for (const CTxIn &txin : tx->vin) {
                inputs.SpendCoin(txin.prevout);
            }
        }
        // Pass check = true as every addition may be an overwrite.
        AddCoins(inputs, *tx, pindex->nHeight, true);
    }
    return true;
}

bool Chainstate::ReplayBlocks()
{
    LOCK(cs_main);

    CCoinsView& db = this->CoinsDB();
    CCoinsViewCache cache(&db);

    std::vector<uint256> hashHeads = db.GetHeadBlocks();
    if (hashHeads.empty()) return true; // We're already in a consistent state.
    if (hashHeads.size() != 2) {
        LogError("ReplayBlocks(): unknown inconsistent state\n");
        return false;
    }

    m_chainman.GetNotifications().progress(_("Replaying blocks…"), 0, false);
    LogInfo("Replaying blocks");

    const CBlockIndex* pindexOld = nullptr;  // Old tip during the interrupted flush.
    const CBlockIndex* pindexNew;            // New tip during the interrupted flush.
    const CBlockIndex* pindexFork = nullptr; // Latest block common to both the old and the new tip.

    if (m_blockman.m_block_index.count(hashHeads[0]) == 0) {
        LogError("ReplayBlocks(): reorganization to unknown block requested\n");
        return false;
    }
    pindexNew = &(m_blockman.m_block_index[hashHeads[0]]);

    if (!hashHeads[1].IsNull()) { // The old tip is allowed to be 0, indicating it's the first flush.
        if (m_blockman.m_block_index.count(hashHeads[1]) == 0) {
            LogError("ReplayBlocks(): reorganization from unknown block requested\n");
            return false;
        }
        pindexOld = &(m_blockman.m_block_index[hashHeads[1]]);
        pindexFork = LastCommonAncestor(pindexOld, pindexNew);
        assert(pindexFork != nullptr);
    }

    // Rollback along the old branch.
    while (pindexOld != pindexFork) {
        if (pindexOld->nHeight > 0) { // Never disconnect the genesis block.
            CBlock block;
            if (!m_blockman.ReadBlock(block, *pindexOld)) {
                LogError("RollbackBlock(): ReadBlock() failed at %d, hash=%s\n", pindexOld->nHeight, pindexOld->GetBlockHash().ToString());
                return false;
            }
            LogInfo("Rolling back %s (%i)", pindexOld->GetBlockHash().ToString(), pindexOld->nHeight);
            std::set<valtype> dummyNames;
            DisconnectResult res = DisconnectBlock(block, pindexOld, cache, dummyNames);
            if (res == DISCONNECT_FAILED) {
                LogError("RollbackBlock(): DisconnectBlock failed at %d, hash=%s\n", pindexOld->nHeight, pindexOld->GetBlockHash().ToString());
                return false;
            }
            // If DISCONNECT_UNCLEAN is returned, it means a non-existing UTXO was deleted, or an existing UTXO was
            // overwritten. It corresponds to cases where the block-to-be-disconnect never had all its operations
            // applied to the UTXO set. However, as both writing a UTXO and deleting a UTXO are idempotent operations,
            // the result is still a version of the UTXO set with the effects of that block undone.
        }
        pindexOld = pindexOld->pprev;
    }

    // Roll forward from the forking point to the new tip.
    int nForkHeight = pindexFork ? pindexFork->nHeight : 0;
    for (int nHeight = nForkHeight + 1; nHeight <= pindexNew->nHeight; ++nHeight) {
        const CBlockIndex& pindex{*Assert(pindexNew->GetAncestor(nHeight))};

        LogInfo("Rolling forward %s (%i)", pindex.GetBlockHash().ToString(), nHeight);
        m_chainman.GetNotifications().progress(_("Replaying blocks…"), (int)((nHeight - nForkHeight) * 100.0 / (pindexNew->nHeight - nForkHeight)), false);
        if (!RollforwardBlock(&pindex, cache)) return false;
    }

    cache.SetBestBlock(pindexNew->GetBlockHash());
    cache.Flush();
    m_chainman.GetNotifications().progress(bilingual_str{}, 100, false);
    return true;
}

bool Chainstate::NeedsRedownload() const
{
    AssertLockHeld(cs_main);

    // At and above m_params.SegwitHeight, segwit consensus rules must be validated
    CBlockIndex* block{m_chain.Tip()};

    while (block != nullptr && DeploymentActiveAt(*block, m_chainman, Consensus::DEPLOYMENT_SEGWIT)) {
        if (!(block->nStatus & BLOCK_OPT_WITNESS)) {
            // block is insufficiently validated for a segwit client
            return true;
        }
        block = block->pprev;
    }

    return false;
}

void Chainstate::ClearBlockIndexCandidates()
{
    AssertLockHeld(::cs_main);
    setBlockIndexCandidates.clear();
}

bool ChainstateManager::LoadBlockIndex()
{
    AssertLockHeld(cs_main);
    // Load block index from databases
    if (m_blockman.m_blockfiles_indexed) {
        bool ret{m_blockman.LoadBlockIndexDB(SnapshotBlockhash())};
        if (!ret) return false;

        m_blockman.ScanAndUnlinkAlreadyPrunedFiles();

        std::vector<CBlockIndex*> vSortedByHeight{m_blockman.GetAllBlockIndices()};
        std::sort(vSortedByHeight.begin(), vSortedByHeight.end(),
                  CBlockIndexHeightOnlyComparator());

        for (CBlockIndex* pindex : vSortedByHeight) {
            if (m_interrupt) return false;
            // If we have an assumeutxo-based chainstate, then the snapshot
            // block will be a candidate for the tip, but it may not be
            // VALID_TRANSACTIONS (eg if we haven't yet downloaded the block),
            // so we special-case the snapshot block as a potential candidate
            // here.
            if (pindex == GetSnapshotBaseBlock() ||
                    (pindex->IsValid(BLOCK_VALID_TRANSACTIONS) &&
                     (pindex->HaveNumChainTxs() || pindex->pprev == nullptr))) {

                for (Chainstate* chainstate : GetAll()) {
                    chainstate->TryAddBlockIndexCandidate(pindex);
                }
            }
            if (pindex->nStatus & BLOCK_FAILED_MASK && (!m_best_invalid || pindex->nChainWork > m_best_invalid->nChainWork)) {
                m_best_invalid = pindex;
            }
            if (pindex->IsValid(BLOCK_VALID_TREE) && (m_best_header == nullptr || CBlockIndexWorkComparator()(m_best_header, pindex)))
                m_best_header = pindex;
        }
    }
    return true;
}

bool Chainstate::LoadGenesisBlock()
{
    LOCK(cs_main);

    const CChainParams& params{m_chainman.GetParams()};

    // Check whether we're already initialized by checking for genesis in
    // m_blockman.m_block_index. Note that we can't use m_chain here, since it is
    // set based on the coins db, not the block index db, which is the only
    // thing loaded at this point.
    if (m_blockman.m_block_index.count(params.GenesisBlock().GetHash()))
        return true;

    try {
        const CBlock& block = params.GenesisBlock();
        FlatFilePos blockPos{m_blockman.WriteBlock(block, 0)};
        if (blockPos.IsNull()) {
            LogError("%s: writing genesis block to disk failed\n", __func__);
            return false;
        }
        CBlockIndex* pindex = m_blockman.AddToBlockIndex(block, m_chainman.m_best_header);
        m_chainman.ReceivedBlockTransactions(block, pindex, blockPos);
    } catch (const std::runtime_error& e) {
        LogError("%s: failed to write genesis block: %s\n", __func__, e.what());
        return false;
    }

    return true;
}

void ChainstateManager::LoadExternalBlockFile(
    AutoFile& file_in,
    FlatFilePos* dbp,
    std::multimap<uint256, FlatFilePos>* blocks_with_unknown_parent)
{
    // Either both should be specified (-reindex), or neither (-loadblock).
    assert(!dbp == !blocks_with_unknown_parent);

    const auto start{SteadyClock::now()};
    const CChainParams& params{GetParams()};

    int nLoaded = 0;
    try {
        BufferedFile blkdat{file_in, 2 * MAX_BLOCK_SERIALIZED_SIZE, MAX_BLOCK_SERIALIZED_SIZE + 8};
        // nRewind indicates where to resume scanning in case something goes wrong,
        // such as a block fails to deserialize.
        uint64_t nRewind = blkdat.GetPos();
        while (!blkdat.eof()) {
            if (m_interrupt) return;

            blkdat.SetPos(nRewind);
            nRewind++; // start one byte further next time, in case of failure
            blkdat.SetLimit(); // remove former limit
            unsigned int nSize = 0;
            try {
                // locate a header
                MessageStartChars buf;
                blkdat.FindByte(std::byte(params.MessageStart()[0]));
                nRewind = blkdat.GetPos() + 1;
                blkdat >> buf;
                if (buf != params.MessageStart()) {
                    continue;
                }
                // read size
                blkdat >> nSize;
                if (nSize < 80 || nSize > MAX_BLOCK_SERIALIZED_SIZE)
                    continue;
            } catch (const std::exception&) {
                // no valid block header found; don't complain
                // (this happens at the end of every blk.dat file)
                break;
            }
            try {
                // read block header
                const uint64_t nBlockPos{blkdat.GetPos()};
                if (dbp)
                    dbp->nPos = nBlockPos;
                blkdat.SetLimit(nBlockPos + nSize);
                CBlockHeader header;
                blkdat >> header;
                const uint256 hash{header.GetHash()};
                // Skip the rest of this block (this may read from disk into memory); position to the marker before the
                // next block, but it's still possible to rewind to the start of the current block (without a disk read).
                nRewind = nBlockPos + nSize;
                blkdat.SkipTo(nRewind);

                std::shared_ptr<CBlock> pblock{}; // needs to remain available after the cs_main lock is released to avoid duplicate reads from disk

                {
                    LOCK(cs_main);
                    // detect out of order blocks, and store them for later
                    if (hash != params.GetConsensus().hashGenesisBlock && !m_blockman.LookupBlockIndex(header.hashPrevBlock)) {
                        LogDebug(BCLog::REINDEX, "%s: Out of order block %s, parent %s not known\n", __func__, hash.ToString(),
                                 header.hashPrevBlock.ToString());
                        if (dbp && blocks_with_unknown_parent) {
                            blocks_with_unknown_parent->emplace(header.hashPrevBlock, *dbp);
                        }
                        continue;
                    }

                    // process in case the block isn't known yet
                    const CBlockIndex* pindex = m_blockman.LookupBlockIndex(hash);
                    if (!pindex || (pindex->nStatus & BLOCK_HAVE_DATA) == 0) {
                        // This block can be processed immediately; rewind to its start, read and deserialize it.
                        blkdat.SetPos(nBlockPos);
                        pblock = std::make_shared<CBlock>();
                        blkdat >> TX_WITH_WITNESS(*pblock);
                        nRewind = blkdat.GetPos();

                        BlockValidationState state;
                        if (AcceptBlock(pblock, state, nullptr, true, dbp, nullptr, true)) {
                            nLoaded++;
                        }
                        if (state.IsError()) {
                            break;
                        }
                    } else if (hash != params.GetConsensus().hashGenesisBlock && pindex->nHeight % 1000 == 0) {
                        LogDebug(BCLog::REINDEX, "Block Import: already had block %s at height %d\n", hash.ToString(), pindex->nHeight);
                    }
                }

                // Activate the genesis block so normal node progress can continue
                // During first -reindex, this will only connect Genesis since
                // ActivateBestChain only connects blocks which are in the block tree db,
                // which only contains blocks whose parents are in it.
                // But do this only if genesis isn't activated yet, to avoid connecting many blocks
                // without assumevalid in the case of a continuation of a reindex that
                // was interrupted by the user.
                if (hash == params.GetConsensus().hashGenesisBlock && WITH_LOCK(::cs_main, return ActiveHeight()) == -1) {
                    BlockValidationState state;
                    if (!ActiveChainstate().ActivateBestChain(state, nullptr)) {
                        break;
                    }
                }

                if (m_blockman.IsPruneMode() && m_blockman.m_blockfiles_indexed && pblock) {
                    // must update the tip for pruning to work while importing with -loadblock.
                    // this is a tradeoff to conserve disk space at the expense of time
                    // spent updating the tip to be able to prune.
                    // otherwise, ActivateBestChain won't be called by the import process
                    // until after all of the block files are loaded. ActivateBestChain can be
                    // called by concurrent network message processing. but, that is not
                    // reliable for the purpose of pruning while importing.
                    bool activation_failure = false;
                    for (auto c : GetAll()) {
                        BlockValidationState state;
                        if (!c->ActivateBestChain(state, pblock)) {
                            LogDebug(BCLog::REINDEX, "failed to activate chain (%s)\n", state.ToString());
                            activation_failure = true;
                            break;
                        }
                    }
                    if (activation_failure) {
                        break;
                    }
                }

                NotifyHeaderTip();

                if (!blocks_with_unknown_parent) continue;

                // Recursively process earlier encountered successors of this block
                std::deque<uint256> queue;
                queue.push_back(hash);
                while (!queue.empty()) {
                    uint256 head = queue.front();
                    queue.pop_front();
                    auto range = blocks_with_unknown_parent->equal_range(head);
                    while (range.first != range.second) {
                        std::multimap<uint256, FlatFilePos>::iterator it = range.first;
                        std::shared_ptr<CBlock> pblockrecursive = std::make_shared<CBlock>();
                        if (m_blockman.ReadBlock(*pblockrecursive, it->second, {})) {
                            const auto& block_hash{pblockrecursive->GetHash()};
                            LogDebug(BCLog::REINDEX, "%s: Processing out of order child %s of %s", __func__, block_hash.ToString(), head.ToString());
                            LOCK(cs_main);
                            BlockValidationState dummy;
                            if (AcceptBlock(pblockrecursive, dummy, nullptr, true, &it->second, nullptr, true)) {
                                nLoaded++;
                                queue.push_back(block_hash);
                            }
                        }
                        range.first++;
                        blocks_with_unknown_parent->erase(it);
                        NotifyHeaderTip();
                    }
                }
            } catch (const std::exception& e) {
                // historical bugs added extra data to the block files that does not deserialize cleanly.
                // commonly this data is between readable blocks, but it does not really matter. such data is not fatal to the import process.
                // the code that reads the block files deals with invalid data by simply ignoring it.
                // it continues to search for the next {4 byte magic message start bytes + 4 byte length + block} that does deserialize cleanly
                // and passes all of the other block validation checks dealing with POW and the merkle root, etc...
                // we merely note with this informational log message when unexpected data is encountered.
                // we could also be experiencing a storage system read error, or a read of a previous bad write. these are possible, but
                // less likely scenarios. we don't have enough information to tell a difference here.
                // the reindex process is not the place to attempt to clean and/or compact the block files. if so desired, a studious node operator
                // may use knowledge of the fact that the block files are not entirely pristine in order to prepare a set of pristine, and
                // perhaps ordered, block files for later reindexing.
                LogDebug(BCLog::REINDEX, "%s: unexpected data at file offset 0x%x - %s. continuing\n", __func__, (nRewind - 1), e.what());
            }
        }
    } catch (const std::runtime_error& e) {
        GetNotifications().fatalError(strprintf(_("System error while loading external block file: %s"), e.what()));
    }
    LogInfo("Loaded %i blocks from external file in %dms", nLoaded, Ticks<std::chrono::milliseconds>(SteadyClock::now() - start));
}

bool ChainstateManager::ShouldCheckBlockIndex() const
{
    // Assert to verify Flatten() has been called.
    if (!*Assert(m_options.check_block_index)) return false;
    if (FastRandomContext().randrange(*m_options.check_block_index) >= 1) return false;
    return true;
}

void ChainstateManager::CheckBlockIndex() const
{
    if (!ShouldCheckBlockIndex()) {
        return;
    }

    LOCK(cs_main);

    // During a reindex, we read the genesis block and call CheckBlockIndex before ActivateBestChain,
    // so we have the genesis block in m_blockman.m_block_index but no active chain. (A few of the
    // tests when iterating the block tree require that m_chain has been initialized.)
    if (ActiveChain().Height() < 0) {
        assert(m_blockman.m_block_index.size() <= 1);
        return;
    }

    // Build forward-pointing data structure for the entire block tree.
    // For performance reasons, indexes of the best header chain are stored in a vector (within CChain).
    // All remaining blocks are stored in a multimap.
    // The best header chain can differ from the active chain: E.g. its entries may belong to blocks that
    // are not yet validated.
    CChain best_hdr_chain;
    assert(m_best_header);
    assert(!(m_best_header->nStatus & BLOCK_FAILED_MASK));
    best_hdr_chain.SetTip(*m_best_header);

    std::multimap<const CBlockIndex*, const CBlockIndex*> forward;
    for (auto& [_, block_index] : m_blockman.m_block_index) {
        // Only save indexes in forward that are not part of the best header chain.
        if (!best_hdr_chain.Contains(&block_index)) {
            // Only genesis, which must be part of the best header chain, can have a nullptr parent.
            assert(block_index.pprev);
            forward.emplace(block_index.pprev, &block_index);
        }
    }
    assert(forward.size() + best_hdr_chain.Height() + 1 == m_blockman.m_block_index.size());

    const CBlockIndex* pindex = best_hdr_chain[0];
    assert(pindex);
    // Iterate over the entire block tree, using depth-first search.
    // Along the way, remember whether there are blocks on the path from genesis
    // block being explored which are the first to have certain properties.
    size_t nNodes = 0;
    int nHeight = 0;
    const CBlockIndex* pindexFirstInvalid = nullptr;              // Oldest ancestor of pindex which is invalid.
    const CBlockIndex* pindexFirstMissing = nullptr;              // Oldest ancestor of pindex which does not have BLOCK_HAVE_DATA, since assumeutxo snapshot if used.
    const CBlockIndex* pindexFirstNeverProcessed = nullptr;       // Oldest ancestor of pindex for which nTx == 0, since assumeutxo snapshot if used.
    const CBlockIndex* pindexFirstNotTreeValid = nullptr;         // Oldest ancestor of pindex which does not have BLOCK_VALID_TREE (regardless of being valid or not).
    const CBlockIndex* pindexFirstNotTransactionsValid = nullptr; // Oldest ancestor of pindex which does not have BLOCK_VALID_TRANSACTIONS (regardless of being valid or not), since assumeutxo snapshot if used.
    const CBlockIndex* pindexFirstNotChainValid = nullptr;        // Oldest ancestor of pindex which does not have BLOCK_VALID_CHAIN (regardless of being valid or not), since assumeutxo snapshot if used.
    const CBlockIndex* pindexFirstNotScriptsValid = nullptr;      // Oldest ancestor of pindex which does not have BLOCK_VALID_SCRIPTS (regardless of being valid or not), since assumeutxo snapshot if used.

    // After checking an assumeutxo snapshot block, reset pindexFirst pointers
    // to earlier blocks that have not been downloaded or validated yet, so
    // checks for later blocks can assume the earlier blocks were validated and
    // be stricter, testing for more requirements.
    const CBlockIndex* snap_base{GetSnapshotBaseBlock()};
    const CBlockIndex *snap_first_missing{}, *snap_first_notx{}, *snap_first_notv{}, *snap_first_nocv{}, *snap_first_nosv{};
    auto snap_update_firsts = [&] {
        if (pindex == snap_base) {
            std::swap(snap_first_missing, pindexFirstMissing);
            std::swap(snap_first_notx, pindexFirstNeverProcessed);
            std::swap(snap_first_notv, pindexFirstNotTransactionsValid);
            std::swap(snap_first_nocv, pindexFirstNotChainValid);
            std::swap(snap_first_nosv, pindexFirstNotScriptsValid);
        }
    };

    while (pindex != nullptr) {
        nNodes++;
        if (pindexFirstInvalid == nullptr && pindex->nStatus & BLOCK_FAILED_VALID) pindexFirstInvalid = pindex;
        if (pindexFirstMissing == nullptr && !(pindex->nStatus & BLOCK_HAVE_DATA)) {
            pindexFirstMissing = pindex;
        }
        if (pindexFirstNeverProcessed == nullptr && pindex->nTx == 0) pindexFirstNeverProcessed = pindex;
        if (pindex->pprev != nullptr && pindexFirstNotTreeValid == nullptr && (pindex->nStatus & BLOCK_VALID_MASK) < BLOCK_VALID_TREE) pindexFirstNotTreeValid = pindex;

        if (pindex->pprev != nullptr) {
            if (pindexFirstNotTransactionsValid == nullptr &&
                    (pindex->nStatus & BLOCK_VALID_MASK) < BLOCK_VALID_TRANSACTIONS) {
                pindexFirstNotTransactionsValid = pindex;
            }

            if (pindexFirstNotChainValid == nullptr &&
                    (pindex->nStatus & BLOCK_VALID_MASK) < BLOCK_VALID_CHAIN) {
                pindexFirstNotChainValid = pindex;
            }

            if (pindexFirstNotScriptsValid == nullptr &&
                    (pindex->nStatus & BLOCK_VALID_MASK) < BLOCK_VALID_SCRIPTS) {
                pindexFirstNotScriptsValid = pindex;
            }
        }

        // Begin: actual consistency checks.
        if (pindex->pprev == nullptr) {
            // Genesis block checks.
            assert(pindex->GetBlockHash() == GetConsensus().hashGenesisBlock); // Genesis block's hash must match.
            for (const Chainstate* c : {m_ibd_chainstate.get(), m_snapshot_chainstate.get()}) {
                if (c && c->m_chain.Genesis() != nullptr) {
                    assert(pindex == c->m_chain.Genesis()); // The chain's genesis block must be this block.
                }
            }
        }
        if (!pindex->HaveNumChainTxs()) assert(pindex->nSequenceId <= 0); // nSequenceId can't be set positive for blocks that aren't linked (negative is used for preciousblock)
        // VALID_TRANSACTIONS is equivalent to nTx > 0 for all nodes (whether or not pruning has occurred).
        // HAVE_DATA is only equivalent to nTx > 0 (or VALID_TRANSACTIONS) if no pruning has occurred.
        if (!m_blockman.m_have_pruned) {
            // If we've never pruned, then HAVE_DATA should be equivalent to nTx > 0
            assert(!(pindex->nStatus & BLOCK_HAVE_DATA) == (pindex->nTx == 0));
            assert(pindexFirstMissing == pindexFirstNeverProcessed);
        } else {
            // If we have pruned, then we can only say that HAVE_DATA implies nTx > 0
            if (pindex->nStatus & BLOCK_HAVE_DATA) assert(pindex->nTx > 0);
        }
        if (pindex->nStatus & BLOCK_HAVE_UNDO) assert(pindex->nStatus & BLOCK_HAVE_DATA);
        if (snap_base && snap_base->GetAncestor(pindex->nHeight) == pindex) {
            // Assumed-valid blocks should connect to the main chain.
            assert((pindex->nStatus & BLOCK_VALID_MASK) >= BLOCK_VALID_TREE);
        }
        // There should only be an nTx value if we have
        // actually seen a block's transactions.
        assert(((pindex->nStatus & BLOCK_VALID_MASK) >= BLOCK_VALID_TRANSACTIONS) == (pindex->nTx > 0)); // This is pruning-independent.
        // All parents having had data (at some point) is equivalent to all parents being VALID_TRANSACTIONS, which is equivalent to HaveNumChainTxs().
        // HaveNumChainTxs will also be set in the assumeutxo snapshot block from snapshot metadata.
        assert((pindexFirstNeverProcessed == nullptr || pindex == snap_base) == pindex->HaveNumChainTxs());
        assert((pindexFirstNotTransactionsValid == nullptr || pindex == snap_base) == pindex->HaveNumChainTxs());
        assert(pindex->nHeight == nHeight); // nHeight must be consistent.
        assert(pindex->pprev == nullptr || pindex->nChainWork >= pindex->pprev->nChainWork); // For every block except the genesis block, the chainwork must be larger than the parent's.
        assert(nHeight < 2 || (pindex->pskip && (pindex->pskip->nHeight < nHeight))); // The pskip pointer must point back for all but the first 2 blocks.
        assert(pindexFirstNotTreeValid == nullptr); // All m_blockman.m_block_index entries must at least be TREE valid
        if ((pindex->nStatus & BLOCK_VALID_MASK) >= BLOCK_VALID_TREE) assert(pindexFirstNotTreeValid == nullptr); // TREE valid implies all parents are TREE valid
        if ((pindex->nStatus & BLOCK_VALID_MASK) >= BLOCK_VALID_CHAIN) assert(pindexFirstNotChainValid == nullptr); // CHAIN valid implies all parents are CHAIN valid
        if ((pindex->nStatus & BLOCK_VALID_MASK) >= BLOCK_VALID_SCRIPTS) assert(pindexFirstNotScriptsValid == nullptr); // SCRIPTS valid implies all parents are SCRIPTS valid
        if (pindexFirstInvalid == nullptr) {
            // Checks for not-invalid blocks.
            assert((pindex->nStatus & BLOCK_FAILED_MASK) == 0); // The failed mask cannot be set for blocks without invalid parents.
        } else {
            assert(pindex->nStatus & BLOCK_FAILED_MASK); // Invalid blocks and their descendants must be marked as invalid
        }
        // Make sure m_chain_tx_count sum is correctly computed.
        if (!pindex->pprev) {
            // If no previous block, nTx and m_chain_tx_count must be the same.
            assert(pindex->m_chain_tx_count == pindex->nTx);
        } else if (pindex->pprev->m_chain_tx_count > 0 && pindex->nTx > 0) {
            // If previous m_chain_tx_count is set and number of transactions in block is known, sum must be set.
            assert(pindex->m_chain_tx_count == pindex->nTx + pindex->pprev->m_chain_tx_count);
        } else {
            // Otherwise m_chain_tx_count should only be set if this is a snapshot
            // block, and must be set if it is.
            assert((pindex->m_chain_tx_count != 0) == (pindex == snap_base));
        }
        // There should be no block with more work than m_best_header, unless it's known to be invalid
        assert((pindex->nStatus & BLOCK_FAILED_MASK) || pindex->nChainWork <= m_best_header->nChainWork);

        // Chainstate-specific checks on setBlockIndexCandidates
        for (const Chainstate* c : {m_ibd_chainstate.get(), m_snapshot_chainstate.get()}) {
            if (!c || c->m_chain.Tip() == nullptr) continue;
            // Two main factors determine whether pindex is a candidate in
            // setBlockIndexCandidates:
            //
            // - If pindex has less work than the chain tip, it should not be a
            //   candidate, and this will be asserted below. Otherwise it is a
            //   potential candidate.
            //
            // - If pindex or one of its parent blocks back to the genesis block
            //   or an assumeutxo snapshot never downloaded transactions
            //   (pindexFirstNeverProcessed is non-null), it should not be a
            //   candidate, and this will be asserted below. The only exception
            //   is if pindex itself is an assumeutxo snapshot block. Then it is
            //   also a potential candidate.
            if (!CBlockIndexWorkComparator()(pindex, c->m_chain.Tip()) && (pindexFirstNeverProcessed == nullptr || pindex == snap_base)) {
                // If pindex was detected as invalid (pindexFirstInvalid is
                // non-null), it is not required to be in
                // setBlockIndexCandidates.
                if (pindexFirstInvalid == nullptr) {
                    // If pindex and all its parents back to the genesis block
                    // or an assumeutxo snapshot block downloaded transactions,
                    // and the transactions were not pruned (pindexFirstMissing
                    // is null), it is a potential candidate. The check
                    // excludes pruned blocks, because if any blocks were
                    // pruned between pindex and the current chain tip, pindex will
                    // only temporarily be added to setBlockIndexCandidates,
                    // before being moved to m_blocks_unlinked. This check
                    // could be improved to verify that if all blocks between
                    // the chain tip and pindex have data, pindex must be a
                    // candidate.
                    //
                    // If pindex is the chain tip, it also is a potential
                    // candidate.
                    //
                    // If the chainstate was loaded from a snapshot and pindex
                    // is the base of the snapshot, pindex is also a potential
                    // candidate.
                    if (pindexFirstMissing == nullptr || pindex == c->m_chain.Tip() || pindex == c->SnapshotBase()) {
                        // If this chainstate is the active chainstate, pindex
                        // must be in setBlockIndexCandidates. Otherwise, this
                        // chainstate is a background validation chainstate, and
                        // pindex only needs to be added if it is an ancestor of
                        // the snapshot that is being validated.
                        if (c == &ActiveChainstate() || snap_base->GetAncestor(pindex->nHeight) == pindex) {
                            assert(c->setBlockIndexCandidates.contains(const_cast<CBlockIndex*>(pindex)));
                        }
                    }
                    // If some parent is missing, then it could be that this block was in
                    // setBlockIndexCandidates but had to be removed because of the missing data.
                    // In this case it must be in m_blocks_unlinked -- see test below.
                }
            } else { // If this block sorts worse than the current tip or some ancestor's block has never been seen, it cannot be in setBlockIndexCandidates.
                assert(!c->setBlockIndexCandidates.contains(const_cast<CBlockIndex*>(pindex)));
            }
        }
        // Check whether this block is in m_blocks_unlinked.
        auto rangeUnlinked{m_blockman.m_blocks_unlinked.equal_range(pindex->pprev)};
        bool foundInUnlinked = false;
        while (rangeUnlinked.first != rangeUnlinked.second) {
            assert(rangeUnlinked.first->first == pindex->pprev);
            if (rangeUnlinked.first->second == pindex) {
                foundInUnlinked = true;
                break;
            }
            rangeUnlinked.first++;
        }
        if (pindex->pprev && (pindex->nStatus & BLOCK_HAVE_DATA) && pindexFirstNeverProcessed != nullptr && pindexFirstInvalid == nullptr) {
            // If this block has block data available, some parent was never received, and has no invalid parents, it must be in m_blocks_unlinked.
            assert(foundInUnlinked);
        }
        if (!(pindex->nStatus & BLOCK_HAVE_DATA)) assert(!foundInUnlinked); // Can't be in m_blocks_unlinked if we don't HAVE_DATA
        if (pindexFirstMissing == nullptr) assert(!foundInUnlinked); // We aren't missing data for any parent -- cannot be in m_blocks_unlinked.
        if (pindex->pprev && (pindex->nStatus & BLOCK_HAVE_DATA) && pindexFirstNeverProcessed == nullptr && pindexFirstMissing != nullptr) {
            // We HAVE_DATA for this block, have received data for all parents at some point, but we're currently missing data for some parent.
            assert(m_blockman.m_have_pruned);
            // This block may have entered m_blocks_unlinked if:
            //  - it has a descendant that at some point had more work than the
            //    tip, and
            //  - we tried switching to that descendant but were missing
            //    data for some intermediate block between m_chain and the
            //    tip.
            // So if this block is itself better than any m_chain.Tip() and it wasn't in
            // setBlockIndexCandidates, then it must be in m_blocks_unlinked.
            for (const Chainstate* c : {m_ibd_chainstate.get(), m_snapshot_chainstate.get()}) {
                if (!c) continue;
                const bool is_active = c == &ActiveChainstate();
                if (!CBlockIndexWorkComparator()(pindex, c->m_chain.Tip()) && !c->setBlockIndexCandidates.contains(const_cast<CBlockIndex*>(pindex))) {
                    if (pindexFirstInvalid == nullptr) {
                        if (is_active || snap_base->GetAncestor(pindex->nHeight) == pindex) {
                            assert(foundInUnlinked);
                        }
                    }
                }
            }
        }
        // assert(pindex->GetBlockHash() == pindex->GetBlockHeader().GetHash()); // Perhaps too slow
        // End: actual consistency checks.


        // Try descending into the first subnode. Always process forks first and the best header chain after.
        snap_update_firsts();
        auto range{forward.equal_range(pindex)};
        if (range.first != range.second) {
            // A subnode not part of the best header chain was found.
            pindex = range.first->second;
            nHeight++;
            continue;
        } else if (best_hdr_chain.Contains(pindex)) {
            // Descend further into best header chain.
            nHeight++;
            pindex = best_hdr_chain[nHeight];
            if (!pindex) break; // we are finished, since the best header chain is always processed last
            continue;
        }
        // This is a leaf node.
        // Move upwards until we reach a node of which we have not yet visited the last child.
        while (pindex) {
            // We are going to either move to a parent or a sibling of pindex.
            snap_update_firsts();
            // If pindex was the first with a certain property, unset the corresponding variable.
            if (pindex == pindexFirstInvalid) pindexFirstInvalid = nullptr;
            if (pindex == pindexFirstMissing) pindexFirstMissing = nullptr;
            if (pindex == pindexFirstNeverProcessed) pindexFirstNeverProcessed = nullptr;
            if (pindex == pindexFirstNotTreeValid) pindexFirstNotTreeValid = nullptr;
            if (pindex == pindexFirstNotTransactionsValid) pindexFirstNotTransactionsValid = nullptr;
            if (pindex == pindexFirstNotChainValid) pindexFirstNotChainValid = nullptr;
            if (pindex == pindexFirstNotScriptsValid) pindexFirstNotScriptsValid = nullptr;
            // Find our parent.
            CBlockIndex* pindexPar = pindex->pprev;
            // Find which child we just visited.
            auto rangePar{forward.equal_range(pindexPar)};
            while (rangePar.first->second != pindex) {
                assert(rangePar.first != rangePar.second); // Our parent must have at least the node we're coming from as child.
                rangePar.first++;
            }
            // Proceed to the next one.
            rangePar.first++;
            if (rangePar.first != rangePar.second) {
                // Move to a sibling not part of the best header chain.
                pindex = rangePar.first->second;
                break;
            } else if (pindexPar == best_hdr_chain[nHeight - 1]) {
                // Move to pindex's sibling on the best-chain, if it has one.
                pindex = best_hdr_chain[nHeight];
                // There will not be a next block if (and only if) parent block is the best header.
                assert((pindex == nullptr) == (pindexPar == best_hdr_chain.Tip()));
                break;
            } else {
                // Move up further.
                pindex = pindexPar;
                nHeight--;
                continue;
            }
        }
    }

    // Check that we actually traversed the entire block index.
    assert(nNodes == forward.size() + best_hdr_chain.Height() + 1);
}

std::string Chainstate::ToString()
{
    AssertLockHeld(::cs_main);
    CBlockIndex* tip = m_chain.Tip();
    return strprintf("Chainstate [%s] @ height %d (%s)",
                     m_from_snapshot_blockhash ? "snapshot" : "ibd",
                     tip ? tip->nHeight : -1, tip ? tip->GetBlockHash().ToString() : "null");
}

bool Chainstate::ResizeCoinsCaches(size_t coinstip_size, size_t coinsdb_size)
{
    AssertLockHeld(::cs_main);
    if (coinstip_size == m_coinstip_cache_size_bytes &&
            coinsdb_size == m_coinsdb_cache_size_bytes) {
        // Cache sizes are unchanged, no need to continue.
        return true;
    }
    size_t old_coinstip_size = m_coinstip_cache_size_bytes;
    m_coinstip_cache_size_bytes = coinstip_size;
    m_coinsdb_cache_size_bytes = coinsdb_size;
    CoinsDB().ResizeCache(coinsdb_size);

    LogInfo("[%s] resized coinsdb cache to %.1f MiB",
        this->ToString(), coinsdb_size * (1.0 / 1024 / 1024));
    LogInfo("[%s] resized coinstip cache to %.1f MiB",
        this->ToString(), coinstip_size * (1.0 / 1024 / 1024));

    BlockValidationState state;
    bool ret;

    if (coinstip_size > old_coinstip_size) {
        // Likely no need to flush if cache sizes have grown.
        ret = FlushStateToDisk(state, FlushStateMode::IF_NEEDED);
    } else {
        // Otherwise, flush state to disk and deallocate the in-memory coins map.
        ret = FlushStateToDisk(state, FlushStateMode::ALWAYS);
    }
    return ret;
}

double ChainstateManager::GuessVerificationProgress(const CBlockIndex* pindex) const
{
    AssertLockHeld(GetMutex());
    const ChainTxData& data{GetParams().TxData()};
    if (pindex == nullptr) {
        return 0.0;
    }

    if (pindex->m_chain_tx_count == 0) {
        LogDebug(BCLog::VALIDATION, "Block %d has unset m_chain_tx_count. Unable to estimate verification progress.\n", pindex->nHeight);
        return 0.0;
    }

    const int64_t nNow{TicksSinceEpoch<std::chrono::seconds>(NodeClock::now())};
    const auto block_time{
        (Assume(m_best_header) && std::abs(nNow - pindex->GetBlockTime()) <= Ticks<std::chrono::seconds>(2h) &&
         Assume(m_best_header->nHeight >= pindex->nHeight)) ?
            // When the header is known to be recent, switch to a height-based
            // approach. This ensures the returned value is quantized when
            // close to "1.0", because some users expect it to be. This also
            // avoids relying too much on the exact miner-set timestamp, which
            // may be off.
            nNow - (m_best_header->nHeight - pindex->nHeight) * GetConsensus().nPowTargetSpacing :
            pindex->GetBlockTime(),
    };

    double fTxTotal;

    if (pindex->m_chain_tx_count <= data.tx_count) {
        fTxTotal = data.tx_count + (nNow - data.nTime) * data.dTxRate;
    } else {
        fTxTotal = pindex->m_chain_tx_count + (nNow - block_time) * data.dTxRate;
    }

    return std::min<double>(pindex->m_chain_tx_count / fTxTotal, 1.0);
}

std::optional<uint256> ChainstateManager::SnapshotBlockhash() const
{
    LOCK(::cs_main);
    if (m_active_chainstate && m_active_chainstate->m_from_snapshot_blockhash) {
        // If a snapshot chainstate exists, it will always be our active.
        return m_active_chainstate->m_from_snapshot_blockhash;
    }
    return std::nullopt;
}

std::vector<Chainstate*> ChainstateManager::GetAll()
{
    LOCK(::cs_main);
    std::vector<Chainstate*> out;

    for (Chainstate* cs : {m_ibd_chainstate.get(), m_snapshot_chainstate.get()}) {
        if (this->IsUsable(cs)) out.push_back(cs);
    }

    return out;
}

Chainstate& ChainstateManager::InitializeChainstate(CTxMemPool* mempool)
{
    AssertLockHeld(::cs_main);
    assert(!m_ibd_chainstate);
    assert(!m_active_chainstate);

    m_ibd_chainstate = std::make_unique<Chainstate>(mempool, m_blockman, *this);
    m_active_chainstate = m_ibd_chainstate.get();
    return *m_active_chainstate;
}

[[nodiscard]] static bool DeleteCoinsDBFromDisk(const fs::path db_path, bool is_snapshot)
    EXCLUSIVE_LOCKS_REQUIRED(::cs_main)
{
    AssertLockHeld(::cs_main);

    if (is_snapshot) {
        fs::path base_blockhash_path = db_path / node::SNAPSHOT_BLOCKHASH_FILENAME;

        try {
            bool existed = fs::remove(base_blockhash_path);
            if (!existed) {
                LogPrintf("[snapshot] snapshot chainstate dir being removed lacks %s file\n",
                          fs::PathToString(node::SNAPSHOT_BLOCKHASH_FILENAME));
            }
        } catch (const fs::filesystem_error& e) {
            LogWarning("[snapshot] failed to remove file %s: %s\n",
                       fs::PathToString(base_blockhash_path), e.code().message());
        }
    }

    std::string path_str = fs::PathToString(db_path);
    LogInfo("Removing leveldb dir at %s\n", path_str);

    // We have to destruct before this call leveldb::DB in order to release the db
    // lock, otherwise `DestroyDB` will fail. See `leveldb::~DBImpl()`.
    const bool destroyed = DestroyDB(path_str);

    if (!destroyed) {
        LogPrintf("error: leveldb DestroyDB call failed on %s\n", path_str);
    }

    // Datadir should be removed from filesystem; otherwise initialization may detect
    // it on subsequent statups and get confused.
    //
    // If the base_blockhash_path removal above fails in the case of snapshot
    // chainstates, this will return false since leveldb won't remove a non-empty
    // directory.
    return destroyed && !fs::exists(db_path);
}

util::Result<CBlockIndex*> ChainstateManager::ActivateSnapshot(
        AutoFile& coins_file,
        const SnapshotMetadata& metadata,
        bool in_memory)
{
    uint256 base_blockhash = metadata.m_base_blockhash;

    if (this->SnapshotBlockhash()) {
        return util::Error{Untranslated("Can't activate a snapshot-based chainstate more than once")};
    }

    CBlockIndex* snapshot_start_block{};

    {
        LOCK(::cs_main);

        if (!GetParams().AssumeutxoForBlockhash(base_blockhash).has_value()) {
            auto available_heights = GetParams().GetAvailableSnapshotHeights();
            std::string heights_formatted = util::Join(available_heights, ", ", [&](const auto& i) { return util::ToString(i); });
            return util::Error{Untranslated(strprintf("assumeutxo block hash in snapshot metadata not recognized (hash: %s). The following snapshot heights are available: %s",
                base_blockhash.ToString(),
                heights_formatted))};
        }

        snapshot_start_block = m_blockman.LookupBlockIndex(base_blockhash);
        if (!snapshot_start_block) {
            return util::Error{Untranslated(strprintf("The base block header (%s) must appear in the headers chain. Make sure all headers are syncing, and call loadtxoutset again",
                          base_blockhash.ToString()))};
        }

        bool start_block_invalid = snapshot_start_block->nStatus & BLOCK_FAILED_MASK;
        if (start_block_invalid) {
            return util::Error{Untranslated(strprintf("The base block header (%s) is part of an invalid chain", base_blockhash.ToString()))};
        }

        if (!m_best_header || m_best_header->GetAncestor(snapshot_start_block->nHeight) != snapshot_start_block) {
            return util::Error{Untranslated("A forked headers-chain with more work than the chain with the snapshot base block header exists. Please proceed to sync without AssumeUtxo.")};
        }

        auto mempool{m_active_chainstate->GetMempool()};
        if (mempool && mempool->size() > 0) {
            return util::Error{Untranslated("Can't activate a snapshot when mempool not empty")};
        }
    }

    int64_t current_coinsdb_cache_size{0};
    int64_t current_coinstip_cache_size{0};

    // Cache percentages to allocate to each chainstate.
    //
    // These particular percentages don't matter so much since they will only be
    // relevant during snapshot activation; caches are rebalanced at the conclusion of
    // this function. We want to give (essentially) all available cache capacity to the
    // snapshot to aid the bulk load later in this function.
    static constexpr double IBD_CACHE_PERC = 0.01;
    static constexpr double SNAPSHOT_CACHE_PERC = 0.99;

    {
        LOCK(::cs_main);
        // Resize the coins caches to ensure we're not exceeding memory limits.
        //
        // Allocate the majority of the cache to the incoming snapshot chainstate, since
        // (optimistically) getting to its tip will be the top priority. We'll need to call
        // `MaybeRebalanceCaches()` once we're done with this function to ensure
        // the right allocation (including the possibility that no snapshot was activated
        // and that we should restore the active chainstate caches to their original size).
        //
        current_coinsdb_cache_size = this->ActiveChainstate().m_coinsdb_cache_size_bytes;
        current_coinstip_cache_size = this->ActiveChainstate().m_coinstip_cache_size_bytes;

        // Temporarily resize the active coins cache to make room for the newly-created
        // snapshot chain.
        this->ActiveChainstate().ResizeCoinsCaches(
            static_cast<size_t>(current_coinstip_cache_size * IBD_CACHE_PERC),
            static_cast<size_t>(current_coinsdb_cache_size * IBD_CACHE_PERC));
    }

    auto snapshot_chainstate = WITH_LOCK(::cs_main,
        return std::make_unique<Chainstate>(
            /*mempool=*/nullptr, m_blockman, *this, base_blockhash));

    {
        LOCK(::cs_main);
        snapshot_chainstate->InitCoinsDB(
            static_cast<size_t>(current_coinsdb_cache_size * SNAPSHOT_CACHE_PERC),
            in_memory, false, "chainstate");
        snapshot_chainstate->InitCoinsCache(
            static_cast<size_t>(current_coinstip_cache_size * SNAPSHOT_CACHE_PERC));
    }

    auto cleanup_bad_snapshot = [&](bilingual_str reason) EXCLUSIVE_LOCKS_REQUIRED(::cs_main) {
        this->MaybeRebalanceCaches();

        // PopulateAndValidateSnapshot can return (in error) before the leveldb datadir
        // has been created, so only attempt removal if we got that far.
        if (auto snapshot_datadir = node::FindSnapshotChainstateDir(m_options.datadir)) {
            // We have to destruct leveldb::DB in order to release the db lock, otherwise
            // DestroyDB() (in DeleteCoinsDBFromDisk()) will fail. See `leveldb::~DBImpl()`.
            // Destructing the chainstate (and so resetting the coinsviews object) does this.
            snapshot_chainstate.reset();
            bool removed = DeleteCoinsDBFromDisk(*snapshot_datadir, /*is_snapshot=*/true);
            if (!removed) {
                GetNotifications().fatalError(strprintf(_("Failed to remove snapshot chainstate dir (%s). "
                    "Manually remove it before restarting.\n"), fs::PathToString(*snapshot_datadir)));
            }
        }
        return util::Error{std::move(reason)};
    };

    if (auto res{this->PopulateAndValidateSnapshot(*snapshot_chainstate, coins_file, metadata)}; !res) {
        LOCK(::cs_main);
        return cleanup_bad_snapshot(Untranslated(strprintf("Population failed: %s", util::ErrorString(res).original)));
    }

    LOCK(::cs_main);  // cs_main required for rest of snapshot activation.

    // Do a final check to ensure that the snapshot chainstate is actually a more
    // work chain than the active chainstate; a user could have loaded a snapshot
    // very late in the IBD process, and we wouldn't want to load a useless chainstate.
    if (!CBlockIndexWorkComparator()(ActiveTip(), snapshot_chainstate->m_chain.Tip())) {
        return cleanup_bad_snapshot(Untranslated("work does not exceed active chainstate"));
    }
    // If not in-memory, persist the base blockhash for use during subsequent
    // initialization.
    if (!in_memory) {
        if (!node::WriteSnapshotBaseBlockhash(*snapshot_chainstate)) {
            return cleanup_bad_snapshot(Untranslated("could not write base blockhash"));
        }
    }

    assert(!m_snapshot_chainstate);
    m_snapshot_chainstate.swap(snapshot_chainstate);
    const bool chaintip_loaded = m_snapshot_chainstate->LoadChainTip();
    assert(chaintip_loaded);

    // Transfer possession of the mempool to the snapshot chainstate.
    // Mempool is empty at this point because we're still in IBD.
    Assert(m_active_chainstate->m_mempool->size() == 0);
    Assert(!m_snapshot_chainstate->m_mempool);
    m_snapshot_chainstate->m_mempool = m_active_chainstate->m_mempool;
    m_active_chainstate->m_mempool = nullptr;
    m_active_chainstate = m_snapshot_chainstate.get();
    m_blockman.m_snapshot_height = this->GetSnapshotBaseHeight();

    LogInfo("[snapshot] successfully activated snapshot %s", base_blockhash.ToString());
    LogInfo("[snapshot] (%.2f MB)",
        m_snapshot_chainstate->CoinsTip().DynamicMemoryUsage() / (1000 * 1000));

    this->MaybeRebalanceCaches();
    return snapshot_start_block;
}

static void FlushSnapshotToDisk(CCoinsViewCache& coins_cache, bool snapshot_loaded)
{
    LOG_TIME_MILLIS_WITH_CATEGORY_MSG_ONCE(
        strprintf("%s (%.2f MB)",
                  snapshot_loaded ? "saving snapshot chainstate" : "flushing coins cache",
                  coins_cache.DynamicMemoryUsage() / (1000 * 1000)),
        BCLog::LogFlags::ALL);

    coins_cache.Flush();
}

struct StopHashingException : public std::exception
{
    const char* what() const noexcept override
    {
        return "ComputeUTXOStats interrupted.";
    }
};

static void SnapshotUTXOHashBreakpoint(const util::SignalInterrupt& interrupt)
{
    if (interrupt) throw StopHashingException();
}

util::Result<void> ChainstateManager::PopulateAndValidateSnapshot(
    Chainstate& snapshot_chainstate,
    AutoFile& coins_file,
    const SnapshotMetadata& metadata)
{
    // It's okay to release cs_main before we're done using `coins_cache` because we know
    // that nothing else will be referencing the newly created snapshot_chainstate yet.
    CCoinsViewCache& coins_cache = *WITH_LOCK(::cs_main, return &snapshot_chainstate.CoinsTip());

    uint256 base_blockhash = metadata.m_base_blockhash;

    CBlockIndex* snapshot_start_block = WITH_LOCK(::cs_main, return m_blockman.LookupBlockIndex(base_blockhash));

    if (!snapshot_start_block) {
        // Needed for ComputeUTXOStats to determine the
        // height and to avoid a crash when base_blockhash.IsNull()
        return util::Error{Untranslated(strprintf("Did not find snapshot start blockheader %s",
                  base_blockhash.ToString()))};
    }

    int base_height = snapshot_start_block->nHeight;
    const auto& maybe_au_data = GetParams().AssumeutxoForHeight(base_height);

    if (!maybe_au_data) {
        return util::Error{Untranslated(strprintf("Assumeutxo height in snapshot metadata not recognized "
                  "(%d) - refusing to load snapshot", base_height))};
    }

    const AssumeutxoData& au_data = *maybe_au_data;

    // This work comparison is a duplicate check with the one performed later in
    // ActivateSnapshot(), but is done so that we avoid doing the long work of staging
    // a snapshot that isn't actually usable.
    if (WITH_LOCK(::cs_main, return !CBlockIndexWorkComparator()(ActiveTip(), snapshot_start_block))) {
        return util::Error{Untranslated("Work does not exceed active chainstate")};
    }

    const uint64_t coins_count = metadata.m_coins_count;
    uint64_t coins_left = metadata.m_coins_count;

    LogInfo("[snapshot] loading %d coins from snapshot %s", coins_left, base_blockhash.ToString());
    int64_t coins_processed{0};

    while (coins_left > 0) {
        try {
            Txid txid;
            coins_file >> txid;
            size_t coins_per_txid{0};
            coins_per_txid = ReadCompactSize(coins_file);

            if (coins_per_txid > coins_left) {
                return util::Error{Untranslated("Mismatch in coins count in snapshot metadata and actual snapshot data")};
            }

            for (size_t i = 0; i < coins_per_txid; i++) {
                COutPoint outpoint;
                Coin coin;
                outpoint.n = static_cast<uint32_t>(ReadCompactSize(coins_file));
                outpoint.hash = txid;
                coins_file >> coin;
                if (coin.nHeight > base_height ||
                    outpoint.n >= std::numeric_limits<decltype(outpoint.n)>::max() // Avoid integer wrap-around in coinstats.cpp:ApplyHash
                ) {
                    return util::Error{Untranslated(strprintf("Bad snapshot data after deserializing %d coins",
                              coins_count - coins_left))};
                }
                if (!MoneyRange(coin.out.nValue)) {
                    return util::Error{Untranslated(strprintf("Bad snapshot data after deserializing %d coins - bad tx out value",
                              coins_count - coins_left))};
                }
                coins_cache.EmplaceCoinInternalDANGER(std::move(outpoint), std::move(coin));

                --coins_left;
                ++coins_processed;

                if (coins_processed % 1000000 == 0) {
                    LogInfo("[snapshot] %d coins loaded (%.2f%%, %.2f MB)",
                        coins_processed,
                        static_cast<float>(coins_processed) * 100 / static_cast<float>(coins_count),
                        coins_cache.DynamicMemoryUsage() / (1000 * 1000));
                }

                // Batch write and flush (if we need to) every so often.
                //
                // If our average Coin size is roughly 41 bytes, checking every 120,000 coins
                // means <5MB of memory imprecision.
                if (coins_processed % 120000 == 0) {
                    if (m_interrupt) {
                        return util::Error{Untranslated("Aborting after an interrupt was requested")};
                    }

                    const auto snapshot_cache_state = WITH_LOCK(::cs_main,
                        return snapshot_chainstate.GetCoinsCacheSizeState());

                    if (snapshot_cache_state >= CoinsCacheSizeState::CRITICAL) {
                        // This is a hack - we don't know what the actual best block is, but that
                        // doesn't matter for the purposes of flushing the cache here. We'll set this
                        // to its correct value (`base_blockhash`) below after the coins are loaded.
                        coins_cache.SetBestBlock(GetRandHash());

                        // No need to acquire cs_main since this chainstate isn't being used yet.
                        FlushSnapshotToDisk(coins_cache, /*snapshot_loaded=*/false);
                    }
                }
            }
        } catch (const std::ios_base::failure&) {
            return util::Error{Untranslated(strprintf("Bad snapshot format or truncated snapshot after deserializing %d coins",
                      coins_processed))};
        }
    }

    // Important that we set this. This and the coins_cache accesses above are
    // sort of a layer violation, but either we reach into the innards of
    // CCoinsViewCache here or we have to invert some of the Chainstate to
    // embed them in a snapshot-activation-specific CCoinsViewCache bulk load
    // method.
    coins_cache.SetBestBlock(base_blockhash);

    bool out_of_coins{false};
    try {
        std::byte left_over_byte;
        coins_file >> left_over_byte;
    } catch (const std::ios_base::failure&) {
        // We expect an exception since we should be out of coins.
        out_of_coins = true;
    }
    if (!out_of_coins) {
        return util::Error{Untranslated(strprintf("Bad snapshot - coins left over after deserializing %d coins",
            coins_count))};
    }

    LogInfo("[snapshot] loaded %d (%.2f MB) coins from snapshot %s",
        coins_count,
        coins_cache.DynamicMemoryUsage() / (1000 * 1000),
        base_blockhash.ToString());

    // No need to acquire cs_main since this chainstate isn't being used yet.
    FlushSnapshotToDisk(coins_cache, /*snapshot_loaded=*/true);

    assert(coins_cache.GetBestBlock() == base_blockhash);

    // As above, okay to immediately release cs_main here since no other context knows
    // about the snapshot_chainstate.
    CCoinsViewDB* snapshot_coinsdb = WITH_LOCK(::cs_main, return &snapshot_chainstate.CoinsDB());

    std::optional<CCoinsStats> maybe_stats;

    try {
        maybe_stats = ComputeUTXOStats(
            CoinStatsHashType::HASH_SERIALIZED, snapshot_coinsdb, m_blockman, [&interrupt = m_interrupt] { SnapshotUTXOHashBreakpoint(interrupt); });
    } catch (StopHashingException const&) {
        return util::Error{Untranslated("Aborting after an interrupt was requested")};
    }
    if (!maybe_stats.has_value()) {
        return util::Error{Untranslated("Failed to generate coins stats")};
    }

    // Assert that the deserialized chainstate contents match the expected assumeutxo value.
    if (AssumeutxoHash{maybe_stats->hashSerialized} != au_data.hash_serialized) {
        return util::Error{Untranslated(strprintf("Bad snapshot content hash: expected %s, got %s",
            au_data.hash_serialized.ToString(), maybe_stats->hashSerialized.ToString()))};
    }

    snapshot_chainstate.m_chain.SetTip(*snapshot_start_block);

    // The remainder of this function requires modifying data protected by cs_main.
    LOCK(::cs_main);

    // Fake various pieces of CBlockIndex state:
    CBlockIndex* index = nullptr;

    // Don't make any modifications to the genesis block since it shouldn't be
    // necessary, and since the genesis block doesn't have normal flags like
    // BLOCK_VALID_SCRIPTS set.
    constexpr int AFTER_GENESIS_START{1};

    for (int i = AFTER_GENESIS_START; i <= snapshot_chainstate.m_chain.Height(); ++i) {
        index = snapshot_chainstate.m_chain[i];

        // Fake BLOCK_OPT_WITNESS so that Chainstate::NeedsRedownload()
        // won't ask for -reindex on startup.
        if (DeploymentActiveAt(*index, *this, Consensus::DEPLOYMENT_SEGWIT)) {
            index->nStatus |= BLOCK_OPT_WITNESS;
        }

        m_blockman.m_dirty_blockindex.insert(index);
        // Changes to the block index will be flushed to disk after this call
        // returns in `ActivateSnapshot()`, when `MaybeRebalanceCaches()` is
        // called, since we've added a snapshot chainstate and therefore will
        // have to downsize the IBD chainstate, which will result in a call to
        // `FlushStateToDisk(ALWAYS)`.
    }

    assert(index);
    assert(index == snapshot_start_block);
    index->m_chain_tx_count = au_data.m_chain_tx_count;
    snapshot_chainstate.setBlockIndexCandidates.insert(snapshot_start_block);

    LogInfo("[snapshot] validated snapshot (%.2f MB)",
        coins_cache.DynamicMemoryUsage() / (1000 * 1000));
    return {};
}

// Currently, this function holds cs_main for its duration, which could be for
// multiple minutes due to the ComputeUTXOStats call. This hold is necessary
// because we need to avoid advancing the background validation chainstate
// farther than the snapshot base block - and this function is also invoked
// from within ConnectTip, i.e. from within ActivateBestChain, so cs_main is
// held anyway.
//
// Eventually (TODO), we could somehow separate this function's runtime from
// maintenance of the active chain, but that will either require
//
//  (i) setting `m_disabled` immediately and ensuring all chainstate accesses go
//      through IsUsable() checks, or
//
//  (ii) giving each chainstate its own lock instead of using cs_main for everything.
SnapshotCompletionResult ChainstateManager::MaybeCompleteSnapshotValidation()
{
    AssertLockHeld(cs_main);
    if (m_ibd_chainstate.get() == &this->ActiveChainstate() ||
            !this->IsUsable(m_snapshot_chainstate.get()) ||
            !this->IsUsable(m_ibd_chainstate.get()) ||
            !m_ibd_chainstate->m_chain.Tip()) {
       // Nothing to do - this function only applies to the background
       // validation chainstate.
       return SnapshotCompletionResult::SKIPPED;
    }
    const int snapshot_tip_height = this->ActiveHeight();
    const int snapshot_base_height = *Assert(this->GetSnapshotBaseHeight());
    const CBlockIndex& index_new = *Assert(m_ibd_chainstate->m_chain.Tip());

    if (index_new.nHeight < snapshot_base_height) {
        // Background IBD not complete yet.
        return SnapshotCompletionResult::SKIPPED;
    }

    assert(SnapshotBlockhash());
    uint256 snapshot_blockhash = *Assert(SnapshotBlockhash());

    auto handle_invalid_snapshot = [&]() EXCLUSIVE_LOCKS_REQUIRED(::cs_main) {
        bilingual_str user_error = strprintf(_(
            "%s failed to validate the -assumeutxo snapshot state. "
            "This indicates a hardware problem, or a bug in the software, or a "
            "bad software modification that allowed an invalid snapshot to be "
            "loaded. As a result of this, the node will shut down and stop using any "
            "state that was built on the snapshot, resetting the chain height "
            "from %d to %d. On the next "
            "restart, the node will resume syncing from %d "
            "without using any snapshot data. "
            "Please report this incident to %s, including how you obtained the snapshot. "
            "The invalid snapshot chainstate will be left on disk in case it is "
            "helpful in diagnosing the issue that caused this error."),
            CLIENT_NAME, snapshot_tip_height, snapshot_base_height, snapshot_base_height, CLIENT_BUGREPORT
        );

        LogError("[snapshot] !!! %s\n", user_error.original);
        LogError("[snapshot] deleting snapshot, reverting to validated chain, and stopping node\n");

        m_active_chainstate = m_ibd_chainstate.get();
        m_snapshot_chainstate->m_disabled = true;
        assert(!this->IsUsable(m_snapshot_chainstate.get()));
        assert(this->IsUsable(m_ibd_chainstate.get()));

        auto rename_result = m_snapshot_chainstate->InvalidateCoinsDBOnDisk();
        if (!rename_result) {
            user_error += Untranslated("\n") + util::ErrorString(rename_result);
        }

        GetNotifications().fatalError(user_error);
    };

    if (index_new.GetBlockHash() != snapshot_blockhash) {
        LogPrintf("[snapshot] supposed base block %s does not match the "
          "snapshot base block %s (height %d). Snapshot is not valid.\n",
          index_new.ToString(), snapshot_blockhash.ToString(), snapshot_base_height);
        handle_invalid_snapshot();
        return SnapshotCompletionResult::BASE_BLOCKHASH_MISMATCH;
    }

    assert(index_new.nHeight == snapshot_base_height);

    int curr_height = m_ibd_chainstate->m_chain.Height();

    assert(snapshot_base_height == curr_height);
    assert(snapshot_base_height == index_new.nHeight);
    assert(this->IsUsable(m_snapshot_chainstate.get()));
    assert(this->GetAll().size() == 2);

    CCoinsViewDB& ibd_coins_db = m_ibd_chainstate->CoinsDB();
    m_ibd_chainstate->ForceFlushStateToDisk();

    const auto& maybe_au_data = m_options.chainparams.AssumeutxoForHeight(curr_height);
    if (!maybe_au_data) {
        LogPrintf("[snapshot] assumeutxo data not found for height "
            "(%d) - refusing to validate snapshot\n", curr_height);
        handle_invalid_snapshot();
        return SnapshotCompletionResult::MISSING_CHAINPARAMS;
    }

    const AssumeutxoData& au_data = *maybe_au_data;
    std::optional<CCoinsStats> maybe_ibd_stats;
    LogInfo("[snapshot] computing UTXO stats for background chainstate to validate "
        "snapshot - this could take a few minutes");
    try {
        maybe_ibd_stats = ComputeUTXOStats(
            CoinStatsHashType::HASH_SERIALIZED,
            &ibd_coins_db,
            m_blockman,
            [&interrupt = m_interrupt] { SnapshotUTXOHashBreakpoint(interrupt); });
    } catch (StopHashingException const&) {
        return SnapshotCompletionResult::STATS_FAILED;
    }

    // XXX note that this function is slow and will hold cs_main for potentially minutes.
    if (!maybe_ibd_stats) {
        LogPrintf("[snapshot] failed to generate stats for validation coins db\n");
        // While this isn't a problem with the snapshot per se, this condition
        // prevents us from validating the snapshot, so we should shut down and let the
        // user handle the issue manually.
        handle_invalid_snapshot();
        return SnapshotCompletionResult::STATS_FAILED;
    }
    const auto& ibd_stats = *maybe_ibd_stats;

    // Compare the background validation chainstate's UTXO set hash against the hard-coded
    // assumeutxo hash we expect.
    //
    // TODO: For belt-and-suspenders, we could cache the UTXO set
    // hash for the snapshot when it's loaded in its chainstate's leveldb. We could then
    // reference that here for an additional check.
    if (AssumeutxoHash{ibd_stats.hashSerialized} != au_data.hash_serialized) {
        LogPrintf("[snapshot] hash mismatch: actual=%s, expected=%s\n",
            ibd_stats.hashSerialized.ToString(),
            au_data.hash_serialized.ToString());
        handle_invalid_snapshot();
        return SnapshotCompletionResult::HASH_MISMATCH;
    }

    LogInfo("[snapshot] snapshot beginning at %s has been fully validated",
        snapshot_blockhash.ToString());

    m_ibd_chainstate->m_disabled = true;
    this->MaybeRebalanceCaches();

    return SnapshotCompletionResult::SUCCESS;
}

Chainstate& ChainstateManager::ActiveChainstate() const
{
    LOCK(::cs_main);
    assert(m_active_chainstate);
    return *m_active_chainstate;
}

bool ChainstateManager::IsSnapshotActive() const
{
    LOCK(::cs_main);
    return m_snapshot_chainstate && m_active_chainstate == m_snapshot_chainstate.get();
}

void ChainstateManager::MaybeRebalanceCaches()
{
    AssertLockHeld(::cs_main);
    bool ibd_usable = this->IsUsable(m_ibd_chainstate.get());
    bool snapshot_usable = this->IsUsable(m_snapshot_chainstate.get());
    assert(ibd_usable || snapshot_usable);

    if (ibd_usable && !snapshot_usable) {
        // Allocate everything to the IBD chainstate. This will always happen
        // when we are not using a snapshot.
        m_ibd_chainstate->ResizeCoinsCaches(m_total_coinstip_cache, m_total_coinsdb_cache);
    }
    else if (snapshot_usable && !ibd_usable) {
        // If background validation has completed and snapshot is our active chain...
        LogInfo("[snapshot] allocating all cache to the snapshot chainstate");
        // Allocate everything to the snapshot chainstate.
        m_snapshot_chainstate->ResizeCoinsCaches(m_total_coinstip_cache, m_total_coinsdb_cache);
    }
    else if (ibd_usable && snapshot_usable) {
        // If both chainstates exist, determine who needs more cache based on IBD status.
        //
        // Note: shrink caches first so that we don't inadvertently overwhelm available memory.
        if (IsInitialBlockDownload()) {
            m_ibd_chainstate->ResizeCoinsCaches(
                m_total_coinstip_cache * 0.05, m_total_coinsdb_cache * 0.05);
            m_snapshot_chainstate->ResizeCoinsCaches(
                m_total_coinstip_cache * 0.95, m_total_coinsdb_cache * 0.95);
        } else {
            m_snapshot_chainstate->ResizeCoinsCaches(
                m_total_coinstip_cache * 0.05, m_total_coinsdb_cache * 0.05);
            m_ibd_chainstate->ResizeCoinsCaches(
                m_total_coinstip_cache * 0.95, m_total_coinsdb_cache * 0.95);
        }
    }
}

void ChainstateManager::ResetChainstates()
{
    m_ibd_chainstate.reset();
    m_snapshot_chainstate.reset();
    m_active_chainstate = nullptr;
}

/**
 * Apply default chain params to nullopt members.
 * This helps to avoid coding errors around the accidental use of the compare
 * operators that accept nullopt, thus ignoring the intended default value.
 */
static ChainstateManager::Options&& Flatten(ChainstateManager::Options&& opts)
{
    if (!opts.check_block_index.has_value()) opts.check_block_index = opts.chainparams.DefaultConsistencyChecks();
    if (!opts.minimum_chain_work.has_value()) opts.minimum_chain_work = UintToArith256(opts.chainparams.GetConsensus().nMinimumChainWork);
    if (!opts.assumed_valid_block.has_value()) opts.assumed_valid_block = opts.chainparams.GetConsensus().defaultAssumeValid;
    return std::move(opts);
}

ChainstateManager::ChainstateManager(const util::SignalInterrupt& interrupt, Options options, node::BlockManager::Options blockman_options)
    : m_script_check_queue{/*batch_size=*/128, std::clamp(options.worker_threads_num, 0, MAX_SCRIPTCHECK_THREADS)},
      m_interrupt{interrupt},
      m_options{Flatten(std::move(options))},
      m_blockman{interrupt, std::move(blockman_options)},
      m_validation_cache{m_options.script_execution_cache_bytes, m_options.signature_cache_bytes}
{
}

ChainstateManager::~ChainstateManager()
{
    LOCK(::cs_main);

    m_versionbitscache.Clear();
}

bool ChainstateManager::DetectSnapshotChainstate()
{
    assert(!m_snapshot_chainstate);
    std::optional<fs::path> path = node::FindSnapshotChainstateDir(m_options.datadir);
    if (!path) {
        return false;
    }
    std::optional<uint256> base_blockhash = node::ReadSnapshotBaseBlockhash(*path);
    if (!base_blockhash) {
        return false;
    }
    LogInfo("[snapshot] detected active snapshot chainstate (%s) - loading",
        fs::PathToString(*path));

    this->ActivateExistingSnapshot(*base_blockhash);
    return true;
}

Chainstate& ChainstateManager::ActivateExistingSnapshot(uint256 base_blockhash)
{
    assert(!m_snapshot_chainstate);
    m_snapshot_chainstate =
        std::make_unique<Chainstate>(nullptr, m_blockman, *this, base_blockhash);
    LogInfo("[snapshot] switching active chainstate to %s", m_snapshot_chainstate->ToString());

    // Mempool is empty at this point because we're still in IBD.
    Assert(m_active_chainstate->m_mempool->size() == 0);
    Assert(!m_snapshot_chainstate->m_mempool);
    m_snapshot_chainstate->m_mempool = m_active_chainstate->m_mempool;
    m_active_chainstate->m_mempool = nullptr;
    m_active_chainstate = m_snapshot_chainstate.get();
    return *m_snapshot_chainstate;
}

bool IsBIP30Repeat(const CBlockIndex& block_index)
{
    return (block_index.nHeight==91842 && block_index.GetBlockHash() == uint256{"00000000000a4d0a398161ffc163c503763b1f4360639393e0e4c8e300e0caec"}) ||
           (block_index.nHeight==91880 && block_index.GetBlockHash() == uint256{"00000000000743f190a18c5577a3c2d2a1f610ae9601ac046a38084ccb7cd721"});
}

bool IsBIP30Unspendable(const uint256& block_hash, int block_height)
{
    return (block_height==91722 && block_hash == uint256{"00000000000271a2dc26e7667f8419f2e15416dc6955e5a6c6cdf3f2574dd08e"}) ||
           (block_height==91812 && block_hash == uint256{"00000000000af0aed4792b1acee3d966af36cf5def14935db8de83d6f9306f2f"});
}

static fs::path GetSnapshotCoinsDBPath(Chainstate& cs) EXCLUSIVE_LOCKS_REQUIRED(::cs_main)
{
    AssertLockHeld(::cs_main);
    // Should never be called on a non-snapshot chainstate.
    assert(cs.m_from_snapshot_blockhash);
    auto storage_path_maybe = cs.CoinsDB().StoragePath();
    // Should never be called with a non-existent storage path.
    assert(storage_path_maybe);
    return *storage_path_maybe;
}

util::Result<void> Chainstate::InvalidateCoinsDBOnDisk()
{
    fs::path snapshot_datadir = GetSnapshotCoinsDBPath(*this);

    // Coins views no longer usable.
    m_coins_views.reset();

    auto invalid_path = snapshot_datadir + "_INVALID";
    std::string dbpath = fs::PathToString(snapshot_datadir);
    std::string target = fs::PathToString(invalid_path);
    LogInfo("[snapshot] renaming snapshot datadir %s to %s", dbpath, target);

    // The invalid snapshot datadir is simply moved and not deleted because we may
    // want to do forensics later during issue investigation. The user is instructed
    // accordingly in MaybeCompleteSnapshotValidation().
    try {
        fs::rename(snapshot_datadir, invalid_path);
    } catch (const fs::filesystem_error& e) {
        auto src_str = fs::PathToString(snapshot_datadir);
        auto dest_str = fs::PathToString(invalid_path);

        LogPrintf("%s: error renaming file '%s' -> '%s': %s\n",
                __func__, src_str, dest_str, e.what());
        return util::Error{strprintf(_(
            "Rename of '%s' -> '%s' failed. "
            "You should resolve this by manually moving or deleting the invalid "
            "snapshot directory %s, otherwise you will encounter the same error again "
            "on the next startup."),
            src_str, dest_str, src_str)};
    }
    return {};
}

bool ChainstateManager::DeleteSnapshotChainstate()
{
    AssertLockHeld(::cs_main);
    Assert(m_snapshot_chainstate);
    Assert(m_ibd_chainstate);

    fs::path snapshot_datadir = Assert(node::FindSnapshotChainstateDir(m_options.datadir)).value();
    if (!DeleteCoinsDBFromDisk(snapshot_datadir, /*is_snapshot=*/ true)) {
        LogPrintf("Deletion of %s failed. Please remove it manually to continue reindexing.\n",
                  fs::PathToString(snapshot_datadir));
        return false;
    }
    m_active_chainstate = m_ibd_chainstate.get();
    m_active_chainstate->m_mempool = m_snapshot_chainstate->m_mempool;
    m_snapshot_chainstate.reset();
    return true;
}

ChainstateRole Chainstate::GetRole() const
{
    if (m_chainman.GetAll().size() <= 1) {
        return ChainstateRole::NORMAL;
    }
    return (this != &m_chainman.ActiveChainstate()) ?
               ChainstateRole::BACKGROUND :
               ChainstateRole::ASSUMEDVALID;
}

const CBlockIndex* ChainstateManager::GetSnapshotBaseBlock() const
{
    return m_active_chainstate ? m_active_chainstate->SnapshotBase() : nullptr;
}

std::optional<int> ChainstateManager::GetSnapshotBaseHeight() const
{
    const CBlockIndex* base = this->GetSnapshotBaseBlock();
    return base ? std::make_optional(base->nHeight) : std::nullopt;
}

void ChainstateManager::RecalculateBestHeader()
{
    AssertLockHeld(cs_main);
    m_best_header = ActiveChain().Tip();
    for (auto& entry : m_blockman.m_block_index) {
        if (!(entry.second.nStatus & BLOCK_FAILED_MASK) && m_best_header->nChainWork < entry.second.nChainWork) {
            m_best_header = &entry.second;
        }
    }
}

bool ChainstateManager::ValidatedSnapshotCleanup()
{
    AssertLockHeld(::cs_main);
    auto get_storage_path = [](auto& chainstate) EXCLUSIVE_LOCKS_REQUIRED(::cs_main) -> std::optional<fs::path> {
        if (!(chainstate && chainstate->HasCoinsViews())) {
            return {};
        }
        return chainstate->CoinsDB().StoragePath();
    };
    std::optional<fs::path> ibd_chainstate_path_maybe = get_storage_path(m_ibd_chainstate);
    std::optional<fs::path> snapshot_chainstate_path_maybe = get_storage_path(m_snapshot_chainstate);

    if (!this->IsSnapshotValidated()) {
        // No need to clean up.
        return false;
    }
    // If either path doesn't exist, that means at least one of the chainstates
    // is in-memory, in which case we can't do on-disk cleanup. You'd better be
    // in a unittest!
    if (!ibd_chainstate_path_maybe || !snapshot_chainstate_path_maybe) {
        LogPrintf("[snapshot] snapshot chainstate cleanup cannot happen with "
                  "in-memory chainstates. You are testing, right?\n");
        return false;
    }

    const auto& snapshot_chainstate_path = *snapshot_chainstate_path_maybe;
    const auto& ibd_chainstate_path = *ibd_chainstate_path_maybe;

    // Since we're going to be moving around the underlying leveldb filesystem content
    // for each chainstate, make sure that the chainstates (and their constituent
    // CoinsViews members) have been destructed first.
    //
    // The caller of this method will be responsible for reinitializing chainstates
    // if they want to continue operation.
    this->ResetChainstates();

    // No chainstates should be considered usable.
    assert(this->GetAll().size() == 0);

    LogInfo("[snapshot] deleting background chainstate directory (now unnecessary) (%s)",
              fs::PathToString(ibd_chainstate_path));

    fs::path tmp_old{ibd_chainstate_path + "_todelete"};

    auto rename_failed_abort = [this](
                                   fs::path p_old,
                                   fs::path p_new,
                                   const fs::filesystem_error& err) {
        LogError("[snapshot] Error renaming path (%s) -> (%s): %s\n",
                  fs::PathToString(p_old), fs::PathToString(p_new), err.what());
        GetNotifications().fatalError(strprintf(_(
            "Rename of '%s' -> '%s' failed. "
            "Cannot clean up the background chainstate leveldb directory."),
            fs::PathToString(p_old), fs::PathToString(p_new)));
    };

    try {
        fs::rename(ibd_chainstate_path, tmp_old);
    } catch (const fs::filesystem_error& e) {
        rename_failed_abort(ibd_chainstate_path, tmp_old, e);
        throw;
    }

    LogInfo("[snapshot] moving snapshot chainstate (%s) to "
              "default chainstate directory (%s)",
              fs::PathToString(snapshot_chainstate_path), fs::PathToString(ibd_chainstate_path));

    try {
        fs::rename(snapshot_chainstate_path, ibd_chainstate_path);
    } catch (const fs::filesystem_error& e) {
        rename_failed_abort(snapshot_chainstate_path, ibd_chainstate_path, e);
        throw;
    }

    if (!DeleteCoinsDBFromDisk(tmp_old, /*is_snapshot=*/false)) {
        // No need to FatalError because once the unneeded bg chainstate data is
        // moved, it will not interfere with subsequent initialization.
        LogPrintf("Deletion of %s failed. Please remove it manually, as the "
                  "directory is now unnecessary.\n",
                  fs::PathToString(tmp_old));
    } else {
        LogInfo("[snapshot] deleted background chainstate directory (%s)",
                  fs::PathToString(ibd_chainstate_path));
    }
    return true;
}

Chainstate& ChainstateManager::GetChainstateForIndexing()
{
    // We can't always return `m_ibd_chainstate` because after background validation
    // has completed, `m_snapshot_chainstate == m_active_chainstate`, but it can be
    // indexed.
    return (this->GetAll().size() > 1) ? *m_ibd_chainstate : *m_active_chainstate;
}

std::pair<int, int> ChainstateManager::GetPruneRange(const Chainstate& chainstate, int last_height_can_prune)
{
    if (chainstate.m_chain.Height() <= 0) {
        return {0, 0};
    }
    int prune_start{0};

    if (this->GetAll().size() > 1 && m_snapshot_chainstate.get() == &chainstate) {
        // Leave the blocks in the background IBD chain alone if we're pruning
        // the snapshot chain.
        prune_start = *Assert(GetSnapshotBaseHeight()) + 1;
    }

    int max_prune = std::max<int>(
        0, chainstate.m_chain.Height() - static_cast<int>(MIN_BLOCKS_TO_KEEP));

    // last block to prune is the lesser of (caller-specified height, MIN_BLOCKS_TO_KEEP from the tip)
    //
    // While you might be tempted to prune the background chainstate more
    // aggressively (i.e. fewer MIN_BLOCKS_TO_KEEP), this won't work with index
    // building - specifically blockfilterindex requires undo data, and if
    // we don't maintain this trailing window, we hit indexing failures.
    int prune_end = std::min(last_height_can_prune, max_prune);

    return {prune_start, prune_end};
}<|MERGE_RESOLUTION|>--- conflicted
+++ resolved
@@ -3213,11 +3213,7 @@
              Ticks<MillisecondsDouble>(time_2 - time_1));
     {
         CCoinsViewCache view(&CoinsTip());
-<<<<<<< HEAD
-        bool rv = ConnectBlock(blockConnecting, state, pindexNew, view, expiredNames);
-=======
-        bool rv = ConnectBlock(*block_to_connect, state, pindexNew, view);
->>>>>>> 71249f3b
+        bool rv = ConnectBlock(*block_to_connect, state, pindexNew, view, expiredNames);
         if (m_chainman.m_options.signals) {
             m_chainman.m_options.signals->BlockChecked(block_to_connect, state);
         }
@@ -3255,14 +3251,9 @@
              Ticks<MillisecondsDouble>(m_chainman.time_chainstate) / m_chainman.num_blocks_total);
     // Remove conflicting transactions from the mempool.;
     if (m_mempool) {
-<<<<<<< HEAD
-        m_mempool->removeForBlock(blockConnecting.vtx, pindexNew->nHeight);
+        m_mempool->removeForBlock(block_to_connect->vtx, pindexNew->nHeight);
         m_mempool->removeExpireConflicts(expiredNames);
-        disconnectpool.removeForBlock(blockConnecting.vtx);
-=======
-        m_mempool->removeForBlock(block_to_connect->vtx, pindexNew->nHeight);
         disconnectpool.removeForBlock(block_to_connect->vtx);
->>>>>>> 71249f3b
     }
     // Update m_chain & related variables.
     m_chain.SetTip(*pindexNew);
