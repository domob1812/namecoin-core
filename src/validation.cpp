--- conflicted
+++ resolved
@@ -1714,13 +1714,7 @@
 static unsigned int GetBlockScriptFlags(const CBlockIndex* pindex, const Consensus::Params& consensusparams) {
     AssertLockHeld(cs_main);
 
-<<<<<<< HEAD
-    // Disable strict BIP16 checks until we do a softfork for it
-    // FIXME: Enable strict check in the future.
-    const bool fStrictPayToScriptHash = false;
-=======
     unsigned int flags = SCRIPT_VERIFY_NONE;
->>>>>>> cb9324d5
 
     // Start enforcing P2SH (BIP16)
     if (pindex->nHeight >= consensusparams.BIP16Height) {
@@ -2373,13 +2367,8 @@
     int64_t nTime3;
     LogPrint(BCLog::BENCH, "  - Load block from disk: %.2fms [%.2fs]\n", (nTime2 - nTime1) * MILLI, nTimeReadFromDisk * MICRO);
     {
-<<<<<<< HEAD
-        CCoinsViewCache view(pcoinsTip);
+        CCoinsViewCache view(pcoinsTip.get());
         bool rv = ConnectBlock(blockConnecting, state, pindexNew, view, expiredNames, chainparams);
-=======
-        CCoinsViewCache view(pcoinsTip.get());
-        bool rv = ConnectBlock(blockConnecting, state, pindexNew, view, chainparams);
->>>>>>> cb9324d5
         GetMainSignals().BlockChecked(blockConnecting, state);
         if (!rv) {
             if (state.IsInvalid())
@@ -3462,13 +3451,8 @@
 {
     AssertLockHeld(cs_main);
     assert(pindexPrev && pindexPrev == chainActive.Tip());
-<<<<<<< HEAD
-
     std::set<valtype> namesDummy;
-    CCoinsViewCache viewNew(pcoinsTip);
-=======
     CCoinsViewCache viewNew(pcoinsTip.get());
->>>>>>> cb9324d5
     CBlockIndex indexDummy(block);
     indexDummy.pprev = pindexPrev;
     indexDummy.nHeight = pindexPrev->nHeight + 1;
