--- conflicted
+++ resolved
@@ -3385,13 +3385,8 @@
 {
     AssertLockHeld(cs_main);
     assert(pindexPrev && pindexPrev == chainActive.Tip());
-<<<<<<< HEAD
-    if (fCheckpointsEnabled && !CheckIndexAgainstCheckpoint(pindexPrev, state, chainparams, block.GetHash()))
-        return error("%s: CheckIndexAgainstCheckpoint(): %s", __func__, state.GetRejectReason().c_str());
 
     std::set<valtype> namesDummy;
-=======
->>>>>>> ff25d353
     CCoinsViewCache viewNew(pcoinsTip);
     CBlockIndex indexDummy(block);
     indexDummy.pprev = pindexPrev;
@@ -4093,7 +4088,7 @@
         // Use the provided setting for -txindex in the new database
         fTxIndex = gArgs.GetBoolArg("-txindex", DEFAULT_TXINDEX);
         pblocktree->WriteFlag("txindex", fTxIndex);
-        fNameHistory = GetBoolArg("-namehistory", false);
+        fNameHistory = gArgs.GetBoolArg("-namehistory", false);
         pblocktree->WriteFlag("namehistory", fNameHistory);
     }
     return true;
