// Copyright (c) 2009-2010 Satoshi Nakamoto
// Copyright (c) 2009-present The Bitcoin Core developers
// Distributed under the MIT software license, see the accompanying
// file COPYING or http://www.opensource.org/licenses/mit-license.php.

#include <bitcoin-build-config.h> // IWYU pragma: keep

#include <validation.h>

#include <arith_uint256.h>
#include <auxpow.h>
#include <chain.h>
#include <checkqueue.h>
#include <clientversion.h>
#include <consensus/amount.h>
#include <consensus/consensus.h>
#include <consensus/merkle.h>
#include <consensus/tx_check.h>
#include <consensus/tx_verify.h>
#include <consensus/validation.h>
#include <cuckoocache.h>
#include <flatfile.h>
#include <hash.h>
#include <kernel/chain.h>
#include <kernel/chainparams.h>
#include <kernel/coinstats.h>
#include <kernel/disconnected_transactions.h>
#include <kernel/mempool_entry.h>
#include <kernel/messagestartchars.h>
#include <kernel/notifications_interface.h>
#include <kernel/warning.h>
#include <logging.h>
#include <logging/timer.h>
#include <names/main.h>
#include <names/mempool.h>
#include <node/blockstorage.h>
#include <node/utxo_snapshot.h>
#include <policy/ephemeral_policy.h>
#include <policy/policy.h>
#include <policy/rbf.h>
#include <policy/settings.h>
#include <policy/truc_policy.h>
#include <pow.h>
#include <primitives/block.h>
#include <primitives/transaction.h>
#include <random.h>
#include <script/script.h>
#include <script/sigcache.h>
#include <signet.h>
#include <tinyformat.h>
#include <txdb.h>
#include <txmempool.h>
#include <uint256.h>
#include <undo.h>
#include <util/check.h>
#include <util/fs.h>
#include <util/fs_helpers.h>
#include <util/hasher.h>
#include <util/moneystr.h>
#include <util/rbf.h>
#include <util/result.h>
#include <util/signalinterrupt.h>
#include <util/strencodings.h>
#include <util/string.h>
#include <util/time.h>
#include <util/trace.h>
#include <util/translation.h>
#include <validationinterface.h>

#include <algorithm>
#include <cassert>
#include <chrono>
#include <deque>
#include <numeric>
#include <optional>
#include <ranges>
#include <span>
#include <string>
#include <tuple>
#include <utility>

using kernel::CCoinsStats;
using kernel::CoinStatsHashType;
using kernel::ComputeUTXOStats;
using kernel::Notifications;

using fsbridge::FopenFn;
using node::BlockManager;
using node::BlockMap;
using node::CBlockIndexHeightOnlyComparator;
using node::CBlockIndexWorkComparator;
using node::SnapshotMetadata;

/** Size threshold for warning about slow UTXO set flush to disk. */
static constexpr size_t WARN_FLUSH_COINS_SIZE = 1 << 30; // 1 GiB
/** Time to wait between writing blocks/block index to disk. */
static constexpr std::chrono::hours DATABASE_WRITE_INTERVAL{1};
/** Time to wait between flushing chainstate to disk. */
static constexpr std::chrono::hours DATABASE_FLUSH_INTERVAL{24};
/** Maximum age of our tip for us to be considered current for fee estimation */
static constexpr std::chrono::hours MAX_FEE_ESTIMATION_TIP_AGE{3};
const std::vector<std::string> CHECKLEVEL_DOC {
    "level 0 reads the blocks from disk",
    "level 1 verifies block validity",
    "level 2 verifies undo data",
    "level 3 checks disconnection of tip blocks",
    "level 4 tries to reconnect the blocks",
    "each level includes the checks of the previous levels",
};
/** The number of blocks to keep below the deepest prune lock.
 *  There is nothing special about this number. It is higher than what we
 *  expect to see in regular mainnet reorgs, but not so high that it would
 *  noticeably interfere with the pruning mechanism.
 * */
static constexpr int PRUNE_LOCK_BUFFER{10};

TRACEPOINT_SEMAPHORE(validation, block_connected);
TRACEPOINT_SEMAPHORE(utxocache, flush);
TRACEPOINT_SEMAPHORE(mempool, replaced);
TRACEPOINT_SEMAPHORE(mempool, rejected);

const CBlockIndex* Chainstate::FindForkInGlobalIndex(const CBlockLocator& locator) const
{
    AssertLockHeld(cs_main);

    // Find the latest block common to locator and chain - we expect that
    // locator.vHave is sorted descending by height.
    for (const uint256& hash : locator.vHave) {
        const CBlockIndex* pindex{m_blockman.LookupBlockIndex(hash)};
        if (pindex) {
            if (m_chain.Contains(pindex)) {
                return pindex;
            }
            if (pindex->GetAncestor(m_chain.Height()) == m_chain.Tip()) {
                return m_chain.Tip();
            }
        }
    }
    return m_chain.Genesis();
}

bool CheckInputScripts(const CTransaction& tx, TxValidationState& state,
                       const CCoinsViewCache& inputs, unsigned int flags, bool cacheSigStore,
                       bool cacheFullScriptStore, PrecomputedTransactionData& txdata,
                       ValidationCache& validation_cache,
                       std::vector<CScriptCheck>* pvChecks = nullptr)
                       EXCLUSIVE_LOCKS_REQUIRED(cs_main);

bool CheckFinalTxAtTip(const CBlockIndex& active_chain_tip, const CTransaction& tx)
{
    AssertLockHeld(cs_main);

    // CheckFinalTxAtTip() uses active_chain_tip.Height()+1 to evaluate
    // nLockTime because when IsFinalTx() is called within
    // AcceptBlock(), the height of the block *being*
    // evaluated is what is used. Thus if we want to know if a
    // transaction can be part of the *next* block, we need to call
    // IsFinalTx() with one more than active_chain_tip.Height().
    const int nBlockHeight = active_chain_tip.nHeight + 1;

    // BIP113 requires that time-locked transactions have nLockTime set to
    // less than the median time of the previous block they're contained in.
    // When the next block is created its previous block will be the current
    // chain tip, so we use that to calculate the median time passed to
    // IsFinalTx().
    const int64_t nBlockTime{active_chain_tip.GetMedianTimePast()};

    return IsFinalTx(tx, nBlockHeight, nBlockTime);
}

namespace {
/**
 * A helper which calculates heights of inputs of a given transaction.
 *
 * @param[in] tip    The current chain tip. If an input belongs to a mempool
 *                   transaction, we assume it will be confirmed in the next block.
 * @param[in] coins  Any CCoinsView that provides access to the relevant coins.
 * @param[in] tx     The transaction being evaluated.
 *
 * @returns A vector of input heights or nullopt, in case of an error.
 */
std::optional<std::vector<int>> CalculatePrevHeights(
    const CBlockIndex& tip,
    const CCoinsView& coins,
    const CTransaction& tx)
{
    std::vector<int> prev_heights;
    prev_heights.resize(tx.vin.size());
    for (size_t i = 0; i < tx.vin.size(); ++i) {
        if (auto coin{coins.GetCoin(tx.vin[i].prevout)}) {
            prev_heights[i] = coin->nHeight == MEMPOOL_HEIGHT
                              ? tip.nHeight + 1 // Assume all mempool transaction confirm in the next block.
                              : coin->nHeight;
        } else {
            LogPrintf("ERROR: %s: Missing input %d in transaction \'%s\'\n", __func__, i, tx.GetHash().GetHex());
            return std::nullopt;
        }
    }
    return prev_heights;
}
} // namespace

std::optional<LockPoints> CalculateLockPointsAtTip(
    CBlockIndex* tip,
    const CCoinsView& coins_view,
    const CTransaction& tx)
{
    assert(tip);

    auto prev_heights{CalculatePrevHeights(*tip, coins_view, tx)};
    if (!prev_heights.has_value()) return std::nullopt;

    CBlockIndex next_tip;
    next_tip.pprev = tip;
    // When SequenceLocks() is called within ConnectBlock(), the height
    // of the block *being* evaluated is what is used.
    // Thus if we want to know if a transaction can be part of the
    // *next* block, we need to use one more than active_chainstate.m_chain.Height()
    next_tip.nHeight = tip->nHeight + 1;
    const auto [min_height, min_time] = CalculateSequenceLocks(tx, STANDARD_LOCKTIME_VERIFY_FLAGS, prev_heights.value(), next_tip);

    // Also store the hash of the block with the highest height of
    // all the blocks which have sequence locked prevouts.
    // This hash needs to still be on the chain
    // for these LockPoint calculations to be valid
    // Note: It is impossible to correctly calculate a maxInputBlock
    // if any of the sequence locked inputs depend on unconfirmed txs,
    // except in the special case where the relative lock time/height
    // is 0, which is equivalent to no sequence lock. Since we assume
    // input height of tip+1 for mempool txs and test the resulting
    // min_height and min_time from CalculateSequenceLocks against tip+1.
    int max_input_height{0};
    for (const int height : prev_heights.value()) {
        // Can ignore mempool inputs since we'll fail if they had non-zero locks
        if (height != next_tip.nHeight) {
            max_input_height = std::max(max_input_height, height);
        }
    }

    // tip->GetAncestor(max_input_height) should never return a nullptr
    // because max_input_height is always less than the tip height.
    // It would, however, be a bad bug to continue execution, since a
    // LockPoints object with the maxInputBlock member set to nullptr
    // signifies no relative lock time.
    return LockPoints{min_height, min_time, Assert(tip->GetAncestor(max_input_height))};
}

bool CheckSequenceLocksAtTip(CBlockIndex* tip,
                             const LockPoints& lock_points)
{
    assert(tip != nullptr);

    CBlockIndex index;
    index.pprev = tip;
    // CheckSequenceLocksAtTip() uses active_chainstate.m_chain.Height()+1 to evaluate
    // height based locks because when SequenceLocks() is called within
    // ConnectBlock(), the height of the block *being*
    // evaluated is what is used.
    // Thus if we want to know if a transaction can be part of the
    // *next* block, we need to use one more than active_chainstate.m_chain.Height()
    index.nHeight = tip->nHeight + 1;

    return EvaluateSequenceLocks(index, {lock_points.height, lock_points.time});
}

// Returns the script flags which should be checked for a given block
static unsigned int GetBlockScriptFlags(const CBlockIndex& block_index, const ChainstateManager& chainman);

static void LimitMempoolSize(CTxMemPool& pool, CCoinsViewCache& coins_cache)
    EXCLUSIVE_LOCKS_REQUIRED(::cs_main, pool.cs)
{
    AssertLockHeld(::cs_main);
    AssertLockHeld(pool.cs);
    int expired = pool.Expire(GetTime<std::chrono::seconds>() - pool.m_opts.expiry);
    if (expired != 0) {
        LogDebug(BCLog::MEMPOOL, "Expired %i transactions from the memory pool\n", expired);
    }

    std::vector<COutPoint> vNoSpendsRemaining;
    pool.TrimToSize(pool.m_opts.max_size_bytes, &vNoSpendsRemaining);
    for (const COutPoint& removed : vNoSpendsRemaining)
        coins_cache.Uncache(removed);
}

static bool IsCurrentForFeeEstimation(Chainstate& active_chainstate) EXCLUSIVE_LOCKS_REQUIRED(cs_main)
{
    AssertLockHeld(cs_main);
    if (active_chainstate.m_chainman.IsInitialBlockDownload()) {
        return false;
    }
    if (active_chainstate.m_chain.Tip()->GetBlockTime() < count_seconds(GetTime<std::chrono::seconds>() - MAX_FEE_ESTIMATION_TIP_AGE))
        return false;
    if (active_chainstate.m_chain.Height() < active_chainstate.m_chainman.m_best_header->nHeight - 1) {
        return false;
    }
    return true;
}

void Chainstate::MaybeUpdateMempoolForReorg(
    DisconnectedBlockTransactions& disconnectpool,
    bool fAddToMempool)
{
    if (!m_mempool) return;

    AssertLockHeld(cs_main);
    AssertLockHeld(m_mempool->cs);
    std::vector<uint256> vHashUpdate;
    {
        // disconnectpool is ordered so that the front is the most recently-confirmed
        // transaction (the last tx of the block at the tip) in the disconnected chain.
        // Iterate disconnectpool in reverse, so that we add transactions
        // back to the mempool starting with the earliest transaction that had
        // been previously seen in a block.
        const auto queuedTx = disconnectpool.take();
        auto it = queuedTx.rbegin();
        while (it != queuedTx.rend()) {
            // ignore validation errors in resurrected transactions
            if (!fAddToMempool || (*it)->IsCoinBase() ||
                AcceptToMemoryPool(*this, *it, GetTime(),
                    /*bypass_limits=*/true, /*test_accept=*/false).m_result_type !=
                        MempoolAcceptResult::ResultType::VALID) {
                // If the transaction doesn't make it in to the mempool, remove any
                // transactions that depend on it (which would now be orphans).
                m_mempool->removeRecursive(**it, MemPoolRemovalReason::REORG);
            } else if (m_mempool->exists(GenTxid::Txid((*it)->GetHash()))) {
                vHashUpdate.push_back((*it)->GetHash());
            }
            ++it;
        }
    }

    // AcceptToMemoryPool/addNewTransaction all assume that new mempool entries have
    // no in-mempool children, which is generally not true when adding
    // previously-confirmed transactions back to the mempool.
    // UpdateTransactionsFromBlock finds descendants of any transactions in
    // the disconnectpool that were added back and cleans up the mempool state.
    m_mempool->UpdateTransactionsFromBlock(vHashUpdate);

    // Predicate to use for filtering transactions in removeForReorg.
    // Checks whether the transaction is still final and, if it spends a coinbase output, mature.
    // Also updates valid entries' cached LockPoints if needed.
    // If false, the tx is still valid and its lockpoints are updated.
    // If true, the tx would be invalid in the next block; remove this entry and all of its descendants.
    // Note that TRUC rules are not applied here, so reorgs may cause violations of TRUC inheritance or
    // topology restrictions.
    const auto filter_final_and_mature = [&](CTxMemPool::txiter it)
        EXCLUSIVE_LOCKS_REQUIRED(m_mempool->cs, ::cs_main) {
        AssertLockHeld(m_mempool->cs);
        AssertLockHeld(::cs_main);
        const CTransaction& tx = it->GetTx();

        // The transaction must be final.
        if (!CheckFinalTxAtTip(*Assert(m_chain.Tip()), tx)) return true;

        const LockPoints& lp = it->GetLockPoints();
        // CheckSequenceLocksAtTip checks if the transaction will be final in the next block to be
        // created on top of the new chain.
        if (TestLockPointValidity(m_chain, lp)) {
            if (!CheckSequenceLocksAtTip(m_chain.Tip(), lp)) {
                return true;
            }
        } else {
            const CCoinsViewMemPool view_mempool{&CoinsTip(), *m_mempool};
            const std::optional<LockPoints> new_lock_points{CalculateLockPointsAtTip(m_chain.Tip(), view_mempool, tx)};
            if (new_lock_points.has_value() && CheckSequenceLocksAtTip(m_chain.Tip(), *new_lock_points)) {
                // Now update the mempool entry lockpoints as well.
                it->UpdateLockPoints(*new_lock_points);
            } else {
                return true;
            }
        }

        // If the transaction spends any coinbase outputs, it must be mature.
        if (it->GetSpendsCoinbase()) {
            for (const CTxIn& txin : tx.vin) {
                if (m_mempool->exists(GenTxid::Txid(txin.prevout.hash))) continue;
                const Coin& coin{CoinsTip().AccessCoin(txin.prevout)};
                assert(!coin.IsSpent());
                const auto mempool_spend_height{m_chain.Tip()->nHeight + 1};
                if (coin.IsCoinBase() && mempool_spend_height - coin.nHeight < COINBASE_MATURITY) {
                    return true;
                }
            }
        }
        // Transaction is still valid and cached LockPoints are updated.
        return false;
    };

    // We also need to remove any now-immature transactions
    m_mempool->removeForReorg(m_chain, filter_final_and_mature);
    // Re-limit mempool size, in case we added any transactions
    LimitMempoolSize(*m_mempool, this->CoinsTip());
}

/**
* Checks to avoid mempool polluting consensus critical paths since cached
* signature and script validity results will be reused if we validate this
* transaction again during block validation.
* */
static bool CheckInputsFromMempoolAndCache(const CTransaction& tx, TxValidationState& state,
                const CCoinsViewCache& view, const CTxMemPool& pool,
                unsigned int flags, PrecomputedTransactionData& txdata, CCoinsViewCache& coins_tip,
                ValidationCache& validation_cache)
                EXCLUSIVE_LOCKS_REQUIRED(cs_main, pool.cs)
{
    AssertLockHeld(cs_main);
    AssertLockHeld(pool.cs);

    assert(!tx.IsCoinBase());
    for (const CTxIn& txin : tx.vin) {
        const Coin& coin = view.AccessCoin(txin.prevout);

        // This coin was checked in PreChecks and MemPoolAccept
        // has been holding cs_main since then.
        Assume(!coin.IsSpent());
        if (coin.IsSpent()) return false;

        // If the Coin is available, there are 2 possibilities:
        // it is available in our current ChainstateActive UTXO set,
        // or it's a UTXO provided by a transaction in our mempool.
        // Ensure the scriptPubKeys in Coins from CoinsView are correct.
        const CTransactionRef& txFrom = pool.get(txin.prevout.hash);
        if (txFrom) {
            assert(txFrom->GetHash() == txin.prevout.hash);
            assert(txFrom->vout.size() > txin.prevout.n);
            assert(txFrom->vout[txin.prevout.n] == coin.out);
        } else {
            const Coin& coinFromUTXOSet = coins_tip.AccessCoin(txin.prevout);
            assert(!coinFromUTXOSet.IsSpent());
            assert(coinFromUTXOSet.out == coin.out);
        }
    }

    // Call CheckInputScripts() to cache signature and script validity against current tip consensus rules.
    return CheckInputScripts(tx, state, view, flags, /* cacheSigStore= */ true, /* cacheFullScriptStore= */ true, txdata, validation_cache);
}

namespace {

class MemPoolAccept
{
public:
    explicit MemPoolAccept(CTxMemPool& mempool, Chainstate& active_chainstate) :
        m_pool(mempool),
        m_view(&m_dummy),
        m_viewmempool(&active_chainstate.CoinsTip(), m_pool),
        m_active_chainstate(active_chainstate)
    {
    }

    // We put the arguments we're handed into a struct, so we can pass them
    // around easier.
    struct ATMPArgs {
        const CChainParams& m_chainparams;
        const int64_t m_accept_time;
        const bool m_bypass_limits;
        /*
         * Return any outpoints which were not previously present in the coins
         * cache, but were added as a result of validating the tx for mempool
         * acceptance. This allows the caller to optionally remove the cache
         * additions if the associated transaction ends up being rejected by
         * the mempool.
         */
        std::vector<COutPoint>& m_coins_to_uncache;
        /** When true, the transaction or package will not be submitted to the mempool. */
        const bool m_test_accept;
        /** Whether we allow transactions to replace mempool transactions. If false,
         * any transaction spending the same inputs as a transaction in the mempool is considered
         * a conflict. */
        const bool m_allow_replacement;
        /** When true, allow sibling eviction. This only occurs in single transaction package settings. */
        const bool m_allow_sibling_eviction;
        /** When true, the mempool will not be trimmed when any transactions are submitted in
         * Finalize(). Instead, limits should be enforced at the end to ensure the package is not
         * partially submitted.
         */
        const bool m_package_submission;
        /** When true, use package feerates instead of individual transaction feerates for fee-based
         * policies such as mempool min fee and min relay fee.
         */
        const bool m_package_feerates;
        /** Used for local submission of transactions to catch "absurd" fees
         * due to fee miscalculation by wallets. std:nullopt implies unset, allowing any feerates.
         * Any individual transaction failing this check causes immediate failure.
         */
        const std::optional<CFeeRate> m_client_maxfeerate;

        /** Whether CPFP carveout and RBF carveout are granted. */
        const bool m_allow_carveouts;

        /** Parameters for single transaction mempool validation. */
        static ATMPArgs SingleAccept(const CChainParams& chainparams, int64_t accept_time,
                                     bool bypass_limits, std::vector<COutPoint>& coins_to_uncache,
                                     bool test_accept) {
            return ATMPArgs{/* m_chainparams */ chainparams,
                            /* m_accept_time */ accept_time,
                            /* m_bypass_limits */ bypass_limits,
                            /* m_coins_to_uncache */ coins_to_uncache,
                            /* m_test_accept */ test_accept,
                            /* m_allow_replacement */ true,
                            /* m_allow_sibling_eviction */ true,
                            /* m_package_submission */ false,
                            /* m_package_feerates */ false,
                            /* m_client_maxfeerate */ {}, // checked by caller
                            /* m_allow_carveouts */ true,
            };
        }

        /** Parameters for test package mempool validation through testmempoolaccept. */
        static ATMPArgs PackageTestAccept(const CChainParams& chainparams, int64_t accept_time,
                                          std::vector<COutPoint>& coins_to_uncache) {
            return ATMPArgs{/* m_chainparams */ chainparams,
                            /* m_accept_time */ accept_time,
                            /* m_bypass_limits */ false,
                            /* m_coins_to_uncache */ coins_to_uncache,
                            /* m_test_accept */ true,
                            /* m_allow_replacement */ false,
                            /* m_allow_sibling_eviction */ false,
                            /* m_package_submission */ false, // not submitting to mempool
                            /* m_package_feerates */ false,
                            /* m_client_maxfeerate */ {}, // checked by caller
                            /* m_allow_carveouts */ false,
            };
        }

        /** Parameters for child-with-unconfirmed-parents package validation. */
        static ATMPArgs PackageChildWithParents(const CChainParams& chainparams, int64_t accept_time,
                                                std::vector<COutPoint>& coins_to_uncache, const std::optional<CFeeRate>& client_maxfeerate) {
            return ATMPArgs{/* m_chainparams */ chainparams,
                            /* m_accept_time */ accept_time,
                            /* m_bypass_limits */ false,
                            /* m_coins_to_uncache */ coins_to_uncache,
                            /* m_test_accept */ false,
                            /* m_allow_replacement */ true,
                            /* m_allow_sibling_eviction */ false,
                            /* m_package_submission */ true,
                            /* m_package_feerates */ true,
                            /* m_client_maxfeerate */ client_maxfeerate,
                            /* m_allow_carveouts */ false,
            };
        }

        /** Parameters for a single transaction within a package. */
        static ATMPArgs SingleInPackageAccept(const ATMPArgs& package_args) {
            return ATMPArgs{/* m_chainparams */ package_args.m_chainparams,
                            /* m_accept_time */ package_args.m_accept_time,
                            /* m_bypass_limits */ false,
                            /* m_coins_to_uncache */ package_args.m_coins_to_uncache,
                            /* m_test_accept */ package_args.m_test_accept,
                            /* m_allow_replacement */ true,
                            /* m_allow_sibling_eviction */ true,
                            /* m_package_submission */ true, // do not LimitMempoolSize in Finalize()
                            /* m_package_feerates */ false, // only 1 transaction
                            /* m_client_maxfeerate */ package_args.m_client_maxfeerate,
                            /* m_allow_carveouts */ false,
            };
        }

    private:
        // Private ctor to avoid exposing details to clients and allowing the possibility of
        // mixing up the order of the arguments. Use static functions above instead.
        ATMPArgs(const CChainParams& chainparams,
                 int64_t accept_time,
                 bool bypass_limits,
                 std::vector<COutPoint>& coins_to_uncache,
                 bool test_accept,
                 bool allow_replacement,
                 bool allow_sibling_eviction,
                 bool package_submission,
                 bool package_feerates,
                 std::optional<CFeeRate> client_maxfeerate,
                 bool allow_carveouts)
            : m_chainparams{chainparams},
              m_accept_time{accept_time},
              m_bypass_limits{bypass_limits},
              m_coins_to_uncache{coins_to_uncache},
              m_test_accept{test_accept},
              m_allow_replacement{allow_replacement},
              m_allow_sibling_eviction{allow_sibling_eviction},
              m_package_submission{package_submission},
              m_package_feerates{package_feerates},
              m_client_maxfeerate{client_maxfeerate},
              m_allow_carveouts{allow_carveouts}
        {
            // If we are using package feerates, we must be doing package submission.
            // It also means carveouts and sibling eviction are not permitted.
            if (m_package_feerates) {
                Assume(m_package_submission);
                Assume(!m_allow_carveouts);
                Assume(!m_allow_sibling_eviction);
            }
            if (m_allow_sibling_eviction) Assume(m_allow_replacement);
        }
    };

    /** Clean up all non-chainstate coins from m_view and m_viewmempool. */
    void CleanupTemporaryCoins() EXCLUSIVE_LOCKS_REQUIRED(cs_main, m_pool.cs);

    // Single transaction acceptance
    MempoolAcceptResult AcceptSingleTransaction(const CTransactionRef& ptx, ATMPArgs& args) EXCLUSIVE_LOCKS_REQUIRED(cs_main);

    /**
    * Multiple transaction acceptance. Transactions may or may not be interdependent, but must not
    * conflict with each other, and the transactions cannot already be in the mempool. Parents must
    * come before children if any dependencies exist.
    */
    PackageMempoolAcceptResult AcceptMultipleTransactions(const std::vector<CTransactionRef>& txns, ATMPArgs& args) EXCLUSIVE_LOCKS_REQUIRED(cs_main);

    /**
     * Submission of a subpackage.
     * If subpackage size == 1, calls AcceptSingleTransaction() with adjusted ATMPArgs to avoid
     * package policy restrictions like no CPFP carve out (PackageMempoolChecks)
     * and creates a PackageMempoolAcceptResult wrapping the result.
     *
     * If subpackage size > 1, calls AcceptMultipleTransactions() with the provided ATMPArgs.
     *
     * Also cleans up all non-chainstate coins from m_view at the end.
    */
    PackageMempoolAcceptResult AcceptSubPackage(const std::vector<CTransactionRef>& subpackage, ATMPArgs& args)
        EXCLUSIVE_LOCKS_REQUIRED(cs_main, m_pool.cs);

    /**
     * Package (more specific than just multiple transactions) acceptance. Package must be a child
     * with all of its unconfirmed parents, and topologically sorted.
     */
    PackageMempoolAcceptResult AcceptPackage(const Package& package, ATMPArgs& args) EXCLUSIVE_LOCKS_REQUIRED(cs_main);

private:
    // All the intermediate state that gets passed between the various levels
    // of checking a given transaction.
    struct Workspace {
        explicit Workspace(const CTransactionRef& ptx) : m_ptx(ptx), m_hash(ptx->GetHash()) {}
        /** Txids of mempool transactions that this transaction directly conflicts with or may
         * replace via sibling eviction. */
        std::set<Txid> m_conflicts;
        /** Iterators to mempool entries that this transaction directly conflicts with or may
         * replace via sibling eviction. */
        CTxMemPool::setEntries m_iters_conflicting;
        /** All mempool ancestors of this transaction. */
        CTxMemPool::setEntries m_ancestors;
        /* Handle to the tx in the changeset */
        CTxMemPool::ChangeSet::TxHandle m_tx_handle;
        /** Whether RBF-related data structures (m_conflicts, m_iters_conflicting,
         * m_replaced_transactions) include a sibling in addition to txns with conflicting inputs. */
        bool m_sibling_eviction{false};

        /** Virtual size of the transaction as used by the mempool, calculated using serialized size
         * of the transaction and sigops. */
        int64_t m_vsize;
        /** Fees paid by this transaction: total input amounts subtracted by total output amounts. */
        CAmount m_base_fees;
        /** Base fees + any fee delta set by the user with prioritisetransaction. */
        CAmount m_modified_fees;

        /** If we're doing package validation (i.e. m_package_feerates=true), the "effective"
         * package feerate of this transaction is the total fees divided by the total size of
         * transactions (which may include its ancestors and/or descendants). */
        CFeeRate m_package_feerate{0};

        const CTransactionRef& m_ptx;
        /** Txid. */
        const Txid& m_hash;
        TxValidationState m_state;
        /** A temporary cache containing serialized transaction data for signature verification.
         * Reused across PolicyScriptChecks and ConsensusScriptChecks. */
        PrecomputedTransactionData m_precomputed_txdata;
    };

    // Run the policy checks on a given transaction, excluding any script checks.
    // Looks up inputs, calculates feerate, considers replacement, evaluates
    // package limits, etc. As this function can be invoked for "free" by a peer,
    // only tests that are fast should be done here (to avoid CPU DoS).
    bool PreChecks(ATMPArgs& args, Workspace& ws) EXCLUSIVE_LOCKS_REQUIRED(cs_main, m_pool.cs);

    // Run checks for mempool replace-by-fee, only used in AcceptSingleTransaction.
    bool ReplacementChecks(Workspace& ws) EXCLUSIVE_LOCKS_REQUIRED(cs_main, m_pool.cs);

    // Enforce package mempool ancestor/descendant limits (distinct from individual
    // ancestor/descendant limits done in PreChecks) and run Package RBF checks.
    bool PackageMempoolChecks(const std::vector<CTransactionRef>& txns,
                              std::vector<Workspace>& workspaces,
                              int64_t total_vsize,
                              PackageValidationState& package_state) EXCLUSIVE_LOCKS_REQUIRED(cs_main, m_pool.cs);

    // Run the script checks using our policy flags. As this can be slow, we should
    // only invoke this on transactions that have otherwise passed policy checks.
    bool PolicyScriptChecks(const ATMPArgs& args, Workspace& ws) EXCLUSIVE_LOCKS_REQUIRED(cs_main, m_pool.cs);

    // Re-run the script checks, using consensus flags, and try to cache the
    // result in the scriptcache. This should be done after
    // PolicyScriptChecks(). This requires that all inputs either be in our
    // utxo set or in the mempool.
    bool ConsensusScriptChecks(const ATMPArgs& args, Workspace& ws) EXCLUSIVE_LOCKS_REQUIRED(cs_main, m_pool.cs);

    // Try to add the transaction to the mempool, removing any conflicts first.
    void FinalizeSubpackage(const ATMPArgs& args) EXCLUSIVE_LOCKS_REQUIRED(cs_main, m_pool.cs);

    // Submit all transactions to the mempool and call ConsensusScriptChecks to add to the script
    // cache - should only be called after successful validation of all transactions in the package.
    // Does not call LimitMempoolSize(), so mempool max_size_bytes may be temporarily exceeded.
    bool SubmitPackage(const ATMPArgs& args, std::vector<Workspace>& workspaces, PackageValidationState& package_state,
                       std::map<uint256, MempoolAcceptResult>& results)
         EXCLUSIVE_LOCKS_REQUIRED(cs_main, m_pool.cs);

    // Compare a package's feerate against minimum allowed.
    bool CheckFeeRate(size_t package_size, CAmount package_fee, TxValidationState& state) EXCLUSIVE_LOCKS_REQUIRED(::cs_main, m_pool.cs)
    {
        AssertLockHeld(::cs_main);
        AssertLockHeld(m_pool.cs);
        CAmount mempoolRejectFee = m_pool.GetMinFee().GetFee(package_size);
        if (mempoolRejectFee > 0 && package_fee < mempoolRejectFee) {
            return state.Invalid(TxValidationResult::TX_RECONSIDERABLE, "mempool min fee not met", strprintf("%d < %d", package_fee, mempoolRejectFee));
        }

        if (package_fee < m_pool.m_opts.min_relay_feerate.GetFee(package_size)) {
            return state.Invalid(TxValidationResult::TX_RECONSIDERABLE, "min relay fee not met",
                                 strprintf("%d < %d", package_fee, m_pool.m_opts.min_relay_feerate.GetFee(package_size)));
        }
        return true;
    }

    ValidationCache& GetValidationCache()
    {
        return m_active_chainstate.m_chainman.m_validation_cache;
    }

private:
    CTxMemPool& m_pool;
    CCoinsViewCache m_view;
    CCoinsViewMemPool m_viewmempool;
    CCoinsView m_dummy;

    Chainstate& m_active_chainstate;

    // Fields below are per *sub*package state and must be reset prior to subsequent
    // AcceptSingleTransaction and AcceptMultipleTransactions invocations
    struct SubPackageState {
        /** Aggregated modified fees of all transactions, used to calculate package feerate. */
        CAmount m_total_modified_fees{0};
        /** Aggregated virtual size of all transactions, used to calculate package feerate. */
        int64_t m_total_vsize{0};

        // RBF-related members
        /** Whether the transaction(s) would replace any mempool transactions and/or evict any siblings.
         * If so, RBF rules apply. */
        bool m_rbf{false};
        /** Mempool transactions that were replaced. */
        std::list<CTransactionRef> m_replaced_transactions;
        /* Changeset representing adding transactions and removing their conflicts. */
        std::unique_ptr<CTxMemPool::ChangeSet> m_changeset;

        /** Total modified fees of mempool transactions being replaced. */
        CAmount m_conflicting_fees{0};
        /** Total size (in virtual bytes) of mempool transactions being replaced. */
        size_t m_conflicting_size{0};
    };

    struct SubPackageState m_subpackage;

    /** Re-set sub-package state to not leak between evaluations */
    void ClearSubPackageState() EXCLUSIVE_LOCKS_REQUIRED(cs_main, m_pool.cs)
    {
        m_subpackage = SubPackageState{};

        // And clean coins while at it
        CleanupTemporaryCoins();
    }
};

bool MemPoolAccept::PreChecks(ATMPArgs& args, Workspace& ws)
{
    AssertLockHeld(cs_main);
    AssertLockHeld(m_pool.cs);
    const CTransactionRef& ptx = ws.m_ptx;
    const CTransaction& tx = *ws.m_ptx;
    const Txid& hash = ws.m_hash;

    // Copy/alias what we need out of args
    const int64_t nAcceptTime = args.m_accept_time;
    const bool bypass_limits = args.m_bypass_limits;
    std::vector<COutPoint>& coins_to_uncache = args.m_coins_to_uncache;

    // Alias what we need out of ws
    TxValidationState& state = ws.m_state;

    if (!CheckTransaction(tx, state)) {
        return false; // state filled in by CheckTransaction
    }

    // Coinbase is only valid in a block, not as a loose transaction
    if (tx.IsCoinBase())
        return state.Invalid(TxValidationResult::TX_CONSENSUS, "coinbase");

    // Rather not work on nonstandard transactions (unless -testnet/-regtest)
    std::string reason;
    if (m_pool.m_opts.require_standard && !IsStandardTx(tx, m_pool.m_opts.max_datacarrier_bytes, m_pool.m_opts.permit_bare_multisig, m_pool.m_opts.dust_relay_feerate, reason)) {
        return state.Invalid(TxValidationResult::TX_NOT_STANDARD, reason);
    }

    // Transactions smaller than 65 non-witness bytes are not relayed to mitigate CVE-2017-12842.
    if (::GetSerializeSize(TX_NO_WITNESS(tx)) < MIN_STANDARD_TX_NONWITNESS_SIZE)
        return state.Invalid(TxValidationResult::TX_NOT_STANDARD, "tx-size-small");

    // Only accept nLockTime-using transactions that can be mined in the next
    // block; we don't want our mempool filled up with transactions that can't
    // be mined yet.
    if (!CheckFinalTxAtTip(*Assert(m_active_chainstate.m_chain.Tip()), tx)) {
        return state.Invalid(TxValidationResult::TX_PREMATURE_SPEND, "non-final");
    }

    if (m_pool.exists(GenTxid::Wtxid(tx.GetWitnessHash()))) {
        // Exact transaction already exists in the mempool.
        return state.Invalid(TxValidationResult::TX_CONFLICT, "txn-already-in-mempool");
    } else if (m_pool.exists(GenTxid::Txid(tx.GetHash()))) {
        // Transaction with the same non-witness data but different witness (same txid, different
        // wtxid) already exists in the mempool.
        return state.Invalid(TxValidationResult::TX_CONFLICT, "txn-same-nonwitness-data-in-mempool");
    }

    // Check for conflicts with in-memory transactions
    for (const CTxIn &txin : tx.vin)
    {
        const CTransaction* ptxConflicting = m_pool.GetConflictTx(txin.prevout);
        if (ptxConflicting) {
            if (!args.m_allow_replacement) {
                // Transaction conflicts with a mempool tx, but we're not allowing replacements in this context.
                return state.Invalid(TxValidationResult::TX_MEMPOOL_POLICY, "bip125-replacement-disallowed");
            }
            ws.m_conflicts.insert(ptxConflicting->GetHash());
        }
    }

    if (!m_pool.checkNameOps(tx))
        return state.Invalid(TxValidationResult::TX_CONFLICT,
                             "txn-mempool-name-error");

    m_view.SetBackend(m_viewmempool);

    const CCoinsViewCache& coins_cache = m_active_chainstate.CoinsTip();
    // do all inputs exist?
    for (const CTxIn& txin : tx.vin) {
        if (!coins_cache.HaveCoinInCache(txin.prevout)) {
            coins_to_uncache.push_back(txin.prevout);
        }

        // Note: this call may add txin.prevout to the coins cache
        // (coins_cache.cacheCoins) by way of FetchCoin(). It should be removed
        // later (via coins_to_uncache) if this tx turns out to be invalid.
        if (!m_view.HaveCoin(txin.prevout)) {
            // Are inputs missing because we already have the tx?
            for (size_t out = 0; out < tx.vout.size(); out++) {
                // See if we have any output in the UTXO set.
                if (coins_cache.HaveCoin(COutPoint(hash, out))) {
                    return state.Invalid(TxValidationResult::TX_CONFLICT, "txn-already-known");
                }
            }
            // Otherwise assume this might be an orphan tx for which we just haven't seen parents yet
            return state.Invalid(TxValidationResult::TX_MISSING_INPUTS, "bad-txns-inputs-missingorspent");
        }
    }

    // This is const, but calls into the back end CoinsViews. The CCoinsViewDB at the bottom of the
    // hierarchy brings the best block into scope. See CCoinsViewDB::GetBestBlock().
    m_view.GetBestBlock();

    /* If this is a name update (or firstupdate), make sure that the
       existing name entry (if any) is in the dummy cache.  Otherwise
       tx validation done below (in CheckInputs) will not be correct.  */
    for (const auto& txout : tx.vout)
    {
        const CNameScript nameOp(txout.scriptPubKey);
        if (nameOp.isNameOp() && nameOp.isAnyUpdate())
        {
            const valtype& name = nameOp.getOpName();
            CNameData data;
            if (m_view.GetName(name, data))
                m_view.SetName(name, data, false);
        }
    }

    // we have all inputs cached now, so switch back to dummy (to protect
    // against bugs where we pull more inputs from disk that miss being added
    // to coins_to_uncache)
    m_view.SetBackend(m_dummy);

    assert(m_active_chainstate.m_blockman.LookupBlockIndex(m_view.GetBestBlock()) == m_active_chainstate.m_chain.Tip());

    // Only accept BIP68 sequence locked transactions that can be mined in the next
    // block; we don't want our mempool filled up with transactions that can't
    // be mined yet.
    // Pass in m_view which has all of the relevant inputs cached. Note that, since m_view's
    // backend was removed, it no longer pulls coins from the mempool.
    const std::optional<LockPoints> lock_points{CalculateLockPointsAtTip(m_active_chainstate.m_chain.Tip(), m_view, tx)};
    if (!lock_points.has_value() || !CheckSequenceLocksAtTip(m_active_chainstate.m_chain.Tip(), *lock_points)) {
        return state.Invalid(TxValidationResult::TX_PREMATURE_SPEND, "non-BIP68-final");
    }

    /* PolicyScriptChecks uses CheckInputScripts, while the namecoin-specific
       transaction checking is part of CheckTxInputs called here.  Thus we need
       to make sure all standard flags relevant for Namecoin checks are
       set already here (in contrast to upstream).  */
    unsigned flags = STANDARD_SCRIPT_VERIFY_FLAGS;
    flags |= SCRIPT_VERIFY_NAMES_MEMPOOL;

    // The mempool holds txs for the next block, so pass height+1 to CheckTxInputs
    if (!Consensus::CheckTxInputs(tx, state, m_view, m_active_chainstate.m_chain.Height() + 1, flags, ws.m_base_fees)) {
        return false; // state filled in by CheckTxInputs
    }

    if (m_pool.m_opts.require_standard && !AreInputsStandard(tx, m_view)) {
        return state.Invalid(TxValidationResult::TX_INPUTS_NOT_STANDARD, "bad-txns-nonstandard-inputs");
    }

    // Check for non-standard witnesses.
    if (tx.HasWitness() && m_pool.m_opts.require_standard && !IsWitnessStandard(tx, m_view)) {
        return state.Invalid(TxValidationResult::TX_WITNESS_MUTATED, "bad-witness-nonstandard");
    }

    int64_t nSigOpsCost = GetTransactionSigOpCost(tx, m_view, flags);

    // Keep track of transactions that spend a coinbase, which we re-scan
    // during reorgs to ensure COINBASE_MATURITY is still met.
    bool fSpendsCoinbase = false;
    for (const CTxIn &txin : tx.vin) {
        const Coin &coin = m_view.AccessCoin(txin.prevout);
        if (coin.IsCoinBase()) {
            fSpendsCoinbase = true;
            break;
        }
    }

    // Set entry_sequence to 0 when bypass_limits is used; this allows txs from a block
    // reorg to be marked earlier than any child txs that were already in the mempool.
    const uint64_t entry_sequence = bypass_limits ? 0 : m_pool.GetSequence();
    if (!m_subpackage.m_changeset) {
        m_subpackage.m_changeset = m_pool.GetChangeSet();
    }
    ws.m_tx_handle = m_subpackage.m_changeset->StageAddition(ptx, ws.m_base_fees, nAcceptTime, m_active_chainstate.m_chain.Height(), entry_sequence, fSpendsCoinbase, nSigOpsCost, lock_points.value());

    // ws.m_modified_fees includes any fee deltas from PrioritiseTransaction
    ws.m_modified_fees = ws.m_tx_handle->GetModifiedFee();

    ws.m_vsize = ws.m_tx_handle->GetTxSize();

    // Enforces 0-fee for dust transactions, no incentive to be mined alone
    if (m_pool.m_opts.require_standard) {
        if (!PreCheckEphemeralTx(*ptx, m_pool.m_opts.dust_relay_feerate, ws.m_base_fees, ws.m_modified_fees, state)) {
            return false; // state filled in by PreCheckEphemeralTx
        }
    }

    if (nSigOpsCost > MAX_STANDARD_TX_SIGOPS_COST)
        return state.Invalid(TxValidationResult::TX_NOT_STANDARD, "bad-txns-too-many-sigops",
                strprintf("%d", nSigOpsCost));

    // No individual transactions are allowed below the min relay feerate except from disconnected blocks.
    // This requirement, unlike CheckFeeRate, cannot be bypassed using m_package_feerates because,
    // while a tx could be package CPFP'd when entering the mempool, we do not have a DoS-resistant
    // method of ensuring the tx remains bumped. For example, the fee-bumping child could disappear
    // due to a replacement.
    // The only exception is TRUC transactions.
    if (!bypass_limits && ws.m_ptx->version != TRUC_VERSION && ws.m_modified_fees < m_pool.m_opts.min_relay_feerate.GetFee(ws.m_vsize)) {
        // Even though this is a fee-related failure, this result is TX_MEMPOOL_POLICY, not
        // TX_RECONSIDERABLE, because it cannot be bypassed using package validation.
        return state.Invalid(TxValidationResult::TX_MEMPOOL_POLICY, "min relay fee not met",
                             strprintf("%d < %d", ws.m_modified_fees, m_pool.m_opts.min_relay_feerate.GetFee(ws.m_vsize)));
    }
    // No individual transactions are allowed below the mempool min feerate except from disconnected
    // blocks and transactions in a package. Package transactions will be checked using package
    // feerate later.
    if (!bypass_limits && !args.m_package_feerates && !CheckFeeRate(ws.m_vsize, ws.m_modified_fees, state)) return false;

    ws.m_iters_conflicting = m_pool.GetIterSet(ws.m_conflicts);

    // Note that these modifications are only applicable to single transaction scenarios;
    // carve-outs are disabled for multi-transaction evaluations.
    CTxMemPool::Limits maybe_rbf_limits = m_pool.m_opts.limits;

    // Calculate in-mempool ancestors, up to a limit.
    if (ws.m_conflicts.size() == 1 && args.m_allow_carveouts) {
        // In general, when we receive an RBF transaction with mempool conflicts, we want to know whether we
        // would meet the chain limits after the conflicts have been removed. However, there isn't a practical
        // way to do this short of calculating the ancestor and descendant sets with an overlay cache of
        // changed mempool entries. Due to both implementation and runtime complexity concerns, this isn't
        // very realistic, thus we only ensure a limited set of transactions are RBF'able despite mempool
        // conflicts here. Importantly, we need to ensure that some transactions which were accepted using
        // the below carve-out are able to be RBF'ed, without impacting the security the carve-out provides
        // for off-chain contract systems (see link in the comment below).
        //
        // Specifically, the subset of RBF transactions which we allow despite chain limits are those which
        // conflict directly with exactly one other transaction (but may evict children of said transaction),
        // and which are not adding any new mempool dependencies. Note that the "no new mempool dependencies"
        // check is accomplished later, so we don't bother doing anything about it here, but if our
        // policy changes, we may need to move that check to here instead of removing it wholesale.
        //
        // Such transactions are clearly not merging any existing packages, so we are only concerned with
        // ensuring that (a) no package is growing past the package size (not count) limits and (b) we are
        // not allowing something to effectively use the (below) carve-out spot when it shouldn't be allowed
        // to.
        //
        // To check these we first check if we meet the RBF criteria, above, and increment the descendant
        // limits by the direct conflict and its descendants (as these are recalculated in
        // CalculateMempoolAncestors by assuming the new transaction being added is a new descendant, with no
        // removals, of each parent's existing dependent set). The ancestor count limits are unmodified (as
        // the ancestor limits should be the same for both our new transaction and any conflicts).
        // We don't bother incrementing m_limit_descendants by the full removal count as that limit never comes
        // into force here (as we're only adding a single transaction).
        assert(ws.m_iters_conflicting.size() == 1);
        CTxMemPool::txiter conflict = *ws.m_iters_conflicting.begin();

        maybe_rbf_limits.descendant_count += 1;
        maybe_rbf_limits.descendant_size_vbytes += conflict->GetSizeWithDescendants();
    }

    if (auto ancestors{m_subpackage.m_changeset->CalculateMemPoolAncestors(ws.m_tx_handle, maybe_rbf_limits)}) {
        ws.m_ancestors = std::move(*ancestors);
    } else {
        // If CalculateMemPoolAncestors fails second time, we want the original error string.
        const auto error_message{util::ErrorString(ancestors).original};

        // Carve-out is not allowed in this context; fail
        if (!args.m_allow_carveouts) {
            return state.Invalid(TxValidationResult::TX_MEMPOOL_POLICY, "too-long-mempool-chain", error_message);
        }

        // Contracting/payment channels CPFP carve-out:
        // If the new transaction is relatively small (up to 40k weight)
        // and has at most one ancestor (ie ancestor limit of 2, including
        // the new transaction), allow it if its parent has exactly the
        // descendant limit descendants. The transaction also cannot be TRUC,
        // as its topology restrictions do not allow a second child.
        //
        // This allows protocols which rely on distrusting counterparties
        // being able to broadcast descendants of an unconfirmed transaction
        // to be secure by simply only having two immediately-spendable
        // outputs - one for each counterparty. For more info on the uses for
        // this, see https://lists.linuxfoundation.org/pipermail/bitcoin-dev/2018-November/016518.html
        CTxMemPool::Limits cpfp_carve_out_limits{
            .ancestor_count = 2,
            .ancestor_size_vbytes = maybe_rbf_limits.ancestor_size_vbytes,
            .descendant_count = maybe_rbf_limits.descendant_count + 1,
            .descendant_size_vbytes = maybe_rbf_limits.descendant_size_vbytes + EXTRA_DESCENDANT_TX_SIZE_LIMIT,
        };
        if (ws.m_vsize > EXTRA_DESCENDANT_TX_SIZE_LIMIT || ws.m_ptx->version == TRUC_VERSION) {
            return state.Invalid(TxValidationResult::TX_MEMPOOL_POLICY, "too-long-mempool-chain", error_message);
        }
        if (auto ancestors_retry{m_subpackage.m_changeset->CalculateMemPoolAncestors(ws.m_tx_handle, cpfp_carve_out_limits)}) {
            ws.m_ancestors = std::move(*ancestors_retry);
        } else {
            return state.Invalid(TxValidationResult::TX_MEMPOOL_POLICY, "too-long-mempool-chain", error_message);
        }
    }

    // Even though just checking direct mempool parents for inheritance would be sufficient, we
    // check using the full ancestor set here because it's more convenient to use what we have
    // already calculated.
    if (const auto err{SingleTRUCChecks(ws.m_ptx, ws.m_ancestors, ws.m_conflicts, ws.m_vsize)}) {
        // Single transaction contexts only.
        if (args.m_allow_sibling_eviction && err->second != nullptr) {
            // We should only be considering where replacement is considered valid as well.
            Assume(args.m_allow_replacement);

            // Potential sibling eviction. Add the sibling to our list of mempool conflicts to be
            // included in RBF checks.
            ws.m_conflicts.insert(err->second->GetHash());
            // Adding the sibling to m_iters_conflicting here means that it doesn't count towards
            // RBF Carve Out above. This is correct, since removing to-be-replaced transactions from
            // the descendant count is done separately in SingleTRUCChecks for TRUC transactions.
            ws.m_iters_conflicting.insert(m_pool.GetIter(err->second->GetHash()).value());
            ws.m_sibling_eviction = true;
            // The sibling will be treated as part of the to-be-replaced set in ReplacementChecks.
            // Note that we are not checking whether it opts in to replaceability via BIP125 or TRUC
            // (which is normally done in PreChecks). However, the only way a TRUC transaction can
            // have a non-TRUC and non-BIP125 descendant is due to a reorg.
        } else {
            return state.Invalid(TxValidationResult::TX_MEMPOOL_POLICY, "TRUC-violation", err->first);
        }
    }

    // A transaction that spends outputs that would be replaced by it is invalid. Now
    // that we have the set of all ancestors we can detect this
    // pathological case by making sure ws.m_conflicts and ws.m_ancestors don't
    // intersect.
    if (const auto err_string{EntriesAndTxidsDisjoint(ws.m_ancestors, ws.m_conflicts, hash)}) {
        // We classify this as a consensus error because a transaction depending on something it
        // conflicts with would be inconsistent.
        return state.Invalid(TxValidationResult::TX_CONSENSUS, "bad-txns-spends-conflicting-tx", *err_string);
    }

    // We want to detect conflicts in any tx in a package to trigger package RBF logic
    m_subpackage.m_rbf |= !ws.m_conflicts.empty();
    return true;
}

bool MemPoolAccept::ReplacementChecks(Workspace& ws)
{
    AssertLockHeld(cs_main);
    AssertLockHeld(m_pool.cs);

    const CTransaction& tx = *ws.m_ptx;
    const uint256& hash = ws.m_hash;
    TxValidationState& state = ws.m_state;

    CFeeRate newFeeRate(ws.m_modified_fees, ws.m_vsize);
    // Enforce Rule #6. The replacement transaction must have a higher feerate than its direct conflicts.
    // - The motivation for this check is to ensure that the replacement transaction is preferable for
    //   block-inclusion, compared to what would be removed from the mempool.
    // - This logic predates ancestor feerate-based transaction selection, which is why it doesn't
    //   consider feerates of descendants.
    // - Note: Ancestor feerate-based transaction selection has made this comparison insufficient to
    //   guarantee that this is incentive-compatible for miners, because it is possible for a
    //   descendant transaction of a direct conflict to pay a higher feerate than the transaction that
    //   might replace them, under these rules.
    if (const auto err_string{PaysMoreThanConflicts(ws.m_iters_conflicting, newFeeRate, hash)}) {
        // This fee-related failure is TX_RECONSIDERABLE because validating in a package may change
        // the result.
        return state.Invalid(TxValidationResult::TX_RECONSIDERABLE,
                             strprintf("insufficient fee%s", ws.m_sibling_eviction ? " (including sibling eviction)" : ""), *err_string);
    }

    CTxMemPool::setEntries all_conflicts;

    // Calculate all conflicting entries and enforce Rule #5.
    if (const auto err_string{GetEntriesForConflicts(tx, m_pool, ws.m_iters_conflicting, all_conflicts)}) {
        return state.Invalid(TxValidationResult::TX_MEMPOOL_POLICY,
                             strprintf("too many potential replacements%s", ws.m_sibling_eviction ? " (including sibling eviction)" : ""), *err_string);
    }
    // Enforce Rule #2.
    if (const auto err_string{HasNoNewUnconfirmed(tx, m_pool, all_conflicts)}) {
        // Sibling eviction is only done for TRUC transactions, which cannot have multiple ancestors.
        Assume(!ws.m_sibling_eviction);
        return state.Invalid(TxValidationResult::TX_MEMPOOL_POLICY,
                             strprintf("replacement-adds-unconfirmed%s", ws.m_sibling_eviction ? " (including sibling eviction)" : ""), *err_string);
    }

    // Check if it's economically rational to mine this transaction rather than the ones it
    // replaces and pays for its own relay fees. Enforce Rules #3 and #4.
    for (CTxMemPool::txiter it : all_conflicts) {
        m_subpackage.m_conflicting_fees += it->GetModifiedFee();
        m_subpackage.m_conflicting_size += it->GetTxSize();
    }
    if (const auto err_string{PaysForRBF(m_subpackage.m_conflicting_fees, ws.m_modified_fees, ws.m_vsize,
                                         m_pool.m_opts.incremental_relay_feerate, hash)}) {
        // Result may change in a package context
        return state.Invalid(TxValidationResult::TX_RECONSIDERABLE,
                             strprintf("insufficient fee%s", ws.m_sibling_eviction ? " (including sibling eviction)" : ""), *err_string);
    }

    // Add all the to-be-removed transactions to the changeset.
    for (auto it : all_conflicts) {
        m_subpackage.m_changeset->StageRemoval(it);
    }
    return true;
}

bool MemPoolAccept::PackageMempoolChecks(const std::vector<CTransactionRef>& txns,
                                         std::vector<Workspace>& workspaces,
                                         const int64_t total_vsize,
                                         PackageValidationState& package_state)
{
    AssertLockHeld(cs_main);
    AssertLockHeld(m_pool.cs);

    // CheckPackageLimits expects the package transactions to not already be in the mempool.
    assert(std::all_of(txns.cbegin(), txns.cend(), [this](const auto& tx)
                       { return !m_pool.exists(GenTxid::Txid(tx->GetHash()));}));

    assert(txns.size() == workspaces.size());

    auto result = m_pool.CheckPackageLimits(txns, total_vsize);
    if (!result) {
        // This is a package-wide error, separate from an individual transaction error.
        return package_state.Invalid(PackageValidationResult::PCKG_POLICY, "package-mempool-limits", util::ErrorString(result).original);
    }

    // No conflicts means we're finished. Further checks are all RBF-only.
    if (!m_subpackage.m_rbf) return true;

    // We're in package RBF context; replacement proposal must be size 2
    if (workspaces.size() != 2 || !Assume(IsChildWithParents(txns))) {
        return package_state.Invalid(PackageValidationResult::PCKG_POLICY, "package RBF failed: package must be 1-parent-1-child");
    }

    // If the package has in-mempool ancestors, we won't consider a package RBF
    // since it would result in a cluster larger than 2.
    // N.B. To relax this constraint we will need to revisit how CCoinsViewMemPool::PackageAddTransaction
    // is being used inside AcceptMultipleTransactions to track available inputs while processing a package.
    for (const auto& ws : workspaces) {
        if (!ws.m_ancestors.empty()) {
            return package_state.Invalid(PackageValidationResult::PCKG_POLICY, "package RBF failed: new transaction cannot have mempool ancestors");
        }
    }

    // Aggregate all conflicts into one set.
    CTxMemPool::setEntries direct_conflict_iters;
    for (Workspace& ws : workspaces) {
        // Aggregate all conflicts into one set.
        direct_conflict_iters.merge(ws.m_iters_conflicting);
    }

    const auto& parent_ws = workspaces[0];
    const auto& child_ws = workspaces[1];

    // Don't consider replacements that would cause us to remove a large number of mempool entries.
    // This limit is not increased in a package RBF. Use the aggregate number of transactions.
    CTxMemPool::setEntries all_conflicts;
    if (const auto err_string{GetEntriesForConflicts(*child_ws.m_ptx, m_pool, direct_conflict_iters,
                                                     all_conflicts)}) {
        return package_state.Invalid(PackageValidationResult::PCKG_POLICY,
                                     "package RBF failed: too many potential replacements", *err_string);
    }


    for (CTxMemPool::txiter it : all_conflicts) {
        m_subpackage.m_changeset->StageRemoval(it);
        m_subpackage.m_conflicting_fees += it->GetModifiedFee();
        m_subpackage.m_conflicting_size += it->GetTxSize();
    }

    // Use the child as the transaction for attributing errors to.
    const Txid& child_hash = child_ws.m_ptx->GetHash();
    if (const auto err_string{PaysForRBF(/*original_fees=*/m_subpackage.m_conflicting_fees,
                                         /*replacement_fees=*/m_subpackage.m_total_modified_fees,
                                         /*replacement_vsize=*/m_subpackage.m_total_vsize,
                                         m_pool.m_opts.incremental_relay_feerate, child_hash)}) {
        return package_state.Invalid(PackageValidationResult::PCKG_POLICY,
                                     "package RBF failed: insufficient anti-DoS fees", *err_string);
    }

    // Ensure this two transaction package is a "chunk" on its own; we don't want the child
    // to be only paying anti-DoS fees
    const CFeeRate parent_feerate(parent_ws.m_modified_fees, parent_ws.m_vsize);
    const CFeeRate package_feerate(m_subpackage.m_total_modified_fees, m_subpackage.m_total_vsize);
    if (package_feerate <= parent_feerate) {
        return package_state.Invalid(PackageValidationResult::PCKG_POLICY,
                                     "package RBF failed: package feerate is less than or equal to parent feerate",
                                     strprintf("package feerate %s <= parent feerate is %s", package_feerate.ToString(), parent_feerate.ToString()));
    }

    // Check if it's economically rational to mine this package rather than the ones it replaces.
    // This takes the place of ReplacementChecks()'s PaysMoreThanConflicts() in the package RBF setting.
    if (const auto err_tup{ImprovesFeerateDiagram(*m_subpackage.m_changeset)}) {
        return package_state.Invalid(PackageValidationResult::PCKG_POLICY,
                                     "package RBF failed: " + err_tup.value().second, "");
    }

    LogDebug(BCLog::TXPACKAGES, "package RBF checks passed: parent %s (wtxid=%s), child %s (wtxid=%s), package hash (%s)\n",
        txns.front()->GetHash().ToString(), txns.front()->GetWitnessHash().ToString(),
        txns.back()->GetHash().ToString(), txns.back()->GetWitnessHash().ToString(),
        GetPackageHash(txns).ToString());


    return true;
}

bool MemPoolAccept::PolicyScriptChecks(const ATMPArgs& args, Workspace& ws)
{
    AssertLockHeld(cs_main);
    AssertLockHeld(m_pool.cs);
    const CTransaction& tx = *ws.m_ptx;
    TxValidationState& state = ws.m_state;

    constexpr unsigned int scriptVerifyFlags = STANDARD_SCRIPT_VERIFY_FLAGS | SCRIPT_VERIFY_NAMES_MEMPOOL;

    // Check input scripts and signatures.
    // This is done last to help prevent CPU exhaustion denial-of-service attacks.
    if (!CheckInputScripts(tx, state, m_view, scriptVerifyFlags, true, false, ws.m_precomputed_txdata, GetValidationCache())) {
        // SCRIPT_VERIFY_CLEANSTACK requires SCRIPT_VERIFY_WITNESS, so we
        // need to turn both off, and compare against just turning off CLEANSTACK
        // to see if the failure is specifically due to witness validation.
        TxValidationState state_dummy; // Want reported failures to be from first CheckInputScripts
        if (!tx.HasWitness() && CheckInputScripts(tx, state_dummy, m_view, scriptVerifyFlags & ~(SCRIPT_VERIFY_WITNESS | SCRIPT_VERIFY_CLEANSTACK), true, false, ws.m_precomputed_txdata, GetValidationCache()) &&
                !CheckInputScripts(tx, state_dummy, m_view, scriptVerifyFlags & ~SCRIPT_VERIFY_CLEANSTACK, true, false, ws.m_precomputed_txdata, GetValidationCache())) {
            // Only the witness is missing, so the transaction itself may be fine.
            state.Invalid(TxValidationResult::TX_WITNESS_STRIPPED,
                    state.GetRejectReason(), state.GetDebugMessage());
        }
        return false; // state filled in by CheckInputScripts
    }

    return true;
}

bool MemPoolAccept::ConsensusScriptChecks(const ATMPArgs& args, Workspace& ws)
{
    AssertLockHeld(cs_main);
    AssertLockHeld(m_pool.cs);
    const CTransaction& tx = *ws.m_ptx;
    const uint256& hash = ws.m_hash;
    TxValidationState& state = ws.m_state;

    // Check again against the current block tip's script verification
    // flags to cache our script execution flags. This is, of course,
    // useless if the next block has different script flags from the
    // previous one, but because the cache tracks script flags for us it
    // will auto-invalidate and we'll just have a few blocks of extra
    // misses on soft-fork activation.
    //
    // This is also useful in case of bugs in the standard flags that cause
    // transactions to pass as valid when they're actually invalid. For
    // instance the STRICTENC flag was incorrectly allowing certain
    // CHECKSIG NOT scripts to pass, even though they were invalid.
    //
    // There is a similar check in CreateNewBlock() to prevent creating
    // invalid blocks (using TestBlockValidity), however allowing such
    // transactions into the mempool can be exploited as a DoS attack.
    //
    // Namecoin actually allows some scripts into the mempool that would
    // not (yet) be valid in a block, namely premature NAME_FIRSTUPDATE's.
    // Thus add the mempool-flag here.
    unsigned int currentBlockScriptVerifyFlags{GetBlockScriptFlags(*m_active_chainstate.m_chain.Tip(), m_active_chainstate.m_chainman)};
    currentBlockScriptVerifyFlags |= SCRIPT_VERIFY_NAMES_MEMPOOL;
    if (!CheckInputsFromMempoolAndCache(tx, state, m_view, m_pool, currentBlockScriptVerifyFlags,
                                        ws.m_precomputed_txdata, m_active_chainstate.CoinsTip(), GetValidationCache())) {
        LogPrintf("BUG! PLEASE REPORT THIS! CheckInputScripts failed against latest-block but not STANDARD flags %s, %s\n", hash.ToString(), state.ToString());
        return Assume(false);
    }

    return true;
}

void MemPoolAccept::FinalizeSubpackage(const ATMPArgs& args)
{
    AssertLockHeld(cs_main);
    AssertLockHeld(m_pool.cs);

    if (!m_subpackage.m_changeset->GetRemovals().empty()) Assume(args.m_allow_replacement);
    // Remove conflicting transactions from the mempool
    for (CTxMemPool::txiter it : m_subpackage.m_changeset->GetRemovals())
    {
        std::string log_string = strprintf("replacing mempool tx %s (wtxid=%s, fees=%s, vsize=%s). ",
                                      it->GetTx().GetHash().ToString(),
                                      it->GetTx().GetWitnessHash().ToString(),
                                      it->GetFee(),
                                      it->GetTxSize());
        FeeFrac feerate{m_subpackage.m_total_modified_fees, int32_t(m_subpackage.m_total_vsize)};
        uint256 tx_or_package_hash{};
        const bool replaced_with_tx{m_subpackage.m_changeset->GetTxCount() == 1};
        if (replaced_with_tx) {
            const CTransaction& tx = m_subpackage.m_changeset->GetAddedTxn(0);
            tx_or_package_hash = tx.GetHash();
            log_string += strprintf("New tx %s (wtxid=%s, fees=%s, vsize=%s)",
                                    tx.GetHash().ToString(),
                                    tx.GetWitnessHash().ToString(),
                                    feerate.fee,
                                    feerate.size);
        } else {
            tx_or_package_hash = GetPackageHash(m_subpackage.m_changeset->GetAddedTxns());
            log_string += strprintf("New package %s with %lu txs, fees=%s, vsize=%s",
                                    tx_or_package_hash.ToString(),
                                    m_subpackage.m_changeset->GetTxCount(),
                                    feerate.fee,
                                    feerate.size);

        }
        LogDebug(BCLog::MEMPOOL, "%s\n", log_string);
        TRACEPOINT(mempool, replaced,
                it->GetTx().GetHash().data(),
                it->GetTxSize(),
                it->GetFee(),
                std::chrono::duration_cast<std::chrono::duration<std::uint64_t>>(it->GetTime()).count(),
                tx_or_package_hash.data(),
                feerate.size,
                feerate.fee,
                replaced_with_tx
        );
        m_subpackage.m_replaced_transactions.push_back(it->GetSharedTx());
    }
    m_subpackage.m_changeset->Apply();
    m_subpackage.m_changeset.reset();
}

bool MemPoolAccept::SubmitPackage(const ATMPArgs& args, std::vector<Workspace>& workspaces,
                                  PackageValidationState& package_state,
                                  std::map<uint256, MempoolAcceptResult>& results)
{
    AssertLockHeld(cs_main);
    AssertLockHeld(m_pool.cs);
    // Sanity check: none of the transactions should be in the mempool, and none of the transactions
    // should have a same-txid-different-witness equivalent in the mempool.
    assert(std::all_of(workspaces.cbegin(), workspaces.cend(), [this](const auto& ws){
        return !m_pool.exists(GenTxid::Txid(ws.m_ptx->GetHash())); }));

    bool all_submitted = true;
    FinalizeSubpackage(args);
    // ConsensusScriptChecks adds to the script cache and is therefore consensus-critical;
    // CheckInputsFromMempoolAndCache asserts that transactions only spend coins available from the
    // mempool or UTXO set. Submit each transaction to the mempool immediately after calling
    // ConsensusScriptChecks to make the outputs available for subsequent transactions.
    for (Workspace& ws : workspaces) {
        if (!ConsensusScriptChecks(args, ws)) {
            results.emplace(ws.m_ptx->GetWitnessHash(), MempoolAcceptResult::Failure(ws.m_state));
            // Since PolicyScriptChecks() passed, this should never fail.
            Assume(false);
            all_submitted = false;
            package_state.Invalid(PackageValidationResult::PCKG_MEMPOOL_ERROR,
                                  strprintf("BUG! PolicyScriptChecks succeeded but ConsensusScriptChecks failed: %s",
                                            ws.m_ptx->GetHash().ToString()));
            // Remove the transaction from the mempool.
            if (!m_subpackage.m_changeset) m_subpackage.m_changeset = m_pool.GetChangeSet();
            m_subpackage.m_changeset->StageRemoval(m_pool.GetIter(ws.m_ptx->GetHash()).value());
        }
    }
    if (!all_submitted) {
        Assume(m_subpackage.m_changeset);
        // This code should be unreachable; it's here as belt-and-suspenders
        // to try to ensure we have no consensus-invalid transactions in the
        // mempool.
        m_subpackage.m_changeset->Apply();
        m_subpackage.m_changeset.reset();
        return false;
    }

    std::vector<Wtxid> all_package_wtxids;
    all_package_wtxids.reserve(workspaces.size());
    std::transform(workspaces.cbegin(), workspaces.cend(), std::back_inserter(all_package_wtxids),
                   [](const auto& ws) { return ws.m_ptx->GetWitnessHash(); });

    if (!m_subpackage.m_replaced_transactions.empty()) {
        LogDebug(BCLog::MEMPOOL, "replaced %u mempool transactions with %u new one(s) for %s additional fees, %d delta bytes\n",
                 m_subpackage.m_replaced_transactions.size(), workspaces.size(),
                 m_subpackage.m_total_modified_fees - m_subpackage.m_conflicting_fees,
                 m_subpackage.m_total_vsize - static_cast<int>(m_subpackage.m_conflicting_size));
    }

    // Add successful results. The returned results may change later if LimitMempoolSize() evicts them.
    for (Workspace& ws : workspaces) {
        auto iter = m_pool.GetIter(ws.m_ptx->GetHash());
        Assume(iter.has_value());
        const auto effective_feerate = args.m_package_feerates ? ws.m_package_feerate :
            CFeeRate{ws.m_modified_fees, static_cast<uint32_t>(ws.m_vsize)};
        const auto effective_feerate_wtxids = args.m_package_feerates ? all_package_wtxids :
            std::vector<Wtxid>{ws.m_ptx->GetWitnessHash()};
        results.emplace(ws.m_ptx->GetWitnessHash(),
                        MempoolAcceptResult::Success(std::move(m_subpackage.m_replaced_transactions), ws.m_vsize,
                                         ws.m_base_fees, effective_feerate, effective_feerate_wtxids));
        if (!m_pool.m_opts.signals) continue;
        const CTransaction& tx = *ws.m_ptx;
        const auto tx_info = NewMempoolTransactionInfo(ws.m_ptx, ws.m_base_fees,
                                                       ws.m_vsize, (*iter)->GetHeight(),
                                                       args.m_bypass_limits, args.m_package_submission,
                                                       IsCurrentForFeeEstimation(m_active_chainstate),
                                                       m_pool.HasNoInputsOf(tx));
        m_pool.m_opts.signals->TransactionAddedToMempool(tx_info, m_pool.GetAndIncrementSequence());
    }
    return all_submitted;
}

MempoolAcceptResult MemPoolAccept::AcceptSingleTransaction(const CTransactionRef& ptx, ATMPArgs& args)
{
    AssertLockHeld(cs_main);
    LOCK(m_pool.cs); // mempool "read lock" (held through m_pool.m_opts.signals->TransactionAddedToMempool())

    Workspace ws(ptx);
    const std::vector<Wtxid> single_wtxid{ws.m_ptx->GetWitnessHash()};

    if (!PreChecks(args, ws)) {
        if (ws.m_state.GetResult() == TxValidationResult::TX_RECONSIDERABLE) {
            // Failed for fee reasons. Provide the effective feerate and which tx was included.
            return MempoolAcceptResult::FeeFailure(ws.m_state, CFeeRate(ws.m_modified_fees, ws.m_vsize), single_wtxid);
        }
        return MempoolAcceptResult::Failure(ws.m_state);
    }

    m_subpackage.m_total_vsize = ws.m_vsize;
    m_subpackage.m_total_modified_fees = ws.m_modified_fees;

    // Individual modified feerate exceeded caller-defined max; abort
    if (args.m_client_maxfeerate && CFeeRate(ws.m_modified_fees, ws.m_vsize) > args.m_client_maxfeerate.value()) {
        ws.m_state.Invalid(TxValidationResult::TX_MEMPOOL_POLICY, "max feerate exceeded", "");
        return MempoolAcceptResult::Failure(ws.m_state);
    }

    if (m_pool.m_opts.require_standard) {
        Txid dummy_txid;
        if (!CheckEphemeralSpends(/*package=*/{ptx}, m_pool.m_opts.dust_relay_feerate, m_pool, ws.m_state, dummy_txid)) {
            return MempoolAcceptResult::Failure(ws.m_state);
        }
    }

    if (m_subpackage.m_rbf && !ReplacementChecks(ws)) {
        if (ws.m_state.GetResult() == TxValidationResult::TX_RECONSIDERABLE) {
            // Failed for incentives-based fee reasons. Provide the effective feerate and which tx was included.
            return MempoolAcceptResult::FeeFailure(ws.m_state, CFeeRate(ws.m_modified_fees, ws.m_vsize), single_wtxid);
        }
        return MempoolAcceptResult::Failure(ws.m_state);
    }

    // Perform the inexpensive checks first and avoid hashing and signature verification unless
    // those checks pass, to mitigate CPU exhaustion denial-of-service attacks.
    if (!PolicyScriptChecks(args, ws)) return MempoolAcceptResult::Failure(ws.m_state);

    if (!ConsensusScriptChecks(args, ws)) return MempoolAcceptResult::Failure(ws.m_state);

    const CFeeRate effective_feerate{ws.m_modified_fees, static_cast<uint32_t>(ws.m_vsize)};
    // Tx was accepted, but not added
    if (args.m_test_accept) {
        return MempoolAcceptResult::Success(std::move(m_subpackage.m_replaced_transactions), ws.m_vsize,
                                            ws.m_base_fees, effective_feerate, single_wtxid);
    }

    FinalizeSubpackage(args);

    // Limit the mempool, if appropriate.
    if (!args.m_package_submission && !args.m_bypass_limits) {
        LimitMempoolSize(m_pool, m_active_chainstate.CoinsTip());
        if (!m_pool.exists(GenTxid::Txid(ws.m_hash))) {
            // The tx no longer meets our (new) mempool minimum feerate but could be reconsidered in a package.
            ws.m_state.Invalid(TxValidationResult::TX_RECONSIDERABLE, "mempool full");
            return MempoolAcceptResult::FeeFailure(ws.m_state, CFeeRate(ws.m_modified_fees, ws.m_vsize), {ws.m_ptx->GetWitnessHash()});
        }
    }

    if (m_pool.m_opts.signals) {
        const CTransaction& tx = *ws.m_ptx;
        auto iter = m_pool.GetIter(tx.GetHash());
        Assume(iter.has_value());
        const auto tx_info = NewMempoolTransactionInfo(ws.m_ptx, ws.m_base_fees,
                                                       ws.m_vsize, (*iter)->GetHeight(),
                                                       args.m_bypass_limits, args.m_package_submission,
                                                       IsCurrentForFeeEstimation(m_active_chainstate),
                                                       m_pool.HasNoInputsOf(tx));
        m_pool.m_opts.signals->TransactionAddedToMempool(tx_info, m_pool.GetAndIncrementSequence());
    }

    if (!m_subpackage.m_replaced_transactions.empty()) {
        LogDebug(BCLog::MEMPOOL, "replaced %u mempool transactions with 1 new transaction for %s additional fees, %d delta bytes\n",
                 m_subpackage.m_replaced_transactions.size(),
                 ws.m_modified_fees - m_subpackage.m_conflicting_fees,
                 ws.m_vsize - static_cast<int>(m_subpackage.m_conflicting_size));
    }

    return MempoolAcceptResult::Success(std::move(m_subpackage.m_replaced_transactions), ws.m_vsize, ws.m_base_fees,
                                        effective_feerate, single_wtxid);
}

PackageMempoolAcceptResult MemPoolAccept::AcceptMultipleTransactions(const std::vector<CTransactionRef>& txns, ATMPArgs& args)
{
    AssertLockHeld(cs_main);

    // These context-free package limits can be done before taking the mempool lock.
    PackageValidationState package_state;
    if (!IsWellFormedPackage(txns, package_state, /*require_sorted=*/true)) return PackageMempoolAcceptResult(package_state, {});

    std::vector<Workspace> workspaces{};
    workspaces.reserve(txns.size());
    std::transform(txns.cbegin(), txns.cend(), std::back_inserter(workspaces),
                   [](const auto& tx) { return Workspace(tx); });
    std::map<uint256, MempoolAcceptResult> results;

    LOCK(m_pool.cs);

    // Do all PreChecks first and fail fast to avoid running expensive script checks when unnecessary.
    for (Workspace& ws : workspaces) {
        if (!PreChecks(args, ws)) {
            package_state.Invalid(PackageValidationResult::PCKG_TX, "transaction failed");
            // Exit early to avoid doing pointless work. Update the failed tx result; the rest are unfinished.
            results.emplace(ws.m_ptx->GetWitnessHash(), MempoolAcceptResult::Failure(ws.m_state));
            return PackageMempoolAcceptResult(package_state, std::move(results));
        }

        // Individual modified feerate exceeded caller-defined max; abort
        // N.B. this doesn't take into account CPFPs. Chunk-aware validation may be more robust.
        if (args.m_client_maxfeerate && CFeeRate(ws.m_modified_fees, ws.m_vsize) > args.m_client_maxfeerate.value()) {
            // Need to set failure here both individually and at package level
            ws.m_state.Invalid(TxValidationResult::TX_MEMPOOL_POLICY, "max feerate exceeded", "");
            package_state.Invalid(PackageValidationResult::PCKG_TX, "transaction failed");
            // Exit early to avoid doing pointless work. Update the failed tx result; the rest are unfinished.
            results.emplace(ws.m_ptx->GetWitnessHash(), MempoolAcceptResult::Failure(ws.m_state));
            return PackageMempoolAcceptResult(package_state, std::move(results));
        }

        // Make the coins created by this transaction available for subsequent transactions in the
        // package to spend. If there are no conflicts within the package, no transaction can spend a coin
        // needed by another transaction in the package. We also need to make sure that no package
        // tx replaces (or replaces the ancestor of) the parent of another package tx. As long as we
        // check these two things, we don't need to track the coins spent.
        // If a package tx conflicts with a mempool tx, PackageMempoolChecks() ensures later that any package RBF attempt
        // has *no* in-mempool ancestors, so we don't have to worry about subsequent transactions in
        // same package spending the same in-mempool outpoints. This needs to be revisited for general
        // package RBF.
        m_viewmempool.PackageAddTransaction(ws.m_ptx);
    }

    // At this point we have all in-mempool ancestors, and we know every transaction's vsize.
    // Run the TRUC checks on the package.
    for (Workspace& ws : workspaces) {
        if (auto err{PackageTRUCChecks(ws.m_ptx, ws.m_vsize, txns, ws.m_ancestors)}) {
            package_state.Invalid(PackageValidationResult::PCKG_POLICY, "TRUC-violation", err.value());
            return PackageMempoolAcceptResult(package_state, {});
        }
    }

    // Transactions must meet two minimum feerates: the mempool minimum fee and min relay fee.
    // For transactions consisting of exactly one child and its parents, it suffices to use the
    // package feerate (total modified fees / total virtual size) to check this requirement.
    // Note that this is an aggregate feerate; this function has not checked that there are transactions
    // too low feerate to pay for themselves, or that the child transactions are higher feerate than
    // their parents. Using aggregate feerate may allow "parents pay for child" behavior and permit
    // a child that is below mempool minimum feerate. To avoid these behaviors, callers of
    // AcceptMultipleTransactions need to restrict txns topology (e.g. to ancestor sets) and check
    // the feerates of individuals and subsets.
    m_subpackage.m_total_vsize = std::accumulate(workspaces.cbegin(), workspaces.cend(), int64_t{0},
        [](int64_t sum, auto& ws) { return sum + ws.m_vsize; });
    m_subpackage.m_total_modified_fees = std::accumulate(workspaces.cbegin(), workspaces.cend(), CAmount{0},
        [](CAmount sum, auto& ws) { return sum + ws.m_modified_fees; });
    const CFeeRate package_feerate(m_subpackage.m_total_modified_fees, m_subpackage.m_total_vsize);
    std::vector<Wtxid> all_package_wtxids;
    all_package_wtxids.reserve(workspaces.size());
    std::transform(workspaces.cbegin(), workspaces.cend(), std::back_inserter(all_package_wtxids),
                   [](const auto& ws) { return ws.m_ptx->GetWitnessHash(); });
    TxValidationState placeholder_state;
    if (args.m_package_feerates &&
        !CheckFeeRate(m_subpackage.m_total_vsize, m_subpackage.m_total_modified_fees, placeholder_state)) {
        package_state.Invalid(PackageValidationResult::PCKG_TX, "transaction failed");
        return PackageMempoolAcceptResult(package_state, {{workspaces.back().m_ptx->GetWitnessHash(),
            MempoolAcceptResult::FeeFailure(placeholder_state, CFeeRate(m_subpackage.m_total_modified_fees, m_subpackage.m_total_vsize), all_package_wtxids)}});
    }

    // Apply package mempool ancestor/descendant limits. Skip if there is only one transaction,
    // because it's unnecessary.
    if (txns.size() > 1 && !PackageMempoolChecks(txns, workspaces, m_subpackage.m_total_vsize, package_state)) {
        return PackageMempoolAcceptResult(package_state, std::move(results));
    }

    // Now that we've bounded the resulting possible ancestry count, check package for dust spends
    if (m_pool.m_opts.require_standard) {
        TxValidationState child_state;
        Txid child_txid;
        if (!CheckEphemeralSpends(txns, m_pool.m_opts.dust_relay_feerate, m_pool, child_state, child_txid)) {
            package_state.Invalid(PackageValidationResult::PCKG_TX, "unspent-dust");
            results.emplace(child_txid, MempoolAcceptResult::Failure(child_state));
            return PackageMempoolAcceptResult(package_state, std::move(results));
        }
    }

    for (Workspace& ws : workspaces) {
        ws.m_package_feerate = package_feerate;
        if (!PolicyScriptChecks(args, ws)) {
            // Exit early to avoid doing pointless work. Update the failed tx result; the rest are unfinished.
            package_state.Invalid(PackageValidationResult::PCKG_TX, "transaction failed");
            results.emplace(ws.m_ptx->GetWitnessHash(), MempoolAcceptResult::Failure(ws.m_state));
            return PackageMempoolAcceptResult(package_state, std::move(results));
        }
        if (args.m_test_accept) {
            const auto effective_feerate = args.m_package_feerates ? ws.m_package_feerate :
                CFeeRate{ws.m_modified_fees, static_cast<uint32_t>(ws.m_vsize)};
            const auto effective_feerate_wtxids = args.m_package_feerates ? all_package_wtxids :
                std::vector<Wtxid>{ws.m_ptx->GetWitnessHash()};
            results.emplace(ws.m_ptx->GetWitnessHash(),
                            MempoolAcceptResult::Success(std::move(m_subpackage.m_replaced_transactions),
                                                         ws.m_vsize, ws.m_base_fees, effective_feerate,
                                                         effective_feerate_wtxids));
        }
    }

    if (args.m_test_accept) return PackageMempoolAcceptResult(package_state, std::move(results));

    if (!SubmitPackage(args, workspaces, package_state, results)) {
        // PackageValidationState filled in by SubmitPackage().
        return PackageMempoolAcceptResult(package_state, std::move(results));
    }

    return PackageMempoolAcceptResult(package_state, std::move(results));
}

void MemPoolAccept::CleanupTemporaryCoins()
{
    // There are 3 kinds of coins in m_view:
    // (1) Temporary coins from the transactions in subpackage, constructed by m_viewmempool.
    // (2) Mempool coins from transactions in the mempool, constructed by m_viewmempool.
    // (3) Confirmed coins fetched from our current UTXO set.
    //
    // (1) Temporary coins need to be removed, regardless of whether the transaction was submitted.
    // If the transaction was submitted to the mempool, m_viewmempool will be able to fetch them from
    // there. If it wasn't submitted to mempool, it is incorrect to keep them - future calls may try
    // to spend those coins that don't actually exist.
    // (2) Mempool coins also need to be removed. If the mempool contents have changed as a result
    // of submitting or replacing transactions, coins previously fetched from mempool may now be
    // spent or nonexistent. Those coins need to be deleted from m_view.
    // (3) Confirmed coins don't need to be removed. The chainstate has not changed (we are
    // holding cs_main and no blocks have been processed) so the confirmed tx cannot disappear like
    // a mempool tx can. The coin may now be spent after we submitted a tx to mempool, but
    // we have already checked that the package does not have 2 transactions spending the same coin.
    // Keeping them in m_view is an optimization to not re-fetch confirmed coins if we later look up
    // inputs for this transaction again.
    for (const auto& outpoint : m_viewmempool.GetNonBaseCoins()) {
        // In addition to resetting m_viewmempool, we also need to manually delete these coins from
        // m_view because it caches copies of the coins it fetched from m_viewmempool previously.
        m_view.Uncache(outpoint);
    }
    // This deletes the temporary and mempool coins.
    m_viewmempool.Reset();
}

PackageMempoolAcceptResult MemPoolAccept::AcceptSubPackage(const std::vector<CTransactionRef>& subpackage, ATMPArgs& args)
{
    AssertLockHeld(::cs_main);
    AssertLockHeld(m_pool.cs);
    auto result = [&]() EXCLUSIVE_LOCKS_REQUIRED(::cs_main, m_pool.cs) {
        if (subpackage.size() > 1) {
            return AcceptMultipleTransactions(subpackage, args);
        }
        const auto& tx = subpackage.front();
        ATMPArgs single_args = ATMPArgs::SingleInPackageAccept(args);
        const auto single_res = AcceptSingleTransaction(tx, single_args);
        PackageValidationState package_state_wrapped;
        if (single_res.m_result_type != MempoolAcceptResult::ResultType::VALID) {
            package_state_wrapped.Invalid(PackageValidationResult::PCKG_TX, "transaction failed");
        }
        return PackageMempoolAcceptResult(package_state_wrapped, {{tx->GetWitnessHash(), single_res}});
    }();

    // Clean up m_view and m_viewmempool so that other subpackage evaluations don't have access to
    // coins they shouldn't. Keep some coins in order to minimize re-fetching coins from the UTXO set.
    // Clean up package feerate and rbf calculations
    ClearSubPackageState();

    return result;
}

PackageMempoolAcceptResult MemPoolAccept::AcceptPackage(const Package& package, ATMPArgs& args)
{
    Assert(!package.empty());
    AssertLockHeld(cs_main);
    // Used if returning a PackageMempoolAcceptResult directly from this function.
    PackageValidationState package_state_quit_early;

    // There are two topologies we are able to handle through this function:
    // (1) A single transaction
    // (2) A child-with-unconfirmed-parents package.
    // Check that the package is well-formed. If it isn't, we won't try to validate any of the
    // transactions and thus won't return any MempoolAcceptResults, just a package-wide error.

    // Context-free package checks.
    if (!IsWellFormedPackage(package, package_state_quit_early, /*require_sorted=*/true)) {
        return PackageMempoolAcceptResult(package_state_quit_early, {});
    }

    if (package.size() > 1) {
        // All transactions in the package must be a parent of the last transaction. This is just an
        // opportunity for us to fail fast on a context-free check without taking the mempool lock.
        if (!IsChildWithParents(package)) {
            package_state_quit_early.Invalid(PackageValidationResult::PCKG_POLICY, "package-not-child-with-parents");
            return PackageMempoolAcceptResult(package_state_quit_early, {});
        }

        // IsChildWithParents() guarantees the package is > 1 transactions.
        assert(package.size() > 1);
        // The package must be 1 child with all of its unconfirmed parents. The package is expected to
        // be sorted, so the last transaction is the child.
        const auto& child = package.back();
        std::unordered_set<uint256, SaltedTxidHasher> unconfirmed_parent_txids;
        std::transform(package.cbegin(), package.cend() - 1,
                       std::inserter(unconfirmed_parent_txids, unconfirmed_parent_txids.end()),
                       [](const auto& tx) { return tx->GetHash(); });

        // All child inputs must refer to a preceding package transaction or a confirmed UTXO. The only
        // way to verify this is to look up the child's inputs in our current coins view (not including
        // mempool), and enforce that all parents not present in the package be available at chain tip.
        // Since this check can bring new coins into the coins cache, keep track of these coins and
        // uncache them if we don't end up submitting this package to the mempool.
        const CCoinsViewCache& coins_tip_cache = m_active_chainstate.CoinsTip();
        for (const auto& input : child->vin) {
            if (!coins_tip_cache.HaveCoinInCache(input.prevout)) {
                args.m_coins_to_uncache.push_back(input.prevout);
            }
        }
        // Using the MemPoolAccept m_view cache allows us to look up these same coins faster later.
        // This should be connecting directly to CoinsTip, not to m_viewmempool, because we specifically
        // require inputs to be confirmed if they aren't in the package.
        m_view.SetBackend(m_active_chainstate.CoinsTip());
        const auto package_or_confirmed = [this, &unconfirmed_parent_txids](const auto& input) {
             return unconfirmed_parent_txids.count(input.prevout.hash) > 0 || m_view.HaveCoin(input.prevout);
        };
        if (!std::all_of(child->vin.cbegin(), child->vin.cend(), package_or_confirmed)) {
            package_state_quit_early.Invalid(PackageValidationResult::PCKG_POLICY, "package-not-child-with-unconfirmed-parents");
            return PackageMempoolAcceptResult(package_state_quit_early, {});
        }
        // Protect against bugs where we pull more inputs from disk that miss being added to
        // coins_to_uncache. The backend will be connected again when needed in PreChecks.
        m_view.SetBackend(m_dummy);
    }

    LOCK(m_pool.cs);
    // Stores results from which we will create the returned PackageMempoolAcceptResult.
    // A result may be changed if a mempool transaction is evicted later due to LimitMempoolSize().
    std::map<uint256, MempoolAcceptResult> results_final;
    // Results from individual validation which will be returned if no other result is available for
    // this transaction. "Nonfinal" because if a transaction fails by itself but succeeds later
    // (i.e. when evaluated with a fee-bumping child), the result in this map may be discarded.
    std::map<uint256, MempoolAcceptResult> individual_results_nonfinal;
    // Tracks whether we think package submission could result in successful entry to the mempool
    bool quit_early{false};
    std::vector<CTransactionRef> txns_package_eval;
    for (const auto& tx : package) {
        const auto& wtxid = tx->GetWitnessHash();
        const auto& txid = tx->GetHash();
        // There are 3 possibilities: already in mempool, same-txid-diff-wtxid already in mempool,
        // or not in mempool. An already confirmed tx is treated as one not in mempool, because all
        // we know is that the inputs aren't available.
        if (m_pool.exists(GenTxid::Wtxid(wtxid))) {
            // Exact transaction already exists in the mempool.
            // Node operators are free to set their mempool policies however they please, nodes may receive
            // transactions in different orders, and malicious counterparties may try to take advantage of
            // policy differences to pin or delay propagation of transactions. As such, it's possible for
            // some package transaction(s) to already be in the mempool, and we don't want to reject the
            // entire package in that case (as that could be a censorship vector). De-duplicate the
            // transactions that are already in the mempool, and only call AcceptMultipleTransactions() with
            // the new transactions. This ensures we don't double-count transaction counts and sizes when
            // checking ancestor/descendant limits, or double-count transaction fees for fee-related policy.
            const auto& entry{*Assert(m_pool.GetEntry(txid))};
            results_final.emplace(wtxid, MempoolAcceptResult::MempoolTx(entry.GetTxSize(), entry.GetFee()));
        } else if (m_pool.exists(GenTxid::Txid(txid))) {
            // Transaction with the same non-witness data but different witness (same txid,
            // different wtxid) already exists in the mempool.
            //
            // We don't allow replacement transactions right now, so just swap the package
            // transaction for the mempool one. Note that we are ignoring the validity of the
            // package transaction passed in.
            // TODO: allow witness replacement in packages.
            const auto& entry{*Assert(m_pool.GetEntry(txid))};
            // Provide the wtxid of the mempool tx so that the caller can look it up in the mempool.
            results_final.emplace(wtxid, MempoolAcceptResult::MempoolTxDifferentWitness(entry.GetTx().GetWitnessHash()));
        } else {
            // Transaction does not already exist in the mempool.
            // Try submitting the transaction on its own.
            const auto single_package_res = AcceptSubPackage({tx}, args);
            const auto& single_res = single_package_res.m_tx_results.at(wtxid);
            if (single_res.m_result_type == MempoolAcceptResult::ResultType::VALID) {
                // The transaction succeeded on its own and is now in the mempool. Don't include it
                // in package validation, because its fees should only be "used" once.
                assert(m_pool.exists(GenTxid::Wtxid(wtxid)));
                results_final.emplace(wtxid, single_res);
            } else if (package.size() == 1 || // If there is only one transaction, no need to retry it "as a package"
                       (single_res.m_state.GetResult() != TxValidationResult::TX_RECONSIDERABLE &&
                       single_res.m_state.GetResult() != TxValidationResult::TX_MISSING_INPUTS)) {
                // Package validation policy only differs from individual policy in its evaluation
                // of feerate. For example, if a transaction fails here due to violation of a
                // consensus rule, the result will not change when it is submitted as part of a
                // package. To minimize the amount of repeated work, unless the transaction fails
                // due to feerate or missing inputs (its parent is a previous transaction in the
                // package that failed due to feerate), don't run package validation. Note that this
                // decision might not make sense if different types of packages are allowed in the
                // future.  Continue individually validating the rest of the transactions, because
                // some of them may still be valid.
                quit_early = true;
                package_state_quit_early.Invalid(PackageValidationResult::PCKG_TX, "transaction failed");
                individual_results_nonfinal.emplace(wtxid, single_res);
            } else {
                individual_results_nonfinal.emplace(wtxid, single_res);
                txns_package_eval.push_back(tx);
            }
        }
    }

    auto multi_submission_result = quit_early || txns_package_eval.empty() ? PackageMempoolAcceptResult(package_state_quit_early, {}) :
        AcceptSubPackage(txns_package_eval, args);
    PackageValidationState& package_state_final = multi_submission_result.m_state;

    // This is invoked by AcceptSubPackage() already, so this is just here for
    // clarity (since it's not permitted to invoke LimitMempoolSize() while a
    // changeset is outstanding).
    ClearSubPackageState();

    // Make sure we haven't exceeded max mempool size.
    // Package transactions that were submitted to mempool or already in mempool may be evicted.
    LimitMempoolSize(m_pool, m_active_chainstate.CoinsTip());

    for (const auto& tx : package) {
        const auto& wtxid = tx->GetWitnessHash();
        if (multi_submission_result.m_tx_results.count(wtxid) > 0) {
            // We shouldn't have re-submitted if the tx result was already in results_final.
            Assume(results_final.count(wtxid) == 0);
            // If it was submitted, check to see if the tx is still in the mempool. It could have
            // been evicted due to LimitMempoolSize() above.
            const auto& txresult = multi_submission_result.m_tx_results.at(wtxid);
            if (txresult.m_result_type == MempoolAcceptResult::ResultType::VALID && !m_pool.exists(GenTxid::Wtxid(wtxid))) {
                package_state_final.Invalid(PackageValidationResult::PCKG_TX, "transaction failed");
                TxValidationState mempool_full_state;
                mempool_full_state.Invalid(TxValidationResult::TX_MEMPOOL_POLICY, "mempool full");
                results_final.emplace(wtxid, MempoolAcceptResult::Failure(mempool_full_state));
            } else {
                results_final.emplace(wtxid, txresult);
            }
        } else if (const auto it{results_final.find(wtxid)}; it != results_final.end()) {
            // Already-in-mempool transaction. Check to see if it's still there, as it could have
            // been evicted when LimitMempoolSize() was called.
            Assume(it->second.m_result_type != MempoolAcceptResult::ResultType::INVALID);
            Assume(individual_results_nonfinal.count(wtxid) == 0);
            // Query by txid to include the same-txid-different-witness ones.
            if (!m_pool.exists(GenTxid::Txid(tx->GetHash()))) {
                package_state_final.Invalid(PackageValidationResult::PCKG_TX, "transaction failed");
                TxValidationState mempool_full_state;
                mempool_full_state.Invalid(TxValidationResult::TX_MEMPOOL_POLICY, "mempool full");
                // Replace the previous result.
                results_final.erase(wtxid);
                results_final.emplace(wtxid, MempoolAcceptResult::Failure(mempool_full_state));
            }
        } else if (const auto it{individual_results_nonfinal.find(wtxid)}; it != individual_results_nonfinal.end()) {
            Assume(it->second.m_result_type == MempoolAcceptResult::ResultType::INVALID);
            // Interesting result from previous processing.
            results_final.emplace(wtxid, it->second);
        }
    }
    Assume(results_final.size() == package.size());
    return PackageMempoolAcceptResult(package_state_final, std::move(results_final));
}

} // anon namespace

MempoolAcceptResult AcceptToMemoryPool(Chainstate& active_chainstate, const CTransactionRef& tx,
                                       int64_t accept_time, bool bypass_limits, bool test_accept)
{
    AssertLockHeld(::cs_main);
    const CChainParams& chainparams{active_chainstate.m_chainman.GetParams()};
    assert(active_chainstate.GetMempool() != nullptr);
    CTxMemPool& pool{*active_chainstate.GetMempool()};

    std::vector<COutPoint> coins_to_uncache;
    auto args = MemPoolAccept::ATMPArgs::SingleAccept(chainparams, accept_time, bypass_limits, coins_to_uncache, test_accept);
    MempoolAcceptResult result = MemPoolAccept(pool, active_chainstate).AcceptSingleTransaction(tx, args);
    if (result.m_result_type != MempoolAcceptResult::ResultType::VALID) {
        // Remove coins that were not present in the coins cache before calling
        // AcceptSingleTransaction(); this is to prevent memory DoS in case we receive a large
        // number of invalid transactions that attempt to overrun the in-memory coins cache
        // (`CCoinsViewCache::cacheCoins`).

        for (const COutPoint& hashTx : coins_to_uncache)
            active_chainstate.CoinsTip().Uncache(hashTx);
        TRACEPOINT(mempool, rejected,
                tx->GetHash().data(),
                result.m_state.GetRejectReason().c_str()
        );
    }
    // After we've (potentially) uncached entries, ensure our coins cache is still within its size limits
    BlockValidationState state_dummy;
    active_chainstate.FlushStateToDisk(state_dummy, FlushStateMode::PERIODIC);
    return result;
}

PackageMempoolAcceptResult ProcessNewPackage(Chainstate& active_chainstate, CTxMemPool& pool,
                                                   const Package& package, bool test_accept, const std::optional<CFeeRate>& client_maxfeerate)
{
    AssertLockHeld(cs_main);
    assert(!package.empty());
    assert(std::all_of(package.cbegin(), package.cend(), [](const auto& tx){return tx != nullptr;}));

    std::vector<COutPoint> coins_to_uncache;
    const CChainParams& chainparams = active_chainstate.m_chainman.GetParams();
    auto result = [&]() EXCLUSIVE_LOCKS_REQUIRED(cs_main) {
        AssertLockHeld(cs_main);
        if (test_accept) {
            auto args = MemPoolAccept::ATMPArgs::PackageTestAccept(chainparams, GetTime(), coins_to_uncache);
            return MemPoolAccept(pool, active_chainstate).AcceptMultipleTransactions(package, args);
        } else {
            auto args = MemPoolAccept::ATMPArgs::PackageChildWithParents(chainparams, GetTime(), coins_to_uncache, client_maxfeerate);
            return MemPoolAccept(pool, active_chainstate).AcceptPackage(package, args);
        }
    }();

    // Uncache coins pertaining to transactions that were not submitted to the mempool.
    if (test_accept || result.m_state.IsInvalid()) {
        for (const COutPoint& hashTx : coins_to_uncache) {
            active_chainstate.CoinsTip().Uncache(hashTx);
        }
    }
    // Ensure the coins cache is still within limits.
    BlockValidationState state_dummy;
    active_chainstate.FlushStateToDisk(state_dummy, FlushStateMode::PERIODIC);
    return result;
}

//////////////////////////////////////////////////////////////////////////////
//
// CBlock and CBlockIndex
//

bool CheckProofOfWork(const CBlockHeader& block, const Consensus::Params& params)
{
    /* Except for legacy blocks with full version 1, ensure that
       the chain ID is correct.  Legacy blocks are not allowed since
       the merge-mining start, which is checked in AcceptBlockHeader
       where the height is known.  */
    if (!block.IsLegacy() && params.fStrictChainId
        && block.GetChainId() != params.nAuxpowChainId) {
        LogError ("%s : block does not have our chain ID (got %d, expected %d, full nVersion %d)",
                  __func__, block.GetChainId(), params.nAuxpowChainId, block.nVersion);
        return false;
    }

    /* If there is no auxpow, just check the block hash.  */
    if (!block.auxpow)
    {
        if (block.IsAuxpow()) {
            LogError ("%s : no auxpow on block with auxpow version", __func__);
            return false;
        }

        if (!CheckProofOfWork(block.GetHash(), block.nBits, params)) {
            LogError ("%s : non-AUX proof of work failed", __func__);
            return false;
        }

        return true;
    }

    /* We have auxpow.  Check it.  */

    if (!block.IsAuxpow()) {
        LogError ("%s : auxpow on block with non-auxpow version", __func__);
        return false;
    }

    /* Temporary check:  Disallow parent blocks with auxpow version.  This is
       for compatibility with the old client.  */
    /* FIXME: Remove this check with a hardfork later on.  */
    if (block.auxpow->getParentBlock().IsAuxpow()) {
        LogError ("%s : auxpow parent block has auxpow version", __func__);
        return false;
    }

    if (!CheckProofOfWork(block.auxpow->getParentBlockHash(), block.nBits, params)) {
        LogError ("%s : AUX proof of work failed", __func__);
        return false;
    }
    if (!block.auxpow->check(block.GetHash(), block.GetChainId(), params)) {
        LogError ("%s : AUX POW is not valid", __func__);
        return false;
    }

    return true;
}

CAmount GetBlockSubsidy(int nHeight, const Consensus::Params& consensusParams)
{
    int halvings = nHeight / consensusParams.nSubsidyHalvingInterval;
    // Force block reward to zero when right shift is undefined.
    if (halvings >= 64)
        return 0;

    CAmount nSubsidy = 50 * COIN;
    // Subsidy is cut in half every 210,000 blocks which will occur approximately every 4 years.
    nSubsidy >>= halvings;
    return nSubsidy;
}

CoinsViews::CoinsViews(DBParams db_params, CoinsViewOptions options)
    : m_dbview{std::move(db_params), std::move(options)},
      m_catcherview(&m_dbview) {}

void CoinsViews::InitCache()
{
    AssertLockHeld(::cs_main);
    m_cacheview = std::make_unique<CCoinsViewCache>(&m_catcherview);
}

Chainstate::Chainstate(
    CTxMemPool* mempool,
    BlockManager& blockman,
    ChainstateManager& chainman,
    std::optional<uint256> from_snapshot_blockhash)
    : m_mempool(mempool),
      m_blockman(blockman),
      m_chainman(chainman),
      m_from_snapshot_blockhash(from_snapshot_blockhash) {}

const CBlockIndex* Chainstate::SnapshotBase()
{
    if (!m_from_snapshot_blockhash) return nullptr;
    if (!m_cached_snapshot_base) m_cached_snapshot_base = Assert(m_chainman.m_blockman.LookupBlockIndex(*m_from_snapshot_blockhash));
    return m_cached_snapshot_base;
}

void Chainstate::InitCoinsDB(
    size_t cache_size_bytes,
    bool in_memory,
    bool should_wipe,
    fs::path leveldb_name)
{
    if (m_from_snapshot_blockhash) {
        leveldb_name += node::SNAPSHOT_CHAINSTATE_SUFFIX;
    }

    m_coins_views = std::make_unique<CoinsViews>(
        DBParams{
            .path = m_chainman.m_options.datadir / leveldb_name,
            .cache_bytes = cache_size_bytes,
            .memory_only = in_memory,
            .wipe_data = should_wipe,
            .obfuscate = true,
            .options = m_chainman.m_options.coins_db},
        m_chainman.m_options.coins_view);

    m_coinsdb_cache_size_bytes = cache_size_bytes;
}

void Chainstate::InitCoinsCache(size_t cache_size_bytes)
{
    AssertLockHeld(::cs_main);
    assert(m_coins_views != nullptr);
    m_coinstip_cache_size_bytes = cache_size_bytes;
    m_coins_views->InitCache();
}

// Note that though this is marked const, we may end up modifying `m_cached_finished_ibd`, which
// is a performance-related implementation detail. This function must be marked
// `const` so that `CValidationInterface` clients (which are given a `const Chainstate*`)
// can call it.
//
bool ChainstateManager::IsInitialBlockDownload() const
{
    // Optimization: pre-test latch before taking the lock.
    if (m_cached_finished_ibd.load(std::memory_order_relaxed))
        return false;

    LOCK(cs_main);
    if (m_cached_finished_ibd.load(std::memory_order_relaxed))
        return false;
    if (m_blockman.LoadingBlocks()) {
        return true;
    }
    CChain& chain{ActiveChain()};
    if (chain.Tip() == nullptr) {
        return true;
    }
    if (chain.Tip()->nChainWork < MinimumChainWork()) {
        return true;
    }
    if (chain.Tip()->Time() < Now<NodeSeconds>() - m_options.max_tip_age) {
        return true;
    }
    LogPrintf("Leaving InitialBlockDownload (latching to false)\n");
    m_cached_finished_ibd.store(true, std::memory_order_relaxed);
    return false;
}

void Chainstate::CheckForkWarningConditions()
{
    AssertLockHeld(cs_main);

    // Before we get past initial download, we cannot reliably alert about forks
    // (we assume we don't get stuck on a fork before finishing our initial sync)
    // Also not applicable to the background chainstate
    if (m_chainman.IsInitialBlockDownload() || this->GetRole() == ChainstateRole::BACKGROUND) {
        return;
    }

    if (m_chainman.m_best_invalid && m_chainman.m_best_invalid->nChainWork > m_chain.Tip()->nChainWork + (GetBlockProof(*m_chain.Tip()) * 6)) {
        LogPrintf("%s: Warning: Found invalid chain at least ~6 blocks longer than our best chain.\nChain state database corruption likely.\n", __func__);
        m_chainman.GetNotifications().warningSet(
            kernel::Warning::LARGE_WORK_INVALID_CHAIN,
            _("Warning: We do not appear to fully agree with our peers! You may need to upgrade, or other nodes may need to upgrade."));
    } else {
        m_chainman.GetNotifications().warningUnset(kernel::Warning::LARGE_WORK_INVALID_CHAIN);
    }
}

// Called both upon regular invalid block discovery *and* InvalidateBlock
void Chainstate::InvalidChainFound(CBlockIndex* pindexNew)
{
    AssertLockHeld(cs_main);
    if (!m_chainman.m_best_invalid || pindexNew->nChainWork > m_chainman.m_best_invalid->nChainWork) {
        m_chainman.m_best_invalid = pindexNew;
    }
    SetBlockFailureFlags(pindexNew);
    if (m_chainman.m_best_header != nullptr && m_chainman.m_best_header->GetAncestor(pindexNew->nHeight) == pindexNew) {
        m_chainman.RecalculateBestHeader();
    }

    LogPrintf("%s: invalid block=%s  height=%d  log2_work=%f  date=%s\n", __func__,
      pindexNew->GetBlockHash().ToString(), pindexNew->nHeight,
      log(pindexNew->nChainWork.getdouble())/log(2.0), FormatISO8601DateTime(pindexNew->GetBlockTime()));
    CBlockIndex *tip = m_chain.Tip();
    assert (tip);
    LogPrintf("%s:  current best=%s  height=%d  log2_work=%f  date=%s\n", __func__,
      tip->GetBlockHash().ToString(), m_chain.Height(), log(tip->nChainWork.getdouble())/log(2.0),
      FormatISO8601DateTime(tip->GetBlockTime()));
    CheckForkWarningConditions();
}

// Same as InvalidChainFound, above, except not called directly from InvalidateBlock,
// which does its own setBlockIndexCandidates management.
void Chainstate::InvalidBlockFound(CBlockIndex* pindex, const BlockValidationState& state)
{
    AssertLockHeld(cs_main);
    if (state.GetResult() != BlockValidationResult::BLOCK_MUTATED) {
        pindex->nStatus |= BLOCK_FAILED_VALID;
        m_chainman.m_failed_blocks.insert(pindex);
        m_blockman.m_dirty_blockindex.insert(pindex);
        setBlockIndexCandidates.erase(pindex);
        InvalidChainFound(pindex);
    }
}

void UpdateCoins(const CTransaction& tx, CCoinsViewCache& inputs, CTxUndo &txundo, int nHeight)
{
    // mark inputs spent
    if (!tx.IsCoinBase()) {
        txundo.vprevout.reserve(tx.vin.size());
        for (const CTxIn &txin : tx.vin) {
            txundo.vprevout.emplace_back();
            bool is_spent = inputs.SpendCoin(txin.prevout, &txundo.vprevout.back());
            assert(is_spent);
        }
    }
    // add outputs
    AddCoins(inputs, tx, nHeight);
}

std::optional<std::pair<ScriptError, std::string>> CScriptCheck::operator()() {
    const CScript &scriptSig = ptxTo->vin[nIn].scriptSig;
    const CScriptWitness *witness = &ptxTo->vin[nIn].scriptWitness;
    ScriptError error{SCRIPT_ERR_UNKNOWN_ERROR};
    if (VerifyScript(scriptSig, m_tx_out.scriptPubKey, witness, nFlags, CachingTransactionSignatureChecker(ptxTo, nIn, m_tx_out.nValue, cacheStore, *m_signature_cache, *txdata), &error)) {
        return std::nullopt;
    } else {
        auto debug_str = strprintf("input %i of %s (wtxid %s), spending %s:%i", nIn, ptxTo->GetHash().ToString(), ptxTo->GetWitnessHash().ToString(), ptxTo->vin[nIn].prevout.hash.ToString(), ptxTo->vin[nIn].prevout.n);
        return std::make_pair(error, std::move(debug_str));
    }
}

ValidationCache::ValidationCache(const size_t script_execution_cache_bytes, const size_t signature_cache_bytes)
    : m_signature_cache{signature_cache_bytes}
{
    // Setup the salted hasher
    uint256 nonce = GetRandHash();
    // We want the nonce to be 64 bytes long to force the hasher to process
    // this chunk, which makes later hash computations more efficient. We
    // just write our 32-byte entropy twice to fill the 64 bytes.
    m_script_execution_cache_hasher.Write(nonce.begin(), 32);
    m_script_execution_cache_hasher.Write(nonce.begin(), 32);

    const auto [num_elems, approx_size_bytes] = m_script_execution_cache.setup_bytes(script_execution_cache_bytes);
    LogPrintf("Using %zu MiB out of %zu MiB requested for script execution cache, able to store %zu elements\n",
              approx_size_bytes >> 20, script_execution_cache_bytes >> 20, num_elems);
}

/**
 * Check whether all of this transaction's input scripts succeed.
 *
 * This involves ECDSA signature checks so can be computationally intensive. This function should
 * only be called after the cheap sanity checks in CheckTxInputs passed.
 *
 * If pvChecks is not nullptr, script checks are pushed onto it instead of being performed inline. Any
 * script checks which are not necessary (eg due to script execution cache hits) are, obviously,
 * not pushed onto pvChecks/run.
 *
 * Setting cacheSigStore/cacheFullScriptStore to false will remove elements from the corresponding cache
 * which are matched. This is useful for checking blocks where we will likely never need the cache
 * entry again.
 *
 * Note that we may set state.reason to NOT_STANDARD for extra soft-fork flags in flags, block-checking
 * callers should probably reset it to CONSENSUS in such cases.
 *
 * Non-static (and redeclared) in src/test/txvalidationcache_tests.cpp
 */
bool CheckInputScripts(const CTransaction& tx, TxValidationState& state,
                       const CCoinsViewCache& inputs, unsigned int flags, bool cacheSigStore,
                       bool cacheFullScriptStore, PrecomputedTransactionData& txdata,
                       ValidationCache& validation_cache,
                       std::vector<CScriptCheck>* pvChecks)
{
    if (tx.IsCoinBase()) return true;

    if (pvChecks) {
        pvChecks->reserve(tx.vin.size());
    }

    // First check if script executions have been cached with the same
    // flags. Note that this assumes that the inputs provided are
    // correct (ie that the transaction hash which is in tx's prevouts
    // properly commits to the scriptPubKey in the inputs view of that
    // transaction).
    uint256 hashCacheEntry;
    CSHA256 hasher = validation_cache.ScriptExecutionCacheHasher();
    hasher.Write(UCharCast(tx.GetWitnessHash().begin()), 32).Write((unsigned char*)&flags, sizeof(flags)).Finalize(hashCacheEntry.begin());
    AssertLockHeld(cs_main); //TODO: Remove this requirement by making CuckooCache not require external locks
    if (validation_cache.m_script_execution_cache.contains(hashCacheEntry, !cacheFullScriptStore)) {
        return true;
    }

    if (!txdata.m_spent_outputs_ready) {
        std::vector<CTxOut> spent_outputs;
        spent_outputs.reserve(tx.vin.size());

        for (const auto& txin : tx.vin) {
            const COutPoint& prevout = txin.prevout;
            const Coin& coin = inputs.AccessCoin(prevout);
            assert(!coin.IsSpent());
            spent_outputs.emplace_back(coin.out);
        }
        txdata.Init(tx, std::move(spent_outputs));
    }
    assert(txdata.m_spent_outputs.size() == tx.vin.size());

    for (unsigned int i = 0; i < tx.vin.size(); i++) {

        // We very carefully only pass in things to CScriptCheck which
        // are clearly committed to by tx' witness hash. This provides
        // a sanity check that our caching is not introducing consensus
        // failures through additional data in, eg, the coins being
        // spent being checked as a part of CScriptCheck.

        // Verify signature
        CScriptCheck check(txdata.m_spent_outputs[i], tx, validation_cache.m_signature_cache, i, flags, cacheSigStore, &txdata);
        if (pvChecks) {
            pvChecks->emplace_back(std::move(check));
        } else if (auto result = check(); result.has_value()) {
            if (flags & STANDARD_NOT_MANDATORY_VERIFY_FLAGS) {
                // Check whether the failure was caused by a
                // non-mandatory script verification check, such as
                // non-standard DER encodings or non-null dummy
                // arguments; if so, ensure we return NOT_STANDARD
                // instead of CONSENSUS to avoid downstream users
                // splitting the network between upgraded and
                // non-upgraded nodes by banning CONSENSUS-failing
                // data providers.
                CScriptCheck check2(txdata.m_spent_outputs[i], tx, validation_cache.m_signature_cache, i,
                        flags & ~STANDARD_NOT_MANDATORY_VERIFY_FLAGS, cacheSigStore, &txdata);
                auto mandatory_result = check2();
                if (!mandatory_result.has_value()) {
                    return state.Invalid(TxValidationResult::TX_NOT_STANDARD, strprintf("non-mandatory-script-verify-flag (%s)", ScriptErrorString(result->first)), result->second);
                } else {
                    // If the second check failed, it failed due to a mandatory script verification
                    // flag, but the first check might have failed on a non-mandatory script
                    // verification flag.
                    //
                    // Avoid reporting a mandatory script check failure with a non-mandatory error
                    // string by reporting the error from the second check.
                    result = mandatory_result;
                }
            }

            // MANDATORY flag failures correspond to
            // TxValidationResult::TX_CONSENSUS.
            return state.Invalid(TxValidationResult::TX_CONSENSUS, strprintf("mandatory-script-verify-flag-failed (%s)", ScriptErrorString(result->first)), result->second);
        }
    }

    if (cacheFullScriptStore && !pvChecks) {
        // We executed all of the provided scripts, and were told to
        // cache the result. Do so now.
        validation_cache.m_script_execution_cache.insert(hashCacheEntry);
    }

    return true;
}

bool FatalError(Notifications& notifications, BlockValidationState& state, const bilingual_str& message)
{
    notifications.fatalError(message);
    return state.Error(message.original);
}

/**
 * Restore the UTXO in a Coin at a given COutPoint
 * @param undo The Coin to be restored.
 * @param view The coins view to which to apply the changes.
 * @param out The out point that corresponds to the tx input.
 * @return A DisconnectResult as an int
 */
int ApplyTxInUndo(Coin&& undo, CCoinsViewCache& view, const COutPoint& out)
{
    bool fClean = true;

    if (view.HaveCoin(out)) fClean = false; // overwriting transaction output

    if (undo.nHeight == 0) {
        // Missing undo metadata (height and coinbase). Older versions included this
        // information only in undo records for the last spend of a transactions'
        // outputs. This implies that it must be present for some other output of the same tx.
        const Coin& alternate = AccessByTxid(view, out.hash);
        if (!alternate.IsSpent()) {
            undo.nHeight = alternate.nHeight;
            undo.fCoinBase = alternate.fCoinBase;
        } else {
            return DISCONNECT_FAILED; // adding output for transaction without known metadata
        }
    }
    // If the coin already exists as an unspent coin in the cache, then the
    // possible_overwrite parameter to AddCoin must be set to true. We have
    // already checked whether an unspent coin exists above using HaveCoin, so
    // we don't need to guess. When fClean is false, an unspent coin already
    // existed and it is an overwrite.
    view.AddCoin(out, std::move(undo), !fClean);

    return fClean ? DISCONNECT_OK : DISCONNECT_UNCLEAN;
}

/** Undo the effects of this block (with given index) on the UTXO set represented by coins.
 *  When FAILED is returned, view is left in an indeterminate state. */
DisconnectResult Chainstate::DisconnectBlock(const CBlock& block, const CBlockIndex* pindex, CCoinsViewCache& view, std::set<valtype>& unexpiredNames)
{
    AssertLockHeld(::cs_main);
    bool fClean = true;

    CBlockUndo blockUndo;
    if (!m_blockman.ReadBlockUndo(blockUndo, *pindex)) {
        LogError("DisconnectBlock(): failure reading undo data\n");
        return DISCONNECT_FAILED;
    }

    if (blockUndo.vtxundo.size() + 1 != block.vtx.size()) {
        LogError("DisconnectBlock(): block and undo data inconsistent\n");
        return DISCONNECT_FAILED;
    }

    /* Undo name expirations.  We use nHeight+1 here in sync with
       the call to ExpireNames, because that's the height at which a
       possible name_update could be (thus it counts for spendability
       of the name).  This is done first to match the order
       in which names are expired when connecting blocks.  */
    if (!UnexpireNames (pindex->nHeight + 1, blockUndo, view, unexpiredNames))
      fClean = false;

    // undo transactions in reverse order
    for (int i = block.vtx.size() - 1; i >= 0; i--) {
        const CTransaction &tx = *(block.vtx[i]);
        Txid hash = tx.GetHash();
        bool is_coinbase = tx.IsCoinBase();

        // Check that all outputs are available and match the outputs in the block itself
        // exactly.
        for (size_t o = 0; o < tx.vout.size(); o++) {
            if (!tx.vout[o].scriptPubKey.IsUnspendable()) {
                COutPoint out(hash, o);
                Coin coin;
                bool is_spent = view.SpendCoin(out, &coin);
                if (!is_spent || tx.vout[o] != coin.out || pindex->nHeight != coin.nHeight || is_coinbase != coin.fCoinBase) {
                    /* This may be due to a historic bug.  For them, some names
                       are marked immediately as unspendable.  They fail this check
                       when undoing, thus ignore them here.  */
                    CChainParams::BugType type;
                    if (!m_chainman.GetParams ().IsHistoricBug (tx.GetHash (), pindex->nHeight, type) || type != CChainParams::BUG_FULLY_IGNORE) {
                        fClean = false; // transaction output mismatch
                    }
                }
            }
        }

        // restore inputs
        if (i > 0) { // not coinbases
            CTxUndo &txundo = blockUndo.vtxundo[i-1];
            if (txundo.vprevout.size() != tx.vin.size()) {
                LogError("DisconnectBlock(): transaction and undo data inconsistent\n");
                return DISCONNECT_FAILED;
            }
            for (unsigned int j = tx.vin.size(); j > 0;) {
                --j;
                const COutPoint& out = tx.vin[j].prevout;
                int res = ApplyTxInUndo(std::move(txundo.vprevout[j]), view, out);
                if (res == DISCONNECT_FAILED) return DISCONNECT_FAILED;
                fClean = fClean && res != DISCONNECT_UNCLEAN;
            }
            // At this point, all of txundo.vprevout should have been moved out.
        }
    }

    // undo name operations in reverse order
    std::vector<CNameTxUndo>::const_reverse_iterator nameUndoIter;
    for (nameUndoIter = blockUndo.vnameundo.rbegin ();
         nameUndoIter != blockUndo.vnameundo.rend (); ++nameUndoIter)
      nameUndoIter->apply (view);

    // move best block pointer to prevout block
    view.SetBestBlock(pindex->pprev->GetBlockHash());

    return fClean ? DISCONNECT_OK : DISCONNECT_UNCLEAN;
}

/**
 * Threshold condition checker that triggers when unknown versionbits are seen on the network.
 */
class WarningBitsConditionChecker : public AbstractThresholdConditionChecker
{
private:
    const ChainstateManager& m_chainman;
    int m_bit;

public:
    explicit WarningBitsConditionChecker(const ChainstateManager& chainman, int bit) : m_chainman{chainman}, m_bit(bit) {}

    int64_t BeginTime(const Consensus::Params& params) const override { return 0; }
    int64_t EndTime(const Consensus::Params& params) const override { return std::numeric_limits<int64_t>::max(); }
    int Period(const Consensus::Params& params) const override { return params.nMinerConfirmationWindow; }
    int Threshold(const Consensus::Params& params) const override { return params.nRuleChangeActivationThreshold; }

    bool Condition(const CBlockIndex* pindex, const Consensus::Params& params) const override
    {
        return pindex->nHeight >= params.MinBIP9WarningHeight &&
               ((pindex->nVersion & VERSIONBITS_TOP_MASK) == VERSIONBITS_TOP_BITS) &&
               ((pindex->nVersion >> m_bit) & 1) != 0 &&
               ((m_chainman.m_versionbitscache.ComputeBlockVersion(pindex->pprev, params) >> m_bit) & 1) == 0;
    }
};

static unsigned int GetBlockScriptFlags(const CBlockIndex& block_index, const ChainstateManager& chainman)
{
    const Consensus::Params& consensusparams = chainman.GetConsensus();

    uint32_t flags{SCRIPT_VERIFY_NONE};

    /* We allow overriding flags with exceptions, in case a few historical
       blocks violate a softfork that got activated later, and which we want
       to otherwise enforce unconditionally.  For now, there are no
       flags enforced unconditionally, though.  */
    const auto it{consensusparams.script_flag_exceptions.find(*Assert(block_index.phashBlock))};
    if (it != consensusparams.script_flag_exceptions.end()) {
        flags = it->second;
    }

    if (DeploymentActiveAt(block_index, chainman, Consensus::DEPLOYMENT_P2SH)) {
        flags |= SCRIPT_VERIFY_P2SH;
    }

    // Enforce the DERSIG (BIP66) rule
    if (DeploymentActiveAt(block_index, chainman, Consensus::DEPLOYMENT_DERSIG)) {
        flags |= SCRIPT_VERIFY_DERSIG;
    }

    // Enforce CHECKLOCKTIMEVERIFY (BIP65)
    if (DeploymentActiveAt(block_index, chainman, Consensus::DEPLOYMENT_CLTV)) {
        flags |= SCRIPT_VERIFY_CHECKLOCKTIMEVERIFY;
    }

    // Enforce CHECKSEQUENCEVERIFY (BIP112)
    if (DeploymentActiveAt(block_index, chainman, Consensus::DEPLOYMENT_CSV)) {
        flags |= SCRIPT_VERIFY_CHECKSEQUENCEVERIFY;
    }

    // Enforce Taproot (BIP340-BIP342)
    if (DeploymentActiveAt(block_index, chainman, Consensus::DEPLOYMENT_TAPROOT)) {
        flags |= SCRIPT_VERIFY_TAPROOT;
        flags |= SCRIPT_VERIFY_NAMES_LONG_SALT;
    }

    // Enforce BIP147 NULLDUMMY (activated simultaneously with segwit)
    if (DeploymentActiveAt(block_index, chainman, Consensus::DEPLOYMENT_SEGWIT)) {
        flags |= SCRIPT_VERIFY_NULLDUMMY;
        flags |= SCRIPT_VERIFY_WITNESS;
    }

    return flags;
}


/** Apply the effects of this block (with given index) on the UTXO set represented by coins.
 *  Validity checks that depend on the UTXO set are also done; ConnectBlock()
 *  can fail if those validity checks fail (among other reasons). */
bool Chainstate::ConnectBlock(const CBlock& block, BlockValidationState& state, CBlockIndex* pindex,
                              CCoinsViewCache& view,
                              std::set<valtype>& expiredNames,
                              bool fJustCheck)
{
    AssertLockHeld(cs_main);
    assert(pindex);

    uint256 block_hash{block.GetHash()};
    assert(*pindex->phashBlock == block_hash);
    const bool parallel_script_checks{m_chainman.GetCheckQueue().HasThreads()};

    const auto time_start{SteadyClock::now()};
    const CChainParams& params{m_chainman.GetParams()};

    // Check it again in case a previous version let a bad block in
    // NOTE: We don't currently (re-)invoke ContextualCheckBlock() or
    // ContextualCheckBlockHeader() here. This means that if we add a new
    // consensus rule that is enforced in one of those two functions, then we
    // may have let in a block that violates the rule prior to updating the
    // software, and we would NOT be enforcing the rule here. Fully solving
    // upgrade from one software version to the next after a consensus rule
    // change is potentially tricky and issue-specific (see NeedsRedownload()
    // for one approach that was used for BIP 141 deployment).
    // Also, currently the rule against blocks more than 2 hours in the future
    // is enforced in ContextualCheckBlockHeader(); we wouldn't want to
    // re-enforce that rule here (at least until we make it impossible for
    // the clock to go backward).
    if (!CheckBlock(block, state, params.GetConsensus(), !fJustCheck, !fJustCheck)) {
        if (state.GetResult() == BlockValidationResult::BLOCK_MUTATED) {
            // We don't write down blocks to disk if they may have been
            // corrupted, so this should be impossible unless we're having hardware
            // problems.
            return FatalError(m_chainman.GetNotifications(), state, _("Corrupt block found indicating potential hardware failure."));
        }
        LogError("%s: Consensus::CheckBlock: %s\n", __func__, state.ToString());
        return false;
    }

    // verify that the view's current state corresponds to the previous block
    uint256 hashPrevBlock = pindex->pprev == nullptr ? uint256() : pindex->pprev->GetBlockHash();
    assert(hashPrevBlock == view.GetBestBlock());

    m_chainman.num_blocks_total++;

    // Special case for the genesis block, skipping connection of its transactions
    // (its coinbase is unspendable)
    if (block_hash == params.GetConsensus().hashGenesisBlock) {
        if (!fJustCheck)
            view.SetBestBlock(pindex->GetBlockHash());
        return true;
    }

    bool fScriptChecks = true;
    if (!m_chainman.AssumedValidBlock().IsNull()) {
        // We've been configured with the hash of a block which has been externally verified to have a valid history.
        // A suitable default value is included with the software and updated from time to time.  Because validity
        //  relative to a piece of software is an objective fact these defaults can be easily reviewed.
        // This setting doesn't force the selection of any particular chain but makes validating some faster by
        //  effectively caching the result of part of the verification.
        BlockMap::const_iterator it{m_blockman.m_block_index.find(m_chainman.AssumedValidBlock())};
        if (it != m_blockman.m_block_index.end()) {
            if (it->second.GetAncestor(pindex->nHeight) == pindex &&
                m_chainman.m_best_header->GetAncestor(pindex->nHeight) == pindex &&
                m_chainman.m_best_header->nChainWork >= m_chainman.MinimumChainWork()) {
                // This block is a member of the assumed verified chain and an ancestor of the best header.
                // Script verification is skipped when connecting blocks under the
                // assumevalid block. Assuming the assumevalid block is valid this
                // is safe because block merkle hashes are still computed and checked,
                // Of course, if an assumed valid block is invalid due to false scriptSigs
                // this optimization would allow an invalid chain to be accepted.
                // The equivalent time check discourages hash power from extorting the network via DOS attack
                //  into accepting an invalid block through telling users they must manually set assumevalid.
                //  Requiring a software change or burying the invalid block, regardless of the setting, makes
                //  it hard to hide the implication of the demand.  This also avoids having release candidates
                //  that are hardly doing any signature verification at all in testing without having to
                //  artificially set the default assumed verified block further back.
                // The test against the minimum chain work prevents the skipping when denied access to any chain at
                //  least as good as the expected chain.
                fScriptChecks = (GetBlockProofEquivalentTime(*m_chainman.m_best_header, *pindex, *m_chainman.m_best_header, params.GetConsensus()) <= 60 * 60 * 24 * 7 * 2);
            }
        }
    }

    const auto time_1{SteadyClock::now()};
    m_chainman.time_check += time_1 - time_start;
    LogDebug(BCLog::BENCH, "    - Sanity checks: %.2fms [%.2fs (%.2fms/blk)]\n",
             Ticks<MillisecondsDouble>(time_1 - time_start),
             Ticks<SecondsDouble>(m_chainman.time_check),
             Ticks<MillisecondsDouble>(m_chainman.time_check) / m_chainman.num_blocks_total);

    // Do not allow blocks that contain transactions which 'overwrite' older transactions,
    // unless those are already completely spent.
    // If such overwrites are allowed, coinbases and transactions depending upon those
    // can be duplicated to remove the ability to spend the first instance -- even after
    // being sent to another address.
    // See BIP30, CVE-2012-1909, and http://r6.ca/blog/20120206T005236Z.html for more information.
    // This rule was originally applied to all blocks with a timestamp after March 15, 2012, 0:00 UTC.
    // Now that the whole chain is irreversibly beyond that time it is applied to all blocks except the
    // two in the chain that violate it. This prevents exploiting the issue against nodes during their
    // initial block download.
    bool fEnforceBIP30 = !IsBIP30Repeat(*pindex);
    // FIXME: Enable strict check after appropriate fork.
    fEnforceBIP30 = false;

    assert(pindex->pprev);

    if (fEnforceBIP30) {
        for (const auto& tx : block.vtx) {
            for (size_t o = 0; o < tx->vout.size(); o++) {
                if (view.HaveCoin(COutPoint(tx->GetHash(), o))) {
                    state.Invalid(BlockValidationResult::BLOCK_CONSENSUS, "bad-txns-BIP30",
                                  "tried to overwrite transaction");
                }
            }
        }
    }

    // Enforce BIP68 (sequence locks)
    int nLockTimeFlags = 0;
    if (DeploymentActiveAt(*pindex, m_chainman, Consensus::DEPLOYMENT_CSV)) {
        nLockTimeFlags |= LOCKTIME_VERIFY_SEQUENCE;
    }

    // Get the script flags for this block
    unsigned int flags{GetBlockScriptFlags(*pindex, m_chainman)};

    const auto time_2{SteadyClock::now()};
    m_chainman.time_forks += time_2 - time_1;
    LogDebug(BCLog::BENCH, "    - Fork checks: %.2fms [%.2fs (%.2fms/blk)]\n",
             Ticks<MillisecondsDouble>(time_2 - time_1),
             Ticks<SecondsDouble>(m_chainman.time_forks),
             Ticks<MillisecondsDouble>(m_chainman.time_forks) / m_chainman.num_blocks_total);

    CBlockUndo blockundo;

    // Precomputed transaction data pointers must not be invalidated
    // until after `control` has run the script checks (potentially
    // in multiple threads). Preallocate the vector size so a new allocation
    // doesn't invalidate pointers into the vector, and keep txsdata in scope
    // for as long as `control`.
    CCheckQueueControl<CScriptCheck> control(fScriptChecks && parallel_script_checks ? &m_chainman.GetCheckQueue() : nullptr);
    std::vector<PrecomputedTransactionData> txsdata(block.vtx.size());

    std::vector<int> prevheights;
    CAmount nFees = 0;
    int nInputs = 0;
    int64_t nSigOpsCost = 0;
    blockundo.vtxundo.reserve(block.vtx.size() - 1);
    for (unsigned int i = 0; i < block.vtx.size(); i++)
    {
        if (!state.IsValid()) break;
        const CTransaction &tx = *(block.vtx[i]);

        nInputs += tx.vin.size();

        if (!tx.IsCoinBase())
        {
            CAmount txfee = 0;
            TxValidationState tx_state;
            if (!Consensus::CheckTxInputs(tx, tx_state, view, pindex->nHeight, flags, txfee)) {
                // Any transaction validation failure in ConnectBlock is a block consensus failure
                state.Invalid(BlockValidationResult::BLOCK_CONSENSUS,
                              tx_state.GetRejectReason(),
                              tx_state.GetDebugMessage() + " in transaction " + tx.GetHash().ToString());
                break;
            }
            nFees += txfee;
            if (!MoneyRange(nFees)) {
                state.Invalid(BlockValidationResult::BLOCK_CONSENSUS, "bad-txns-accumulated-fee-outofrange",
                              "accumulated fee in the block out of range");
                break;
            }

            // Check that transaction is BIP68 final
            // BIP68 lock checks (as opposed to nLockTime checks) must
            // be in ConnectBlock because they require the UTXO set
            prevheights.resize(tx.vin.size());
            for (size_t j = 0; j < tx.vin.size(); j++) {
                prevheights[j] = view.AccessCoin(tx.vin[j].prevout).nHeight;
            }

            if (!SequenceLocks(tx, nLockTimeFlags, prevheights, *pindex)) {
                state.Invalid(BlockValidationResult::BLOCK_CONSENSUS, "bad-txns-nonfinal",
                              "contains a non-BIP68-final transaction " + tx.GetHash().ToString());
                break;
            }
        }

        // GetTransactionSigOpCost counts 3 types of sigops:
        // * legacy (always)
        // * p2sh (when P2SH enabled in flags and excludes coinbase)
        // * witness (when witness enabled in flags and excludes coinbase)
        nSigOpsCost += GetTransactionSigOpCost(tx, view, flags);
        if (nSigOpsCost > MAX_BLOCK_SIGOPS_COST) {
            state.Invalid(BlockValidationResult::BLOCK_CONSENSUS, "bad-blk-sigops", "too many sigops");
            break;
        }

        if (!tx.IsCoinBase())
        {
            std::vector<CScriptCheck> vChecks;
            bool fCacheResults = fJustCheck; /* Don't cache results if we're actually connecting blocks (still consult the cache, though) */
            TxValidationState tx_state;
            if (fScriptChecks && !CheckInputScripts(tx, tx_state, view, flags, fCacheResults, fCacheResults, txsdata[i], m_chainman.m_validation_cache, parallel_script_checks ? &vChecks : nullptr)) {
                // Any transaction validation failure in ConnectBlock is a block consensus failure
                state.Invalid(BlockValidationResult::BLOCK_CONSENSUS,
                              tx_state.GetRejectReason(), tx_state.GetDebugMessage());
                break;
            }
            control.Add(std::move(vChecks));
        }

        CTxUndo undoDummy;
        if (i > 0) {
            blockundo.vtxundo.emplace_back();
        }
        UpdateCoins(tx, view, i == 0 ? undoDummy : blockundo.vtxundo.back(), pindex->nHeight);
        ApplyNameTransaction(tx, pindex->nHeight, view, blockundo);
    }
    const auto time_3{SteadyClock::now()};
    m_chainman.time_connect += time_3 - time_2;
    LogDebug(BCLog::BENCH, "      - Connect %u transactions: %.2fms (%.3fms/tx, %.3fms/txin) [%.2fs (%.2fms/blk)]\n", (unsigned)block.vtx.size(),
             Ticks<MillisecondsDouble>(time_3 - time_2), Ticks<MillisecondsDouble>(time_3 - time_2) / block.vtx.size(),
             nInputs <= 1 ? 0 : Ticks<MillisecondsDouble>(time_3 - time_2) / (nInputs - 1),
             Ticks<SecondsDouble>(m_chainman.time_connect),
             Ticks<MillisecondsDouble>(m_chainman.time_connect) / m_chainman.num_blocks_total);

    CAmount blockReward = nFees + GetBlockSubsidy(pindex->nHeight, params.GetConsensus());
    if (block.vtx[0]->GetValueOut() > blockReward && state.IsValid()) {
        state.Invalid(BlockValidationResult::BLOCK_CONSENSUS, "bad-cb-amount",
                      strprintf("coinbase pays too much (actual=%d vs limit=%d)", block.vtx[0]->GetValueOut(), blockReward));
    }

    auto parallel_result = control.Complete();
    if (parallel_result.has_value() && state.IsValid()) {
        state.Invalid(BlockValidationResult::BLOCK_CONSENSUS, strprintf("mandatory-script-verify-flag-failed (%s)", ScriptErrorString(parallel_result->first)), parallel_result->second);
    }
    if (!state.IsValid()) {
        LogInfo("Block validation error: %s", state.ToString());
        return false;
    }
    const auto time_4{SteadyClock::now()};
    m_chainman.time_verify += time_4 - time_2;
    LogDebug(BCLog::BENCH, "    - Verify %u txins: %.2fms (%.3fms/txin) [%.2fs (%.2fms/blk)]\n", nInputs - 1,
             Ticks<MillisecondsDouble>(time_4 - time_2),
             nInputs <= 1 ? 0 : Ticks<MillisecondsDouble>(time_4 - time_2) / (nInputs - 1),
             Ticks<SecondsDouble>(m_chainman.time_verify),
             Ticks<MillisecondsDouble>(m_chainman.time_verify) / m_chainman.num_blocks_total);

    if (fJustCheck) {
        return true;
    }

<<<<<<< HEAD
    /* Remove expired names from the UTXO set.  They become permanently
       unspendable.  Note that we use nHeight+1 here because a possible
       spending transaction would be at least at that height.  This has
       to be done after checking the transactions themselves, because
       spending a name would still be valid in the current block.  */
    if (!ExpireNames(pindex->nHeight + 1, view, blockundo, expiredNames)) {
        LogError ("%s : ExpireNames failed", __func__);
        return false;
    }

    if (!m_blockman.WriteUndoDataForBlock(blockundo, state, *pindex)) {
=======
    if (!m_blockman.WriteBlockUndo(blockundo, state, *pindex)) {
>>>>>>> bfabf063
        return false;
    }

    const auto time_5{SteadyClock::now()};
    m_chainman.time_undo += time_5 - time_4;
    LogDebug(BCLog::BENCH, "    - Write undo data: %.2fms [%.2fs (%.2fms/blk)]\n",
             Ticks<MillisecondsDouble>(time_5 - time_4),
             Ticks<SecondsDouble>(m_chainman.time_undo),
             Ticks<MillisecondsDouble>(m_chainman.time_undo) / m_chainman.num_blocks_total);

    if (!pindex->IsValid(BLOCK_VALID_SCRIPTS)) {
        pindex->RaiseValidity(BLOCK_VALID_SCRIPTS);
        m_blockman.m_dirty_blockindex.insert(pindex);
    }

    // add this block to the view's block chain
    view.SetBestBlock(pindex->GetBlockHash());

    const auto time_6{SteadyClock::now()};
    m_chainman.time_index += time_6 - time_5;
    LogDebug(BCLog::BENCH, "    - Index writing: %.2fms [%.2fs (%.2fms/blk)]\n",
             Ticks<MillisecondsDouble>(time_6 - time_5),
             Ticks<SecondsDouble>(m_chainman.time_index),
             Ticks<MillisecondsDouble>(m_chainman.time_index) / m_chainman.num_blocks_total);

    TRACEPOINT(validation, block_connected,
        block_hash.data(),
        pindex->nHeight,
        block.vtx.size(),
        nInputs,
        nSigOpsCost,
        Ticks<std::chrono::nanoseconds>(time_5 - time_start)
    );

    return true;
}

CoinsCacheSizeState Chainstate::GetCoinsCacheSizeState()
{
    AssertLockHeld(::cs_main);
    return this->GetCoinsCacheSizeState(
        m_coinstip_cache_size_bytes,
        m_mempool ? m_mempool->m_opts.max_size_bytes : 0);
}

CoinsCacheSizeState Chainstate::GetCoinsCacheSizeState(
    size_t max_coins_cache_size_bytes,
    size_t max_mempool_size_bytes)
{
    AssertLockHeld(::cs_main);
    const int64_t nMempoolUsage = m_mempool ? m_mempool->DynamicMemoryUsage() : 0;
    int64_t cacheSize = CoinsTip().DynamicMemoryUsage();
    int64_t nTotalSpace =
        max_coins_cache_size_bytes + std::max<int64_t>(int64_t(max_mempool_size_bytes) - nMempoolUsage, 0);

    //! No need to periodic flush if at least this much space still available.
    static constexpr int64_t MAX_BLOCK_COINSDB_USAGE_BYTES = 10 * 1024 * 1024;  // 10MB
    int64_t large_threshold =
        std::max((9 * nTotalSpace) / 10, nTotalSpace - MAX_BLOCK_COINSDB_USAGE_BYTES);

    if (cacheSize > nTotalSpace) {
        LogPrintf("Cache size (%s) exceeds total space (%s)\n", cacheSize, nTotalSpace);
        return CoinsCacheSizeState::CRITICAL;
    } else if (cacheSize > large_threshold) {
        return CoinsCacheSizeState::LARGE;
    }
    return CoinsCacheSizeState::OK;
}

bool Chainstate::FlushStateToDisk(
    BlockValidationState &state,
    FlushStateMode mode,
    int nManualPruneHeight)
{
    LOCK(cs_main);
    assert(this->CanFlushToDisk());
    std::set<int> setFilesToPrune;
    bool full_flush_completed = false;

    const size_t coins_count = CoinsTip().GetCacheSize();
    const size_t coins_mem_usage = CoinsTip().DynamicMemoryUsage();

    try {
    {
        bool fFlushForPrune = false;
        bool fDoFullFlush = false;

        CoinsCacheSizeState cache_state = GetCoinsCacheSizeState();
        LOCK(m_blockman.cs_LastBlockFile);
        if (m_blockman.IsPruneMode() && (m_blockman.m_check_for_pruning || nManualPruneHeight > 0) && m_chainman.m_blockman.m_blockfiles_indexed) {
            // make sure we don't prune above any of the prune locks bestblocks
            // pruning is height-based
            int last_prune{m_chain.Height()}; // last height we can prune
            std::optional<std::string> limiting_lock; // prune lock that actually was the limiting factor, only used for logging

            for (const auto& prune_lock : m_blockman.m_prune_locks) {
                if (prune_lock.second.height_first == std::numeric_limits<int>::max()) continue;
                // Remove the buffer and one additional block here to get actual height that is outside of the buffer
                const int lock_height{prune_lock.second.height_first - PRUNE_LOCK_BUFFER - 1};
                last_prune = std::max(1, std::min(last_prune, lock_height));
                if (last_prune == lock_height) {
                    limiting_lock = prune_lock.first;
                }
            }

            if (limiting_lock) {
                LogDebug(BCLog::PRUNE, "%s limited pruning to height %d\n", limiting_lock.value(), last_prune);
            }

            if (nManualPruneHeight > 0) {
                LOG_TIME_MILLIS_WITH_CATEGORY("find files to prune (manual)", BCLog::BENCH);

                m_blockman.FindFilesToPruneManual(
                    setFilesToPrune,
                    std::min(last_prune, nManualPruneHeight),
                    *this, m_chainman);
            } else {
                LOG_TIME_MILLIS_WITH_CATEGORY("find files to prune", BCLog::BENCH);

                m_blockman.FindFilesToPrune(setFilesToPrune, last_prune, *this, m_chainman);
                m_blockman.m_check_for_pruning = false;
            }
            if (!setFilesToPrune.empty()) {
                fFlushForPrune = true;
                if (!m_blockman.m_have_pruned) {
                    m_blockman.m_block_tree_db->WriteFlag("prunedblockfiles", true);
                    m_blockman.m_have_pruned = true;
                }
            }
        }
        const auto nNow{SteadyClock::now()};
        // Avoid writing/flushing immediately after startup.
        if (m_last_write == decltype(m_last_write){}) {
            m_last_write = nNow;
        }
        if (m_last_flush == decltype(m_last_flush){}) {
            m_last_flush = nNow;
        }
        // The cache is large and we're within 10% and 10 MiB of the limit, but we have time now (not in the middle of a block processing).
        bool fCacheLarge = mode == FlushStateMode::PERIODIC && cache_state >= CoinsCacheSizeState::LARGE;
        // The cache is over the limit, we have to write now.
        bool fCacheCritical = mode == FlushStateMode::IF_NEEDED && cache_state >= CoinsCacheSizeState::CRITICAL;
        // It's been a while since we wrote the block index to disk. Do this frequently, so we don't need to redownload after a crash.
        bool fPeriodicWrite = mode == FlushStateMode::PERIODIC && nNow > m_last_write + DATABASE_WRITE_INTERVAL;
        // It's been very long since we flushed the cache. Do this infrequently, to optimize cache usage.
        bool fPeriodicFlush = mode == FlushStateMode::PERIODIC && nNow > m_last_flush + DATABASE_FLUSH_INTERVAL;
        // Combine all conditions that result in a full cache flush.
        fDoFullFlush = (mode == FlushStateMode::ALWAYS) || fCacheLarge || fCacheCritical || fPeriodicFlush || fFlushForPrune;
        // Write blocks and block index to disk.
        if (fDoFullFlush || fPeriodicWrite) {
            // Ensure we can write block index
            if (!CheckDiskSpace(m_blockman.m_opts.blocks_dir)) {
                return FatalError(m_chainman.GetNotifications(), state, _("Disk space is too low!"));
            }
            {
                LOG_TIME_MILLIS_WITH_CATEGORY("write block and undo data to disk", BCLog::BENCH);

                // First make sure all block and undo data is flushed to disk.
                // TODO: Handle return error, or add detailed comment why it is
                // safe to not return an error upon failure.
                if (!m_blockman.FlushChainstateBlockFile(m_chain.Height())) {
                    LogPrintLevel(BCLog::VALIDATION, BCLog::Level::Warning, "%s: Failed to flush block file.\n", __func__);
                }
            }

            // Then update all block file information (which may refer to block and undo files).
            {
                LOG_TIME_MILLIS_WITH_CATEGORY("write block index to disk", BCLog::BENCH);

                if (!m_blockman.WriteBlockIndexDB()) {
                    return FatalError(m_chainman.GetNotifications(), state, _("Failed to write to block index database."));
                }
            }
            // Finally remove any pruned files
            if (fFlushForPrune) {
                LOG_TIME_MILLIS_WITH_CATEGORY("unlink pruned files", BCLog::BENCH);

                m_blockman.UnlinkPrunedFiles(setFilesToPrune);
            }
            m_last_write = nNow;
        }
        // Flush best chain related state. This can only be done if the blocks / block index write was also done.
        if (fDoFullFlush && !CoinsTip().GetBestBlock().IsNull()) {
            if (coins_mem_usage >= WARN_FLUSH_COINS_SIZE) LogWarning("Flushing large (%d GiB) UTXO set to disk, it may take several minutes", coins_mem_usage >> 30);
            LOG_TIME_MILLIS_WITH_CATEGORY(strprintf("write coins cache to disk (%d coins, %.2fKiB)",
                coins_count, coins_mem_usage >> 10), BCLog::BENCH);

            // Typical Coin structures on disk are around 48 bytes in size.
            // Pushing a new one to the database can cause it to be written
            // twice (once in the log, and once in the tables). This is already
            // an overestimation, as most will delete an existing entry or
            // overwrite one. Still, use a conservative safety factor of 2.
            if (!CheckDiskSpace(m_chainman.m_options.datadir, 48 * 2 * 2 * CoinsTip().GetCacheSize())) {
                return FatalError(m_chainman.GetNotifications(), state, _("Disk space is too low!"));
            }
            // Flush the chainstate (which may refer to block index entries).
            const auto empty_cache{(mode == FlushStateMode::ALWAYS) || fCacheLarge || fCacheCritical};
            if (empty_cache ? !CoinsTip().Flush() : !CoinsTip().Sync()) {
                return FatalError(m_chainman.GetNotifications(), state, _("Failed to write to coin database."));
            }
            m_last_flush = nNow;
            full_flush_completed = true;
            TRACEPOINT(utxocache, flush,
                   int64_t{Ticks<std::chrono::microseconds>(SteadyClock::now() - nNow)},
                   (uint32_t)mode,
                   (uint64_t)coins_count,
                   (uint64_t)coins_mem_usage,
                   (bool)fFlushForPrune);
        }
    }
    if (full_flush_completed && m_chainman.m_options.signals) {
        // Update best block in wallet (so we can detect restored wallets).
        m_chainman.m_options.signals->ChainStateFlushed(this->GetRole(), m_chain.GetLocator());
    }
    } catch (const std::runtime_error& e) {
        return FatalError(m_chainman.GetNotifications(), state, strprintf(_("System error while flushing: %s"), e.what()));
    }
    return true;
}

void Chainstate::ForceFlushStateToDisk()
{
    BlockValidationState state;
    if (!this->FlushStateToDisk(state, FlushStateMode::ALWAYS)) {
        LogPrintf("%s: failed to flush state (%s)\n", __func__, state.ToString());
    }
}

void Chainstate::PruneAndFlush()
{
    BlockValidationState state;
    m_blockman.m_check_for_pruning = true;
    if (!this->FlushStateToDisk(state, FlushStateMode::NONE)) {
        LogPrintf("%s: failed to flush state (%s)\n", __func__, state.ToString());
    }
}

static void UpdateTipLog(
    const ChainstateManager& chainman,
    const CCoinsViewCache& coins_tip,
    const CBlockIndex* tip,
    const std::string& func_name,
    const std::string& prefix,
    const std::string& warning_messages) EXCLUSIVE_LOCKS_REQUIRED(::cs_main)
{

    AssertLockHeld(::cs_main);
    LogPrintf("%s%s: new best=%s height=%d version=0x%08x log2_work=%f tx=%lu date='%s' progress=%f cache=%.1fMiB(%utxo)%s\n",
        prefix, func_name,
        tip->GetBlockHash().ToString(), tip->nHeight, tip->nVersion,
        log(tip->nChainWork.getdouble()) / log(2.0), tip->m_chain_tx_count,
        FormatISO8601DateTime(tip->GetBlockTime()),
        chainman.GuessVerificationProgress(tip),
        coins_tip.DynamicMemoryUsage() * (1.0 / (1 << 20)),
        coins_tip.GetCacheSize(),
        !warning_messages.empty() ? strprintf(" warning='%s'", warning_messages) : "");
}

void Chainstate::UpdateTip(const CBlockIndex* pindexNew)
{
    AssertLockHeld(::cs_main);
    const auto& coins_tip = this->CoinsTip();

    // The remainder of the function isn't relevant if we are not acting on
    // the active chainstate, so return if need be.
    if (this != &m_chainman.ActiveChainstate()) {
        // Only log every so often so that we don't bury log messages at the tip.
        constexpr int BACKGROUND_LOG_INTERVAL = 2000;
        if (pindexNew->nHeight % BACKGROUND_LOG_INTERVAL == 0) {
            UpdateTipLog(m_chainman, coins_tip, pindexNew, __func__, "[background validation] ", "");
        }
        return;
    }

    // New best block
    if (m_mempool) {
        m_mempool->AddTransactionsUpdated(1);
    }

    std::vector<bilingual_str> warning_messages;
    if (!m_chainman.IsInitialBlockDownload()) {
        const CBlockIndex* pindex = pindexNew;
        for (int bit = 0; bit < VERSIONBITS_NUM_BITS; bit++) {
            WarningBitsConditionChecker checker(m_chainman, bit);
            ThresholdState state = checker.GetStateFor(pindex, m_chainman.GetConsensus(), m_chainman.m_warningcache.at(bit));
            if (state == ThresholdState::ACTIVE || state == ThresholdState::LOCKED_IN) {
                const bilingual_str warning = strprintf(_("Unknown new rules activated (versionbit %i)"), bit);
                if (state == ThresholdState::ACTIVE) {
                    m_chainman.GetNotifications().warningSet(kernel::Warning::UNKNOWN_NEW_RULES_ACTIVATED, warning);
                } else {
                    warning_messages.push_back(warning);
                }
            }
        }
    }
    UpdateTipLog(m_chainman, coins_tip, pindexNew, __func__, "",
                 util::Join(warning_messages, Untranslated(", ")).original);
}

/** Disconnect m_chain's tip.
  * After calling, the mempool will be in an inconsistent state, with
  * transactions from disconnected blocks being added to disconnectpool.  You
  * should make the mempool consistent again by calling MaybeUpdateMempoolForReorg.
  * with cs_main held.
  *
  * If disconnectpool is nullptr, then no disconnected transactions are added to
  * disconnectpool (note that the caller is responsible for mempool consistency
  * in any case).
  */
bool Chainstate::DisconnectTip(BlockValidationState& state, DisconnectedBlockTransactions* disconnectpool)
{
    AssertLockHeld(cs_main);
    if (m_mempool) AssertLockHeld(m_mempool->cs);

    CBlockIndex *pindexDelete = m_chain.Tip();
    assert(pindexDelete);
    assert(pindexDelete->pprev);
    CheckNameDB (*this, true);
    // Read block from disk.
    std::shared_ptr<CBlock> pblock = std::make_shared<CBlock>();
    CBlock& block = *pblock;
    if (!m_blockman.ReadBlock(block, *pindexDelete)) {
        LogError("DisconnectTip(): Failed to read block\n");
        return false;
    }
    // Apply the block atomically to the chain state.
    std::set<valtype> unexpiredNames;
    const auto time_start{SteadyClock::now()};
    {
        CCoinsViewCache view(&CoinsTip());
        assert(view.GetBestBlock() == pindexDelete->GetBlockHash());
        if (DisconnectBlock(block, pindexDelete, view, unexpiredNames) != DISCONNECT_OK) {
            LogError ("DisconnectTip(): DisconnectBlock %s failed", pindexDelete->GetBlockHash().ToString());
            return false;
        }
        bool flushed = view.Flush();
        assert(flushed);
    }
    LogDebug(BCLog::BENCH, "- Disconnect block: %.2fms\n",
             Ticks<MillisecondsDouble>(SteadyClock::now() - time_start));

    {
        // Prune locks that began at or after the tip should be moved backward so they get a chance to reorg
        const int max_height_first{pindexDelete->nHeight - 1};
        for (auto& prune_lock : m_blockman.m_prune_locks) {
            if (prune_lock.second.height_first <= max_height_first) continue;

            prune_lock.second.height_first = max_height_first;
            LogDebug(BCLog::PRUNE, "%s prune lock moved back to %d\n", prune_lock.first, max_height_first);
        }
    }

    // Write the chain state to disk, if necessary.
    if (!FlushStateToDisk(state, FlushStateMode::IF_NEEDED)) {
        return false;
    }

    // Fix the memool for conflicts due to unexpired names.
    if (m_mempool)
        m_mempool->removeUnexpireConflicts(unexpiredNames);

    if (disconnectpool && m_mempool) {
        // Save transactions to re-add to mempool at end of reorg. If any entries are evicted for
        // exceeding memory limits, remove them and their descendants from the mempool.
        for (auto&& evicted_tx : disconnectpool->AddTransactionsFromBlock(block.vtx)) {
            m_mempool->removeRecursive(*evicted_tx, MemPoolRemovalReason::REORG);
        }
    }

    m_chain.SetTip(*pindexDelete->pprev);

    UpdateTip(pindexDelete->pprev);
    CheckNameDB (*this, true);
    // Let wallets know transactions went from 1-confirmed to
    // 0-confirmed or conflicted:
    if (m_chainman.m_options.signals) {
        m_chainman.m_options.signals->BlockDisconnected(pblock, pindexDelete);
    }
    return true;
}

struct PerBlockConnectTrace {
    CBlockIndex* pindex = nullptr;
    std::shared_ptr<const CBlock> pblock;
    PerBlockConnectTrace() = default;
};
/**
 * Used to track blocks whose transactions were applied to the UTXO state as a
 * part of a single ActivateBestChainStep call.
 *
 * This class is single-use, once you call GetBlocksConnected() you have to throw
 * it away and make a new one.
 */
class ConnectTrace {
private:
    std::vector<PerBlockConnectTrace> blocksConnected;

public:
    explicit ConnectTrace() : blocksConnected(1) {}

    void BlockConnected(CBlockIndex* pindex, std::shared_ptr<const CBlock> pblock) {
        assert(!blocksConnected.back().pindex);
        assert(pindex);
        assert(pblock);
        blocksConnected.back().pindex = pindex;
        blocksConnected.back().pblock = std::move(pblock);
        blocksConnected.emplace_back();
    }

    std::vector<PerBlockConnectTrace>& GetBlocksConnected() {
        // We always keep one extra block at the end of our list because
        // blocks are added after all the conflicted transactions have
        // been filled in. Thus, the last entry should always be an empty
        // one waiting for the transactions from the next block. We pop
        // the last entry here to make sure the list we return is sane.
        assert(!blocksConnected.back().pindex);
        blocksConnected.pop_back();
        return blocksConnected;
    }
};

/**
 * Connect a new block to m_chain. pblock is either nullptr or a pointer to a CBlock
 * corresponding to pindexNew, to bypass loading it again from disk.
 *
 * The block is added to connectTrace if connection succeeds.
 */
bool Chainstate::ConnectTip(BlockValidationState& state, CBlockIndex* pindexNew, const std::shared_ptr<const CBlock>& pblock, ConnectTrace& connectTrace, DisconnectedBlockTransactions& disconnectpool)
{
    AssertLockHeld(cs_main);
    if (m_mempool) AssertLockHeld(m_mempool->cs);

    assert(pindexNew->pprev == m_chain.Tip());
    CheckNameDB (*this, true);
    // Read block from disk.
    const auto time_1{SteadyClock::now()};
    std::shared_ptr<const CBlock> pthisBlock;
    if (!pblock) {
        std::shared_ptr<CBlock> pblockNew = std::make_shared<CBlock>();
        if (!m_blockman.ReadBlock(*pblockNew, *pindexNew)) {
            return FatalError(m_chainman.GetNotifications(), state, _("Failed to read block."));
        }
        pthisBlock = pblockNew;
    } else {
        LogDebug(BCLog::BENCH, "  - Using cached block\n");
        pthisBlock = pblock;
    }
    const CBlock& blockConnecting = *pthisBlock;
    // Apply the block atomically to the chain state.
    std::set<valtype> expiredNames;
    const auto time_2{SteadyClock::now()};
    SteadyClock::time_point time_3;
    // When adding aggregate statistics in the future, keep in mind that
    // num_blocks_total may be zero until the ConnectBlock() call below.
    LogDebug(BCLog::BENCH, "  - Load block from disk: %.2fms\n",
             Ticks<MillisecondsDouble>(time_2 - time_1));
    {
        CCoinsViewCache view(&CoinsTip());
        bool rv = ConnectBlock(blockConnecting, state, pindexNew, view, expiredNames);
        if (m_chainman.m_options.signals) {
            m_chainman.m_options.signals->BlockChecked(blockConnecting, state);
        }
        if (!rv) {
            if (state.IsInvalid())
                InvalidBlockFound(pindexNew, state);
            LogError("%s: ConnectBlock %s failed, %s\n", __func__, pindexNew->GetBlockHash().ToString(), state.ToString());
            return false;
        }
        time_3 = SteadyClock::now();
        m_chainman.time_connect_total += time_3 - time_2;
        assert(m_chainman.num_blocks_total > 0);
        LogDebug(BCLog::BENCH, "  - Connect total: %.2fms [%.2fs (%.2fms/blk)]\n",
                 Ticks<MillisecondsDouble>(time_3 - time_2),
                 Ticks<SecondsDouble>(m_chainman.time_connect_total),
                 Ticks<MillisecondsDouble>(m_chainman.time_connect_total) / m_chainman.num_blocks_total);
        bool flushed = view.Flush();
        assert(flushed);
    }
    const auto time_4{SteadyClock::now()};
    m_chainman.time_flush += time_4 - time_3;
    LogDebug(BCLog::BENCH, "  - Flush: %.2fms [%.2fs (%.2fms/blk)]\n",
             Ticks<MillisecondsDouble>(time_4 - time_3),
             Ticks<SecondsDouble>(m_chainman.time_flush),
             Ticks<MillisecondsDouble>(m_chainman.time_flush) / m_chainman.num_blocks_total);
    // Write the chain state to disk, if necessary.
    if (!FlushStateToDisk(state, FlushStateMode::IF_NEEDED)) {
        return false;
    }
    const auto time_5{SteadyClock::now()};
    m_chainman.time_chainstate += time_5 - time_4;
    LogDebug(BCLog::BENCH, "  - Writing chainstate: %.2fms [%.2fs (%.2fms/blk)]\n",
             Ticks<MillisecondsDouble>(time_5 - time_4),
             Ticks<SecondsDouble>(m_chainman.time_chainstate),
             Ticks<MillisecondsDouble>(m_chainman.time_chainstate) / m_chainman.num_blocks_total);
    // Remove conflicting transactions from the mempool.;
    if (m_mempool) {
        m_mempool->removeForBlock(blockConnecting.vtx, pindexNew->nHeight);
        m_mempool->removeExpireConflicts(expiredNames);
        disconnectpool.removeForBlock(blockConnecting.vtx);
    }
    // Update m_chain & related variables.
    m_chain.SetTip(*pindexNew);
    UpdateTip(pindexNew);
    CheckNameDB (*this, false);

    const auto time_6{SteadyClock::now()};
    m_chainman.time_post_connect += time_6 - time_5;
    m_chainman.time_total += time_6 - time_1;
    LogDebug(BCLog::BENCH, "  - Connect postprocess: %.2fms [%.2fs (%.2fms/blk)]\n",
             Ticks<MillisecondsDouble>(time_6 - time_5),
             Ticks<SecondsDouble>(m_chainman.time_post_connect),
             Ticks<MillisecondsDouble>(m_chainman.time_post_connect) / m_chainman.num_blocks_total);
    LogDebug(BCLog::BENCH, "- Connect block: %.2fms [%.2fs (%.2fms/blk)]\n",
             Ticks<MillisecondsDouble>(time_6 - time_1),
             Ticks<SecondsDouble>(m_chainman.time_total),
             Ticks<MillisecondsDouble>(m_chainman.time_total) / m_chainman.num_blocks_total);

    // If we are the background validation chainstate, check to see if we are done
    // validating the snapshot (i.e. our tip has reached the snapshot's base block).
    if (this != &m_chainman.ActiveChainstate()) {
        // This call may set `m_disabled`, which is referenced immediately afterwards in
        // ActivateBestChain, so that we stop connecting blocks past the snapshot base.
        m_chainman.MaybeCompleteSnapshotValidation();
    }

    connectTrace.BlockConnected(pindexNew, std::move(pthisBlock));
    return true;
}

/**
 * Return the tip of the chain with the most work in it, that isn't
 * known to be invalid (it's however far from certain to be valid).
 */
CBlockIndex* Chainstate::FindMostWorkChain()
{
    AssertLockHeld(::cs_main);
    do {
        CBlockIndex *pindexNew = nullptr;

        // Find the best candidate header.
        {
            std::set<CBlockIndex*, CBlockIndexWorkComparator>::reverse_iterator it = setBlockIndexCandidates.rbegin();
            if (it == setBlockIndexCandidates.rend())
                return nullptr;
            pindexNew = *it;
        }

        // Check whether all blocks on the path between the currently active chain and the candidate are valid.
        // Just going until the active chain is an optimization, as we know all blocks in it are valid already.
        CBlockIndex *pindexTest = pindexNew;
        bool fInvalidAncestor = false;
        while (pindexTest && !m_chain.Contains(pindexTest)) {
            assert(pindexTest->HaveNumChainTxs() || pindexTest->nHeight == 0);

            // Pruned nodes may have entries in setBlockIndexCandidates for
            // which block files have been deleted.  Remove those as candidates
            // for the most work chain if we come across them; we can't switch
            // to a chain unless we have all the non-active-chain parent blocks.
            bool fFailedChain = pindexTest->nStatus & BLOCK_FAILED_MASK;
            bool fMissingData = !(pindexTest->nStatus & BLOCK_HAVE_DATA);
            if (fFailedChain || fMissingData) {
                // Candidate chain is not usable (either invalid or missing data)
                if (fFailedChain && (m_chainman.m_best_invalid == nullptr || pindexNew->nChainWork > m_chainman.m_best_invalid->nChainWork)) {
                    m_chainman.m_best_invalid = pindexNew;
                }
                CBlockIndex *pindexFailed = pindexNew;
                // Remove the entire chain from the set.
                while (pindexTest != pindexFailed) {
                    if (fFailedChain) {
                        pindexFailed->nStatus |= BLOCK_FAILED_CHILD;
                        m_blockman.m_dirty_blockindex.insert(pindexFailed);
                    } else if (fMissingData) {
                        // If we're missing data, then add back to m_blocks_unlinked,
                        // so that if the block arrives in the future we can try adding
                        // to setBlockIndexCandidates again.
                        m_blockman.m_blocks_unlinked.insert(
                            std::make_pair(pindexFailed->pprev, pindexFailed));
                    }
                    setBlockIndexCandidates.erase(pindexFailed);
                    pindexFailed = pindexFailed->pprev;
                }
                setBlockIndexCandidates.erase(pindexTest);
                fInvalidAncestor = true;
                break;
            }
            pindexTest = pindexTest->pprev;
        }
        if (!fInvalidAncestor)
            return pindexNew;
    } while(true);
}

/** Delete all entries in setBlockIndexCandidates that are worse than the current tip. */
void Chainstate::PruneBlockIndexCandidates() {
    // Note that we can't delete the current block itself, as we may need to return to it later in case a
    // reorganization to a better block fails.
    std::set<CBlockIndex*, CBlockIndexWorkComparator>::iterator it = setBlockIndexCandidates.begin();
    while (it != setBlockIndexCandidates.end() && setBlockIndexCandidates.value_comp()(*it, m_chain.Tip())) {
        setBlockIndexCandidates.erase(it++);
    }
    // Either the current tip or a successor of it we're working towards is left in setBlockIndexCandidates.
    assert(!setBlockIndexCandidates.empty());
}

/**
 * Try to make some progress towards making pindexMostWork the active block.
 * pblock is either nullptr or a pointer to a CBlock corresponding to pindexMostWork.
 *
 * @returns true unless a system error occurred
 */
bool Chainstate::ActivateBestChainStep(BlockValidationState& state, CBlockIndex* pindexMostWork, const std::shared_ptr<const CBlock>& pblock, bool& fInvalidFound, ConnectTrace& connectTrace)
{
    AssertLockHeld(cs_main);
    if (m_mempool) AssertLockHeld(m_mempool->cs);

    const CBlockIndex* pindexOldTip = m_chain.Tip();
    const CBlockIndex* pindexFork = m_chain.FindFork(pindexMostWork);

    // Disconnect active blocks which are no longer in the best chain.
    bool fBlocksDisconnected = false;
    DisconnectedBlockTransactions disconnectpool{MAX_DISCONNECTED_TX_POOL_BYTES};
    while (m_chain.Tip() && m_chain.Tip() != pindexFork) {
        if (!DisconnectTip(state, &disconnectpool)) {
            // This is likely a fatal error, but keep the mempool consistent,
            // just in case. Only remove from the mempool in this case.
            MaybeUpdateMempoolForReorg(disconnectpool, false);

            // If we're unable to disconnect a block during normal operation,
            // then that is a failure of our local system -- we should abort
            // rather than stay on a less work chain.
            FatalError(m_chainman.GetNotifications(), state, _("Failed to disconnect block."));
            return false;
        }
        fBlocksDisconnected = true;
    }

    // Build list of new blocks to connect (in descending height order).
    std::vector<CBlockIndex*> vpindexToConnect;
    bool fContinue = true;
    int nHeight = pindexFork ? pindexFork->nHeight : -1;
    while (fContinue && nHeight != pindexMostWork->nHeight) {
        // Don't iterate the entire list of potential improvements toward the best tip, as we likely only need
        // a few blocks along the way.
        int nTargetHeight = std::min(nHeight + 32, pindexMostWork->nHeight);
        vpindexToConnect.clear();
        vpindexToConnect.reserve(nTargetHeight - nHeight);
        CBlockIndex* pindexIter = pindexMostWork->GetAncestor(nTargetHeight);
        while (pindexIter && pindexIter->nHeight != nHeight) {
            vpindexToConnect.push_back(pindexIter);
            pindexIter = pindexIter->pprev;
        }
        nHeight = nTargetHeight;

        // Connect new blocks.
        for (CBlockIndex* pindexConnect : vpindexToConnect | std::views::reverse) {
            if (!ConnectTip(state, pindexConnect, pindexConnect == pindexMostWork ? pblock : std::shared_ptr<const CBlock>(), connectTrace, disconnectpool)) {
                if (state.IsInvalid()) {
                    // The block violates a consensus rule.
                    if (state.GetResult() != BlockValidationResult::BLOCK_MUTATED) {
                        InvalidChainFound(vpindexToConnect.front());
                    }
                    state = BlockValidationState();
                    fInvalidFound = true;
                    fContinue = false;
                    break;
                } else {
                    // A system error occurred (disk space, database error, ...).
                    // Make the mempool consistent with the current tip, just in case
                    // any observers try to use it before shutdown.
                    MaybeUpdateMempoolForReorg(disconnectpool, false);
                    return false;
                }
            } else {
                PruneBlockIndexCandidates();
                if (!pindexOldTip || m_chain.Tip()->nChainWork > pindexOldTip->nChainWork) {
                    // We're in a better position than we were. Return temporarily to release the lock.
                    fContinue = false;
                    break;
                }
            }
        }
    }

    if (fBlocksDisconnected) {
        // If any blocks were disconnected, disconnectpool may be non empty.  Add
        // any disconnected transactions back to the mempool.
        MaybeUpdateMempoolForReorg(disconnectpool, true);
    }
    if (m_mempool) m_mempool->check(this->CoinsTip(), this->m_chain.Height() + 1);

    CheckForkWarningConditions();

    return true;
}

static SynchronizationState GetSynchronizationState(bool init, bool blockfiles_indexed)
{
    if (!init) return SynchronizationState::POST_INIT;
    if (!blockfiles_indexed) return SynchronizationState::INIT_REINDEX;
    return SynchronizationState::INIT_DOWNLOAD;
}

bool ChainstateManager::NotifyHeaderTip()
{
    bool fNotify = false;
    bool fInitialBlockDownload = false;
    CBlockIndex* pindexHeader = nullptr;
    {
        LOCK(GetMutex());
        pindexHeader = m_best_header;

        if (pindexHeader != m_last_notified_header) {
            fNotify = true;
            fInitialBlockDownload = IsInitialBlockDownload();
            m_last_notified_header = pindexHeader;
        }
    }
    // Send block tip changed notifications without the lock held
    if (fNotify) {
        GetNotifications().headerTip(GetSynchronizationState(fInitialBlockDownload, m_blockman.m_blockfiles_indexed), pindexHeader->nHeight, pindexHeader->nTime, false);
    }
    return fNotify;
}

static void LimitValidationInterfaceQueue(ValidationSignals& signals) LOCKS_EXCLUDED(cs_main) {
    AssertLockNotHeld(cs_main);

    if (signals.CallbacksPending() > 10) {
        signals.SyncWithValidationInterfaceQueue();
    }
}

bool Chainstate::ActivateBestChain(BlockValidationState& state, std::shared_ptr<const CBlock> pblock)
{
    AssertLockNotHeld(m_chainstate_mutex);

    // Note that while we're often called here from ProcessNewBlock, this is
    // far from a guarantee. Things in the P2P/RPC will often end up calling
    // us in the middle of ProcessNewBlock - do not assume pblock is set
    // sanely for performance or correctness!
    AssertLockNotHeld(::cs_main);

    // ABC maintains a fair degree of expensive-to-calculate internal state
    // because this function periodically releases cs_main so that it does not lock up other threads for too long
    // during large connects - and to allow for e.g. the callback queue to drain
    // we use m_chainstate_mutex to enforce mutual exclusion so that only one caller may execute this function at a time
    LOCK(m_chainstate_mutex);

    // Belt-and-suspenders check that we aren't attempting to advance the background
    // chainstate past the snapshot base block.
    if (WITH_LOCK(::cs_main, return m_disabled)) {
        LogPrintf("m_disabled is set - this chainstate should not be in operation. "
            "Please report this as a bug. %s\n", CLIENT_BUGREPORT);
        return false;
    }

    CBlockIndex *pindexMostWork = nullptr;
    CBlockIndex *pindexNewTip = nullptr;
    bool exited_ibd{false};
    do {
        // Block until the validation queue drains. This should largely
        // never happen in normal operation, however may happen during
        // reindex, causing memory blowup if we run too far ahead.
        // Note that if a validationinterface callback ends up calling
        // ActivateBestChain this may lead to a deadlock! We should
        // probably have a DEBUG_LOCKORDER test for this in the future.
        if (m_chainman.m_options.signals) LimitValidationInterfaceQueue(*m_chainman.m_options.signals);

        {
            LOCK(cs_main);
            {
            // Lock transaction pool for at least as long as it takes for connectTrace to be consumed
            LOCK(MempoolMutex());
            const bool was_in_ibd = m_chainman.IsInitialBlockDownload();
            CBlockIndex* starting_tip = m_chain.Tip();
            bool blocks_connected = false;
            do {
                // We absolutely may not unlock cs_main until we've made forward progress
                // (with the exception of shutdown due to hardware issues, low disk space, etc).
                ConnectTrace connectTrace; // Destructed before cs_main is unlocked

                if (pindexMostWork == nullptr) {
                    pindexMostWork = FindMostWorkChain();
                }

                // Whether we have anything to do at all.
                if (pindexMostWork == nullptr || pindexMostWork == m_chain.Tip()) {
                    break;
                }

                bool fInvalidFound = false;
                std::shared_ptr<const CBlock> nullBlockPtr;
                // BlockConnected signals must be sent for the original role;
                // in case snapshot validation is completed during ActivateBestChainStep, the
                // result of GetRole() changes from BACKGROUND to NORMAL.
               const ChainstateRole chainstate_role{this->GetRole()};
                if (!ActivateBestChainStep(state, pindexMostWork, pblock && pblock->GetHash() == pindexMostWork->GetBlockHash() ? pblock : nullBlockPtr, fInvalidFound, connectTrace)) {
                    // A system error occurred
                    return false;
                }
                blocks_connected = true;

                if (fInvalidFound) {
                    // Wipe cache, we may need another branch now.
                    pindexMostWork = nullptr;
                }
                pindexNewTip = m_chain.Tip();

                for (const PerBlockConnectTrace& trace : connectTrace.GetBlocksConnected()) {
                    assert(trace.pblock && trace.pindex);
                    if (m_chainman.m_options.signals) {
                        m_chainman.m_options.signals->BlockConnected(chainstate_role, trace.pblock, trace.pindex);
                    }
                }

                // This will have been toggled in
                // ActivateBestChainStep -> ConnectTip -> MaybeCompleteSnapshotValidation,
                // if at all, so we should catch it here.
                //
                // Break this do-while to ensure we don't advance past the base snapshot.
                if (m_disabled) {
                    break;
                }
            } while (!m_chain.Tip() || (starting_tip && CBlockIndexWorkComparator()(m_chain.Tip(), starting_tip)));
            if (!blocks_connected) return true;

            const CBlockIndex* pindexFork = m_chain.FindFork(starting_tip);
            bool still_in_ibd = m_chainman.IsInitialBlockDownload();

            if (was_in_ibd && !still_in_ibd) {
                // Active chainstate has exited IBD.
                exited_ibd = true;
            }

            // Notify external listeners about the new tip.
            // Enqueue while holding cs_main to ensure that UpdatedBlockTip is called in the order in which blocks are connected
            if (this == &m_chainman.ActiveChainstate() && pindexFork != pindexNewTip) {
                // Notify ValidationInterface subscribers
                if (m_chainman.m_options.signals) {
                    m_chainman.m_options.signals->UpdatedBlockTip(pindexNewTip, pindexFork, still_in_ibd);
                }

                if (kernel::IsInterrupted(m_chainman.GetNotifications().blockTip(GetSynchronizationState(still_in_ibd, m_chainman.m_blockman.m_blockfiles_indexed), *pindexNewTip))) {
                    // Just breaking and returning success for now. This could
                    // be changed to bubble up the kernel::Interrupted value to
                    // the caller so the caller could distinguish between
                    // completed and interrupted operations.
                    break;
                }
            }
            } // release MempoolMutex
            // Notify external listeners about the new tip, even if pindexFork == pindexNewTip.
            if (m_chainman.m_options.signals && this == &m_chainman.ActiveChainstate()) {
                m_chainman.m_options.signals->ActiveTipChange(*Assert(pindexNewTip), m_chainman.IsInitialBlockDownload());
            }
        } // release cs_main
        // When we reach this point, we switched to a new tip (stored in pindexNewTip).

        if (exited_ibd) {
            // If a background chainstate is in use, we may need to rebalance our
            // allocation of caches once a chainstate exits initial block download.
            LOCK(::cs_main);
            m_chainman.MaybeRebalanceCaches();
        }

        if (WITH_LOCK(::cs_main, return m_disabled)) {
            // Background chainstate has reached the snapshot base block, so exit.

            // Restart indexes to resume indexing for all blocks unique to the snapshot
            // chain. This resumes indexing "in order" from where the indexing on the
            // background validation chain left off.
            //
            // This cannot be done while holding cs_main (within
            // MaybeCompleteSnapshotValidation) or a cs_main deadlock will occur.
            if (m_chainman.snapshot_download_completed) {
                m_chainman.snapshot_download_completed();
            }
            break;
        }

        // We check interrupt only after giving ActivateBestChainStep a chance to run once so that we
        // never interrupt before connecting the genesis block during LoadChainTip(). Previously this
        // caused an assert() failure during interrupt in such cases as the UTXO DB flushing checks
        // that the best block hash is non-null.
        if (m_chainman.m_interrupt) break;
    } while (pindexNewTip != pindexMostWork);

    m_chainman.CheckBlockIndex();

    // Write changes periodically to disk, after relay.
    if (!FlushStateToDisk(state, FlushStateMode::PERIODIC)) {
        return false;
    }

    return true;
}

bool Chainstate::PreciousBlock(BlockValidationState& state, CBlockIndex* pindex)
{
    AssertLockNotHeld(m_chainstate_mutex);
    AssertLockNotHeld(::cs_main);
    {
        LOCK(cs_main);
        if (pindex->nChainWork < m_chain.Tip()->nChainWork) {
            // Nothing to do, this block is not at the tip.
            return true;
        }
        if (m_chain.Tip()->nChainWork > m_chainman.nLastPreciousChainwork) {
            // The chain has been extended since the last call, reset the counter.
            m_chainman.nBlockReverseSequenceId = -1;
        }
        m_chainman.nLastPreciousChainwork = m_chain.Tip()->nChainWork;
        setBlockIndexCandidates.erase(pindex);
        pindex->nSequenceId = m_chainman.nBlockReverseSequenceId;
        if (m_chainman.nBlockReverseSequenceId > std::numeric_limits<int32_t>::min()) {
            // We can't keep reducing the counter if somebody really wants to
            // call preciousblock 2**31-1 times on the same set of tips...
            m_chainman.nBlockReverseSequenceId--;
        }
        if (pindex->IsValid(BLOCK_VALID_TRANSACTIONS) && pindex->HaveNumChainTxs()) {
            setBlockIndexCandidates.insert(pindex);
            PruneBlockIndexCandidates();
        }
    }

    return ActivateBestChain(state, std::shared_ptr<const CBlock>());
}

bool Chainstate::InvalidateBlock(BlockValidationState& state, CBlockIndex* pindex)
{
    AssertLockNotHeld(m_chainstate_mutex);
    AssertLockNotHeld(::cs_main);

    // Genesis block can't be invalidated
    assert(pindex);
    if (pindex->nHeight == 0) return false;

    CBlockIndex* to_mark_failed = pindex;
    bool pindex_was_in_chain = false;
    int disconnected = 0;

    // We do not allow ActivateBestChain() to run while InvalidateBlock() is
    // running, as that could cause the tip to change while we disconnect
    // blocks.
    LOCK(m_chainstate_mutex);

    // We'll be acquiring and releasing cs_main below, to allow the validation
    // callbacks to run. However, we should keep the block index in a
    // consistent state as we disconnect blocks -- in particular we need to
    // add equal-work blocks to setBlockIndexCandidates as we disconnect.
    // To avoid walking the block index repeatedly in search of candidates,
    // build a map once so that we can look up candidate blocks by chain
    // work as we go.
    std::multimap<const arith_uint256, CBlockIndex *> candidate_blocks_by_work;

    {
        LOCK(cs_main);
        for (auto& entry : m_blockman.m_block_index) {
            CBlockIndex* candidate = &entry.second;
            // We don't need to put anything in our active chain into the
            // multimap, because those candidates will be found and considered
            // as we disconnect.
            // Instead, consider only non-active-chain blocks that have at
            // least as much work as where we expect the new tip to end up.
            if (!m_chain.Contains(candidate) &&
                    !CBlockIndexWorkComparator()(candidate, pindex->pprev) &&
                    candidate->IsValid(BLOCK_VALID_TRANSACTIONS) &&
                    candidate->HaveNumChainTxs()) {
                candidate_blocks_by_work.insert(std::make_pair(candidate->nChainWork, candidate));
            }
        }
    }

    // Disconnect (descendants of) pindex, and mark them invalid.
    while (true) {
        if (m_chainman.m_interrupt) break;

        // Make sure the queue of validation callbacks doesn't grow unboundedly.
        if (m_chainman.m_options.signals) LimitValidationInterfaceQueue(*m_chainman.m_options.signals);

        LOCK(cs_main);
        // Lock for as long as disconnectpool is in scope to make sure MaybeUpdateMempoolForReorg is
        // called after DisconnectTip without unlocking in between
        LOCK(MempoolMutex());
        if (!m_chain.Contains(pindex)) break;
        pindex_was_in_chain = true;
        CBlockIndex *invalid_walk_tip = m_chain.Tip();

        // ActivateBestChain considers blocks already in m_chain
        // unconditionally valid already, so force disconnect away from it.
        DisconnectedBlockTransactions disconnectpool{MAX_DISCONNECTED_TX_POOL_BYTES};
        bool ret = DisconnectTip(state, &disconnectpool);
        // DisconnectTip will add transactions to disconnectpool.
        // Adjust the mempool to be consistent with the new tip, adding
        // transactions back to the mempool if disconnecting was successful,
        // and we're not doing a very deep invalidation (in which case
        // keeping the mempool up to date is probably futile anyway).
        MaybeUpdateMempoolForReorg(disconnectpool, /* fAddToMempool = */ (++disconnected <= 10) && ret);
        if (!ret) return false;
        assert(invalid_walk_tip->pprev == m_chain.Tip());

        // We immediately mark the disconnected blocks as invalid.
        // This prevents a case where pruned nodes may fail to invalidateblock
        // and be left unable to start as they have no tip candidates (as there
        // are no blocks that meet the "have data and are not invalid per
        // nStatus" criteria for inclusion in setBlockIndexCandidates).
        invalid_walk_tip->nStatus |= BLOCK_FAILED_VALID;
        m_blockman.m_dirty_blockindex.insert(invalid_walk_tip);
        setBlockIndexCandidates.erase(invalid_walk_tip);
        setBlockIndexCandidates.insert(invalid_walk_tip->pprev);
        if (invalid_walk_tip->pprev == to_mark_failed && (to_mark_failed->nStatus & BLOCK_FAILED_VALID)) {
            // We only want to mark the last disconnected block as BLOCK_FAILED_VALID; its children
            // need to be BLOCK_FAILED_CHILD instead.
            to_mark_failed->nStatus = (to_mark_failed->nStatus ^ BLOCK_FAILED_VALID) | BLOCK_FAILED_CHILD;
            m_blockman.m_dirty_blockindex.insert(to_mark_failed);
        }

        // Add any equal or more work headers to setBlockIndexCandidates
        auto candidate_it = candidate_blocks_by_work.lower_bound(invalid_walk_tip->pprev->nChainWork);
        while (candidate_it != candidate_blocks_by_work.end()) {
            if (!CBlockIndexWorkComparator()(candidate_it->second, invalid_walk_tip->pprev)) {
                setBlockIndexCandidates.insert(candidate_it->second);
                candidate_it = candidate_blocks_by_work.erase(candidate_it);
            } else {
                ++candidate_it;
            }
        }

        // Track the last disconnected block, so we can correct its BLOCK_FAILED_CHILD status in future
        // iterations, or, if it's the last one, call InvalidChainFound on it.
        to_mark_failed = invalid_walk_tip;
    }

    m_chainman.CheckBlockIndex();

    {
        LOCK(cs_main);
        if (m_chain.Contains(to_mark_failed)) {
            // If the to-be-marked invalid block is in the active chain, something is interfering and we can't proceed.
            return false;
        }

        // Mark pindex (or the last disconnected block) as invalid, even when it never was in the main chain
        to_mark_failed->nStatus |= BLOCK_FAILED_VALID;
        m_blockman.m_dirty_blockindex.insert(to_mark_failed);
        setBlockIndexCandidates.erase(to_mark_failed);
        m_chainman.m_failed_blocks.insert(to_mark_failed);

        // If any new blocks somehow arrived while we were disconnecting
        // (above), then the pre-calculation of what should go into
        // setBlockIndexCandidates may have missed entries. This would
        // technically be an inconsistency in the block index, but if we clean
        // it up here, this should be an essentially unobservable error.
        // Loop back over all block index entries and add any missing entries
        // to setBlockIndexCandidates.
        for (auto& [_, block_index] : m_blockman.m_block_index) {
            if (block_index.IsValid(BLOCK_VALID_TRANSACTIONS) && block_index.HaveNumChainTxs() && !setBlockIndexCandidates.value_comp()(&block_index, m_chain.Tip())) {
                setBlockIndexCandidates.insert(&block_index);
            }
        }

        InvalidChainFound(to_mark_failed);
    }

    // Only notify about a new block tip if the active chain was modified.
    if (pindex_was_in_chain) {
        // Ignoring return value for now, this could be changed to bubble up
        // kernel::Interrupted value to the caller so the caller could
        // distinguish between completed and interrupted operations. It might
        // also make sense for the blockTip notification to have an enum
        // parameter indicating the source of the tip change so hooks can
        // distinguish user-initiated invalidateblock changes from other
        // changes.
        (void)m_chainman.GetNotifications().blockTip(GetSynchronizationState(m_chainman.IsInitialBlockDownload(), m_chainman.m_blockman.m_blockfiles_indexed), *to_mark_failed->pprev);

        // Fire ActiveTipChange now for the current chain tip to make sure clients are notified.
        // ActivateBestChain may call this as well, but not necessarily.
        if (m_chainman.m_options.signals) {
            m_chainman.m_options.signals->ActiveTipChange(*Assert(m_chain.Tip()), m_chainman.IsInitialBlockDownload());
        }
    }
    return true;
}

void Chainstate::SetBlockFailureFlags(CBlockIndex* invalid_block)
{
    AssertLockHeld(cs_main);

    for (auto& [_, block_index] : m_blockman.m_block_index) {
        if (block_index.GetAncestor(invalid_block->nHeight) == invalid_block && !(block_index.nStatus & BLOCK_FAILED_MASK)) {
            block_index.nStatus |= BLOCK_FAILED_CHILD;
        }
    }
}

void Chainstate::ResetBlockFailureFlags(CBlockIndex *pindex) {
    AssertLockHeld(cs_main);

    int nHeight = pindex->nHeight;

    // Remove the invalidity flag from this block and all its descendants.
    for (auto& [_, block_index] : m_blockman.m_block_index) {
        if (!block_index.IsValid() && block_index.GetAncestor(nHeight) == pindex) {
            block_index.nStatus &= ~BLOCK_FAILED_MASK;
            m_blockman.m_dirty_blockindex.insert(&block_index);
            if (block_index.IsValid(BLOCK_VALID_TRANSACTIONS) && block_index.HaveNumChainTxs() && setBlockIndexCandidates.value_comp()(m_chain.Tip(), &block_index)) {
                setBlockIndexCandidates.insert(&block_index);
            }
            if (&block_index == m_chainman.m_best_invalid) {
                // Reset invalid block marker if it was pointing to one of those.
                m_chainman.m_best_invalid = nullptr;
            }
            m_chainman.m_failed_blocks.erase(&block_index);
        }
    }

    // Remove the invalidity flag from all ancestors too.
    while (pindex != nullptr) {
        if (pindex->nStatus & BLOCK_FAILED_MASK) {
            pindex->nStatus &= ~BLOCK_FAILED_MASK;
            m_blockman.m_dirty_blockindex.insert(pindex);
            m_chainman.m_failed_blocks.erase(pindex);
        }
        pindex = pindex->pprev;
    }
}

void Chainstate::TryAddBlockIndexCandidate(CBlockIndex* pindex)
{
    AssertLockHeld(cs_main);
    // The block only is a candidate for the most-work-chain if it has the same
    // or more work than our current tip.
    if (m_chain.Tip() != nullptr && setBlockIndexCandidates.value_comp()(pindex, m_chain.Tip())) {
        return;
    }

    bool is_active_chainstate = this == &m_chainman.ActiveChainstate();
    if (is_active_chainstate) {
        // The active chainstate should always add entries that have more
        // work than the tip.
        setBlockIndexCandidates.insert(pindex);
    } else if (!m_disabled) {
        // For the background chainstate, we only consider connecting blocks
        // towards the snapshot base (which can't be nullptr or else we'll
        // never make progress).
        const CBlockIndex* snapshot_base{Assert(m_chainman.GetSnapshotBaseBlock())};
        if (snapshot_base->GetAncestor(pindex->nHeight) == pindex) {
            setBlockIndexCandidates.insert(pindex);
        }
    }
}

/** Mark a block as having its data received and checked (up to BLOCK_VALID_TRANSACTIONS). */
void ChainstateManager::ReceivedBlockTransactions(const CBlock& block, CBlockIndex* pindexNew, const FlatFilePos& pos)
{
    AssertLockHeld(cs_main);
    pindexNew->nTx = block.vtx.size();
    // Typically m_chain_tx_count will be 0 at this point, but it can be nonzero if this
    // is a pruned block which is being downloaded again, or if this is an
    // assumeutxo snapshot block which has a hardcoded m_chain_tx_count value from the
    // snapshot metadata. If the pindex is not the snapshot block and the
    // m_chain_tx_count value is not zero, assert that value is actually correct.
    auto prev_tx_sum = [](CBlockIndex& block) { return block.nTx + (block.pprev ? block.pprev->m_chain_tx_count : 0); };
    if (!Assume(pindexNew->m_chain_tx_count == 0 || pindexNew->m_chain_tx_count == prev_tx_sum(*pindexNew) ||
                pindexNew == GetSnapshotBaseBlock())) {
        LogWarning("Internal bug detected: block %d has unexpected m_chain_tx_count %i that should be %i (%s %s). Please report this issue here: %s\n",
            pindexNew->nHeight, pindexNew->m_chain_tx_count, prev_tx_sum(*pindexNew), CLIENT_NAME, FormatFullVersion(), CLIENT_BUGREPORT);
        pindexNew->m_chain_tx_count = 0;
    }
    pindexNew->nFile = pos.nFile;
    pindexNew->nDataPos = pos.nPos;
    pindexNew->nUndoPos = 0;
    pindexNew->nStatus |= BLOCK_HAVE_DATA;
    if (DeploymentActiveAt(*pindexNew, *this, Consensus::DEPLOYMENT_SEGWIT)) {
        pindexNew->nStatus |= BLOCK_OPT_WITNESS;
    }
    pindexNew->RaiseValidity(BLOCK_VALID_TRANSACTIONS);
    m_blockman.m_dirty_blockindex.insert(pindexNew);

    if (pindexNew->pprev == nullptr || pindexNew->pprev->HaveNumChainTxs()) {
        // If pindexNew is the genesis block or all parents are BLOCK_VALID_TRANSACTIONS.
        std::deque<CBlockIndex*> queue;
        queue.push_back(pindexNew);

        // Recursively process any descendant blocks that now may be eligible to be connected.
        while (!queue.empty()) {
            CBlockIndex *pindex = queue.front();
            queue.pop_front();
            // Before setting m_chain_tx_count, assert that it is 0 or already set to
            // the correct value. This assert will fail after receiving the
            // assumeutxo snapshot block if assumeutxo snapshot metadata has an
            // incorrect hardcoded AssumeutxoData::m_chain_tx_count value.
            if (!Assume(pindex->m_chain_tx_count == 0 || pindex->m_chain_tx_count == prev_tx_sum(*pindex))) {
                LogWarning("Internal bug detected: block %d has unexpected m_chain_tx_count %i that should be %i (%s %s). Please report this issue here: %s\n",
                   pindex->nHeight, pindex->m_chain_tx_count, prev_tx_sum(*pindex), CLIENT_NAME, FormatFullVersion(), CLIENT_BUGREPORT);
            }
            pindex->m_chain_tx_count = prev_tx_sum(*pindex);
            pindex->nSequenceId = nBlockSequenceId++;
            for (Chainstate *c : GetAll()) {
                c->TryAddBlockIndexCandidate(pindex);
            }
            std::pair<std::multimap<CBlockIndex*, CBlockIndex*>::iterator, std::multimap<CBlockIndex*, CBlockIndex*>::iterator> range = m_blockman.m_blocks_unlinked.equal_range(pindex);
            while (range.first != range.second) {
                std::multimap<CBlockIndex*, CBlockIndex*>::iterator it = range.first;
                queue.push_back(it->second);
                range.first++;
                m_blockman.m_blocks_unlinked.erase(it);
            }
        }
    } else {
        if (pindexNew->pprev && pindexNew->pprev->IsValid(BLOCK_VALID_TREE)) {
            m_blockman.m_blocks_unlinked.insert(std::make_pair(pindexNew->pprev, pindexNew));
        }
    }
}

/* Temporary check that blocks are compatible with BDB's 10,000 lock limit.
   This is based on Bitcoin's commit 8c222dca4f961ad13ec64d690134a40d09b20813.
   Each "object" touched in the DB may cause two locks (one read and one
   write lock).  Objects are transaction IDs and names.  Thus, count the
   total number of transaction IDs (tx themselves plus all distinct inputs).
   In addition, each Namecoin transaction could touch at most one name,
   so add them as well.  */
bool CheckDbLockLimit(const std::vector<CTransactionRef>& vtx)
{
    std::set<uint256> setTxIds;
    unsigned nNames = 0;
    for (const auto& tx : vtx)
    {
        setTxIds.insert(tx->GetHash());
        if (tx->IsNamecoin())
            ++nNames;

        for (const auto& txIn : tx->vin)
            setTxIds.insert(txIn.prevout.hash);
    }

    const unsigned nTotalIds = setTxIds.size() + nNames;
    if (nTotalIds > 4500) {
        LogError ("%s : %u locks estimated, that is too much for BDB",
                  __func__, nTotalIds);
        return false;
    }

    //LogPrintf ("%s : need %u locks\n", __func__, nTotalIds);
    return true;
}

static bool CheckBlockHeader(const CBlockHeader& block, BlockValidationState& state, const Consensus::Params& consensusParams, bool fCheckPOW = true)
{
    // Check proof of work matches claimed amount
    if (fCheckPOW && !CheckProofOfWork(block, consensusParams))
        return state.Invalid(BlockValidationResult::BLOCK_INVALID_HEADER, "high-hash", "proof of work failed");

    return true;
}

static bool CheckMerkleRoot(const CBlock& block, BlockValidationState& state)
{
    if (block.m_checked_merkle_root) return true;

    bool mutated;
    uint256 merkle_root = BlockMerkleRoot(block, &mutated);
    if (block.hashMerkleRoot != merkle_root) {
        return state.Invalid(
            /*result=*/BlockValidationResult::BLOCK_MUTATED,
            /*reject_reason=*/"bad-txnmrklroot",
            /*debug_message=*/"hashMerkleRoot mismatch");
    }

    // Check for merkle tree malleability (CVE-2012-2459): repeating sequences
    // of transactions in a block without affecting the merkle root of a block,
    // while still invalidating it.
    if (mutated) {
        return state.Invalid(
            /*result=*/BlockValidationResult::BLOCK_MUTATED,
            /*reject_reason=*/"bad-txns-duplicate",
            /*debug_message=*/"duplicate transaction");
    }

    block.m_checked_merkle_root = true;
    return true;
}

/** CheckWitnessMalleation performs checks for block malleation with regard to
 * its witnesses.
 *
 * Note: If the witness commitment is expected (i.e. `expect_witness_commitment
 * = true`), then the block is required to have at least one transaction and the
 * first transaction needs to have at least one input. */
static bool CheckWitnessMalleation(const CBlock& block, bool expect_witness_commitment, BlockValidationState& state)
{
    if (expect_witness_commitment) {
        if (block.m_checked_witness_commitment) return true;

        int commitpos = GetWitnessCommitmentIndex(block);
        if (commitpos != NO_WITNESS_COMMITMENT) {
            assert(!block.vtx.empty() && !block.vtx[0]->vin.empty());
            const auto& witness_stack{block.vtx[0]->vin[0].scriptWitness.stack};

            if (witness_stack.size() != 1 || witness_stack[0].size() != 32) {
                return state.Invalid(
                    /*result=*/BlockValidationResult::BLOCK_MUTATED,
                    /*reject_reason=*/"bad-witness-nonce-size",
                    /*debug_message=*/strprintf("%s : invalid witness reserved value size", __func__));
            }

            // The malleation check is ignored; as the transaction tree itself
            // already does not permit it, it is impossible to trigger in the
            // witness tree.
            uint256 hash_witness = BlockWitnessMerkleRoot(block, /*mutated=*/nullptr);

            CHash256().Write(hash_witness).Write(witness_stack[0]).Finalize(hash_witness);
            if (memcmp(hash_witness.begin(), &block.vtx[0]->vout[commitpos].scriptPubKey[6], 32)) {
                return state.Invalid(
                    /*result=*/BlockValidationResult::BLOCK_MUTATED,
                    /*reject_reason=*/"bad-witness-merkle-match",
                    /*debug_message=*/strprintf("%s : witness merkle commitment mismatch", __func__));
            }

            block.m_checked_witness_commitment = true;
            return true;
        }
    }

    // No witness data is allowed in blocks that don't commit to witness data, as this would otherwise leave room for spam
    for (const auto& tx : block.vtx) {
        if (tx->HasWitness()) {
            return state.Invalid(
                /*result=*/BlockValidationResult::BLOCK_MUTATED,
                /*reject_reason=*/"unexpected-witness",
                /*debug_message=*/strprintf("%s : unexpected witness data found", __func__));
        }
    }

    return true;
}

bool CheckBlock(const CBlock& block, BlockValidationState& state, const Consensus::Params& consensusParams, bool fCheckPOW, bool fCheckMerkleRoot)
{
    // These are checks that are independent of context.

    if (block.fChecked)
        return true;

    // Check that the header is valid (particularly PoW).  This is mostly
    // redundant with the call in AcceptBlockHeader.
    if (!CheckBlockHeader(block, state, consensusParams, fCheckPOW))
        return false;

    // Signet only: check block solution
    if (consensusParams.signet_blocks && fCheckPOW && !CheckSignetBlockSolution(block, consensusParams)) {
        return state.Invalid(BlockValidationResult::BLOCK_CONSENSUS, "bad-signet-blksig", "signet block signature validation failure");
    }

    // Check the merkle root.
    if (fCheckMerkleRoot && !CheckMerkleRoot(block, state)) {
        return false;
    }

    // All potential-corruption validation must be done before we do any
    // transaction validation, as otherwise we may mark the header as invalid
    // because we receive the wrong transactions for it.
    // Note that witness malleability is checked in ContextualCheckBlock, so no
    // checks that use witness data may be performed here.

    // Size limits
    if (block.vtx.empty() || block.vtx.size() * WITNESS_SCALE_FACTOR > MAX_BLOCK_WEIGHT || ::GetSerializeSize(TX_NO_WITNESS(block)) * WITNESS_SCALE_FACTOR > MAX_BLOCK_WEIGHT)
        return state.Invalid(BlockValidationResult::BLOCK_CONSENSUS, "bad-blk-length", "size limits failed");

    // Enforce the temporary DB lock limit.
    // TODO: Remove with a hardfork in the future.
    if (!CheckDbLockLimit(block.vtx))
        return state.Invalid(BlockValidationResult::BLOCK_CONSENSUS,
                             "bad-db-locks",
                             "DB lock limit exceeded");

    // First transaction must be coinbase, the rest must not be
    if (block.vtx.empty() || !block.vtx[0]->IsCoinBase())
        return state.Invalid(BlockValidationResult::BLOCK_CONSENSUS, "bad-cb-missing", "first tx is not coinbase");
    for (unsigned int i = 1; i < block.vtx.size(); i++)
        if (block.vtx[i]->IsCoinBase())
            return state.Invalid(BlockValidationResult::BLOCK_CONSENSUS, "bad-cb-multiple", "more than one coinbase");

    // Check transactions
    // Must check for duplicate inputs (see CVE-2018-17144)
    for (const auto& tx : block.vtx) {
        TxValidationState tx_state;
        if (!CheckTransaction(*tx, tx_state)) {
            // CheckBlock() does context-free validation checks. The only
            // possible failures are consensus failures.
            assert(tx_state.GetResult() == TxValidationResult::TX_CONSENSUS);
            return state.Invalid(BlockValidationResult::BLOCK_CONSENSUS, tx_state.GetRejectReason(),
                                 strprintf("Transaction check failed (tx hash %s) %s", tx->GetHash().ToString(), tx_state.GetDebugMessage()));
        }
    }
    unsigned int nSigOps = 0;
    for (const auto& tx : block.vtx)
    {
        nSigOps += GetLegacySigOpCount(*tx);
    }
    if (nSigOps * WITNESS_SCALE_FACTOR > MAX_BLOCK_SIGOPS_COST)
        return state.Invalid(BlockValidationResult::BLOCK_CONSENSUS, "bad-blk-sigops", "out-of-bounds SigOpCount");

    if (fCheckPOW && fCheckMerkleRoot)
        block.fChecked = true;

    return true;
}

void ChainstateManager::UpdateUncommittedBlockStructures(CBlock& block, const CBlockIndex* pindexPrev) const
{
    int commitpos = GetWitnessCommitmentIndex(block);
    static const std::vector<unsigned char> nonce(32, 0x00);
    if (commitpos != NO_WITNESS_COMMITMENT && DeploymentActiveAfter(pindexPrev, *this, Consensus::DEPLOYMENT_SEGWIT) && !block.vtx[0]->HasWitness()) {
        CMutableTransaction tx(*block.vtx[0]);
        tx.vin[0].scriptWitness.stack.resize(1);
        tx.vin[0].scriptWitness.stack[0] = nonce;
        block.vtx[0] = MakeTransactionRef(std::move(tx));
    }
}

std::vector<unsigned char> ChainstateManager::GenerateCoinbaseCommitment(CBlock& block, const CBlockIndex* pindexPrev) const
{
    std::vector<unsigned char> commitment;
    int commitpos = GetWitnessCommitmentIndex(block);
    std::vector<unsigned char> ret(32, 0x00);
    if (commitpos == NO_WITNESS_COMMITMENT) {
        uint256 witnessroot = BlockWitnessMerkleRoot(block, nullptr);
        CHash256().Write(witnessroot).Write(ret).Finalize(witnessroot);
        CTxOut out;
        out.nValue = 0;
        out.scriptPubKey.resize(MINIMUM_WITNESS_COMMITMENT);
        out.scriptPubKey[0] = OP_RETURN;
        out.scriptPubKey[1] = 0x24;
        out.scriptPubKey[2] = 0xaa;
        out.scriptPubKey[3] = 0x21;
        out.scriptPubKey[4] = 0xa9;
        out.scriptPubKey[5] = 0xed;
        memcpy(&out.scriptPubKey[6], witnessroot.begin(), 32);
        commitment = std::vector<unsigned char>(out.scriptPubKey.begin(), out.scriptPubKey.end());
        CMutableTransaction tx(*block.vtx[0]);
        tx.vout.push_back(out);
        block.vtx[0] = MakeTransactionRef(std::move(tx));
    }
    UpdateUncommittedBlockStructures(block, pindexPrev);
    return commitment;
}

bool HasValidProofOfWork(const std::vector<CBlockHeader>& headers, const Consensus::Params& consensusParams)
{
    return std::all_of(headers.cbegin(), headers.cend(),
            [&](const auto& header) { return CheckProofOfWork(header, consensusParams);});
}

bool IsBlockMutated(const CBlock& block, bool check_witness_root)
{
    BlockValidationState state;
    if (!CheckMerkleRoot(block, state)) {
        LogDebug(BCLog::VALIDATION, "Block mutated: %s\n", state.ToString());
        return true;
    }

    if (block.vtx.empty() || !block.vtx[0]->IsCoinBase()) {
        // Consider the block mutated if any transaction is 64 bytes in size (see 3.1
        // in "Weaknesses in Bitcoin’s Merkle Root Construction":
        // https://lists.linuxfoundation.org/pipermail/bitcoin-dev/attachments/20190225/a27d8837/attachment-0001.pdf).
        //
        // Note: This is not a consensus change as this only applies to blocks that
        // don't have a coinbase transaction and would therefore already be invalid.
        return std::any_of(block.vtx.begin(), block.vtx.end(),
                           [](auto& tx) { return GetSerializeSize(TX_NO_WITNESS(tx)) == 64; });
    } else {
        // Theoretically it is still possible for a block with a 64 byte
        // coinbase transaction to be mutated but we neglect that possibility
        // here as it requires at least 224 bits of work.
    }

    if (!CheckWitnessMalleation(block, check_witness_root, state)) {
        LogDebug(BCLog::VALIDATION, "Block mutated: %s\n", state.ToString());
        return true;
    }

    return false;
}

arith_uint256 CalculateClaimedHeadersWork(std::span<const CBlockHeader> headers)
{
    arith_uint256 total_work{0};
    for (const CBlockHeader& header : headers) {
        CBlockIndex dummy(header);
        total_work += GetBlockProof(dummy);
    }
    return total_work;
}

/** Context-dependent validity checks.
 *  By "context", we mean only the previous block headers, but not the UTXO
 *  set; UTXO-related validity checks are done in ConnectBlock().
 *  NOTE: This function is not currently invoked by ConnectBlock(), so we
 *  should consider upgrade issues if we change which consensus rules are
 *  enforced in this function (eg by adding a new consensus rule). See comment
 *  in ConnectBlock().
 *  Note that -reindex-chainstate skips the validation that happens here!
 */
static bool ContextualCheckBlockHeader(const CBlockHeader& block, BlockValidationState& state, BlockManager& blockman, const ChainstateManager& chainman, const CBlockIndex* pindexPrev) EXCLUSIVE_LOCKS_REQUIRED(::cs_main)
{
    AssertLockHeld(::cs_main);
    assert(pindexPrev != nullptr);
    const int nHeight = pindexPrev->nHeight + 1;

    // Disallow legacy blocks after merge-mining start.
    const Consensus::Params& consensusParams = chainman.GetConsensus();
    if (!consensusParams.AllowLegacyBlocks(nHeight) && block.IsLegacy())
        return state.Invalid(BlockValidationResult::BLOCK_INVALID_HEADER,
                             "late-legacy-block",
                             "legacy block after auxpow start");

    // Check proof of work
    if (block.nBits != GetNextWorkRequired(pindexPrev, &block, consensusParams))
        return state.Invalid(BlockValidationResult::BLOCK_INVALID_HEADER, "bad-diffbits", "incorrect proof of work");

    // Check against checkpoints
    if (chainman.m_options.checkpoints_enabled) {
        // Don't accept any forks from the main chain prior to last checkpoint.
        // GetLastCheckpoint finds the last checkpoint in MapCheckpoints that's in our
        // BlockIndex().
        const CBlockIndex* pcheckpoint = blockman.GetLastCheckpoint(chainman.GetParams().Checkpoints());
        if (pcheckpoint && nHeight < pcheckpoint->nHeight) {
            LogPrintf("ERROR: %s: forked chain older than last checkpoint (height %d)\n", __func__, nHeight);
            return state.Invalid(BlockValidationResult::BLOCK_CHECKPOINT, "bad-fork-prior-to-checkpoint");
        }
    }

    // Check timestamp against prev
    if (block.GetBlockTime() <= pindexPrev->GetMedianTimePast())
        return state.Invalid(BlockValidationResult::BLOCK_INVALID_HEADER, "time-too-old", "block's timestamp is too early");

    // Testnet4 and regtest only: Check timestamp against prev for difficulty-adjustment
    // blocks to prevent timewarp attacks (see https://github.com/bitcoin/bitcoin/pull/15482).
    if (consensusParams.enforce_BIP94) {
        // Check timestamp for the first block of each difficulty adjustment
        // interval, except the genesis block.
        if (nHeight % consensusParams.DifficultyAdjustmentInterval() == 0) {
            if (block.GetBlockTime() < pindexPrev->GetBlockTime() - MAX_TIMEWARP) {
                return state.Invalid(BlockValidationResult::BLOCK_INVALID_HEADER, "time-timewarp-attack", "block's timestamp is too early on diff adjustment block");
            }
        }
    }

    // Check timestamp
    if (block.Time() > NodeClock::now() + std::chrono::seconds{MAX_FUTURE_BLOCK_TIME}) {
        return state.Invalid(BlockValidationResult::BLOCK_TIME_FUTURE, "time-too-new", "block timestamp too far in the future");
    }

    // Reject blocks with outdated version
    if ((block.GetBaseVersion() < 2 && DeploymentActiveAfter(pindexPrev, chainman, Consensus::DEPLOYMENT_HEIGHTINCB)) ||
        (block.GetBaseVersion() < 3 && DeploymentActiveAfter(pindexPrev, chainman, Consensus::DEPLOYMENT_DERSIG)) ||
        (block.GetBaseVersion() < 4 && DeploymentActiveAfter(pindexPrev, chainman, Consensus::DEPLOYMENT_CLTV))) {
            return state.Invalid(BlockValidationResult::BLOCK_INVALID_HEADER, strprintf("bad-version(0x%08x)", block.nVersion),
                                 strprintf("rejected nVersion=0x%08x block", block.nVersion));
    }

    return true;
}

/** NOTE: This function is not currently invoked by ConnectBlock(), so we
 *  should consider upgrade issues if we change which consensus rules are
 *  enforced in this function (eg by adding a new consensus rule). See comment
 *  in ConnectBlock().
 *  Note that -reindex-chainstate skips the validation that happens here!
 */
static bool ContextualCheckBlock(const CBlock& block, BlockValidationState& state, const ChainstateManager& chainman, const CBlockIndex* pindexPrev)
{
    const int nHeight = pindexPrev == nullptr ? 0 : pindexPrev->nHeight + 1;

    // Enforce BIP113 (Median Time Past).
    bool enforce_locktime_median_time_past{false};
    if (DeploymentActiveAfter(pindexPrev, chainman, Consensus::DEPLOYMENT_CSV)) {
        assert(pindexPrev != nullptr);
        enforce_locktime_median_time_past = true;
    }

    const int64_t nLockTimeCutoff{enforce_locktime_median_time_past ?
                                      pindexPrev->GetMedianTimePast() :
                                      block.GetBlockTime()};

    // Check that all transactions are finalized
    for (const auto& tx : block.vtx) {
        if (!IsFinalTx(*tx, nHeight, nLockTimeCutoff)) {
            return state.Invalid(BlockValidationResult::BLOCK_CONSENSUS, "bad-txns-nonfinal", "non-final transaction");
        }
    }

    // Enforce rule that the coinbase starts with serialized block height
    if (DeploymentActiveAfter(pindexPrev, chainman, Consensus::DEPLOYMENT_HEIGHTINCB))
    {
        CScript expect = CScript() << nHeight;
        if (block.vtx[0]->vin[0].scriptSig.size() < expect.size() ||
            !std::equal(expect.begin(), expect.end(), block.vtx[0]->vin[0].scriptSig.begin())) {
            return state.Invalid(BlockValidationResult::BLOCK_CONSENSUS, "bad-cb-height", "block height mismatch in coinbase");
        }
    }

    // Validation for witness commitments.
    // * We compute the witness hash (which is the hash including witnesses) of all the block's transactions, except the
    //   coinbase (where 0x0000....0000 is used instead).
    // * The coinbase scriptWitness is a stack of a single 32-byte vector, containing a witness reserved value (unconstrained).
    // * We build a merkle tree with all those witness hashes as leaves (similar to the hashMerkleRoot in the block header).
    // * There must be at least one output whose scriptPubKey is a single 36-byte push, the first 4 bytes of which are
    //   {0xaa, 0x21, 0xa9, 0xed}, and the following 32 bytes are SHA256^2(witness root, witness reserved value). In case there are
    //   multiple, the last one is used.
    if (!CheckWitnessMalleation(block, DeploymentActiveAfter(pindexPrev, chainman, Consensus::DEPLOYMENT_SEGWIT), state)) {
        return false;
    }

    // After the coinbase witness reserved value and commitment are verified,
    // we can check if the block weight passes (before we've checked the
    // coinbase witness, it would be possible for the weight to be too
    // large by filling up the coinbase witness, which doesn't change
    // the block hash, so we couldn't mark the block as permanently
    // failed).
    if (GetBlockWeight(block) > MAX_BLOCK_WEIGHT) {
        return state.Invalid(BlockValidationResult::BLOCK_CONSENSUS, "bad-blk-weight", strprintf("%s : weight limit failed", __func__));
    }

    return true;
}

bool ChainstateManager::AcceptBlockHeader(const CBlockHeader& block, BlockValidationState& state, CBlockIndex** ppindex, bool min_pow_checked)
{
    AssertLockHeld(cs_main);

    // Check for duplicate
    uint256 hash = block.GetHash();
    BlockMap::iterator miSelf{m_blockman.m_block_index.find(hash)};
    if (hash != GetConsensus().hashGenesisBlock) {
        if (miSelf != m_blockman.m_block_index.end()) {
            // Block header is already known.
            CBlockIndex* pindex = &(miSelf->second);
            if (ppindex)
                *ppindex = pindex;
            if (pindex->nStatus & BLOCK_FAILED_MASK) {
                LogDebug(BCLog::VALIDATION, "%s: block %s is marked invalid\n", __func__, hash.ToString());
                return state.Invalid(BlockValidationResult::BLOCK_CACHED_INVALID, "duplicate-invalid");
            }
            return true;
        }

        if (!CheckBlockHeader(block, state, GetConsensus())) {
            LogDebug(BCLog::VALIDATION, "%s: Consensus::CheckBlockHeader: %s, %s\n", __func__, hash.ToString(), state.ToString());
            return false;
        }

        // Get prev block index
        CBlockIndex* pindexPrev = nullptr;
        BlockMap::iterator mi{m_blockman.m_block_index.find(block.hashPrevBlock)};
        if (mi == m_blockman.m_block_index.end()) {
            LogDebug(BCLog::VALIDATION, "header %s has prev block not found: %s\n", hash.ToString(), block.hashPrevBlock.ToString());
            return state.Invalid(BlockValidationResult::BLOCK_MISSING_PREV, "prev-blk-not-found");
        }
        pindexPrev = &((*mi).second);
        if (pindexPrev->nStatus & BLOCK_FAILED_MASK) {
            LogDebug(BCLog::VALIDATION, "header %s has prev block invalid: %s\n", hash.ToString(), block.hashPrevBlock.ToString());
            return state.Invalid(BlockValidationResult::BLOCK_INVALID_PREV, "bad-prevblk");
        }
        if (!ContextualCheckBlockHeader(block, state, m_blockman, *this, pindexPrev)) {
            LogDebug(BCLog::VALIDATION, "%s: Consensus::ContextualCheckBlockHeader: %s, %s\n", __func__, hash.ToString(), state.ToString());
            return false;
        }

        /* Determine if this block descends from any block which has been found
         * invalid (m_failed_blocks), then mark pindexPrev and any blocks between
         * them as failed. For example:
         *
         *                D3
         *              /
         *      B2 - C2
         *    /         \
         *  A             D2 - E2 - F2
         *    \
         *      B1 - C1 - D1 - E1
         *
         * In the case that we attempted to reorg from E1 to F2, only to find
         * C2 to be invalid, we would mark D2, E2, and F2 as BLOCK_FAILED_CHILD
         * but NOT D3 (it was not in any of our candidate sets at the time).
         *
         * In any case D3 will also be marked as BLOCK_FAILED_CHILD at restart
         * in LoadBlockIndex.
         */
        if (!pindexPrev->IsValid(BLOCK_VALID_SCRIPTS)) {
            // The above does not mean "invalid": it checks if the previous block
            // hasn't been validated up to BLOCK_VALID_SCRIPTS. This is a performance
            // optimization, in the common case of adding a new block to the tip,
            // we don't need to iterate over the failed blocks list.
            for (const CBlockIndex* failedit : m_failed_blocks) {
                if (pindexPrev->GetAncestor(failedit->nHeight) == failedit) {
                    assert(failedit->nStatus & BLOCK_FAILED_VALID);
                    CBlockIndex* invalid_walk = pindexPrev;
                    while (invalid_walk != failedit) {
                        invalid_walk->nStatus |= BLOCK_FAILED_CHILD;
                        m_blockman.m_dirty_blockindex.insert(invalid_walk);
                        invalid_walk = invalid_walk->pprev;
                    }
                    LogDebug(BCLog::VALIDATION, "header %s has prev block invalid: %s\n", hash.ToString(), block.hashPrevBlock.ToString());
                    return state.Invalid(BlockValidationResult::BLOCK_INVALID_PREV, "bad-prevblk");
                }
            }
        }
    }
    if (!min_pow_checked) {
        LogDebug(BCLog::VALIDATION, "%s: not adding new block header %s, missing anti-dos proof-of-work validation\n", __func__, hash.ToString());
        return state.Invalid(BlockValidationResult::BLOCK_HEADER_LOW_WORK, "too-little-chainwork");
    }
    CBlockIndex* pindex{m_blockman.AddToBlockIndex(block, m_best_header)};

    if (ppindex)
        *ppindex = pindex;

    // Since this is the earliest point at which we have determined that a
    // header is both new and valid, log here.
    //
    // These messages are valuable for detecting potential selfish mining behavior;
    // if multiple displacing headers are seen near simultaneously across many
    // nodes in the network, this might be an indication of selfish mining. Having
    // this log by default when not in IBD ensures broad availability of this data
    // in case investigation is merited.
    const auto msg = strprintf(
        "Saw new header hash=%s height=%d", hash.ToString(), pindex->nHeight);

    if (IsInitialBlockDownload()) {
        LogPrintLevel(BCLog::VALIDATION, BCLog::Level::Debug, "%s\n", msg);
    } else {
        LogPrintf("%s\n", msg);
    }

    return true;
}

// Exposed wrapper for AcceptBlockHeader
bool ChainstateManager::ProcessNewBlockHeaders(std::span<const CBlockHeader> headers, bool min_pow_checked, BlockValidationState& state, const CBlockIndex** ppindex)
{
    AssertLockNotHeld(cs_main);
    {
        LOCK(cs_main);
        for (const CBlockHeader& header : headers) {
            CBlockIndex *pindex = nullptr; // Use a temp pindex instead of ppindex to avoid a const_cast
            bool accepted{AcceptBlockHeader(header, state, &pindex, min_pow_checked)};
            CheckBlockIndex();

            if (!accepted) {
                return false;
            }
            if (ppindex) {
                *ppindex = pindex;
            }
        }
    }
    if (NotifyHeaderTip()) {
        if (IsInitialBlockDownload() && ppindex && *ppindex) {
            const CBlockIndex& last_accepted{**ppindex};
            int64_t blocks_left{(NodeClock::now() - last_accepted.Time()) / GetConsensus().PowTargetSpacing()};
            blocks_left = std::max<int64_t>(0, blocks_left);
            const double progress{100.0 * last_accepted.nHeight / (last_accepted.nHeight + blocks_left)};
            LogInfo("Synchronizing blockheaders, height: %d (~%.2f%%)\n", last_accepted.nHeight, progress);
        }
    }
    return true;
}

void ChainstateManager::ReportHeadersPresync(const arith_uint256& work, int64_t height, int64_t timestamp)
{
    AssertLockNotHeld(cs_main);
    {
        LOCK(cs_main);
        // Don't report headers presync progress if we already have a post-minchainwork header chain.
        // This means we lose reporting for potentially legitimate, but unlikely, deep reorgs, but
        // prevent attackers that spam low-work headers from filling our logs.
        if (m_best_header->nChainWork >= UintToArith256(GetConsensus().nMinimumChainWork)) return;
        // Rate limit headers presync updates to 4 per second, as these are not subject to DoS
        // protection.
        auto now = std::chrono::steady_clock::now();
        if (now < m_last_presync_update + std::chrono::milliseconds{250}) return;
        m_last_presync_update = now;
    }
    bool initial_download = IsInitialBlockDownload();
    GetNotifications().headerTip(GetSynchronizationState(initial_download, m_blockman.m_blockfiles_indexed), height, timestamp, /*presync=*/true);
    if (initial_download) {
        int64_t blocks_left{(NodeClock::now() - NodeSeconds{std::chrono::seconds{timestamp}}) / GetConsensus().PowTargetSpacing()};
        blocks_left = std::max<int64_t>(0, blocks_left);
        const double progress{100.0 * height / (height + blocks_left)};
        LogInfo("Pre-synchronizing blockheaders, height: %d (~%.2f%%)\n", height, progress);
    }
}

/** Store block on disk. If dbp is non-nullptr, the file is known to already reside on disk */
bool ChainstateManager::AcceptBlock(const std::shared_ptr<const CBlock>& pblock, BlockValidationState& state, CBlockIndex** ppindex, bool fRequested, const FlatFilePos* dbp, bool* fNewBlock, bool min_pow_checked)
{
    const CBlock& block = *pblock;

    if (fNewBlock) *fNewBlock = false;
    AssertLockHeld(cs_main);

    CBlockIndex *pindexDummy = nullptr;
    CBlockIndex *&pindex = ppindex ? *ppindex : pindexDummy;

    bool accepted_header{AcceptBlockHeader(block, state, &pindex, min_pow_checked)};
    CheckBlockIndex();

    if (!accepted_header)
        return false;

    // Check all requested blocks that we do not already have for validity and
    // save them to disk. Skip processing of unrequested blocks as an anti-DoS
    // measure, unless the blocks have more work than the active chain tip, and
    // aren't too far ahead of it, so are likely to be attached soon.
    bool fAlreadyHave = pindex->nStatus & BLOCK_HAVE_DATA;
    bool fHasMoreOrSameWork = (ActiveTip() ? pindex->nChainWork >= ActiveTip()->nChainWork : true);
    // Blocks that are too out-of-order needlessly limit the effectiveness of
    // pruning, because pruning will not delete block files that contain any
    // blocks which are too close in height to the tip.  Apply this test
    // regardless of whether pruning is enabled; it should generally be safe to
    // not process unrequested blocks.
    bool fTooFarAhead{pindex->nHeight > ActiveHeight() + int(MIN_BLOCKS_TO_KEEP)};

    // TODO: Decouple this function from the block download logic by removing fRequested
    // This requires some new chain data structure to efficiently look up if a
    // block is in a chain leading to a candidate for best tip, despite not
    // being such a candidate itself.
    // Note that this would break the getblockfrompeer RPC

    // TODO: deal better with return value and error conditions for duplicate
    // and unrequested blocks.
    if (fAlreadyHave) return true;
    if (!fRequested) {  // If we didn't ask for it:
        if (pindex->nTx != 0) return true;    // This is a previously-processed block that was pruned
        if (!fHasMoreOrSameWork) return true; // Don't process less-work chains
        if (fTooFarAhead) return true;        // Block height is too high

        // Protect against DoS attacks from low-work chains.
        // If our tip is behind, a peer could try to send us
        // low-work blocks on a fake chain that we would never
        // request; don't process these.
        if (pindex->nChainWork < MinimumChainWork()) return true;
    }

    const CChainParams& params{GetParams()};

    if (!CheckBlock(block, state, params.GetConsensus()) ||
        !ContextualCheckBlock(block, state, *this, pindex->pprev)) {
        if (state.IsInvalid() && state.GetResult() != BlockValidationResult::BLOCK_MUTATED) {
            pindex->nStatus |= BLOCK_FAILED_VALID;
            m_blockman.m_dirty_blockindex.insert(pindex);
        }
        LogError("%s: %s\n", __func__, state.ToString());
        return false;
    }

    // Header is valid/has work, merkle tree and segwit merkle tree are good...RELAY NOW
    // (but if it does not build on our best tip, let the SendMessages loop relay it)
    if (!IsInitialBlockDownload() && ActiveTip() == pindex->pprev && m_options.signals) {
        m_options.signals->NewPoWValidBlock(pindex, pblock);
    }

    // Write block to history file
    if (fNewBlock) *fNewBlock = true;
    try {
        FlatFilePos blockPos{};
        if (dbp) {
            blockPos = *dbp;
            m_blockman.UpdateBlockInfo(block, pindex->nHeight, blockPos);
        } else {
            blockPos = m_blockman.WriteBlock(block, pindex->nHeight);
            if (blockPos.IsNull()) {
                state.Error(strprintf("%s: Failed to find position to write new block to disk", __func__));
                return false;
            }
        }
        ReceivedBlockTransactions(block, pindex, blockPos);
    } catch (const std::runtime_error& e) {
        return FatalError(GetNotifications(), state, strprintf(_("System error while saving block to disk: %s"), e.what()));
    }

    // TODO: FlushStateToDisk() handles flushing of both block and chainstate
    // data, so we should move this to ChainstateManager so that we can be more
    // intelligent about how we flush.
    // For now, since FlushStateMode::NONE is used, all that can happen is that
    // the block files may be pruned, so we can just call this on one
    // chainstate (particularly if we haven't implemented pruning with
    // background validation yet).
    ActiveChainstate().FlushStateToDisk(state, FlushStateMode::NONE);

    CheckBlockIndex();

    return true;
}

bool ChainstateManager::ProcessNewBlock(const std::shared_ptr<const CBlock>& block, bool force_processing, bool min_pow_checked, bool* new_block)
{
    AssertLockNotHeld(cs_main);

    {
        CBlockIndex *pindex = nullptr;
        if (new_block) *new_block = false;
        BlockValidationState state;

        // CheckBlock() does not support multi-threaded block validation because CBlock::fChecked can cause data race.
        // Therefore, the following critical section must include the CheckBlock() call as well.
        LOCK(cs_main);

        // Skipping AcceptBlock() for CheckBlock() failures means that we will never mark a block as invalid if
        // CheckBlock() fails.  This is protective against consensus failure if there are any unknown forms of block
        // malleability that cause CheckBlock() to fail; see e.g. CVE-2012-2459 and
        // https://lists.linuxfoundation.org/pipermail/bitcoin-dev/2019-February/016697.html.  Because CheckBlock() is
        // not very expensive, the anti-DoS benefits of caching failure (of a definitely-invalid block) are not substantial.
        bool ret = CheckBlock(*block, state, GetConsensus());
        if (ret) {
            // Store to disk
            ret = AcceptBlock(block, state, &pindex, force_processing, nullptr, new_block, min_pow_checked);
        }
        if (!ret) {
            if (m_options.signals) {
                m_options.signals->BlockChecked(*block, state);
            }
            LogError("%s: AcceptBlock FAILED (%s)\n", __func__, state.ToString());
            return false;
        }
    }

    NotifyHeaderTip();

    BlockValidationState state; // Only used to report errors, not invalidity - ignore it
    if (!ActiveChainstate().ActivateBestChain(state, block)) {
        LogError("%s: ActivateBestChain failed (%s)\n", __func__, state.ToString());
        return false;
    }

    Chainstate* bg_chain{WITH_LOCK(cs_main, return BackgroundSyncInProgress() ? m_ibd_chainstate.get() : nullptr)};
    BlockValidationState bg_state;
    if (bg_chain && !bg_chain->ActivateBestChain(bg_state, block)) {
        LogError("%s: [background] ActivateBestChain failed (%s)\n", __func__, bg_state.ToString());
        return false;
     }

    return true;
}

MempoolAcceptResult ChainstateManager::ProcessTransaction(const CTransactionRef& tx, bool test_accept)
{
    AssertLockHeld(cs_main);
    Chainstate& active_chainstate = ActiveChainstate();
    if (!active_chainstate.GetMempool()) {
        TxValidationState state;
        state.Invalid(TxValidationResult::TX_NO_MEMPOOL, "no-mempool");
        return MempoolAcceptResult::Failure(state);
    }
    auto result = AcceptToMemoryPool(active_chainstate, tx, GetTime(), /*bypass_limits=*/ false, test_accept);
    active_chainstate.GetMempool()->check(active_chainstate.CoinsTip(), active_chainstate.m_chain.Height() + 1);
    return result;
}

bool TestBlockValidity(BlockValidationState& state,
                       const CChainParams& chainparams,
                       Chainstate& chainstate,
                       const CBlock& block,
                       CBlockIndex* pindexPrev,
                       bool fCheckPOW,
                       bool fCheckMerkleRoot)
{
    AssertLockHeld(cs_main);
    assert(pindexPrev && pindexPrev == chainstate.m_chain.Tip());
    std::set<valtype> namesDummy;
    CCoinsViewCache viewNew(&chainstate.CoinsTip());
    uint256 block_hash(block.GetHash());
    CBlockIndex indexDummy(block);
    indexDummy.pprev = pindexPrev;
    indexDummy.nHeight = pindexPrev->nHeight + 1;
    indexDummy.phashBlock = &block_hash;

    // NOTE: CheckBlockHeader is called by CheckBlock
    if (!ContextualCheckBlockHeader(block, state, chainstate.m_blockman, chainstate.m_chainman, pindexPrev)) {
        LogError ("%s: Consensus::ContextualCheckBlockHeader: %s", __func__, state.ToString());
        return false;
    }
    if (!CheckBlock(block, state, chainparams.GetConsensus(), fCheckPOW, fCheckMerkleRoot)) {
        LogError ("%s: Consensus::CheckBlock: %s", __func__, state.ToString());
        return false;
    }
    if (!ContextualCheckBlock(block, state, chainstate.m_chainman, pindexPrev)) {
        LogError ("%s: Consensus::ContextualCheckBlock: %s", __func__, state.ToString());
        return false;
    }
    if (!chainstate.ConnectBlock(block, state, &indexDummy, viewNew, namesDummy, true)) {
        return false;
    }
    assert(state.IsValid());

    return true;
}

/* This function is called from the RPC code for pruneblockchain */
void PruneBlockFilesManual(Chainstate& active_chainstate, int nManualPruneHeight)
{
    BlockValidationState state;
    if (!active_chainstate.FlushStateToDisk(
            state, FlushStateMode::NONE, nManualPruneHeight)) {
        LogPrintf("%s: failed to flush state (%s)\n", __func__, state.ToString());
    }
}

bool Chainstate::LoadChainTip()
{
    AssertLockHeld(cs_main);
    const CCoinsViewCache& coins_cache = CoinsTip();
    assert(!coins_cache.GetBestBlock().IsNull()); // Never called when the coins view is empty
    const CBlockIndex* tip = m_chain.Tip();

    if (tip && tip->GetBlockHash() == coins_cache.GetBestBlock()) {
        return true;
    }

    // Load pointer to end of best chain
    CBlockIndex* pindex = m_blockman.LookupBlockIndex(coins_cache.GetBestBlock());
    if (!pindex) {
        return false;
    }
    m_chain.SetTip(*pindex);
    PruneBlockIndexCandidates();

    tip = m_chain.Tip();
    LogPrintf("Loaded best chain: hashBestChain=%s height=%d date=%s progress=%f\n",
              tip->GetBlockHash().ToString(),
              m_chain.Height(),
              FormatISO8601DateTime(tip->GetBlockTime()),
              m_chainman.GuessVerificationProgress(tip));

    // Ensure KernelNotifications m_tip_block is set even if no new block arrives.
    if (this->GetRole() != ChainstateRole::BACKGROUND) {
        // Ignoring return value for now.
        (void)m_chainman.GetNotifications().blockTip(GetSynchronizationState(/*init=*/true, m_chainman.m_blockman.m_blockfiles_indexed), *pindex);
    }

    return true;
}

CVerifyDB::CVerifyDB(Notifications& notifications)
    : m_notifications{notifications}
{
    m_notifications.progress(_("Verifying blocks…"), 0, false);
}

CVerifyDB::~CVerifyDB()
{
    m_notifications.progress(bilingual_str{}, 100, false);
}

VerifyDBResult CVerifyDB::VerifyDB(
    Chainstate& chainstate,
    const Consensus::Params& consensus_params,
    CCoinsView& coinsview,
    int nCheckLevel, int nCheckDepth)
{
    AssertLockHeld(cs_main);

    if (chainstate.m_chain.Tip() == nullptr || chainstate.m_chain.Tip()->pprev == nullptr) {
        return VerifyDBResult::SUCCESS;
    }

    // Verify blocks in the best chain
    if (nCheckDepth <= 0 || nCheckDepth > chainstate.m_chain.Height()) {
        nCheckDepth = chainstate.m_chain.Height();
    }
    nCheckLevel = std::max(0, std::min(4, nCheckLevel));
    LogPrintf("Verifying last %i blocks at level %i\n", nCheckDepth, nCheckLevel);
    CCoinsViewCache coins(&coinsview);
    std::set<valtype> dummyNames;
    CBlockIndex* pindex;
    CBlockIndex* pindexFailure = nullptr;
    int nGoodTransactions = 0;
    BlockValidationState state;
    int reportDone = 0;
    bool skipped_no_block_data{false};
    bool skipped_l3_checks{false};
    LogPrintf("Verification progress: 0%%\n");

    const bool is_snapshot_cs{chainstate.m_from_snapshot_blockhash};

    for (pindex = chainstate.m_chain.Tip(); pindex && pindex->pprev; pindex = pindex->pprev) {
        const int percentageDone = std::max(1, std::min(99, (int)(((double)(chainstate.m_chain.Height() - pindex->nHeight)) / (double)nCheckDepth * (nCheckLevel >= 4 ? 50 : 100))));
        if (reportDone < percentageDone / 10) {
            // report every 10% step
            LogPrintf("Verification progress: %d%%\n", percentageDone);
            reportDone = percentageDone / 10;
        }
        m_notifications.progress(_("Verifying blocks…"), percentageDone, false);
        if (pindex->nHeight <= chainstate.m_chain.Height() - nCheckDepth) {
            break;
        }
        if ((chainstate.m_blockman.IsPruneMode() || is_snapshot_cs) && !(pindex->nStatus & BLOCK_HAVE_DATA)) {
            // If pruning or running under an assumeutxo snapshot, only go
            // back as far as we have data.
            LogPrintf("VerifyDB(): block verification stopping at height %d (no data). This could be due to pruning or use of an assumeutxo snapshot.\n", pindex->nHeight);
            skipped_no_block_data = true;
            break;
        }
        CBlock block;
        // check level 0: read from disk
        if (!chainstate.m_blockman.ReadBlock(block, *pindex)) {
            LogPrintf("Verification error: ReadBlock failed at %d, hash=%s\n", pindex->nHeight, pindex->GetBlockHash().ToString());
            return VerifyDBResult::CORRUPTED_BLOCK_DB;
        }
        // check level 1: verify block validity
        if (nCheckLevel >= 1 && !CheckBlock(block, state, consensus_params)) {
            LogPrintf("Verification error: found bad block at %d, hash=%s (%s)\n",
                      pindex->nHeight, pindex->GetBlockHash().ToString(), state.ToString());
            return VerifyDBResult::CORRUPTED_BLOCK_DB;
        }
        // check level 2: verify undo validity
        if (nCheckLevel >= 2 && pindex) {
            CBlockUndo undo;
            if (!pindex->GetUndoPos().IsNull()) {
                if (!chainstate.m_blockman.ReadBlockUndo(undo, *pindex)) {
                    LogPrintf("Verification error: found bad undo data at %d, hash=%s\n", pindex->nHeight, pindex->GetBlockHash().ToString());
                    return VerifyDBResult::CORRUPTED_BLOCK_DB;
                }
            }
        }
        // check level 3: check for inconsistencies during memory-only disconnect of tip blocks
        size_t curr_coins_usage = coins.DynamicMemoryUsage() + chainstate.CoinsTip().DynamicMemoryUsage();

        if (nCheckLevel >= 3) {
            if (curr_coins_usage <= chainstate.m_coinstip_cache_size_bytes) {
                assert(coins.GetBestBlock() == pindex->GetBlockHash());
                DisconnectResult res = chainstate.DisconnectBlock(block, pindex, coins, dummyNames);
                if (res == DISCONNECT_FAILED) {
                    LogPrintf("Verification error: irrecoverable inconsistency in block data at %d, hash=%s\n", pindex->nHeight, pindex->GetBlockHash().ToString());
                    return VerifyDBResult::CORRUPTED_BLOCK_DB;
                }
                if (res == DISCONNECT_UNCLEAN) {
                    nGoodTransactions = 0;
                    pindexFailure = pindex;
                } else {
                    nGoodTransactions += block.vtx.size();
                }
            } else {
                skipped_l3_checks = true;
            }
        }
        if (chainstate.m_chainman.m_interrupt) return VerifyDBResult::INTERRUPTED;
    }
    if (pindexFailure) {
        LogPrintf("Verification error: coin database inconsistencies found (last %i blocks, %i good transactions before that)\n", chainstate.m_chain.Height() - pindexFailure->nHeight + 1, nGoodTransactions);
        return VerifyDBResult::CORRUPTED_BLOCK_DB;
    }
    if (skipped_l3_checks) {
        LogPrintf("Skipped verification of level >=3 (insufficient database cache size). Consider increasing -dbcache.\n");
    }

    // store block count as we move pindex at check level >= 4
    int block_count = chainstate.m_chain.Height() - pindex->nHeight;

    // check level 4: try reconnecting blocks
    if (nCheckLevel >= 4 && !skipped_l3_checks) {
        while (pindex != chainstate.m_chain.Tip()) {
            const int percentageDone = std::max(1, std::min(99, 100 - (int)(((double)(chainstate.m_chain.Height() - pindex->nHeight)) / (double)nCheckDepth * 50)));
            if (reportDone < percentageDone / 10) {
                // report every 10% step
                LogPrintf("Verification progress: %d%%\n", percentageDone);
                reportDone = percentageDone / 10;
            }
            m_notifications.progress(_("Verifying blocks…"), percentageDone, false);
            pindex = chainstate.m_chain.Next(pindex);
            CBlock block;
            if (!chainstate.m_blockman.ReadBlock(block, *pindex)) {
                LogPrintf("Verification error: ReadBlock failed at %d, hash=%s\n", pindex->nHeight, pindex->GetBlockHash().ToString());
                return VerifyDBResult::CORRUPTED_BLOCK_DB;
            }
            if (!chainstate.ConnectBlock(block, state, pindex, coins, dummyNames)) {
                LogPrintf("Verification error: found unconnectable block at %d, hash=%s (%s)\n", pindex->nHeight, pindex->GetBlockHash().ToString(), state.ToString());
                return VerifyDBResult::CORRUPTED_BLOCK_DB;
            }
            if (chainstate.m_chainman.m_interrupt) return VerifyDBResult::INTERRUPTED;
        }
    }

    LogPrintf("Verification: No coin database inconsistencies in last %i blocks (%i transactions)\n", block_count, nGoodTransactions);

    if (skipped_l3_checks) {
        return VerifyDBResult::SKIPPED_L3_CHECKS;
    }
    if (skipped_no_block_data) {
        return VerifyDBResult::SKIPPED_MISSING_BLOCKS;
    }
    return VerifyDBResult::SUCCESS;
}

/** Apply the effects of a block on the utxo cache, ignoring that it may already have been applied. */
bool Chainstate::RollforwardBlock(const CBlockIndex* pindex, CCoinsViewCache& inputs)
{
    AssertLockHeld(cs_main);
    // TODO: merge with ConnectBlock
    CBlock block;
    if (!m_blockman.ReadBlock(block, *pindex)) {
        LogError("ReplayBlock(): ReadBlock failed at %d, hash=%s\n", pindex->nHeight, pindex->GetBlockHash().ToString());
        return false;
    }

    for (const CTransactionRef& tx : block.vtx) {
        if (!tx->IsCoinBase()) {
            for (const CTxIn &txin : tx->vin) {
                inputs.SpendCoin(txin.prevout);
            }
        }
        // Pass check = true as every addition may be an overwrite.
        AddCoins(inputs, *tx, pindex->nHeight, true);
    }
    return true;
}

bool Chainstate::ReplayBlocks()
{
    LOCK(cs_main);

    CCoinsView& db = this->CoinsDB();
    CCoinsViewCache cache(&db);

    std::vector<uint256> hashHeads = db.GetHeadBlocks();
    if (hashHeads.empty()) return true; // We're already in a consistent state.
    if (hashHeads.size() != 2) {
        LogError("ReplayBlocks(): unknown inconsistent state\n");
        return false;
    }

    m_chainman.GetNotifications().progress(_("Replaying blocks…"), 0, false);
    LogPrintf("Replaying blocks\n");

    const CBlockIndex* pindexOld = nullptr;  // Old tip during the interrupted flush.
    const CBlockIndex* pindexNew;            // New tip during the interrupted flush.
    const CBlockIndex* pindexFork = nullptr; // Latest block common to both the old and the new tip.

    if (m_blockman.m_block_index.count(hashHeads[0]) == 0) {
        LogError("ReplayBlocks(): reorganization to unknown block requested\n");
        return false;
    }
    pindexNew = &(m_blockman.m_block_index[hashHeads[0]]);

    if (!hashHeads[1].IsNull()) { // The old tip is allowed to be 0, indicating it's the first flush.
        if (m_blockman.m_block_index.count(hashHeads[1]) == 0) {
            LogError("ReplayBlocks(): reorganization from unknown block requested\n");
            return false;
        }
        pindexOld = &(m_blockman.m_block_index[hashHeads[1]]);
        pindexFork = LastCommonAncestor(pindexOld, pindexNew);
        assert(pindexFork != nullptr);
    }

    // Rollback along the old branch.
    while (pindexOld != pindexFork) {
        if (pindexOld->nHeight > 0) { // Never disconnect the genesis block.
            CBlock block;
            if (!m_blockman.ReadBlock(block, *pindexOld)) {
                LogError("RollbackBlock(): ReadBlock() failed at %d, hash=%s\n", pindexOld->nHeight, pindexOld->GetBlockHash().ToString());
                return false;
            }
            LogPrintf("Rolling back %s (%i)\n", pindexOld->GetBlockHash().ToString(), pindexOld->nHeight);
            std::set<valtype> dummyNames;
            DisconnectResult res = DisconnectBlock(block, pindexOld, cache, dummyNames);
            if (res == DISCONNECT_FAILED) {
                LogError("RollbackBlock(): DisconnectBlock failed at %d, hash=%s\n", pindexOld->nHeight, pindexOld->GetBlockHash().ToString());
                return false;
            }
            // If DISCONNECT_UNCLEAN is returned, it means a non-existing UTXO was deleted, or an existing UTXO was
            // overwritten. It corresponds to cases where the block-to-be-disconnect never had all its operations
            // applied to the UTXO set. However, as both writing a UTXO and deleting a UTXO are idempotent operations,
            // the result is still a version of the UTXO set with the effects of that block undone.
        }
        pindexOld = pindexOld->pprev;
    }

    // Roll forward from the forking point to the new tip.
    int nForkHeight = pindexFork ? pindexFork->nHeight : 0;
    for (int nHeight = nForkHeight + 1; nHeight <= pindexNew->nHeight; ++nHeight) {
        const CBlockIndex& pindex{*Assert(pindexNew->GetAncestor(nHeight))};

        LogPrintf("Rolling forward %s (%i)\n", pindex.GetBlockHash().ToString(), nHeight);
        m_chainman.GetNotifications().progress(_("Replaying blocks…"), (int)((nHeight - nForkHeight) * 100.0 / (pindexNew->nHeight - nForkHeight)), false);
        if (!RollforwardBlock(&pindex, cache)) return false;
    }

    cache.SetBestBlock(pindexNew->GetBlockHash());
    cache.Flush();
    m_chainman.GetNotifications().progress(bilingual_str{}, 100, false);
    return true;
}

bool Chainstate::NeedsRedownload() const
{
    AssertLockHeld(cs_main);

    // At and above m_params.SegwitHeight, segwit consensus rules must be validated
    CBlockIndex* block{m_chain.Tip()};

    while (block != nullptr && DeploymentActiveAt(*block, m_chainman, Consensus::DEPLOYMENT_SEGWIT)) {
        if (!(block->nStatus & BLOCK_OPT_WITNESS)) {
            // block is insufficiently validated for a segwit client
            return true;
        }
        block = block->pprev;
    }

    return false;
}

void Chainstate::ClearBlockIndexCandidates()
{
    AssertLockHeld(::cs_main);
    setBlockIndexCandidates.clear();
}

bool ChainstateManager::LoadBlockIndex()
{
    AssertLockHeld(cs_main);
    // Load block index from databases
    if (m_blockman.m_blockfiles_indexed) {
        bool ret{m_blockman.LoadBlockIndexDB(SnapshotBlockhash())};
        if (!ret) return false;

        m_blockman.ScanAndUnlinkAlreadyPrunedFiles();

        std::vector<CBlockIndex*> vSortedByHeight{m_blockman.GetAllBlockIndices()};
        std::sort(vSortedByHeight.begin(), vSortedByHeight.end(),
                  CBlockIndexHeightOnlyComparator());

        for (CBlockIndex* pindex : vSortedByHeight) {
            if (m_interrupt) return false;
            // If we have an assumeutxo-based chainstate, then the snapshot
            // block will be a candidate for the tip, but it may not be
            // VALID_TRANSACTIONS (eg if we haven't yet downloaded the block),
            // so we special-case the snapshot block as a potential candidate
            // here.
            if (pindex == GetSnapshotBaseBlock() ||
                    (pindex->IsValid(BLOCK_VALID_TRANSACTIONS) &&
                     (pindex->HaveNumChainTxs() || pindex->pprev == nullptr))) {

                for (Chainstate* chainstate : GetAll()) {
                    chainstate->TryAddBlockIndexCandidate(pindex);
                }
            }
            if (pindex->nStatus & BLOCK_FAILED_MASK && (!m_best_invalid || pindex->nChainWork > m_best_invalid->nChainWork)) {
                m_best_invalid = pindex;
            }
            if (pindex->IsValid(BLOCK_VALID_TREE) && (m_best_header == nullptr || CBlockIndexWorkComparator()(m_best_header, pindex)))
                m_best_header = pindex;
        }
    }
    return true;
}

bool Chainstate::LoadGenesisBlock()
{
    LOCK(cs_main);

    const CChainParams& params{m_chainman.GetParams()};

    // Check whether we're already initialized by checking for genesis in
    // m_blockman.m_block_index. Note that we can't use m_chain here, since it is
    // set based on the coins db, not the block index db, which is the only
    // thing loaded at this point.
    if (m_blockman.m_block_index.count(params.GenesisBlock().GetHash()))
        return true;

    try {
        const CBlock& block = params.GenesisBlock();
        FlatFilePos blockPos{m_blockman.WriteBlock(block, 0)};
        if (blockPos.IsNull()) {
            LogError("%s: writing genesis block to disk failed\n", __func__);
            return false;
        }
        CBlockIndex* pindex = m_blockman.AddToBlockIndex(block, m_chainman.m_best_header);
        m_chainman.ReceivedBlockTransactions(block, pindex, blockPos);
    } catch (const std::runtime_error& e) {
        LogError("%s: failed to write genesis block: %s\n", __func__, e.what());
        return false;
    }

    return true;
}

void ChainstateManager::LoadExternalBlockFile(
    AutoFile& file_in,
    FlatFilePos* dbp,
    std::multimap<uint256, FlatFilePos>* blocks_with_unknown_parent)
{
    // Either both should be specified (-reindex), or neither (-loadblock).
    assert(!dbp == !blocks_with_unknown_parent);

    const auto start{SteadyClock::now()};
    const CChainParams& params{GetParams()};

    int nLoaded = 0;
    try {
        BufferedFile blkdat{file_in, 2 * MAX_BLOCK_SERIALIZED_SIZE, MAX_BLOCK_SERIALIZED_SIZE + 8};
        // nRewind indicates where to resume scanning in case something goes wrong,
        // such as a block fails to deserialize.
        uint64_t nRewind = blkdat.GetPos();
        while (!blkdat.eof()) {
            if (m_interrupt) return;

            blkdat.SetPos(nRewind);
            nRewind++; // start one byte further next time, in case of failure
            blkdat.SetLimit(); // remove former limit
            unsigned int nSize = 0;
            try {
                // locate a header
                MessageStartChars buf;
                blkdat.FindByte(std::byte(params.MessageStart()[0]));
                nRewind = blkdat.GetPos() + 1;
                blkdat >> buf;
                if (buf != params.MessageStart()) {
                    continue;
                }
                // read size
                blkdat >> nSize;
                if (nSize < 80 || nSize > MAX_BLOCK_SERIALIZED_SIZE)
                    continue;
            } catch (const std::exception&) {
                // no valid block header found; don't complain
                // (this happens at the end of every blk.dat file)
                break;
            }
            try {
                // read block header
                const uint64_t nBlockPos{blkdat.GetPos()};
                if (dbp)
                    dbp->nPos = nBlockPos;
                blkdat.SetLimit(nBlockPos + nSize);
                CBlockHeader header;
                blkdat >> header;
                const uint256 hash{header.GetHash()};
                // Skip the rest of this block (this may read from disk into memory); position to the marker before the
                // next block, but it's still possible to rewind to the start of the current block (without a disk read).
                nRewind = nBlockPos + nSize;
                blkdat.SkipTo(nRewind);

                std::shared_ptr<CBlock> pblock{}; // needs to remain available after the cs_main lock is released to avoid duplicate reads from disk

                {
                    LOCK(cs_main);
                    // detect out of order blocks, and store them for later
                    if (hash != params.GetConsensus().hashGenesisBlock && !m_blockman.LookupBlockIndex(header.hashPrevBlock)) {
                        LogDebug(BCLog::REINDEX, "%s: Out of order block %s, parent %s not known\n", __func__, hash.ToString(),
                                 header.hashPrevBlock.ToString());
                        if (dbp && blocks_with_unknown_parent) {
                            blocks_with_unknown_parent->emplace(header.hashPrevBlock, *dbp);
                        }
                        continue;
                    }

                    // process in case the block isn't known yet
                    const CBlockIndex* pindex = m_blockman.LookupBlockIndex(hash);
                    if (!pindex || (pindex->nStatus & BLOCK_HAVE_DATA) == 0) {
                        // This block can be processed immediately; rewind to its start, read and deserialize it.
                        blkdat.SetPos(nBlockPos);
                        pblock = std::make_shared<CBlock>();
                        blkdat >> TX_WITH_WITNESS(*pblock);
                        nRewind = blkdat.GetPos();

                        BlockValidationState state;
                        if (AcceptBlock(pblock, state, nullptr, true, dbp, nullptr, true)) {
                            nLoaded++;
                        }
                        if (state.IsError()) {
                            break;
                        }
                    } else if (hash != params.GetConsensus().hashGenesisBlock && pindex->nHeight % 1000 == 0) {
                        LogDebug(BCLog::REINDEX, "Block Import: already had block %s at height %d\n", hash.ToString(), pindex->nHeight);
                    }
                }

                // Activate the genesis block so normal node progress can continue
                if (hash == params.GetConsensus().hashGenesisBlock) {
                    bool genesis_activation_failure = false;
                    for (auto c : GetAll()) {
                        BlockValidationState state;
                        if (!c->ActivateBestChain(state, nullptr)) {
                            genesis_activation_failure = true;
                            break;
                        }
                    }
                    if (genesis_activation_failure) {
                        break;
                    }
                }

                if (m_blockman.IsPruneMode() && m_blockman.m_blockfiles_indexed && pblock) {
                    // must update the tip for pruning to work while importing with -loadblock.
                    // this is a tradeoff to conserve disk space at the expense of time
                    // spent updating the tip to be able to prune.
                    // otherwise, ActivateBestChain won't be called by the import process
                    // until after all of the block files are loaded. ActivateBestChain can be
                    // called by concurrent network message processing. but, that is not
                    // reliable for the purpose of pruning while importing.
                    bool activation_failure = false;
                    for (auto c : GetAll()) {
                        BlockValidationState state;
                        if (!c->ActivateBestChain(state, pblock)) {
                            LogDebug(BCLog::REINDEX, "failed to activate chain (%s)\n", state.ToString());
                            activation_failure = true;
                            break;
                        }
                    }
                    if (activation_failure) {
                        break;
                    }
                }

                NotifyHeaderTip();

                if (!blocks_with_unknown_parent) continue;

                // Recursively process earlier encountered successors of this block
                std::deque<uint256> queue;
                queue.push_back(hash);
                while (!queue.empty()) {
                    uint256 head = queue.front();
                    queue.pop_front();
                    auto range = blocks_with_unknown_parent->equal_range(head);
                    while (range.first != range.second) {
                        std::multimap<uint256, FlatFilePos>::iterator it = range.first;
                        std::shared_ptr<CBlock> pblockrecursive = std::make_shared<CBlock>();
                        if (m_blockman.ReadBlock(*pblockrecursive, it->second)) {
                            LogDebug(BCLog::REINDEX, "%s: Processing out of order child %s of %s\n", __func__, pblockrecursive->GetHash().ToString(),
                                    head.ToString());
                            LOCK(cs_main);
                            BlockValidationState dummy;
                            if (AcceptBlock(pblockrecursive, dummy, nullptr, true, &it->second, nullptr, true)) {
                                nLoaded++;
                                queue.push_back(pblockrecursive->GetHash());
                            }
                        }
                        range.first++;
                        blocks_with_unknown_parent->erase(it);
                        NotifyHeaderTip();
                    }
                }
            } catch (const std::exception& e) {
                // historical bugs added extra data to the block files that does not deserialize cleanly.
                // commonly this data is between readable blocks, but it does not really matter. such data is not fatal to the import process.
                // the code that reads the block files deals with invalid data by simply ignoring it.
                // it continues to search for the next {4 byte magic message start bytes + 4 byte length + block} that does deserialize cleanly
                // and passes all of the other block validation checks dealing with POW and the merkle root, etc...
                // we merely note with this informational log message when unexpected data is encountered.
                // we could also be experiencing a storage system read error, or a read of a previous bad write. these are possible, but
                // less likely scenarios. we don't have enough information to tell a difference here.
                // the reindex process is not the place to attempt to clean and/or compact the block files. if so desired, a studious node operator
                // may use knowledge of the fact that the block files are not entirely pristine in order to prepare a set of pristine, and
                // perhaps ordered, block files for later reindexing.
                LogDebug(BCLog::REINDEX, "%s: unexpected data at file offset 0x%x - %s. continuing\n", __func__, (nRewind - 1), e.what());
            }
        }
    } catch (const std::runtime_error& e) {
        GetNotifications().fatalError(strprintf(_("System error while loading external block file: %s"), e.what()));
    }
    LogPrintf("Loaded %i blocks from external file in %dms\n", nLoaded, Ticks<std::chrono::milliseconds>(SteadyClock::now() - start));
}

bool ChainstateManager::ShouldCheckBlockIndex() const
{
    // Assert to verify Flatten() has been called.
    if (!*Assert(m_options.check_block_index)) return false;
    if (FastRandomContext().randrange(*m_options.check_block_index) >= 1) return false;
    return true;
}

void ChainstateManager::CheckBlockIndex()
{
    if (!ShouldCheckBlockIndex()) {
        return;
    }

    LOCK(cs_main);

    // During a reindex, we read the genesis block and call CheckBlockIndex before ActivateBestChain,
    // so we have the genesis block in m_blockman.m_block_index but no active chain. (A few of the
    // tests when iterating the block tree require that m_chain has been initialized.)
    if (ActiveChain().Height() < 0) {
        assert(m_blockman.m_block_index.size() <= 1);
        return;
    }

    // Build forward-pointing data structure for the entire block tree.
    // For performance reasons, indexes of the best header chain are stored in a vector (within CChain).
    // All remaining blocks are stored in a multimap.
    // The best header chain can differ from the active chain: E.g. its entries may belong to blocks that
    // are not yet validated.
    CChain best_hdr_chain;
    assert(m_best_header);
    best_hdr_chain.SetTip(*m_best_header);

    std::multimap<CBlockIndex*,CBlockIndex*> forward;
    for (auto& [_, block_index] : m_blockman.m_block_index) {
        // Only save indexes in forward that are not part of the best header chain.
        if (!best_hdr_chain.Contains(&block_index)) {
            // Only genesis, which must be part of the best header chain, can have a nullptr parent.
            assert(block_index.pprev);
            forward.emplace(block_index.pprev, &block_index);
        }
    }
    assert(forward.size() + best_hdr_chain.Height() + 1 == m_blockman.m_block_index.size());

    CBlockIndex* pindex = best_hdr_chain[0];
    assert(pindex);
    // Iterate over the entire block tree, using depth-first search.
    // Along the way, remember whether there are blocks on the path from genesis
    // block being explored which are the first to have certain properties.
    size_t nNodes = 0;
    int nHeight = 0;
    CBlockIndex* pindexFirstInvalid = nullptr; // Oldest ancestor of pindex which is invalid.
    CBlockIndex* pindexFirstMissing = nullptr; // Oldest ancestor of pindex which does not have BLOCK_HAVE_DATA, since assumeutxo snapshot if used.
    CBlockIndex* pindexFirstNeverProcessed = nullptr; // Oldest ancestor of pindex for which nTx == 0, since assumeutxo snapshot if used.
    CBlockIndex* pindexFirstNotTreeValid = nullptr; // Oldest ancestor of pindex which does not have BLOCK_VALID_TREE (regardless of being valid or not).
    CBlockIndex* pindexFirstNotTransactionsValid = nullptr; // Oldest ancestor of pindex which does not have BLOCK_VALID_TRANSACTIONS (regardless of being valid or not), since assumeutxo snapshot if used.
    CBlockIndex* pindexFirstNotChainValid = nullptr; // Oldest ancestor of pindex which does not have BLOCK_VALID_CHAIN (regardless of being valid or not), since assumeutxo snapshot if used.
    CBlockIndex* pindexFirstNotScriptsValid = nullptr; // Oldest ancestor of pindex which does not have BLOCK_VALID_SCRIPTS (regardless of being valid or not), since assumeutxo snapshot if used.

    // After checking an assumeutxo snapshot block, reset pindexFirst pointers
    // to earlier blocks that have not been downloaded or validated yet, so
    // checks for later blocks can assume the earlier blocks were validated and
    // be stricter, testing for more requirements.
    const CBlockIndex* snap_base{GetSnapshotBaseBlock()};
    CBlockIndex *snap_first_missing{}, *snap_first_notx{}, *snap_first_notv{}, *snap_first_nocv{}, *snap_first_nosv{};
    auto snap_update_firsts = [&] {
        if (pindex == snap_base) {
            std::swap(snap_first_missing, pindexFirstMissing);
            std::swap(snap_first_notx, pindexFirstNeverProcessed);
            std::swap(snap_first_notv, pindexFirstNotTransactionsValid);
            std::swap(snap_first_nocv, pindexFirstNotChainValid);
            std::swap(snap_first_nosv, pindexFirstNotScriptsValid);
        }
    };

    while (pindex != nullptr) {
        nNodes++;
        if (pindexFirstInvalid == nullptr && pindex->nStatus & BLOCK_FAILED_VALID) pindexFirstInvalid = pindex;
        if (pindexFirstMissing == nullptr && !(pindex->nStatus & BLOCK_HAVE_DATA)) {
            pindexFirstMissing = pindex;
        }
        if (pindexFirstNeverProcessed == nullptr && pindex->nTx == 0) pindexFirstNeverProcessed = pindex;
        if (pindex->pprev != nullptr && pindexFirstNotTreeValid == nullptr && (pindex->nStatus & BLOCK_VALID_MASK) < BLOCK_VALID_TREE) pindexFirstNotTreeValid = pindex;

        if (pindex->pprev != nullptr) {
            if (pindexFirstNotTransactionsValid == nullptr &&
                    (pindex->nStatus & BLOCK_VALID_MASK) < BLOCK_VALID_TRANSACTIONS) {
                pindexFirstNotTransactionsValid = pindex;
            }

            if (pindexFirstNotChainValid == nullptr &&
                    (pindex->nStatus & BLOCK_VALID_MASK) < BLOCK_VALID_CHAIN) {
                pindexFirstNotChainValid = pindex;
            }

            if (pindexFirstNotScriptsValid == nullptr &&
                    (pindex->nStatus & BLOCK_VALID_MASK) < BLOCK_VALID_SCRIPTS) {
                pindexFirstNotScriptsValid = pindex;
            }
        }

        // Begin: actual consistency checks.
        if (pindex->pprev == nullptr) {
            // Genesis block checks.
            assert(pindex->GetBlockHash() == GetConsensus().hashGenesisBlock); // Genesis block's hash must match.
            for (auto c : GetAll()) {
                if (c->m_chain.Genesis() != nullptr) {
                    assert(pindex == c->m_chain.Genesis()); // The chain's genesis block must be this block.
                }
            }
        }
        if (!pindex->HaveNumChainTxs()) assert(pindex->nSequenceId <= 0); // nSequenceId can't be set positive for blocks that aren't linked (negative is used for preciousblock)
        // VALID_TRANSACTIONS is equivalent to nTx > 0 for all nodes (whether or not pruning has occurred).
        // HAVE_DATA is only equivalent to nTx > 0 (or VALID_TRANSACTIONS) if no pruning has occurred.
        if (!m_blockman.m_have_pruned) {
            // If we've never pruned, then HAVE_DATA should be equivalent to nTx > 0
            assert(!(pindex->nStatus & BLOCK_HAVE_DATA) == (pindex->nTx == 0));
            assert(pindexFirstMissing == pindexFirstNeverProcessed);
        } else {
            // If we have pruned, then we can only say that HAVE_DATA implies nTx > 0
            if (pindex->nStatus & BLOCK_HAVE_DATA) assert(pindex->nTx > 0);
        }
        if (pindex->nStatus & BLOCK_HAVE_UNDO) assert(pindex->nStatus & BLOCK_HAVE_DATA);
        if (snap_base && snap_base->GetAncestor(pindex->nHeight) == pindex) {
            // Assumed-valid blocks should connect to the main chain.
            assert((pindex->nStatus & BLOCK_VALID_MASK) >= BLOCK_VALID_TREE);
        }
        // There should only be an nTx value if we have
        // actually seen a block's transactions.
        assert(((pindex->nStatus & BLOCK_VALID_MASK) >= BLOCK_VALID_TRANSACTIONS) == (pindex->nTx > 0)); // This is pruning-independent.
        // All parents having had data (at some point) is equivalent to all parents being VALID_TRANSACTIONS, which is equivalent to HaveNumChainTxs().
        // HaveNumChainTxs will also be set in the assumeutxo snapshot block from snapshot metadata.
        assert((pindexFirstNeverProcessed == nullptr || pindex == snap_base) == pindex->HaveNumChainTxs());
        assert((pindexFirstNotTransactionsValid == nullptr || pindex == snap_base) == pindex->HaveNumChainTxs());
        assert(pindex->nHeight == nHeight); // nHeight must be consistent.
        assert(pindex->pprev == nullptr || pindex->nChainWork >= pindex->pprev->nChainWork); // For every block except the genesis block, the chainwork must be larger than the parent's.
        assert(nHeight < 2 || (pindex->pskip && (pindex->pskip->nHeight < nHeight))); // The pskip pointer must point back for all but the first 2 blocks.
        assert(pindexFirstNotTreeValid == nullptr); // All m_blockman.m_block_index entries must at least be TREE valid
        if ((pindex->nStatus & BLOCK_VALID_MASK) >= BLOCK_VALID_TREE) assert(pindexFirstNotTreeValid == nullptr); // TREE valid implies all parents are TREE valid
        if ((pindex->nStatus & BLOCK_VALID_MASK) >= BLOCK_VALID_CHAIN) assert(pindexFirstNotChainValid == nullptr); // CHAIN valid implies all parents are CHAIN valid
        if ((pindex->nStatus & BLOCK_VALID_MASK) >= BLOCK_VALID_SCRIPTS) assert(pindexFirstNotScriptsValid == nullptr); // SCRIPTS valid implies all parents are SCRIPTS valid
        if (pindexFirstInvalid == nullptr) {
            // Checks for not-invalid blocks.
            assert((pindex->nStatus & BLOCK_FAILED_MASK) == 0); // The failed mask cannot be set for blocks without invalid parents.
        }
        // Make sure m_chain_tx_count sum is correctly computed.
        if (!pindex->pprev) {
            // If no previous block, nTx and m_chain_tx_count must be the same.
            assert(pindex->m_chain_tx_count == pindex->nTx);
        } else if (pindex->pprev->m_chain_tx_count > 0 && pindex->nTx > 0) {
            // If previous m_chain_tx_count is set and number of transactions in block is known, sum must be set.
            assert(pindex->m_chain_tx_count == pindex->nTx + pindex->pprev->m_chain_tx_count);
        } else {
            // Otherwise m_chain_tx_count should only be set if this is a snapshot
            // block, and must be set if it is.
            assert((pindex->m_chain_tx_count != 0) == (pindex == snap_base));
        }

        // Chainstate-specific checks on setBlockIndexCandidates
        for (auto c : GetAll()) {
            if (c->m_chain.Tip() == nullptr) continue;
            // Two main factors determine whether pindex is a candidate in
            // setBlockIndexCandidates:
            //
            // - If pindex has less work than the chain tip, it should not be a
            //   candidate, and this will be asserted below. Otherwise it is a
            //   potential candidate.
            //
            // - If pindex or one of its parent blocks back to the genesis block
            //   or an assumeutxo snapshot never downloaded transactions
            //   (pindexFirstNeverProcessed is non-null), it should not be a
            //   candidate, and this will be asserted below. The only exception
            //   is if pindex itself is an assumeutxo snapshot block. Then it is
            //   also a potential candidate.
            if (!CBlockIndexWorkComparator()(pindex, c->m_chain.Tip()) && (pindexFirstNeverProcessed == nullptr || pindex == snap_base)) {
                // If pindex was detected as invalid (pindexFirstInvalid is
                // non-null), it is not required to be in
                // setBlockIndexCandidates.
                if (pindexFirstInvalid == nullptr) {
                    // If pindex and all its parents back to the genesis block
                    // or an assumeutxo snapshot block downloaded transactions,
                    // and the transactions were not pruned (pindexFirstMissing
                    // is null), it is a potential candidate. The check
                    // excludes pruned blocks, because if any blocks were
                    // pruned between pindex and the current chain tip, pindex will
                    // only temporarily be added to setBlockIndexCandidates,
                    // before being moved to m_blocks_unlinked. This check
                    // could be improved to verify that if all blocks between
                    // the chain tip and pindex have data, pindex must be a
                    // candidate.
                    //
                    // If pindex is the chain tip, it also is a potential
                    // candidate.
                    //
                    // If the chainstate was loaded from a snapshot and pindex
                    // is the base of the snapshot, pindex is also a potential
                    // candidate.
                    if (pindexFirstMissing == nullptr || pindex == c->m_chain.Tip() || pindex == c->SnapshotBase()) {
                        // If this chainstate is the active chainstate, pindex
                        // must be in setBlockIndexCandidates. Otherwise, this
                        // chainstate is a background validation chainstate, and
                        // pindex only needs to be added if it is an ancestor of
                        // the snapshot that is being validated.
                        if (c == &ActiveChainstate() || snap_base->GetAncestor(pindex->nHeight) == pindex) {
                            assert(c->setBlockIndexCandidates.count(pindex));
                        }
                    }
                    // If some parent is missing, then it could be that this block was in
                    // setBlockIndexCandidates but had to be removed because of the missing data.
                    // In this case it must be in m_blocks_unlinked -- see test below.
                }
            } else { // If this block sorts worse than the current tip or some ancestor's block has never been seen, it cannot be in setBlockIndexCandidates.
                assert(c->setBlockIndexCandidates.count(pindex) == 0);
            }
        }
        // Check whether this block is in m_blocks_unlinked.
        std::pair<std::multimap<CBlockIndex*,CBlockIndex*>::iterator,std::multimap<CBlockIndex*,CBlockIndex*>::iterator> rangeUnlinked = m_blockman.m_blocks_unlinked.equal_range(pindex->pprev);
        bool foundInUnlinked = false;
        while (rangeUnlinked.first != rangeUnlinked.second) {
            assert(rangeUnlinked.first->first == pindex->pprev);
            if (rangeUnlinked.first->second == pindex) {
                foundInUnlinked = true;
                break;
            }
            rangeUnlinked.first++;
        }
        if (pindex->pprev && (pindex->nStatus & BLOCK_HAVE_DATA) && pindexFirstNeverProcessed != nullptr && pindexFirstInvalid == nullptr) {
            // If this block has block data available, some parent was never received, and has no invalid parents, it must be in m_blocks_unlinked.
            assert(foundInUnlinked);
        }
        if (!(pindex->nStatus & BLOCK_HAVE_DATA)) assert(!foundInUnlinked); // Can't be in m_blocks_unlinked if we don't HAVE_DATA
        if (pindexFirstMissing == nullptr) assert(!foundInUnlinked); // We aren't missing data for any parent -- cannot be in m_blocks_unlinked.
        if (pindex->pprev && (pindex->nStatus & BLOCK_HAVE_DATA) && pindexFirstNeverProcessed == nullptr && pindexFirstMissing != nullptr) {
            // We HAVE_DATA for this block, have received data for all parents at some point, but we're currently missing data for some parent.
            assert(m_blockman.m_have_pruned);
            // This block may have entered m_blocks_unlinked if:
            //  - it has a descendant that at some point had more work than the
            //    tip, and
            //  - we tried switching to that descendant but were missing
            //    data for some intermediate block between m_chain and the
            //    tip.
            // So if this block is itself better than any m_chain.Tip() and it wasn't in
            // setBlockIndexCandidates, then it must be in m_blocks_unlinked.
            for (auto c : GetAll()) {
                const bool is_active = c == &ActiveChainstate();
                if (!CBlockIndexWorkComparator()(pindex, c->m_chain.Tip()) && c->setBlockIndexCandidates.count(pindex) == 0) {
                    if (pindexFirstInvalid == nullptr) {
                        if (is_active || snap_base->GetAncestor(pindex->nHeight) == pindex) {
                            assert(foundInUnlinked);
                        }
                    }
                }
            }
        }
        // assert(pindex->GetBlockHash() == pindex->GetBlockHeader().GetHash()); // Perhaps too slow
        // End: actual consistency checks.


        // Try descending into the first subnode. Always process forks first and the best header chain after.
        snap_update_firsts();
        std::pair<std::multimap<CBlockIndex*,CBlockIndex*>::iterator,std::multimap<CBlockIndex*,CBlockIndex*>::iterator> range = forward.equal_range(pindex);
        if (range.first != range.second) {
            // A subnode not part of the best header chain was found.
            pindex = range.first->second;
            nHeight++;
            continue;
        } else if (best_hdr_chain.Contains(pindex)) {
            // Descend further into best header chain.
            nHeight++;
            pindex = best_hdr_chain[nHeight];
            if (!pindex) break; // we are finished, since the best header chain is always processed last
            continue;
        }
        // This is a leaf node.
        // Move upwards until we reach a node of which we have not yet visited the last child.
        while (pindex) {
            // We are going to either move to a parent or a sibling of pindex.
            snap_update_firsts();
            // If pindex was the first with a certain property, unset the corresponding variable.
            if (pindex == pindexFirstInvalid) pindexFirstInvalid = nullptr;
            if (pindex == pindexFirstMissing) pindexFirstMissing = nullptr;
            if (pindex == pindexFirstNeverProcessed) pindexFirstNeverProcessed = nullptr;
            if (pindex == pindexFirstNotTreeValid) pindexFirstNotTreeValid = nullptr;
            if (pindex == pindexFirstNotTransactionsValid) pindexFirstNotTransactionsValid = nullptr;
            if (pindex == pindexFirstNotChainValid) pindexFirstNotChainValid = nullptr;
            if (pindex == pindexFirstNotScriptsValid) pindexFirstNotScriptsValid = nullptr;
            // Find our parent.
            CBlockIndex* pindexPar = pindex->pprev;
            // Find which child we just visited.
            std::pair<std::multimap<CBlockIndex*,CBlockIndex*>::iterator,std::multimap<CBlockIndex*,CBlockIndex*>::iterator> rangePar = forward.equal_range(pindexPar);
            while (rangePar.first->second != pindex) {
                assert(rangePar.first != rangePar.second); // Our parent must have at least the node we're coming from as child.
                rangePar.first++;
            }
            // Proceed to the next one.
            rangePar.first++;
            if (rangePar.first != rangePar.second) {
                // Move to a sibling not part of the best header chain.
                pindex = rangePar.first->second;
                break;
            } else if (pindexPar == best_hdr_chain[nHeight - 1]) {
                // Move to pindex's sibling on the best-chain, if it has one.
                pindex = best_hdr_chain[nHeight];
                // There will not be a next block if (and only if) parent block is the best header.
                assert((pindex == nullptr) == (pindexPar == best_hdr_chain.Tip()));
                break;
            } else {
                // Move up further.
                pindex = pindexPar;
                nHeight--;
                continue;
            }
        }
    }

    // Check that we actually traversed the entire block index.
    assert(nNodes == forward.size() + best_hdr_chain.Height() + 1);
}

std::string Chainstate::ToString()
{
    AssertLockHeld(::cs_main);
    CBlockIndex* tip = m_chain.Tip();
    return strprintf("Chainstate [%s] @ height %d (%s)",
                     m_from_snapshot_blockhash ? "snapshot" : "ibd",
                     tip ? tip->nHeight : -1, tip ? tip->GetBlockHash().ToString() : "null");
}

bool Chainstate::ResizeCoinsCaches(size_t coinstip_size, size_t coinsdb_size)
{
    AssertLockHeld(::cs_main);
    if (coinstip_size == m_coinstip_cache_size_bytes &&
            coinsdb_size == m_coinsdb_cache_size_bytes) {
        // Cache sizes are unchanged, no need to continue.
        return true;
    }
    size_t old_coinstip_size = m_coinstip_cache_size_bytes;
    m_coinstip_cache_size_bytes = coinstip_size;
    m_coinsdb_cache_size_bytes = coinsdb_size;
    CoinsDB().ResizeCache(coinsdb_size);

    LogPrintf("[%s] resized coinsdb cache to %.1f MiB\n",
        this->ToString(), coinsdb_size * (1.0 / 1024 / 1024));
    LogPrintf("[%s] resized coinstip cache to %.1f MiB\n",
        this->ToString(), coinstip_size * (1.0 / 1024 / 1024));

    BlockValidationState state;
    bool ret;

    if (coinstip_size > old_coinstip_size) {
        // Likely no need to flush if cache sizes have grown.
        ret = FlushStateToDisk(state, FlushStateMode::IF_NEEDED);
    } else {
        // Otherwise, flush state to disk and deallocate the in-memory coins map.
        ret = FlushStateToDisk(state, FlushStateMode::ALWAYS);
    }
    return ret;
}

//! Guess how far we are in the verification process at the given block index
//! require cs_main if pindex has not been validated yet (because m_chain_tx_count might be unset)
double ChainstateManager::GuessVerificationProgress(const CBlockIndex* pindex) const
{
    const ChainTxData& data{GetParams().TxData()};
    if (pindex == nullptr) {
        return 0.0;
    }

    if (!Assume(pindex->m_chain_tx_count > 0)) {
        LogWarning("Internal bug detected: block %d has unset m_chain_tx_count (%s %s). Please report this issue here: %s\n",
                   pindex->nHeight, CLIENT_NAME, FormatFullVersion(), CLIENT_BUGREPORT);
        return 0.0;
    }

    int64_t nNow = time(nullptr);

    double fTxTotal;

    if (pindex->m_chain_tx_count <= data.tx_count) {
        fTxTotal = data.tx_count + (nNow - data.nTime) * data.dTxRate;
    } else {
        fTxTotal = pindex->m_chain_tx_count + (nNow - pindex->GetBlockTime()) * data.dTxRate;
    }

    return std::min<double>(pindex->m_chain_tx_count / fTxTotal, 1.0);
}

std::optional<uint256> ChainstateManager::SnapshotBlockhash() const
{
    LOCK(::cs_main);
    if (m_active_chainstate && m_active_chainstate->m_from_snapshot_blockhash) {
        // If a snapshot chainstate exists, it will always be our active.
        return m_active_chainstate->m_from_snapshot_blockhash;
    }
    return std::nullopt;
}

std::vector<Chainstate*> ChainstateManager::GetAll()
{
    LOCK(::cs_main);
    std::vector<Chainstate*> out;

    for (Chainstate* cs : {m_ibd_chainstate.get(), m_snapshot_chainstate.get()}) {
        if (this->IsUsable(cs)) out.push_back(cs);
    }

    return out;
}

Chainstate& ChainstateManager::InitializeChainstate(CTxMemPool* mempool)
{
    AssertLockHeld(::cs_main);
    assert(!m_ibd_chainstate);
    assert(!m_active_chainstate);

    m_ibd_chainstate = std::make_unique<Chainstate>(mempool, m_blockman, *this);
    m_active_chainstate = m_ibd_chainstate.get();
    return *m_active_chainstate;
}

[[nodiscard]] static bool DeleteCoinsDBFromDisk(const fs::path db_path, bool is_snapshot)
    EXCLUSIVE_LOCKS_REQUIRED(::cs_main)
{
    AssertLockHeld(::cs_main);

    if (is_snapshot) {
        fs::path base_blockhash_path = db_path / node::SNAPSHOT_BLOCKHASH_FILENAME;

        try {
            bool existed = fs::remove(base_blockhash_path);
            if (!existed) {
                LogPrintf("[snapshot] snapshot chainstate dir being removed lacks %s file\n",
                          fs::PathToString(node::SNAPSHOT_BLOCKHASH_FILENAME));
            }
        } catch (const fs::filesystem_error& e) {
            LogPrintf("[snapshot] failed to remove file %s: %s\n",
                    fs::PathToString(base_blockhash_path), fsbridge::get_filesystem_error_message(e));
        }
    }

    std::string path_str = fs::PathToString(db_path);
    LogPrintf("Removing leveldb dir at %s\n", path_str);

    // We have to destruct before this call leveldb::DB in order to release the db
    // lock, otherwise `DestroyDB` will fail. See `leveldb::~DBImpl()`.
    const bool destroyed = DestroyDB(path_str);

    if (!destroyed) {
        LogPrintf("error: leveldb DestroyDB call failed on %s\n", path_str);
    }

    // Datadir should be removed from filesystem; otherwise initialization may detect
    // it on subsequent statups and get confused.
    //
    // If the base_blockhash_path removal above fails in the case of snapshot
    // chainstates, this will return false since leveldb won't remove a non-empty
    // directory.
    return destroyed && !fs::exists(db_path);
}

util::Result<CBlockIndex*> ChainstateManager::ActivateSnapshot(
        AutoFile& coins_file,
        const SnapshotMetadata& metadata,
        bool in_memory)
{
    uint256 base_blockhash = metadata.m_base_blockhash;

    if (this->SnapshotBlockhash()) {
        return util::Error{Untranslated("Can't activate a snapshot-based chainstate more than once")};
    }

    CBlockIndex* snapshot_start_block{};

    {
        LOCK(::cs_main);

        if (!GetParams().AssumeutxoForBlockhash(base_blockhash).has_value()) {
            auto available_heights = GetParams().GetAvailableSnapshotHeights();
            std::string heights_formatted = util::Join(available_heights, ", ", [&](const auto& i) { return util::ToString(i); });
            return util::Error{Untranslated(strprintf("assumeutxo block hash in snapshot metadata not recognized (hash: %s). The following snapshot heights are available: %s",
                base_blockhash.ToString(),
                heights_formatted))};
        }

        snapshot_start_block = m_blockman.LookupBlockIndex(base_blockhash);
        if (!snapshot_start_block) {
            return util::Error{Untranslated(strprintf("The base block header (%s) must appear in the headers chain. Make sure all headers are syncing, and call loadtxoutset again",
                          base_blockhash.ToString()))};
        }

        bool start_block_invalid = snapshot_start_block->nStatus & BLOCK_FAILED_MASK;
        if (start_block_invalid) {
            return util::Error{Untranslated(strprintf("The base block header (%s) is part of an invalid chain", base_blockhash.ToString()))};
        }

        if (!m_best_header || m_best_header->GetAncestor(snapshot_start_block->nHeight) != snapshot_start_block) {
            return util::Error{Untranslated("A forked headers-chain with more work than the chain with the snapshot base block header exists. Please proceed to sync without AssumeUtxo.")};
        }

        auto mempool{m_active_chainstate->GetMempool()};
        if (mempool && mempool->size() > 0) {
            return util::Error{Untranslated("Can't activate a snapshot when mempool not empty")};
        }
    }

    int64_t current_coinsdb_cache_size{0};
    int64_t current_coinstip_cache_size{0};

    // Cache percentages to allocate to each chainstate.
    //
    // These particular percentages don't matter so much since they will only be
    // relevant during snapshot activation; caches are rebalanced at the conclusion of
    // this function. We want to give (essentially) all available cache capacity to the
    // snapshot to aid the bulk load later in this function.
    static constexpr double IBD_CACHE_PERC = 0.01;
    static constexpr double SNAPSHOT_CACHE_PERC = 0.99;

    {
        LOCK(::cs_main);
        // Resize the coins caches to ensure we're not exceeding memory limits.
        //
        // Allocate the majority of the cache to the incoming snapshot chainstate, since
        // (optimistically) getting to its tip will be the top priority. We'll need to call
        // `MaybeRebalanceCaches()` once we're done with this function to ensure
        // the right allocation (including the possibility that no snapshot was activated
        // and that we should restore the active chainstate caches to their original size).
        //
        current_coinsdb_cache_size = this->ActiveChainstate().m_coinsdb_cache_size_bytes;
        current_coinstip_cache_size = this->ActiveChainstate().m_coinstip_cache_size_bytes;

        // Temporarily resize the active coins cache to make room for the newly-created
        // snapshot chain.
        this->ActiveChainstate().ResizeCoinsCaches(
            static_cast<size_t>(current_coinstip_cache_size * IBD_CACHE_PERC),
            static_cast<size_t>(current_coinsdb_cache_size * IBD_CACHE_PERC));
    }

    auto snapshot_chainstate = WITH_LOCK(::cs_main,
        return std::make_unique<Chainstate>(
            /*mempool=*/nullptr, m_blockman, *this, base_blockhash));

    {
        LOCK(::cs_main);
        snapshot_chainstate->InitCoinsDB(
            static_cast<size_t>(current_coinsdb_cache_size * SNAPSHOT_CACHE_PERC),
            in_memory, false, "chainstate");
        snapshot_chainstate->InitCoinsCache(
            static_cast<size_t>(current_coinstip_cache_size * SNAPSHOT_CACHE_PERC));
    }

    auto cleanup_bad_snapshot = [&](bilingual_str reason) EXCLUSIVE_LOCKS_REQUIRED(::cs_main) {
        this->MaybeRebalanceCaches();

        // PopulateAndValidateSnapshot can return (in error) before the leveldb datadir
        // has been created, so only attempt removal if we got that far.
        if (auto snapshot_datadir = node::FindSnapshotChainstateDir(m_options.datadir)) {
            // We have to destruct leveldb::DB in order to release the db lock, otherwise
            // DestroyDB() (in DeleteCoinsDBFromDisk()) will fail. See `leveldb::~DBImpl()`.
            // Destructing the chainstate (and so resetting the coinsviews object) does this.
            snapshot_chainstate.reset();
            bool removed = DeleteCoinsDBFromDisk(*snapshot_datadir, /*is_snapshot=*/true);
            if (!removed) {
                GetNotifications().fatalError(strprintf(_("Failed to remove snapshot chainstate dir (%s). "
                    "Manually remove it before restarting.\n"), fs::PathToString(*snapshot_datadir)));
            }
        }
        return util::Error{std::move(reason)};
    };

    if (auto res{this->PopulateAndValidateSnapshot(*snapshot_chainstate, coins_file, metadata)}; !res) {
        LOCK(::cs_main);
        return cleanup_bad_snapshot(Untranslated(strprintf("Population failed: %s", util::ErrorString(res).original)));
    }

    LOCK(::cs_main);  // cs_main required for rest of snapshot activation.

    // Do a final check to ensure that the snapshot chainstate is actually a more
    // work chain than the active chainstate; a user could have loaded a snapshot
    // very late in the IBD process, and we wouldn't want to load a useless chainstate.
    if (!CBlockIndexWorkComparator()(ActiveTip(), snapshot_chainstate->m_chain.Tip())) {
        return cleanup_bad_snapshot(Untranslated("work does not exceed active chainstate"));
    }
    // If not in-memory, persist the base blockhash for use during subsequent
    // initialization.
    if (!in_memory) {
        if (!node::WriteSnapshotBaseBlockhash(*snapshot_chainstate)) {
            return cleanup_bad_snapshot(Untranslated("could not write base blockhash"));
        }
    }

    assert(!m_snapshot_chainstate);
    m_snapshot_chainstate.swap(snapshot_chainstate);
    const bool chaintip_loaded = m_snapshot_chainstate->LoadChainTip();
    assert(chaintip_loaded);

    // Transfer possession of the mempool to the snapshot chainstate.
    // Mempool is empty at this point because we're still in IBD.
    Assert(m_active_chainstate->m_mempool->size() == 0);
    Assert(!m_snapshot_chainstate->m_mempool);
    m_snapshot_chainstate->m_mempool = m_active_chainstate->m_mempool;
    m_active_chainstate->m_mempool = nullptr;
    m_active_chainstate = m_snapshot_chainstate.get();
    m_blockman.m_snapshot_height = this->GetSnapshotBaseHeight();

    LogPrintf("[snapshot] successfully activated snapshot %s\n", base_blockhash.ToString());
    LogPrintf("[snapshot] (%.2f MB)\n",
        m_snapshot_chainstate->CoinsTip().DynamicMemoryUsage() / (1000 * 1000));

    this->MaybeRebalanceCaches();
    return snapshot_start_block;
}

static void FlushSnapshotToDisk(CCoinsViewCache& coins_cache, bool snapshot_loaded)
{
    LOG_TIME_MILLIS_WITH_CATEGORY_MSG_ONCE(
        strprintf("%s (%.2f MB)",
                  snapshot_loaded ? "saving snapshot chainstate" : "flushing coins cache",
                  coins_cache.DynamicMemoryUsage() / (1000 * 1000)),
        BCLog::LogFlags::ALL);

    coins_cache.Flush();
}

struct StopHashingException : public std::exception
{
    const char* what() const noexcept override
    {
        return "ComputeUTXOStats interrupted.";
    }
};

static void SnapshotUTXOHashBreakpoint(const util::SignalInterrupt& interrupt)
{
    if (interrupt) throw StopHashingException();
}

util::Result<void> ChainstateManager::PopulateAndValidateSnapshot(
    Chainstate& snapshot_chainstate,
    AutoFile& coins_file,
    const SnapshotMetadata& metadata)
{
    // It's okay to release cs_main before we're done using `coins_cache` because we know
    // that nothing else will be referencing the newly created snapshot_chainstate yet.
    CCoinsViewCache& coins_cache = *WITH_LOCK(::cs_main, return &snapshot_chainstate.CoinsTip());

    uint256 base_blockhash = metadata.m_base_blockhash;

    CBlockIndex* snapshot_start_block = WITH_LOCK(::cs_main, return m_blockman.LookupBlockIndex(base_blockhash));

    if (!snapshot_start_block) {
        // Needed for ComputeUTXOStats to determine the
        // height and to avoid a crash when base_blockhash.IsNull()
        return util::Error{Untranslated(strprintf("Did not find snapshot start blockheader %s",
                  base_blockhash.ToString()))};
    }

    int base_height = snapshot_start_block->nHeight;
    const auto& maybe_au_data = GetParams().AssumeutxoForHeight(base_height);

    if (!maybe_au_data) {
        return util::Error{Untranslated(strprintf("Assumeutxo height in snapshot metadata not recognized "
                  "(%d) - refusing to load snapshot", base_height))};
    }

    const AssumeutxoData& au_data = *maybe_au_data;

    // This work comparison is a duplicate check with the one performed later in
    // ActivateSnapshot(), but is done so that we avoid doing the long work of staging
    // a snapshot that isn't actually usable.
    if (WITH_LOCK(::cs_main, return !CBlockIndexWorkComparator()(ActiveTip(), snapshot_start_block))) {
        return util::Error{Untranslated("Work does not exceed active chainstate")};
    }

    const uint64_t coins_count = metadata.m_coins_count;
    uint64_t coins_left = metadata.m_coins_count;

    LogPrintf("[snapshot] loading %d coins from snapshot %s\n", coins_left, base_blockhash.ToString());
    int64_t coins_processed{0};

    while (coins_left > 0) {
        try {
            Txid txid;
            coins_file >> txid;
            size_t coins_per_txid{0};
            coins_per_txid = ReadCompactSize(coins_file);

            if (coins_per_txid > coins_left) {
                return util::Error{Untranslated("Mismatch in coins count in snapshot metadata and actual snapshot data")};
            }

            for (size_t i = 0; i < coins_per_txid; i++) {
                COutPoint outpoint;
                Coin coin;
                outpoint.n = static_cast<uint32_t>(ReadCompactSize(coins_file));
                outpoint.hash = txid;
                coins_file >> coin;
                if (coin.nHeight > base_height ||
                    outpoint.n >= std::numeric_limits<decltype(outpoint.n)>::max() // Avoid integer wrap-around in coinstats.cpp:ApplyHash
                ) {
                    return util::Error{Untranslated(strprintf("Bad snapshot data after deserializing %d coins",
                              coins_count - coins_left))};
                }
                if (!MoneyRange(coin.out.nValue)) {
                    return util::Error{Untranslated(strprintf("Bad snapshot data after deserializing %d coins - bad tx out value",
                              coins_count - coins_left))};
                }
                coins_cache.EmplaceCoinInternalDANGER(std::move(outpoint), std::move(coin));

                --coins_left;
                ++coins_processed;

                if (coins_processed % 1000000 == 0) {
                    LogPrintf("[snapshot] %d coins loaded (%.2f%%, %.2f MB)\n",
                        coins_processed,
                        static_cast<float>(coins_processed) * 100 / static_cast<float>(coins_count),
                        coins_cache.DynamicMemoryUsage() / (1000 * 1000));
                }

                // Batch write and flush (if we need to) every so often.
                //
                // If our average Coin size is roughly 41 bytes, checking every 120,000 coins
                // means <5MB of memory imprecision.
                if (coins_processed % 120000 == 0) {
                    if (m_interrupt) {
                        return util::Error{Untranslated("Aborting after an interrupt was requested")};
                    }

                    const auto snapshot_cache_state = WITH_LOCK(::cs_main,
                        return snapshot_chainstate.GetCoinsCacheSizeState());

                    if (snapshot_cache_state >= CoinsCacheSizeState::CRITICAL) {
                        // This is a hack - we don't know what the actual best block is, but that
                        // doesn't matter for the purposes of flushing the cache here. We'll set this
                        // to its correct value (`base_blockhash`) below after the coins are loaded.
                        coins_cache.SetBestBlock(GetRandHash());

                        // No need to acquire cs_main since this chainstate isn't being used yet.
                        FlushSnapshotToDisk(coins_cache, /*snapshot_loaded=*/false);
                    }
                }
            }
        } catch (const std::ios_base::failure&) {
            return util::Error{Untranslated(strprintf("Bad snapshot format or truncated snapshot after deserializing %d coins",
                      coins_processed))};
        }
    }

    // Important that we set this. This and the coins_cache accesses above are
    // sort of a layer violation, but either we reach into the innards of
    // CCoinsViewCache here or we have to invert some of the Chainstate to
    // embed them in a snapshot-activation-specific CCoinsViewCache bulk load
    // method.
    coins_cache.SetBestBlock(base_blockhash);

    bool out_of_coins{false};
    try {
        std::byte left_over_byte;
        coins_file >> left_over_byte;
    } catch (const std::ios_base::failure&) {
        // We expect an exception since we should be out of coins.
        out_of_coins = true;
    }
    if (!out_of_coins) {
        return util::Error{Untranslated(strprintf("Bad snapshot - coins left over after deserializing %d coins",
            coins_count))};
    }

    LogPrintf("[snapshot] loaded %d (%.2f MB) coins from snapshot %s\n",
        coins_count,
        coins_cache.DynamicMemoryUsage() / (1000 * 1000),
        base_blockhash.ToString());

    // No need to acquire cs_main since this chainstate isn't being used yet.
    FlushSnapshotToDisk(coins_cache, /*snapshot_loaded=*/true);

    assert(coins_cache.GetBestBlock() == base_blockhash);

    // As above, okay to immediately release cs_main here since no other context knows
    // about the snapshot_chainstate.
    CCoinsViewDB* snapshot_coinsdb = WITH_LOCK(::cs_main, return &snapshot_chainstate.CoinsDB());

    std::optional<CCoinsStats> maybe_stats;

    try {
        maybe_stats = ComputeUTXOStats(
            CoinStatsHashType::HASH_SERIALIZED, snapshot_coinsdb, m_blockman, [&interrupt = m_interrupt] { SnapshotUTXOHashBreakpoint(interrupt); });
    } catch (StopHashingException const&) {
        return util::Error{Untranslated("Aborting after an interrupt was requested")};
    }
    if (!maybe_stats.has_value()) {
        return util::Error{Untranslated("Failed to generate coins stats")};
    }

    // Assert that the deserialized chainstate contents match the expected assumeutxo value.
    if (AssumeutxoHash{maybe_stats->hashSerialized} != au_data.hash_serialized) {
        return util::Error{Untranslated(strprintf("Bad snapshot content hash: expected %s, got %s",
            au_data.hash_serialized.ToString(), maybe_stats->hashSerialized.ToString()))};
    }

    snapshot_chainstate.m_chain.SetTip(*snapshot_start_block);

    // The remainder of this function requires modifying data protected by cs_main.
    LOCK(::cs_main);

    // Fake various pieces of CBlockIndex state:
    CBlockIndex* index = nullptr;

    // Don't make any modifications to the genesis block since it shouldn't be
    // necessary, and since the genesis block doesn't have normal flags like
    // BLOCK_VALID_SCRIPTS set.
    constexpr int AFTER_GENESIS_START{1};

    for (int i = AFTER_GENESIS_START; i <= snapshot_chainstate.m_chain.Height(); ++i) {
        index = snapshot_chainstate.m_chain[i];

        // Fake BLOCK_OPT_WITNESS so that Chainstate::NeedsRedownload()
        // won't ask for -reindex on startup.
        if (DeploymentActiveAt(*index, *this, Consensus::DEPLOYMENT_SEGWIT)) {
            index->nStatus |= BLOCK_OPT_WITNESS;
        }

        m_blockman.m_dirty_blockindex.insert(index);
        // Changes to the block index will be flushed to disk after this call
        // returns in `ActivateSnapshot()`, when `MaybeRebalanceCaches()` is
        // called, since we've added a snapshot chainstate and therefore will
        // have to downsize the IBD chainstate, which will result in a call to
        // `FlushStateToDisk(ALWAYS)`.
    }

    assert(index);
    assert(index == snapshot_start_block);
    index->m_chain_tx_count = au_data.m_chain_tx_count;
    snapshot_chainstate.setBlockIndexCandidates.insert(snapshot_start_block);

    LogPrintf("[snapshot] validated snapshot (%.2f MB)\n",
        coins_cache.DynamicMemoryUsage() / (1000 * 1000));
    return {};
}

// Currently, this function holds cs_main for its duration, which could be for
// multiple minutes due to the ComputeUTXOStats call. This hold is necessary
// because we need to avoid advancing the background validation chainstate
// farther than the snapshot base block - and this function is also invoked
// from within ConnectTip, i.e. from within ActivateBestChain, so cs_main is
// held anyway.
//
// Eventually (TODO), we could somehow separate this function's runtime from
// maintenance of the active chain, but that will either require
//
//  (i) setting `m_disabled` immediately and ensuring all chainstate accesses go
//      through IsUsable() checks, or
//
//  (ii) giving each chainstate its own lock instead of using cs_main for everything.
SnapshotCompletionResult ChainstateManager::MaybeCompleteSnapshotValidation()
{
    AssertLockHeld(cs_main);
    if (m_ibd_chainstate.get() == &this->ActiveChainstate() ||
            !this->IsUsable(m_snapshot_chainstate.get()) ||
            !this->IsUsable(m_ibd_chainstate.get()) ||
            !m_ibd_chainstate->m_chain.Tip()) {
       // Nothing to do - this function only applies to the background
       // validation chainstate.
       return SnapshotCompletionResult::SKIPPED;
    }
    const int snapshot_tip_height = this->ActiveHeight();
    const int snapshot_base_height = *Assert(this->GetSnapshotBaseHeight());
    const CBlockIndex& index_new = *Assert(m_ibd_chainstate->m_chain.Tip());

    if (index_new.nHeight < snapshot_base_height) {
        // Background IBD not complete yet.
        return SnapshotCompletionResult::SKIPPED;
    }

    assert(SnapshotBlockhash());
    uint256 snapshot_blockhash = *Assert(SnapshotBlockhash());

    auto handle_invalid_snapshot = [&]() EXCLUSIVE_LOCKS_REQUIRED(::cs_main) {
        bilingual_str user_error = strprintf(_(
            "%s failed to validate the -assumeutxo snapshot state. "
            "This indicates a hardware problem, or a bug in the software, or a "
            "bad software modification that allowed an invalid snapshot to be "
            "loaded. As a result of this, the node will shut down and stop using any "
            "state that was built on the snapshot, resetting the chain height "
            "from %d to %d. On the next "
            "restart, the node will resume syncing from %d "
            "without using any snapshot data. "
            "Please report this incident to %s, including how you obtained the snapshot. "
            "The invalid snapshot chainstate will be left on disk in case it is "
            "helpful in diagnosing the issue that caused this error."),
            CLIENT_NAME, snapshot_tip_height, snapshot_base_height, snapshot_base_height, CLIENT_BUGREPORT
        );

        LogError("[snapshot] !!! %s\n", user_error.original);
        LogError("[snapshot] deleting snapshot, reverting to validated chain, and stopping node\n");

        m_active_chainstate = m_ibd_chainstate.get();
        m_snapshot_chainstate->m_disabled = true;
        assert(!this->IsUsable(m_snapshot_chainstate.get()));
        assert(this->IsUsable(m_ibd_chainstate.get()));

        auto rename_result = m_snapshot_chainstate->InvalidateCoinsDBOnDisk();
        if (!rename_result) {
            user_error += Untranslated("\n") + util::ErrorString(rename_result);
        }

        GetNotifications().fatalError(user_error);
    };

    if (index_new.GetBlockHash() != snapshot_blockhash) {
        LogPrintf("[snapshot] supposed base block %s does not match the "
          "snapshot base block %s (height %d). Snapshot is not valid.\n",
          index_new.ToString(), snapshot_blockhash.ToString(), snapshot_base_height);
        handle_invalid_snapshot();
        return SnapshotCompletionResult::BASE_BLOCKHASH_MISMATCH;
    }

    assert(index_new.nHeight == snapshot_base_height);

    int curr_height = m_ibd_chainstate->m_chain.Height();

    assert(snapshot_base_height == curr_height);
    assert(snapshot_base_height == index_new.nHeight);
    assert(this->IsUsable(m_snapshot_chainstate.get()));
    assert(this->GetAll().size() == 2);

    CCoinsViewDB& ibd_coins_db = m_ibd_chainstate->CoinsDB();
    m_ibd_chainstate->ForceFlushStateToDisk();

    const auto& maybe_au_data = m_options.chainparams.AssumeutxoForHeight(curr_height);
    if (!maybe_au_data) {
        LogPrintf("[snapshot] assumeutxo data not found for height "
            "(%d) - refusing to validate snapshot\n", curr_height);
        handle_invalid_snapshot();
        return SnapshotCompletionResult::MISSING_CHAINPARAMS;
    }

    const AssumeutxoData& au_data = *maybe_au_data;
    std::optional<CCoinsStats> maybe_ibd_stats;
    LogPrintf("[snapshot] computing UTXO stats for background chainstate to validate "
        "snapshot - this could take a few minutes\n");
    try {
        maybe_ibd_stats = ComputeUTXOStats(
            CoinStatsHashType::HASH_SERIALIZED,
            &ibd_coins_db,
            m_blockman,
            [&interrupt = m_interrupt] { SnapshotUTXOHashBreakpoint(interrupt); });
    } catch (StopHashingException const&) {
        return SnapshotCompletionResult::STATS_FAILED;
    }

    // XXX note that this function is slow and will hold cs_main for potentially minutes.
    if (!maybe_ibd_stats) {
        LogPrintf("[snapshot] failed to generate stats for validation coins db\n");
        // While this isn't a problem with the snapshot per se, this condition
        // prevents us from validating the snapshot, so we should shut down and let the
        // user handle the issue manually.
        handle_invalid_snapshot();
        return SnapshotCompletionResult::STATS_FAILED;
    }
    const auto& ibd_stats = *maybe_ibd_stats;

    // Compare the background validation chainstate's UTXO set hash against the hard-coded
    // assumeutxo hash we expect.
    //
    // TODO: For belt-and-suspenders, we could cache the UTXO set
    // hash for the snapshot when it's loaded in its chainstate's leveldb. We could then
    // reference that here for an additional check.
    if (AssumeutxoHash{ibd_stats.hashSerialized} != au_data.hash_serialized) {
        LogPrintf("[snapshot] hash mismatch: actual=%s, expected=%s\n",
            ibd_stats.hashSerialized.ToString(),
            au_data.hash_serialized.ToString());
        handle_invalid_snapshot();
        return SnapshotCompletionResult::HASH_MISMATCH;
    }

    LogPrintf("[snapshot] snapshot beginning at %s has been fully validated\n",
        snapshot_blockhash.ToString());

    m_ibd_chainstate->m_disabled = true;
    this->MaybeRebalanceCaches();

    return SnapshotCompletionResult::SUCCESS;
}

Chainstate& ChainstateManager::ActiveChainstate() const
{
    LOCK(::cs_main);
    assert(m_active_chainstate);
    return *m_active_chainstate;
}

bool ChainstateManager::IsSnapshotActive() const
{
    LOCK(::cs_main);
    return m_snapshot_chainstate && m_active_chainstate == m_snapshot_chainstate.get();
}

void ChainstateManager::MaybeRebalanceCaches()
{
    AssertLockHeld(::cs_main);
    bool ibd_usable = this->IsUsable(m_ibd_chainstate.get());
    bool snapshot_usable = this->IsUsable(m_snapshot_chainstate.get());
    assert(ibd_usable || snapshot_usable);

    if (ibd_usable && !snapshot_usable) {
        // Allocate everything to the IBD chainstate. This will always happen
        // when we are not using a snapshot.
        m_ibd_chainstate->ResizeCoinsCaches(m_total_coinstip_cache, m_total_coinsdb_cache);
    }
    else if (snapshot_usable && !ibd_usable) {
        // If background validation has completed and snapshot is our active chain...
        LogPrintf("[snapshot] allocating all cache to the snapshot chainstate\n");
        // Allocate everything to the snapshot chainstate.
        m_snapshot_chainstate->ResizeCoinsCaches(m_total_coinstip_cache, m_total_coinsdb_cache);
    }
    else if (ibd_usable && snapshot_usable) {
        // If both chainstates exist, determine who needs more cache based on IBD status.
        //
        // Note: shrink caches first so that we don't inadvertently overwhelm available memory.
        if (IsInitialBlockDownload()) {
            m_ibd_chainstate->ResizeCoinsCaches(
                m_total_coinstip_cache * 0.05, m_total_coinsdb_cache * 0.05);
            m_snapshot_chainstate->ResizeCoinsCaches(
                m_total_coinstip_cache * 0.95, m_total_coinsdb_cache * 0.95);
        } else {
            m_snapshot_chainstate->ResizeCoinsCaches(
                m_total_coinstip_cache * 0.05, m_total_coinsdb_cache * 0.05);
            m_ibd_chainstate->ResizeCoinsCaches(
                m_total_coinstip_cache * 0.95, m_total_coinsdb_cache * 0.95);
        }
    }
}

void ChainstateManager::ResetChainstates()
{
    m_ibd_chainstate.reset();
    m_snapshot_chainstate.reset();
    m_active_chainstate = nullptr;
}

/**
 * Apply default chain params to nullopt members.
 * This helps to avoid coding errors around the accidental use of the compare
 * operators that accept nullopt, thus ignoring the intended default value.
 */
static ChainstateManager::Options&& Flatten(ChainstateManager::Options&& opts)
{
    if (!opts.check_block_index.has_value()) opts.check_block_index = opts.chainparams.DefaultConsistencyChecks();
    if (!opts.minimum_chain_work.has_value()) opts.minimum_chain_work = UintToArith256(opts.chainparams.GetConsensus().nMinimumChainWork);
    if (!opts.assumed_valid_block.has_value()) opts.assumed_valid_block = opts.chainparams.GetConsensus().defaultAssumeValid;
    return std::move(opts);
}

ChainstateManager::ChainstateManager(const util::SignalInterrupt& interrupt, Options options, node::BlockManager::Options blockman_options)
    : m_script_check_queue{/*batch_size=*/128, std::clamp(options.worker_threads_num, 0, MAX_SCRIPTCHECK_THREADS)},
      m_interrupt{interrupt},
      m_options{Flatten(std::move(options))},
      m_blockman{interrupt, std::move(blockman_options)},
      m_validation_cache{m_options.script_execution_cache_bytes, m_options.signature_cache_bytes}
{
}

ChainstateManager::~ChainstateManager()
{
    LOCK(::cs_main);

    m_versionbitscache.Clear();
}

bool ChainstateManager::DetectSnapshotChainstate()
{
    assert(!m_snapshot_chainstate);
    std::optional<fs::path> path = node::FindSnapshotChainstateDir(m_options.datadir);
    if (!path) {
        return false;
    }
    std::optional<uint256> base_blockhash = node::ReadSnapshotBaseBlockhash(*path);
    if (!base_blockhash) {
        return false;
    }
    LogPrintf("[snapshot] detected active snapshot chainstate (%s) - loading\n",
        fs::PathToString(*path));

    this->ActivateExistingSnapshot(*base_blockhash);
    return true;
}

Chainstate& ChainstateManager::ActivateExistingSnapshot(uint256 base_blockhash)
{
    assert(!m_snapshot_chainstate);
    m_snapshot_chainstate =
        std::make_unique<Chainstate>(nullptr, m_blockman, *this, base_blockhash);
    LogPrintf("[snapshot] switching active chainstate to %s\n", m_snapshot_chainstate->ToString());

    // Mempool is empty at this point because we're still in IBD.
    Assert(m_active_chainstate->m_mempool->size() == 0);
    Assert(!m_snapshot_chainstate->m_mempool);
    m_snapshot_chainstate->m_mempool = m_active_chainstate->m_mempool;
    m_active_chainstate->m_mempool = nullptr;
    m_active_chainstate = m_snapshot_chainstate.get();
    return *m_snapshot_chainstate;
}

bool IsBIP30Repeat(const CBlockIndex& block_index)
{
    return (block_index.nHeight==91842 && block_index.GetBlockHash() == uint256{"00000000000a4d0a398161ffc163c503763b1f4360639393e0e4c8e300e0caec"}) ||
           (block_index.nHeight==91880 && block_index.GetBlockHash() == uint256{"00000000000743f190a18c5577a3c2d2a1f610ae9601ac046a38084ccb7cd721"});
}

bool IsBIP30Unspendable(const CBlockIndex& block_index)
{
    return (block_index.nHeight==91722 && block_index.GetBlockHash() == uint256{"00000000000271a2dc26e7667f8419f2e15416dc6955e5a6c6cdf3f2574dd08e"}) ||
           (block_index.nHeight==91812 && block_index.GetBlockHash() == uint256{"00000000000af0aed4792b1acee3d966af36cf5def14935db8de83d6f9306f2f"});
}

static fs::path GetSnapshotCoinsDBPath(Chainstate& cs) EXCLUSIVE_LOCKS_REQUIRED(::cs_main)
{
    AssertLockHeld(::cs_main);
    // Should never be called on a non-snapshot chainstate.
    assert(cs.m_from_snapshot_blockhash);
    auto storage_path_maybe = cs.CoinsDB().StoragePath();
    // Should never be called with a non-existent storage path.
    assert(storage_path_maybe);
    return *storage_path_maybe;
}

util::Result<void> Chainstate::InvalidateCoinsDBOnDisk()
{
    fs::path snapshot_datadir = GetSnapshotCoinsDBPath(*this);

    // Coins views no longer usable.
    m_coins_views.reset();

    auto invalid_path = snapshot_datadir + "_INVALID";
    std::string dbpath = fs::PathToString(snapshot_datadir);
    std::string target = fs::PathToString(invalid_path);
    LogPrintf("[snapshot] renaming snapshot datadir %s to %s\n", dbpath, target);

    // The invalid snapshot datadir is simply moved and not deleted because we may
    // want to do forensics later during issue investigation. The user is instructed
    // accordingly in MaybeCompleteSnapshotValidation().
    try {
        fs::rename(snapshot_datadir, invalid_path);
    } catch (const fs::filesystem_error& e) {
        auto src_str = fs::PathToString(snapshot_datadir);
        auto dest_str = fs::PathToString(invalid_path);

        LogPrintf("%s: error renaming file '%s' -> '%s': %s\n",
                __func__, src_str, dest_str, e.what());
        return util::Error{strprintf(_(
            "Rename of '%s' -> '%s' failed. "
            "You should resolve this by manually moving or deleting the invalid "
            "snapshot directory %s, otherwise you will encounter the same error again "
            "on the next startup."),
            src_str, dest_str, src_str)};
    }
    return {};
}

bool ChainstateManager::DeleteSnapshotChainstate()
{
    AssertLockHeld(::cs_main);
    Assert(m_snapshot_chainstate);
    Assert(m_ibd_chainstate);

    fs::path snapshot_datadir = Assert(node::FindSnapshotChainstateDir(m_options.datadir)).value();
    if (!DeleteCoinsDBFromDisk(snapshot_datadir, /*is_snapshot=*/ true)) {
        LogPrintf("Deletion of %s failed. Please remove it manually to continue reindexing.\n",
                  fs::PathToString(snapshot_datadir));
        return false;
    }
    m_active_chainstate = m_ibd_chainstate.get();
    m_active_chainstate->m_mempool = m_snapshot_chainstate->m_mempool;
    m_snapshot_chainstate.reset();
    return true;
}

ChainstateRole Chainstate::GetRole() const
{
    if (m_chainman.GetAll().size() <= 1) {
        return ChainstateRole::NORMAL;
    }
    return (this != &m_chainman.ActiveChainstate()) ?
               ChainstateRole::BACKGROUND :
               ChainstateRole::ASSUMEDVALID;
}

const CBlockIndex* ChainstateManager::GetSnapshotBaseBlock() const
{
    return m_active_chainstate ? m_active_chainstate->SnapshotBase() : nullptr;
}

std::optional<int> ChainstateManager::GetSnapshotBaseHeight() const
{
    const CBlockIndex* base = this->GetSnapshotBaseBlock();
    return base ? std::make_optional(base->nHeight) : std::nullopt;
}

void ChainstateManager::RecalculateBestHeader()
{
    AssertLockHeld(cs_main);
    m_best_header = ActiveChain().Tip();
    for (auto& entry : m_blockman.m_block_index) {
        if (!(entry.second.nStatus & BLOCK_FAILED_MASK) && m_best_header->nChainWork < entry.second.nChainWork) {
            m_best_header = &entry.second;
        }
    }
}

bool ChainstateManager::ValidatedSnapshotCleanup()
{
    AssertLockHeld(::cs_main);
    auto get_storage_path = [](auto& chainstate) EXCLUSIVE_LOCKS_REQUIRED(::cs_main) -> std::optional<fs::path> {
        if (!(chainstate && chainstate->HasCoinsViews())) {
            return {};
        }
        return chainstate->CoinsDB().StoragePath();
    };
    std::optional<fs::path> ibd_chainstate_path_maybe = get_storage_path(m_ibd_chainstate);
    std::optional<fs::path> snapshot_chainstate_path_maybe = get_storage_path(m_snapshot_chainstate);

    if (!this->IsSnapshotValidated()) {
        // No need to clean up.
        return false;
    }
    // If either path doesn't exist, that means at least one of the chainstates
    // is in-memory, in which case we can't do on-disk cleanup. You'd better be
    // in a unittest!
    if (!ibd_chainstate_path_maybe || !snapshot_chainstate_path_maybe) {
        LogPrintf("[snapshot] snapshot chainstate cleanup cannot happen with "
                  "in-memory chainstates. You are testing, right?\n");
        return false;
    }

    const auto& snapshot_chainstate_path = *snapshot_chainstate_path_maybe;
    const auto& ibd_chainstate_path = *ibd_chainstate_path_maybe;

    // Since we're going to be moving around the underlying leveldb filesystem content
    // for each chainstate, make sure that the chainstates (and their constituent
    // CoinsViews members) have been destructed first.
    //
    // The caller of this method will be responsible for reinitializing chainstates
    // if they want to continue operation.
    this->ResetChainstates();

    // No chainstates should be considered usable.
    assert(this->GetAll().size() == 0);

    LogPrintf("[snapshot] deleting background chainstate directory (now unnecessary) (%s)\n",
              fs::PathToString(ibd_chainstate_path));

    fs::path tmp_old{ibd_chainstate_path + "_todelete"};

    auto rename_failed_abort = [this](
                                   fs::path p_old,
                                   fs::path p_new,
                                   const fs::filesystem_error& err) {
        LogError("[snapshot] Error renaming path (%s) -> (%s): %s\n",
                  fs::PathToString(p_old), fs::PathToString(p_new), err.what());
        GetNotifications().fatalError(strprintf(_(
            "Rename of '%s' -> '%s' failed. "
            "Cannot clean up the background chainstate leveldb directory."),
            fs::PathToString(p_old), fs::PathToString(p_new)));
    };

    try {
        fs::rename(ibd_chainstate_path, tmp_old);
    } catch (const fs::filesystem_error& e) {
        rename_failed_abort(ibd_chainstate_path, tmp_old, e);
        throw;
    }

    LogPrintf("[snapshot] moving snapshot chainstate (%s) to "
              "default chainstate directory (%s)\n",
              fs::PathToString(snapshot_chainstate_path), fs::PathToString(ibd_chainstate_path));

    try {
        fs::rename(snapshot_chainstate_path, ibd_chainstate_path);
    } catch (const fs::filesystem_error& e) {
        rename_failed_abort(snapshot_chainstate_path, ibd_chainstate_path, e);
        throw;
    }

    if (!DeleteCoinsDBFromDisk(tmp_old, /*is_snapshot=*/false)) {
        // No need to FatalError because once the unneeded bg chainstate data is
        // moved, it will not interfere with subsequent initialization.
        LogPrintf("Deletion of %s failed. Please remove it manually, as the "
                  "directory is now unnecessary.\n",
                  fs::PathToString(tmp_old));
    } else {
        LogPrintf("[snapshot] deleted background chainstate directory (%s)\n",
                  fs::PathToString(ibd_chainstate_path));
    }
    return true;
}

Chainstate& ChainstateManager::GetChainstateForIndexing()
{
    // We can't always return `m_ibd_chainstate` because after background validation
    // has completed, `m_snapshot_chainstate == m_active_chainstate`, but it can be
    // indexed.
    return (this->GetAll().size() > 1) ? *m_ibd_chainstate : *m_active_chainstate;
}

std::pair<int, int> ChainstateManager::GetPruneRange(const Chainstate& chainstate, int last_height_can_prune)
{
    if (chainstate.m_chain.Height() <= 0) {
        return {0, 0};
    }
    int prune_start{0};

    if (this->GetAll().size() > 1 && m_snapshot_chainstate.get() == &chainstate) {
        // Leave the blocks in the background IBD chain alone if we're pruning
        // the snapshot chain.
        prune_start = *Assert(GetSnapshotBaseHeight()) + 1;
    }

    int max_prune = std::max<int>(
        0, chainstate.m_chain.Height() - static_cast<int>(MIN_BLOCKS_TO_KEEP));

    // last block to prune is the lesser of (caller-specified height, MIN_BLOCKS_TO_KEEP from the tip)
    //
    // While you might be tempted to prune the background chainstate more
    // aggressively (i.e. fewer MIN_BLOCKS_TO_KEEP), this won't work with index
    // building - specifically blockfilterindex requires undo data, and if
    // we don't maintain this trailing window, we hit indexing failures.
    int prune_end = std::min(last_height_can_prune, max_prune);

    return {prune_start, prune_end};
}<|MERGE_RESOLUTION|>--- conflicted
+++ resolved
@@ -2802,7 +2802,6 @@
         return true;
     }
 
-<<<<<<< HEAD
     /* Remove expired names from the UTXO set.  They become permanently
        unspendable.  Note that we use nHeight+1 here because a possible
        spending transaction would be at least at that height.  This has
@@ -2813,10 +2812,7 @@
         return false;
     }
 
-    if (!m_blockman.WriteUndoDataForBlock(blockundo, state, *pindex)) {
-=======
     if (!m_blockman.WriteBlockUndo(blockundo, state, *pindex)) {
->>>>>>> bfabf063
         return false;
     }
 
