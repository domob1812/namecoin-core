--- conflicted
+++ resolved
@@ -915,7 +915,7 @@
        transaction checking is part of CheckTxInputs called here.  Thus we need
        to make sure all standard flags relevant for Namecoin checks are
        set already here (in contrast to upstream).  */
-    unsigned flags = STANDARD_SCRIPT_VERIFY_FLAGS;
+    script_verify_flags flags = STANDARD_SCRIPT_VERIFY_FLAGS;
     flags |= SCRIPT_VERIFY_NAMES_MEMPOOL;
 
     // The mempool holds txs for the next block, so pass height+1 to CheckTxInputs
@@ -1277,11 +1277,7 @@
     const CTransaction& tx = *ws.m_ptx;
     TxValidationState& state = ws.m_state;
 
-<<<<<<< HEAD
-    constexpr unsigned int scriptVerifyFlags = STANDARD_SCRIPT_VERIFY_FLAGS | SCRIPT_VERIFY_NAMES_MEMPOOL;
-=======
-    constexpr script_verify_flags scriptVerifyFlags = STANDARD_SCRIPT_VERIFY_FLAGS;
->>>>>>> a124ae59
+    constexpr script_verify_flags scriptVerifyFlags = STANDARD_SCRIPT_VERIFY_FLAGS | SCRIPT_VERIFY_NAMES_MEMPOOL;
 
     // Check input scripts and signatures.
     // This is done last to help prevent CPU exhaustion denial-of-service attacks.
@@ -1320,16 +1316,12 @@
     // There is a similar check in CreateNewBlock() to prevent creating
     // invalid blocks (using TestBlockValidity), however allowing such
     // transactions into the mempool can be exploited as a DoS attack.
-<<<<<<< HEAD
     //
     // Namecoin actually allows some scripts into the mempool that would
     // not (yet) be valid in a block, namely premature NAME_FIRSTUPDATE's.
     // Thus add the mempool-flag here.
-    unsigned int currentBlockScriptVerifyFlags{GetBlockScriptFlags(*m_active_chainstate.m_chain.Tip(), m_active_chainstate.m_chainman)};
+    script_verify_flags currentBlockScriptVerifyFlags{GetBlockScriptFlags(*m_active_chainstate.m_chain.Tip(), m_active_chainstate.m_chainman)};
     currentBlockScriptVerifyFlags |= SCRIPT_VERIFY_NAMES_MEMPOOL;
-=======
-    script_verify_flags currentBlockScriptVerifyFlags{GetBlockScriptFlags(*m_active_chainstate.m_chain.Tip(), m_active_chainstate.m_chainman)};
->>>>>>> a124ae59
     if (!CheckInputsFromMempoolAndCache(tx, state, m_view, m_pool, currentBlockScriptVerifyFlags,
                                         ws.m_precomputed_txdata, m_active_chainstate.CoinsTip(), GetValidationCache())) {
         LogPrintf("BUG! PLEASE REPORT THIS! CheckInputScripts failed against latest-block but not STANDARD flags %s, %s\n", hash.ToString(), state.ToString());
