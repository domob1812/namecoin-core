--- conflicted
+++ resolved
@@ -700,12 +700,7 @@
     if (!CheckSequenceLocks(m_active_chainstate.m_chain.Tip(), m_view, tx, STANDARD_LOCKTIME_VERIFY_FLAGS, &lp))
         return state.Invalid(TxValidationResult::TX_PREMATURE_SPEND, "non-BIP68-final");
 
-<<<<<<< HEAD
-    assert(std::addressof(g_chainman.m_blockman) == std::addressof(m_active_chainstate.m_blockman));
     if (!Consensus::CheckTxInputs(tx, state, m_view, m_active_chainstate.m_blockman.GetSpendHeight(m_view), SCRIPT_VERIFY_NAMES_MEMPOOL, ws.m_base_fees)) {
-=======
-    if (!Consensus::CheckTxInputs(tx, state, m_view, m_active_chainstate.m_blockman.GetSpendHeight(m_view), ws.m_base_fees)) {
->>>>>>> a486b4bc
         return false; // state filled in by CheckTxInputs
     }
 
@@ -989,18 +984,12 @@
     // There is a similar check in CreateNewBlock() to prevent creating
     // invalid blocks (using TestBlockValidity), however allowing such
     // transactions into the mempool can be exploited as a DoS attack.
-<<<<<<< HEAD
     //
     // Namecoin actually allows some scripts into the mempool that would
     // not (yet) be valid in a block, namely premature NAME_FIRSTUPDATE's.
     // Thus add the mempool-flag here.
-    assert(std::addressof(::ChainActive()) == std::addressof(m_active_chainstate.m_chain));
     unsigned int currentBlockScriptVerifyFlags = GetBlockScriptFlags(m_active_chainstate.m_chain.Tip(), chainparams.GetConsensus());
     currentBlockScriptVerifyFlags |= SCRIPT_VERIFY_NAMES_MEMPOOL;
-    assert(std::addressof(::ChainstateActive().CoinsTip()) == std::addressof(m_active_chainstate.CoinsTip()));
-=======
-    unsigned int currentBlockScriptVerifyFlags = GetBlockScriptFlags(m_active_chainstate.m_chain.Tip(), chainparams.GetConsensus());
->>>>>>> a486b4bc
     if (!CheckInputsFromMempoolAndCache(tx, state, m_view, m_pool, currentBlockScriptVerifyFlags, txdata, m_active_chainstate.CoinsTip())) {
         return error("%s: BUG! PLEASE REPORT THIS! CheckInputScripts failed against latest-block but not STANDARD flags %s, %s",
                 __func__, hash.ToString(), state.ToString());
@@ -2316,7 +2305,7 @@
 
     CBlockIndex *pindexDelete = m_chain.Tip();
     assert(pindexDelete);
-    CheckNameDB (g_chainman, true);
+    CheckNameDB (*this, true);
     // Read block from disk.
     std::shared_ptr<CBlock> pblock = std::make_shared<CBlock>();
     CBlock& block = *pblock;
@@ -2359,7 +2348,7 @@
     m_chain.SetTip(pindexDelete->pprev);
 
     UpdateTip(m_mempool, pindexDelete->pprev, chainparams, *this);
-    CheckNameDB (g_chainman, true);
+    CheckNameDB (*this, true);
     // Let wallets know transactions went from 1-confirmed to
     // 0-confirmed or conflicted:
     GetMainSignals().BlockDisconnected(pblock, pindexDelete);
@@ -2424,7 +2413,7 @@
     AssertLockHeld(m_mempool.cs);
 
     assert(pindexNew->pprev == m_chain.Tip());
-    CheckNameDB (g_chainman, true);
+    CheckNameDB (*this, true);
     // Read block from disk.
     int64_t nTime1 = GetTimeMicros();
     std::shared_ptr<const CBlock> pthisBlock;
@@ -2471,7 +2460,7 @@
     // Update m_chain & related variables.
     m_chain.SetTip(pindexNew);
     UpdateTip(m_mempool, pindexNew, chainparams, *this);
-    CheckNameDB (g_chainman, false);
+    CheckNameDB (*this, false);
 
     int64_t nTime6 = GetTimeMicros(); nTimePostConnect += nTime6 - nTime5; nTimeTotal += nTime6 - nTime1;
     LogPrint(BCLog::BENCH, "  - Connect postprocess: %.2fms [%.2fs (%.2fms/blk)]\n", (nTime6 - nTime5) * MILLI, nTimePostConnect * MICRO, nTimePostConnect * MILLI / nBlocksTotal);
@@ -2636,7 +2625,7 @@
         // any disconnected transactions back to the mempool.
         UpdateMempoolForReorg(*this, m_mempool, disconnectpool, true);
     }
-    m_mempool.check(g_chainman, *this);
+    m_mempool.check(*this);
 
     CheckForkWarningConditions();
 
