// Copyright (c) 2009-2010 Satoshi Nakamoto
// Copyright (c) 2009-2018 The Bitcoin Core developers
// Distributed under the MIT software license, see the accompanying
// file COPYING or http://www.opensource.org/licenses/mit-license.php.

#include <validation.h>

#include <arith_uint256.h>
#include <auxpow.h>
#include <chain.h>
#include <chainparams.h>
#include <checkqueue.h>
#include <consensus/consensus.h>
#include <consensus/merkle.h>
#include <consensus/tx_check.h>
#include <consensus/tx_verify.h>
#include <consensus/validation.h>
#include <cuckoocache.h>
#include <flatfile.h>
#include <hash.h>
#include <index/txindex.h>
#include <policy/fees.h>
#include <policy/policy.h>
#include <policy/rbf.h>
#include <policy/settings.h>
#include <pow.h>
#include <primitives/block.h>
#include <primitives/transaction.h>
#include <random.h>
#include <reverse_iterator.h>
#include <script/script.h>
#include <script/sigcache.h>
#include <script/standard.h>
#include <shutdown.h>
#include <timedata.h>
#include <tinyformat.h>
#include <txdb.h>
#include <txmempool.h>
#include <ui_interface.h>
#include <uint256.h>
#include <undo.h>
#include <util/moneystr.h>
#include <util/rbf.h>
#include <util/strencodings.h>
#include <util/system.h>
#include <util/validation.h>
#include <validationinterface.h>
#include <warnings.h>

#include <future>
#include <sstream>
#include <string>

#include <boost/algorithm/string/replace.hpp>
#include <boost/thread.hpp>

#if defined(NDEBUG)
# error "Bitcoin cannot be compiled without assertions."
#endif

#define MICRO 0.000001
#define MILLI 0.001

/**
 * Global state
 */
namespace {
    struct CBlockIndexWorkComparator
    {
        bool operator()(const CBlockIndex *pa, const CBlockIndex *pb) const {
            // First sort by most total work, ...
            if (pa->nChainWork > pb->nChainWork) return false;
            if (pa->nChainWork < pb->nChainWork) return true;

            // ... then by earliest time received, ...
            if (pa->nSequenceId < pb->nSequenceId) return false;
            if (pa->nSequenceId > pb->nSequenceId) return true;

            // Use pointer address as tie breaker (should only happen with blocks
            // loaded from disk, as those all have id 0).
            if (pa < pb) return false;
            if (pa > pb) return true;

            // Identical blocks.
            return false;
        }
    };
} // anon namespace

class ConnectTrace;

/**
 * CChainState stores and provides an API to update our local knowledge of the
 * current best chain and header tree.
 *
 * It generally provides access to the current block tree, as well as functions
 * to provide new data, which it will appropriately validate and incorporate in
 * its state as necessary.
 *
 * Eventually, the API here is targeted at being exposed externally as a
 * consumable libconsensus library, so any functions added must only call
 * other class member functions, pure functions in other parts of the consensus
 * library, callbacks via the validation interface, or read/write-to-disk
 * functions (eventually this will also be via callbacks).
 */
class CChainState {
private:
    /**
     * The set of all CBlockIndex entries with BLOCK_VALID_TRANSACTIONS (for itself and all ancestors) and
     * as good as our current tip or better. Entries may be failed, though, and pruning nodes may be
     * missing the data for the block.
     */
    std::set<CBlockIndex*, CBlockIndexWorkComparator> setBlockIndexCandidates;

    /**
     * Every received block is assigned a unique and increasing identifier, so we
     * know which one to give priority in case of a fork.
     */
    CCriticalSection cs_nBlockSequenceId;
    /** Blocks loaded from disk are assigned id 0, so start the counter at 1. */
    int32_t nBlockSequenceId = 1;
    /** Decreasing counter (used by subsequent preciousblock calls). */
    int32_t nBlockReverseSequenceId = -1;
    /** chainwork for the last block that preciousblock has been applied to. */
    arith_uint256 nLastPreciousChainwork = 0;

    /** In order to efficiently track invalidity of headers, we keep the set of
      * blocks which we tried to connect and found to be invalid here (ie which
      * were set to BLOCK_FAILED_VALID since the last restart). We can then
      * walk this set and check if a new header is a descendant of something in
      * this set, preventing us from having to walk mapBlockIndex when we try
      * to connect a bad block and fail.
      *
      * While this is more complicated than marking everything which descends
      * from an invalid block as invalid at the time we discover it to be
      * invalid, doing so would require walking all of mapBlockIndex to find all
      * descendants. Since this case should be very rare, keeping track of all
      * BLOCK_FAILED_VALID blocks in a set should be just fine and work just as
      * well.
      *
      * Because we already walk mapBlockIndex in height-order at startup, we go
      * ahead and mark descendants of invalid blocks as FAILED_CHILD at that time,
      * instead of putting things in this set.
      */
    std::set<CBlockIndex*> m_failed_blocks;

    /**
     * the ChainState CriticalSection
     * A lock that must be held when modifying this ChainState - held in ActivateBestChain()
     */
    CCriticalSection m_cs_chainstate;

public:
    //! The current chain of blockheaders we consult and build on.
    //! @see CChain, CBlockIndex.
    CChain m_chain;
    BlockMap mapBlockIndex GUARDED_BY(cs_main);
    std::multimap<CBlockIndex*, CBlockIndex*> mapBlocksUnlinked;
    CBlockIndex *pindexBestInvalid = nullptr;

    bool LoadBlockIndex(const Consensus::Params& consensus_params, CBlockTreeDB& blocktree) EXCLUSIVE_LOCKS_REQUIRED(cs_main);

    bool ActivateBestChain(CValidationState &state, const CChainParams& chainparams, std::shared_ptr<const CBlock> pblock) LOCKS_EXCLUDED(cs_main);

    /**
     * If a block header hasn't already been seen, call CheckBlockHeader on it, ensure
     * that it doesn't descend from an invalid block, and then add it to mapBlockIndex.
     */
    bool AcceptBlockHeader(const CBlockHeader& block, CValidationState& state, const CChainParams& chainparams, CBlockIndex** ppindex) EXCLUSIVE_LOCKS_REQUIRED(cs_main);
    bool AcceptBlock(const std::shared_ptr<const CBlock>& pblock, CValidationState& state, const CChainParams& chainparams, CBlockIndex** ppindex, bool fRequested, const FlatFilePos* dbp, bool* fNewBlock) EXCLUSIVE_LOCKS_REQUIRED(cs_main);

    // Block (dis)connection on a given view:
    DisconnectResult DisconnectBlock(const CBlock& block, const CBlockIndex* pindex, CCoinsViewCache& view, std::set<valtype>& unexpiredNames);
    bool ConnectBlock(const CBlock& block, CValidationState& state, CBlockIndex* pindex,
                    CCoinsViewCache& view,
                    std::set<valtype>& expiredNames,
                    const CChainParams& chainparams, bool fJustCheck = false) EXCLUSIVE_LOCKS_REQUIRED(cs_main);

    // Block disconnection on our pcoinsTip:
    bool DisconnectTip(CValidationState& state, const CChainParams& chainparams, DisconnectedBlockTransactions* disconnectpool) EXCLUSIVE_LOCKS_REQUIRED(cs_main);

    // Manual block validity manipulation:
    bool PreciousBlock(CValidationState& state, const CChainParams& params, CBlockIndex* pindex) LOCKS_EXCLUDED(cs_main);
    bool InvalidateBlock(CValidationState& state, const CChainParams& chainparams, CBlockIndex* pindex) LOCKS_EXCLUDED(cs_main);
    void ResetBlockFailureFlags(CBlockIndex* pindex) EXCLUSIVE_LOCKS_REQUIRED(cs_main);

    bool ReplayBlocks(const CChainParams& params, CCoinsView* view);
    bool RewindBlockIndex(const CChainParams& params) LOCKS_EXCLUDED(cs_main);
    bool LoadGenesisBlock(const CChainParams& chainparams);

    void PruneBlockIndexCandidates();

    void UnloadBlockIndex();

private:
    bool ActivateBestChainStep(CValidationState& state, const CChainParams& chainparams, CBlockIndex* pindexMostWork, const std::shared_ptr<const CBlock>& pblock, bool& fInvalidFound, ConnectTrace& connectTrace) EXCLUSIVE_LOCKS_REQUIRED(cs_main);
    bool ConnectTip(CValidationState& state, const CChainParams& chainparams, CBlockIndex* pindexNew, const std::shared_ptr<const CBlock>& pblock, ConnectTrace& connectTrace, DisconnectedBlockTransactions &disconnectpool) EXCLUSIVE_LOCKS_REQUIRED(cs_main);

    CBlockIndex* AddToBlockIndex(const CBlockHeader& block) EXCLUSIVE_LOCKS_REQUIRED(cs_main);
    /** Create a new block index entry for a given block hash */
    CBlockIndex* InsertBlockIndex(const uint256& hash) EXCLUSIVE_LOCKS_REQUIRED(cs_main);
    /**
     * Make various assertions about the state of the block index.
     *
     * By default this only executes fully when using the Regtest chain; see: fCheckBlockIndex.
     */
    void CheckBlockIndex(const Consensus::Params& consensusParams);

    void InvalidBlockFound(CBlockIndex *pindex, const CValidationState &state) EXCLUSIVE_LOCKS_REQUIRED(cs_main);
    CBlockIndex* FindMostWorkChain() EXCLUSIVE_LOCKS_REQUIRED(cs_main);
    void ReceivedBlockTransactions(const CBlock& block, CBlockIndex* pindexNew, const FlatFilePos& pos, const Consensus::Params& consensusParams) EXCLUSIVE_LOCKS_REQUIRED(cs_main);

    bool RollforwardBlock(const CBlockIndex* pindex, CCoinsViewCache& inputs, const CChainParams& params) EXCLUSIVE_LOCKS_REQUIRED(cs_main);

    //! Mark a block as not having block data
    void EraseBlockData(CBlockIndex* index) EXCLUSIVE_LOCKS_REQUIRED(cs_main);
} g_chainstate;

CChain& ChainActive() { return g_chainstate.m_chain; }

/**
 * Mutex to guard access to validation specific variables, such as reading
 * or changing the chainstate.
 *
 * This may also need to be locked when updating the transaction pool, e.g. on
 * AcceptToMemoryPool. See CTxMemPool::cs comment for details.
 *
 * The transaction pool has a separate lock to allow reading from it and the
 * chainstate at the same time.
 */
RecursiveMutex cs_main;

BlockMap& mapBlockIndex = g_chainstate.mapBlockIndex;
CBlockIndex *pindexBestHeader = nullptr;
Mutex g_best_block_mutex;
std::condition_variable g_best_block_cv;
uint256 g_best_block;
int nScriptCheckThreads = 0;
std::atomic_bool fImporting(false);
std::atomic_bool fReindex(false);
bool fHavePruned = false;
bool fPruneMode = false;
bool fRequireStandard = true;
bool fCheckBlockIndex = false;
bool fCheckpointsEnabled = DEFAULT_CHECKPOINTS_ENABLED;
size_t nCoinCacheUsage = 5000 * 300;
uint64_t nPruneTarget = 0;
int64_t nMaxTipAge = DEFAULT_MAX_TIP_AGE;
bool fEnableReplacement = DEFAULT_ENABLE_REPLACEMENT;

uint256 hashAssumeValid;
arith_uint256 nMinimumChainWork;

CFeeRate minRelayTxFee = CFeeRate(DEFAULT_MIN_RELAY_TX_FEE);

CBlockPolicyEstimator feeEstimator;
CTxMemPool mempool(&feeEstimator);

/** Constant stuff for coinbase transactions we create: */
CScript COINBASE_FLAGS;

// Internal stuff
namespace {
    CBlockIndex *&pindexBestInvalid = g_chainstate.pindexBestInvalid;

    /** All pairs A->B, where A (or one of its ancestors) misses transactions, but B has transactions.
     * Pruned nodes may have entries where B is missing data.
     */
    std::multimap<CBlockIndex*, CBlockIndex*>& mapBlocksUnlinked = g_chainstate.mapBlocksUnlinked;

    CCriticalSection cs_LastBlockFile;
    std::vector<CBlockFileInfo> vinfoBlockFile;
    int nLastBlockFile = 0;
    /** Global flag to indicate we should check to see if there are
     *  block/undo files that should be deleted.  Set on startup
     *  or if we allocate more file space when we're in prune mode
     */
    bool fCheckForPruning = false;

    /** Dirty block index entries. */
    std::set<CBlockIndex*> setDirtyBlockIndex;

    /** Dirty block file entries. */
    std::set<int> setDirtyFileInfo;
} // anon namespace

CBlockIndex* FindForkInGlobalIndex(const CChain& chain, const CBlockLocator& locator)
{
    AssertLockHeld(cs_main);

    // Find the latest block common to locator and chain - we expect that
    // locator.vHave is sorted descending by height.
    for (const uint256& hash : locator.vHave) {
        CBlockIndex* pindex = LookupBlockIndex(hash);
        if (pindex) {
            if (chain.Contains(pindex))
                return pindex;
            if (pindex->GetAncestor(chain.Height()) == chain.Tip()) {
                return chain.Tip();
            }
        }
    }
    return chain.Genesis();
}

std::unique_ptr<CCoinsViewDB> pcoinsdbview;
std::unique_ptr<CCoinsViewCache> pcoinsTip;
std::unique_ptr<CBlockTreeDB> pblocktree;

enum class FlushStateMode {
    NONE,
    IF_NEEDED,
    PERIODIC,
    ALWAYS
};

// See definition for documentation
static bool FlushStateToDisk(const CChainParams& chainParams, CValidationState &state, FlushStateMode mode, int nManualPruneHeight=0);
static void FindFilesToPruneManual(std::set<int>& setFilesToPrune, int nManualPruneHeight);
static void FindFilesToPrune(std::set<int>& setFilesToPrune, uint64_t nPruneAfterHeight);
bool CheckInputs(const CTransaction& tx, CValidationState &state, const CCoinsViewCache &inputs, bool fScriptChecks, unsigned int flags, bool cacheSigStore, bool cacheFullScriptStore, PrecomputedTransactionData& txdata, std::vector<CScriptCheck> *pvChecks = nullptr);
static FILE* OpenUndoFile(const FlatFilePos &pos, bool fReadOnly = false);
static FlatFileSeq BlockFileSeq();
static FlatFileSeq UndoFileSeq();

bool CheckFinalTx(const CTransaction &tx, int flags)
{
    AssertLockHeld(cs_main);

    // By convention a negative value for flags indicates that the
    // current network-enforced consensus rules should be used. In
    // a future soft-fork scenario that would mean checking which
    // rules would be enforced for the next block and setting the
    // appropriate flags. At the present time no soft-forks are
    // scheduled, so no flags are set.
    flags = std::max(flags, 0);

    // CheckFinalTx() uses ::ChainActive().Height()+1 to evaluate
    // nLockTime because when IsFinalTx() is called within
    // CBlock::AcceptBlock(), the height of the block *being*
    // evaluated is what is used. Thus if we want to know if a
    // transaction can be part of the *next* block, we need to call
    // IsFinalTx() with one more than ::ChainActive().Height().
    const int nBlockHeight = ::ChainActive().Height() + 1;

    // BIP113 requires that time-locked transactions have nLockTime set to
    // less than the median time of the previous block they're contained in.
    // When the next block is created its previous block will be the current
    // chain tip, so we use that to calculate the median time passed to
    // IsFinalTx() if LOCKTIME_MEDIAN_TIME_PAST is set.
    const int64_t nBlockTime = (flags & LOCKTIME_MEDIAN_TIME_PAST)
                             ? ::ChainActive().Tip()->GetMedianTimePast()
                             : GetAdjustedTime();

    return IsFinalTx(tx, nBlockHeight, nBlockTime);
}

bool TestLockPointValidity(const LockPoints* lp)
{
    AssertLockHeld(cs_main);
    assert(lp);
    // If there are relative lock times then the maxInputBlock will be set
    // If there are no relative lock times, the LockPoints don't depend on the chain
    if (lp->maxInputBlock) {
        // Check whether ::ChainActive() is an extension of the block at which the LockPoints
        // calculation was valid.  If not LockPoints are no longer valid
        if (!::ChainActive().Contains(lp->maxInputBlock)) {
            return false;
        }
    }

    // LockPoints still valid
    return true;
}

bool CheckSequenceLocks(const CTxMemPool& pool, const CTransaction& tx, int flags, LockPoints* lp, bool useExistingLockPoints)
{
    AssertLockHeld(cs_main);
    AssertLockHeld(pool.cs);

    CBlockIndex* tip = ::ChainActive().Tip();
    assert(tip != nullptr);

    CBlockIndex index;
    index.pprev = tip;
    // CheckSequenceLocks() uses ::ChainActive().Height()+1 to evaluate
    // height based locks because when SequenceLocks() is called within
    // ConnectBlock(), the height of the block *being*
    // evaluated is what is used.
    // Thus if we want to know if a transaction can be part of the
    // *next* block, we need to use one more than ::ChainActive().Height()
    index.nHeight = tip->nHeight + 1;

    std::pair<int, int64_t> lockPair;
    if (useExistingLockPoints) {
        assert(lp);
        lockPair.first = lp->height;
        lockPair.second = lp->time;
    }
    else {
        // pcoinsTip contains the UTXO set for ::ChainActive().Tip()
        CCoinsViewMemPool viewMemPool(pcoinsTip.get(), pool);
        std::vector<int> prevheights;
        prevheights.resize(tx.vin.size());
        for (size_t txinIndex = 0; txinIndex < tx.vin.size(); txinIndex++) {
            const CTxIn& txin = tx.vin[txinIndex];
            Coin coin;
            if (!viewMemPool.GetCoin(txin.prevout, coin)) {
                return error("%s: Missing input", __func__);
            }
            if (coin.nHeight == MEMPOOL_HEIGHT) {
                // Assume all mempool transaction confirm in the next block
                prevheights[txinIndex] = tip->nHeight + 1;
            } else {
                prevheights[txinIndex] = coin.nHeight;
            }
        }
        lockPair = CalculateSequenceLocks(tx, flags, &prevheights, index);
        if (lp) {
            lp->height = lockPair.first;
            lp->time = lockPair.second;
            // Also store the hash of the block with the highest height of
            // all the blocks which have sequence locked prevouts.
            // This hash needs to still be on the chain
            // for these LockPoint calculations to be valid
            // Note: It is impossible to correctly calculate a maxInputBlock
            // if any of the sequence locked inputs depend on unconfirmed txs,
            // except in the special case where the relative lock time/height
            // is 0, which is equivalent to no sequence lock. Since we assume
            // input height of tip+1 for mempool txs and test the resulting
            // lockPair from CalculateSequenceLocks against tip+1.  We know
            // EvaluateSequenceLocks will fail if there was a non-zero sequence
            // lock on a mempool input, so we can use the return value of
            // CheckSequenceLocks to indicate the LockPoints validity
            int maxInputHeight = 0;
            for (const int height : prevheights) {
                // Can ignore mempool inputs since we'll fail if they had non-zero locks
                if (height != tip->nHeight+1) {
                    maxInputHeight = std::max(maxInputHeight, height);
                }
            }
            lp->maxInputBlock = tip->GetAncestor(maxInputHeight);
        }
    }
    return EvaluateSequenceLocks(index, lockPair);
}

// Returns the script flags which should be checked for a given block
static unsigned int GetBlockScriptFlags(const CBlockIndex* pindex, const Consensus::Params& chainparams);

static void LimitMempoolSize(CTxMemPool& pool, size_t limit, unsigned long age) {
    int expired = pool.Expire(GetTime() - age);
    if (expired != 0) {
        LogPrint(BCLog::MEMPOOL, "Expired %i transactions from the memory pool\n", expired);
    }

    std::vector<COutPoint> vNoSpendsRemaining;
    pool.TrimToSize(limit, &vNoSpendsRemaining);
    for (const COutPoint& removed : vNoSpendsRemaining)
        pcoinsTip->Uncache(removed);
}

static bool IsCurrentForFeeEstimation() EXCLUSIVE_LOCKS_REQUIRED(cs_main)
{
    AssertLockHeld(cs_main);
    if (IsInitialBlockDownload())
        return false;
    if (::ChainActive().Tip()->GetBlockTime() < (GetTime() - MAX_FEE_ESTIMATION_TIP_AGE))
        return false;
    if (::ChainActive().Height() < pindexBestHeader->nHeight - 1)
        return false;
    return true;
}

/* Make mempool consistent after a reorg, by re-adding or recursively erasing
 * disconnected block transactions from the mempool, and also removing any
 * other transactions from the mempool that are no longer valid given the new
 * tip/height.
 *
 * Note: we assume that disconnectpool only contains transactions that are NOT
 * confirmed in the current chain nor already in the mempool (otherwise,
 * in-mempool descendants of such transactions would be removed).
 *
 * Passing fAddToMempool=false will skip trying to add the transactions back,
 * and instead just erase from the mempool as needed.
 */

static void UpdateMempoolForReorg(DisconnectedBlockTransactions &disconnectpool, bool fAddToMempool) EXCLUSIVE_LOCKS_REQUIRED(cs_main)
{
    AssertLockHeld(cs_main);
    std::vector<uint256> vHashUpdate;
    // disconnectpool's insertion_order index sorts the entries from
    // oldest to newest, but the oldest entry will be the last tx from the
    // latest mined block that was disconnected.
    // Iterate disconnectpool in reverse, so that we add transactions
    // back to the mempool starting with the earliest transaction that had
    // been previously seen in a block.
    auto it = disconnectpool.queuedTx.get<insertion_order>().rbegin();
    while (it != disconnectpool.queuedTx.get<insertion_order>().rend()) {
        // ignore validation errors in resurrected transactions
        CValidationState stateDummy;
        if (!fAddToMempool || (*it)->IsCoinBase() ||
            !AcceptToMemoryPool(mempool, stateDummy, *it, nullptr /* pfMissingInputs */,
                                nullptr /* plTxnReplaced */, true /* bypass_limits */, 0 /* nAbsurdFee */)) {
            // If the transaction doesn't make it in to the mempool, remove any
            // transactions that depend on it (which would now be orphans).
            mempool.removeRecursive(**it, MemPoolRemovalReason::REORG);
        } else if (mempool.exists((*it)->GetHash())) {
            vHashUpdate.push_back((*it)->GetHash());
        }
        ++it;
    }
    disconnectpool.queuedTx.clear();
    // AcceptToMemoryPool/addUnchecked all assume that new mempool entries have
    // no in-mempool children, which is generally not true when adding
    // previously-confirmed transactions back to the mempool.
    // UpdateTransactionsFromBlock finds descendants of any transactions in
    // the disconnectpool that were added back and cleans up the mempool state.
    mempool.UpdateTransactionsFromBlock(vHashUpdate);

    // We also need to remove any now-immature transactions
    mempool.removeForReorg(pcoinsTip.get(), ::ChainActive().Tip()->nHeight + 1, STANDARD_LOCKTIME_VERIFY_FLAGS);
    // Re-limit mempool size, in case we added any transactions
    LimitMempoolSize(mempool, gArgs.GetArg("-maxmempool", DEFAULT_MAX_MEMPOOL_SIZE) * 1000000, gArgs.GetArg("-mempoolexpiry", DEFAULT_MEMPOOL_EXPIRY) * 60 * 60);
}

// Used to avoid mempool polluting consensus critical paths if CCoinsViewMempool
// were somehow broken and returning the wrong scriptPubKeys
static bool CheckInputsFromMempoolAndCache(const CTransaction& tx, CValidationState& state, const CCoinsViewCache& view, const CTxMemPool& pool,
                 unsigned int flags, bool cacheSigStore, PrecomputedTransactionData& txdata) EXCLUSIVE_LOCKS_REQUIRED(cs_main) {
    AssertLockHeld(cs_main);

    // pool.cs should be locked already, but go ahead and re-take the lock here
    // to enforce that mempool doesn't change between when we check the view
    // and when we actually call through to CheckInputs
    LOCK(pool.cs);

    assert(!tx.IsCoinBase());
    for (const CTxIn& txin : tx.vin) {
        const Coin& coin = view.AccessCoin(txin.prevout);

        // At this point we haven't actually checked if the coins are all
        // available (or shouldn't assume we have, since CheckInputs does).
        // So we just return failure if the inputs are not available here,
        // and then only have to check equivalence for available inputs.
        if (coin.IsSpent()) return false;

        const CTransactionRef& txFrom = pool.get(txin.prevout.hash);
        if (txFrom) {
            assert(txFrom->GetHash() == txin.prevout.hash);
            assert(txFrom->vout.size() > txin.prevout.n);
            assert(txFrom->vout[txin.prevout.n] == coin.out);
        } else {
            const Coin& coinFromDisk = pcoinsTip->AccessCoin(txin.prevout);
            assert(!coinFromDisk.IsSpent());
            assert(coinFromDisk.out == coin.out);
        }
    }

    return CheckInputs(tx, state, view, true, flags, cacheSigStore, true, txdata);
}

/**
 * @param[out] coins_to_uncache   Return any outpoints which were not previously present in the
 *                                coins cache, but were added as a result of validating the tx
 *                                for mempool acceptance. This allows the caller to optionally
 *                                remove the cache additions if the associated transaction ends
 *                                up being rejected by the mempool.
 */
static bool AcceptToMemoryPoolWorker(const CChainParams& chainparams, CTxMemPool& pool, CValidationState& state, const CTransactionRef& ptx,
                              bool* pfMissingInputs, int64_t nAcceptTime, std::list<CTransactionRef>* plTxnReplaced,
                              bool bypass_limits, const CAmount& nAbsurdFee, std::vector<COutPoint>& coins_to_uncache, bool test_accept) EXCLUSIVE_LOCKS_REQUIRED(cs_main)
{
    const CTransaction& tx = *ptx;
    const uint256 hash = tx.GetHash();
    AssertLockHeld(cs_main);
    LOCK(pool.cs); // mempool "read lock" (held through GetMainSignals().TransactionAddedToMempool())
    if (pfMissingInputs) {
        *pfMissingInputs = false;
    }

    if (!CheckTransaction(tx, state))
        return false; // state filled in by CheckTransaction

    // Coinbase is only valid in a block, not as a loose transaction
    if (tx.IsCoinBase())
        return state.Invalid(ValidationInvalidReason::CONSENSUS, false, REJECT_INVALID, "coinbase");

    // Rather not work on nonstandard transactions (unless -testnet/-regtest)
    std::string reason;
    if (fRequireStandard && !IsStandardTx(tx, reason))
        return state.Invalid(ValidationInvalidReason::TX_NOT_STANDARD, false, REJECT_NONSTANDARD, reason);

    // Do not work on transactions that are too small.
    // A transaction with 1 segwit input and 1 P2WPHK output has non-witness size of 82 bytes.
    // Transactions smaller than this are not relayed to reduce unnecessary malloc overhead.
    if (::GetSerializeSize(tx, PROTOCOL_VERSION | SERIALIZE_TRANSACTION_NO_WITNESS) < MIN_STANDARD_TX_NONWITNESS_SIZE)
        return state.Invalid(ValidationInvalidReason::TX_NOT_STANDARD, false, REJECT_NONSTANDARD, "tx-size-small");

    // Only accept nLockTime-using transactions that can be mined in the next
    // block; we don't want our mempool filled up with transactions that can't
    // be mined yet.
    if (!CheckFinalTx(tx, STANDARD_LOCKTIME_VERIFY_FLAGS))
        return state.Invalid(ValidationInvalidReason::TX_PREMATURE_SPEND, false, REJECT_NONSTANDARD, "non-final");

    // is it already in the memory pool?
    if (pool.exists(hash)) {
        return state.Invalid(ValidationInvalidReason::TX_CONFLICT, false, REJECT_DUPLICATE, "txn-already-in-mempool");
    }

    // Check for conflicts with in-memory transactions
    std::set<uint256> setConflicts;
    for (const CTxIn &txin : tx.vin)
    {
        const CTransaction* ptxConflicting = pool.GetConflictTx(txin.prevout);
        if (ptxConflicting) {
            if (!setConflicts.count(ptxConflicting->GetHash()))
            {
                // Allow opt-out of transaction replacement by setting
                // nSequence > MAX_BIP125_RBF_SEQUENCE (SEQUENCE_FINAL-2) on all inputs.
                //
                // SEQUENCE_FINAL-1 is picked to still allow use of nLockTime by
                // non-replaceable transactions. All inputs rather than just one
                // is for the sake of multi-party protocols, where we don't
                // want a single party to be able to disable replacement.
                //
                // The opt-out ignores descendants as anyone relying on
                // first-seen mempool behavior should be checking all
                // unconfirmed ancestors anyway; doing otherwise is hopelessly
                // insecure.
                bool fReplacementOptOut = true;
                if (fEnableReplacement)
                {
                    for (const CTxIn &_txin : ptxConflicting->vin)
                    {
                        if (_txin.nSequence <= MAX_BIP125_RBF_SEQUENCE)
                        {
                            fReplacementOptOut = false;
                            break;
                        }
                    }
                }
                if (fReplacementOptOut) {
                    return state.Invalid(ValidationInvalidReason::TX_MEMPOOL_POLICY, false, REJECT_DUPLICATE, "txn-mempool-conflict");
                }

                setConflicts.insert(ptxConflicting->GetHash());
            }
        }
    }

    if (!pool.checkNameOps(tx))
        return state.Invalid(ValidationInvalidReason::TX_CONFLICT,
                             false, REJECT_DUPLICATE, "txn-mempool-name-error");

    {
        CCoinsView dummy;
        CCoinsViewCache view(&dummy);

        LockPoints lp;
        CCoinsViewMemPool viewMemPool(pcoinsTip.get(), pool);
        view.SetBackend(viewMemPool);

        // do all inputs exist?
        for (const CTxIn& txin : tx.vin) {
            if (!pcoinsTip->HaveCoinInCache(txin.prevout)) {
                coins_to_uncache.push_back(txin.prevout);
            }

            // Note: this call may add txin.prevout to the coins cache
            // (pcoinsTip.cacheCoins) by way of FetchCoin(). It should be removed
            // later (via coins_to_uncache) if this tx turns out to be invalid.
            if (!view.HaveCoin(txin.prevout)) {
                // Are inputs missing because we already have the tx?
                for (size_t out = 0; out < tx.vout.size(); out++) {
                    // See if we have any outpoint in the UTXO set.
                    if (pcoinsTip->HaveCoin(COutPoint(hash, out))) {
                        return state.Invalid(ValidationInvalidReason::TX_CONFLICT, false, REJECT_DUPLICATE, "txn-already-known");
                    }
                }
                // Otherwise assume this might be an orphan tx for which we just haven't seen parents yet
                if (pfMissingInputs) {
                    *pfMissingInputs = true;
                }
                return false; // fMissingInputs and !state.IsInvalid() is used to detect this condition, don't set state.Invalid()
            }
        }

        // Bring the best block into scope
        view.GetBestBlock();

        /* If this is a name update (or firstupdate), make sure that the
           existing name entry (if any) is in the dummy cache.  Otherwise
           tx validation done below (in CheckInputs) will not be correct.  */
        for (const auto& txout : tx.vout)
        {
            const CNameScript nameOp(txout.scriptPubKey);
            if (nameOp.isNameOp() && nameOp.isAnyUpdate())
            {
                const valtype& name = nameOp.getOpName();
                CNameData data;
                if (view.GetName(name, data))
                    view.SetName(name, data, false);
            }
        }

        // we have all inputs cached now, so switch back to dummy, so we don't need to keep lock on mempool
        view.SetBackend(dummy);

        // Only accept BIP68 sequence locked transactions that can be mined in the next
        // block; we don't want our mempool filled up with transactions that can't
        // be mined yet.
        // Must keep pool.cs for this unless we change CheckSequenceLocks to take a
        // CoinsViewCache instead of create its own
        if (!CheckSequenceLocks(pool, tx, STANDARD_LOCKTIME_VERIFY_FLAGS, &lp))
            return state.Invalid(ValidationInvalidReason::TX_PREMATURE_SPEND, false, REJECT_NONSTANDARD, "non-BIP68-final");

        CAmount nFees = 0;
        if (!Consensus::CheckTxInputs(tx, state, view, GetSpendHeight(view), SCRIPT_VERIFY_NAMES_MEMPOOL, nFees)) {
            return error("%s: Consensus::CheckTxInputs: %s, %s", __func__, tx.GetHash().ToString(), FormatStateMessage(state));
        }

        // Check for non-standard pay-to-script-hash in inputs
        if (fRequireStandard && !AreInputsStandard(tx, view))
            return state.Invalid(ValidationInvalidReason::TX_NOT_STANDARD, false, REJECT_NONSTANDARD, "bad-txns-nonstandard-inputs");

        // Check for non-standard witness in P2WSH
        if (tx.HasWitness() && fRequireStandard && !IsWitnessStandard(tx, view))
            return state.Invalid(ValidationInvalidReason::TX_WITNESS_MUTATED, false, REJECT_NONSTANDARD, "bad-witness-nonstandard");

        int64_t nSigOpsCost = GetTransactionSigOpCost(tx, view, STANDARD_SCRIPT_VERIFY_FLAGS);

        // nModifiedFees includes any fee deltas from PrioritiseTransaction
        CAmount nModifiedFees = nFees;
        pool.ApplyDelta(hash, nModifiedFees);

        // Keep track of transactions that spend a coinbase, which we re-scan
        // during reorgs to ensure COINBASE_MATURITY is still met.
        bool fSpendsCoinbase = false;
        for (const CTxIn &txin : tx.vin) {
            const Coin &coin = view.AccessCoin(txin.prevout);
            if (coin.IsCoinBase()) {
                fSpendsCoinbase = true;
                break;
            }
        }

        CTxMemPoolEntry entry(ptx, nFees, nAcceptTime, ::ChainActive().Height(),
                              fSpendsCoinbase, nSigOpsCost, lp);
        unsigned int nSize = entry.GetTxSize();

        if (nSigOpsCost > MAX_STANDARD_TX_SIGOPS_COST)
            return state.Invalid(ValidationInvalidReason::TX_NOT_STANDARD, false, REJECT_NONSTANDARD, "bad-txns-too-many-sigops",
                strprintf("%d", nSigOpsCost));

        CAmount mempoolRejectFee = pool.GetMinFee(gArgs.GetArg("-maxmempool", DEFAULT_MAX_MEMPOOL_SIZE) * 1000000).GetFee(nSize);
        if (!bypass_limits && mempoolRejectFee > 0 && nModifiedFees < mempoolRejectFee) {
            return state.Invalid(ValidationInvalidReason::TX_MEMPOOL_POLICY, false, REJECT_INSUFFICIENTFEE, "mempool min fee not met", strprintf("%d < %d", nModifiedFees, mempoolRejectFee));
        }

        // No transactions are allowed below minRelayTxFee except from disconnected blocks
        if (!bypass_limits && nModifiedFees < ::minRelayTxFee.GetFee(nSize)) {
            return state.Invalid(ValidationInvalidReason::TX_MEMPOOL_POLICY, false, REJECT_INSUFFICIENTFEE, "min relay fee not met", strprintf("%d < %d", nModifiedFees, ::minRelayTxFee.GetFee(nSize)));
        }

        if (nAbsurdFee && nFees > nAbsurdFee)
            return state.Invalid(ValidationInvalidReason::TX_NOT_STANDARD, false,
                REJECT_HIGHFEE, "absurdly-high-fee",
                strprintf("%d > %d", nFees, nAbsurdFee));

        // Calculate in-mempool ancestors, up to a limit.
        CTxMemPool::setEntries setAncestors;
        size_t nLimitAncestors = gArgs.GetArg("-limitancestorcount", DEFAULT_ANCESTOR_LIMIT);
        size_t nLimitAncestorSize = gArgs.GetArg("-limitancestorsize", DEFAULT_ANCESTOR_SIZE_LIMIT)*1000;
        size_t nLimitDescendants = gArgs.GetArg("-limitdescendantcount", DEFAULT_DESCENDANT_LIMIT);
        size_t nLimitDescendantSize = gArgs.GetArg("-limitdescendantsize", DEFAULT_DESCENDANT_SIZE_LIMIT)*1000;
        std::string errString;
        if (!pool.CalculateMemPoolAncestors(entry, setAncestors, nLimitAncestors, nLimitAncestorSize, nLimitDescendants, nLimitDescendantSize, errString)) {
            return state.Invalid(ValidationInvalidReason::TX_MEMPOOL_POLICY, false, REJECT_NONSTANDARD, "too-long-mempool-chain", errString);
        }

        // A transaction that spends outputs that would be replaced by it is invalid. Now
        // that we have the set of all ancestors we can detect this
        // pathological case by making sure setConflicts and setAncestors don't
        // intersect.
        for (CTxMemPool::txiter ancestorIt : setAncestors)
        {
            const uint256 &hashAncestor = ancestorIt->GetTx().GetHash();
            if (setConflicts.count(hashAncestor))
            {
                return state.Invalid(ValidationInvalidReason::CONSENSUS, false, REJECT_INVALID, "bad-txns-spends-conflicting-tx",
                                 strprintf("%s spends conflicting transaction %s",
                                           hash.ToString(),
                                           hashAncestor.ToString()));
            }
        }

        // Check if it's economically rational to mine this transaction rather
        // than the ones it replaces.
        CAmount nConflictingFees = 0;
        size_t nConflictingSize = 0;
        uint64_t nConflictingCount = 0;
        CTxMemPool::setEntries allConflicting;

        // If we don't hold the lock allConflicting might be incomplete; the
        // subsequent RemoveStaged() and addUnchecked() calls don't guarantee
        // mempool consistency for us.
        const bool fReplacementTransaction = setConflicts.size();
        if (fReplacementTransaction)
        {
            CFeeRate newFeeRate(nModifiedFees, nSize);
            std::set<uint256> setConflictsParents;
            const int maxDescendantsToVisit = 100;
            const CTxMemPool::setEntries setIterConflicting = pool.GetIterSet(setConflicts);
            for (const auto& mi : setIterConflicting) {
                // Don't allow the replacement to reduce the feerate of the
                // mempool.
                //
                // We usually don't want to accept replacements with lower
                // feerates than what they replaced as that would lower the
                // feerate of the next block. Requiring that the feerate always
                // be increased is also an easy-to-reason about way to prevent
                // DoS attacks via replacements.
                //
                // We only consider the feerates of transactions being directly
                // replaced, not their indirect descendants. While that does
                // mean high feerate children are ignored when deciding whether
                // or not to replace, we do require the replacement to pay more
                // overall fees too, mitigating most cases.
                CFeeRate oldFeeRate(mi->GetModifiedFee(), mi->GetTxSize());
                if (newFeeRate <= oldFeeRate)
                {
                    return state.Invalid(ValidationInvalidReason::TX_MEMPOOL_POLICY, false, REJECT_INSUFFICIENTFEE, "insufficient fee",
                            strprintf("rejecting replacement %s; new feerate %s <= old feerate %s",
                                  hash.ToString(),
                                  newFeeRate.ToString(),
                                  oldFeeRate.ToString()));
                }

                for (const CTxIn &txin : mi->GetTx().vin)
                {
                    setConflictsParents.insert(txin.prevout.hash);
                }

                nConflictingCount += mi->GetCountWithDescendants();
            }
            // This potentially overestimates the number of actual descendants
            // but we just want to be conservative to avoid doing too much
            // work.
            if (nConflictingCount <= maxDescendantsToVisit) {
                // If not too many to replace, then calculate the set of
                // transactions that would have to be evicted
                for (CTxMemPool::txiter it : setIterConflicting) {
                    pool.CalculateDescendants(it, allConflicting);
                }
                for (CTxMemPool::txiter it : allConflicting) {
                    nConflictingFees += it->GetModifiedFee();
                    nConflictingSize += it->GetTxSize();
                }
            } else {
                return state.Invalid(ValidationInvalidReason::TX_MEMPOOL_POLICY, false, REJECT_NONSTANDARD, "too many potential replacements",
                        strprintf("rejecting replacement %s; too many potential replacements (%d > %d)\n",
                            hash.ToString(),
                            nConflictingCount,
                            maxDescendantsToVisit));
            }

            for (unsigned int j = 0; j < tx.vin.size(); j++)
            {
                // We don't want to accept replacements that require low
                // feerate junk to be mined first. Ideally we'd keep track of
                // the ancestor feerates and make the decision based on that,
                // but for now requiring all new inputs to be confirmed works.
                if (!setConflictsParents.count(tx.vin[j].prevout.hash))
                {
                    // Rather than check the UTXO set - potentially expensive -
                    // it's cheaper to just check if the new input refers to a
                    // tx that's in the mempool.
                    if (pool.exists(tx.vin[j].prevout.hash)) {
                        return state.Invalid(ValidationInvalidReason::TX_MEMPOOL_POLICY, false, REJECT_NONSTANDARD, "replacement-adds-unconfirmed",
                                         strprintf("replacement %s adds unconfirmed input, idx %d",
                                                  hash.ToString(), j));
                    }
                }
            }

            // The replacement must pay greater fees than the transactions it
            // replaces - if we did the bandwidth used by those conflicting
            // transactions would not be paid for.
            if (nModifiedFees < nConflictingFees)
            {
                return state.Invalid(ValidationInvalidReason::TX_MEMPOOL_POLICY, false, REJECT_INSUFFICIENTFEE, "insufficient fee",
                                 strprintf("rejecting replacement %s, less fees than conflicting txs; %s < %s",
                                          hash.ToString(), FormatMoney(nModifiedFees), FormatMoney(nConflictingFees)));
            }

            // Finally in addition to paying more fees than the conflicts the
            // new transaction must pay for its own bandwidth.
            CAmount nDeltaFees = nModifiedFees - nConflictingFees;
            if (nDeltaFees < ::incrementalRelayFee.GetFee(nSize))
            {
                return state.Invalid(ValidationInvalidReason::TX_MEMPOOL_POLICY, false, REJECT_INSUFFICIENTFEE, "insufficient fee",
                        strprintf("rejecting replacement %s, not enough additional fees to relay; %s < %s",
                              hash.ToString(),
                              FormatMoney(nDeltaFees),
                              FormatMoney(::incrementalRelayFee.GetFee(nSize))));
            }
        }

        constexpr unsigned int scriptVerifyFlags = STANDARD_SCRIPT_VERIFY_FLAGS | SCRIPT_VERIFY_NAMES_MEMPOOL;

        // Check against previous transactions
        // This is done last to help prevent CPU exhaustion denial-of-service attacks.
        PrecomputedTransactionData txdata(tx);
        if (!CheckInputs(tx, state, view, true, scriptVerifyFlags, true, false, txdata)) {
            // SCRIPT_VERIFY_CLEANSTACK requires SCRIPT_VERIFY_WITNESS, so we
            // need to turn both off, and compare against just turning off CLEANSTACK
            // to see if the failure is specifically due to witness validation.
            CValidationState stateDummy; // Want reported failures to be from first CheckInputs
            if (!tx.HasWitness() && CheckInputs(tx, stateDummy, view, true, scriptVerifyFlags & ~(SCRIPT_VERIFY_WITNESS | SCRIPT_VERIFY_CLEANSTACK), true, false, txdata) &&
                !CheckInputs(tx, stateDummy, view, true, scriptVerifyFlags & ~SCRIPT_VERIFY_CLEANSTACK, true, false, txdata)) {
                // Only the witness is missing, so the transaction itself may be fine.
                state.Invalid(ValidationInvalidReason::TX_WITNESS_MUTATED, false,
                        state.GetRejectCode(), state.GetRejectReason(), state.GetDebugMessage());
            }
            assert(IsTransactionReason(state.GetReason()));
            return false; // state filled in by CheckInputs
        }

        // Check again against the current block tip's script verification
        // flags to cache our script execution flags. This is, of course,
        // useless if the next block has different script flags from the
        // previous one, but because the cache tracks script flags for us it
        // will auto-invalidate and we'll just have a few blocks of extra
        // misses on soft-fork activation.
        //
        // This is also useful in case of bugs in the standard flags that cause
        // transactions to pass as valid when they're actually invalid. For
        // instance the STRICTENC flag was incorrectly allowing certain
        // CHECKSIG NOT scripts to pass, even though they were invalid.
        //
        // There is a similar check in CreateNewBlock() to prevent creating
        // invalid blocks (using TestBlockValidity), however allowing such
        // transactions into the mempool can be exploited as a DoS attack.
<<<<<<< HEAD
        //
        // Namecoin actually allows some scripts into the mempool that would
        // not (yet) be valid in a block, namely premature NAME_FIRSTUPDATE's.
        // Thus add the mempool-flag here.
        unsigned int currentBlockScriptVerifyFlags = GetBlockScriptFlags(chainActive.Tip(), chainparams.GetConsensus());
        currentBlockScriptVerifyFlags |= SCRIPT_VERIFY_NAMES_MEMPOOL;
=======
        unsigned int currentBlockScriptVerifyFlags = GetBlockScriptFlags(::ChainActive().Tip(), chainparams.GetConsensus());
>>>>>>> 6eaae356
        if (!CheckInputsFromMempoolAndCache(tx, state, view, pool, currentBlockScriptVerifyFlags, true, txdata)) {
            return error("%s: BUG! PLEASE REPORT THIS! CheckInputs failed against latest-block but not STANDARD flags %s, %s",
                    __func__, hash.ToString(), FormatStateMessage(state));
        }

        if (test_accept) {
            // Tx was accepted, but not added
            return true;
        }

        // Remove conflicting transactions from the mempool
        for (CTxMemPool::txiter it : allConflicting)
        {
            LogPrint(BCLog::MEMPOOL, "replacing tx %s with %s for %s BTC additional fees, %d delta bytes\n",
                    it->GetTx().GetHash().ToString(),
                    hash.ToString(),
                    FormatMoney(nModifiedFees - nConflictingFees),
                    (int)nSize - (int)nConflictingSize);
            if (plTxnReplaced)
                plTxnReplaced->push_back(it->GetSharedTx());
        }
        pool.RemoveStaged(allConflicting, false, MemPoolRemovalReason::REPLACED);

        // This transaction should only count for fee estimation if:
        // - it isn't a BIP 125 replacement transaction (may not be widely supported)
        // - it's not being re-added during a reorg which bypasses typical mempool fee limits
        // - the node is not behind
        // - the transaction is not dependent on any other transactions in the mempool
        bool validForFeeEstimation = !fReplacementTransaction && !bypass_limits && IsCurrentForFeeEstimation() && pool.HasNoInputsOf(tx);

        // Store transaction in memory
        pool.addUnchecked(entry, setAncestors, validForFeeEstimation);

        // trim mempool and check if tx was trimmed
        if (!bypass_limits) {
            LimitMempoolSize(pool, gArgs.GetArg("-maxmempool", DEFAULT_MAX_MEMPOOL_SIZE) * 1000000, gArgs.GetArg("-mempoolexpiry", DEFAULT_MEMPOOL_EXPIRY) * 60 * 60);
            if (!pool.exists(hash))
                return state.Invalid(ValidationInvalidReason::TX_MEMPOOL_POLICY, false, REJECT_INSUFFICIENTFEE, "mempool full");
        }
    }

    GetMainSignals().TransactionAddedToMempool(ptx);

    return true;
}

/** (try to) add transaction to memory pool with a specified acceptance time **/
static bool AcceptToMemoryPoolWithTime(const CChainParams& chainparams, CTxMemPool& pool, CValidationState &state, const CTransactionRef &tx,
                        bool* pfMissingInputs, int64_t nAcceptTime, std::list<CTransactionRef>* plTxnReplaced,
                        bool bypass_limits, const CAmount nAbsurdFee, bool test_accept) EXCLUSIVE_LOCKS_REQUIRED(cs_main)
{
    std::vector<COutPoint> coins_to_uncache;
    bool res = AcceptToMemoryPoolWorker(chainparams, pool, state, tx, pfMissingInputs, nAcceptTime, plTxnReplaced, bypass_limits, nAbsurdFee, coins_to_uncache, test_accept);
    if (!res) {
        // Remove coins that were not present in the coins cache before calling ATMPW;
        // this is to prevent memory DoS in case we receive a large number of
        // invalid transactions that attempt to overrun the in-memory coins cache
        // (`CCoinsViewCache::cacheCoins`).

        for (const COutPoint& hashTx : coins_to_uncache)
            pcoinsTip->Uncache(hashTx);
    }
    // After we've (potentially) uncached entries, ensure our coins cache is still within its size limits
    CValidationState stateDummy;
    FlushStateToDisk(chainparams, stateDummy, FlushStateMode::PERIODIC);
    return res;
}

bool AcceptToMemoryPool(CTxMemPool& pool, CValidationState &state, const CTransactionRef &tx,
                        bool* pfMissingInputs, std::list<CTransactionRef>* plTxnReplaced,
                        bool bypass_limits, const CAmount nAbsurdFee, bool test_accept)
{
    const CChainParams& chainparams = Params();
    return AcceptToMemoryPoolWithTime(chainparams, pool, state, tx, pfMissingInputs, GetTime(), plTxnReplaced, bypass_limits, nAbsurdFee, test_accept);
}

/**
 * Return transaction in txOut, and if it was found inside a block, its hash is placed in hashBlock.
 * If blockIndex is provided, the transaction is fetched from the corresponding block.
 */
bool GetTransaction(const uint256& hash, CTransactionRef& txOut, const Consensus::Params& consensusParams, uint256& hashBlock, const CBlockIndex* const block_index)
{
    LOCK(cs_main);

    if (!block_index) {
        CTransactionRef ptx = mempool.get(hash);
        if (ptx) {
            txOut = ptx;
            return true;
        }

        if (g_txindex) {
            return g_txindex->FindTx(hash, hashBlock, txOut);
        }
    } else {
        CBlock block;
        if (ReadBlockFromDisk(block, block_index, consensusParams)) {
            for (const auto& tx : block.vtx) {
                if (tx->GetHash() == hash) {
                    txOut = tx;
                    hashBlock = block_index->GetBlockHash();
                    return true;
                }
            }
        }
    }

    return false;
}






//////////////////////////////////////////////////////////////////////////////
//
// CBlock and CBlockIndex
//

bool CheckProofOfWork(const CBlockHeader& block, const Consensus::Params& params)
{
    /* Except for legacy blocks with full version 1, ensure that
       the chain ID is correct.  Legacy blocks are not allowed since
       the merge-mining start, which is checked in AcceptBlockHeader
       where the height is known.  */
    if (!block.IsLegacy() && params.fStrictChainId
        && block.GetChainId() != params.nAuxpowChainId)
        return error("%s : block does not have our chain ID"
                     " (got %d, expected %d, full nVersion %d)",
                     __func__, block.GetChainId(),
                     params.nAuxpowChainId, block.nVersion);

    /* If there is no auxpow, just check the block hash.  */
    if (!block.auxpow)
    {
        if (block.IsAuxpow())
            return error("%s : no auxpow on block with auxpow version",
                         __func__);

        if (!CheckProofOfWork(block.GetHash(), block.nBits, params))
            return error("%s : non-AUX proof of work failed", __func__);

        return true;
    }

    /* We have auxpow.  Check it.  */

    if (!block.IsAuxpow())
        return error("%s : auxpow on block with non-auxpow version", __func__);

    /* Temporary check:  Disallow parent blocks with auxpow version.  This is
       for compatibility with the old client.  */
    /* FIXME: Remove this check with a hardfork later on.  */
    if (block.auxpow->getParentBlock().IsAuxpow())
        return error("%s : auxpow parent block has auxpow version", __func__);

    if (!block.auxpow->check(block.GetHash(), block.GetChainId(), params))
        return error("%s : AUX POW is not valid", __func__);
    if (!CheckProofOfWork(block.auxpow->getParentBlockHash(), block.nBits, params))
        return error("%s : AUX proof of work failed", __func__);

    return true;
}

static bool WriteBlockToDisk(const CBlock& block, FlatFilePos& pos, const CMessageHeader::MessageStartChars& messageStart)
{
    // Open history file to append
    CAutoFile fileout(OpenBlockFile(pos), SER_DISK, CLIENT_VERSION);
    if (fileout.IsNull())
        return error("WriteBlockToDisk: OpenBlockFile failed");

    // Write index header
    unsigned int nSize = GetSerializeSize(block, fileout.GetVersion());
    fileout << messageStart << nSize;

    // Write block
    long fileOutPos = ftell(fileout.Get());
    if (fileOutPos < 0)
        return error("WriteBlockToDisk: ftell failed");
    pos.nPos = (unsigned int)fileOutPos;
    fileout << block;

    return true;
}

/* Generic implementation of block reading that can handle
   both a block and its header.  */

template<typename T>
static bool ReadBlockOrHeader(T& block, const FlatFilePos& pos, const Consensus::Params& consensusParams)
{
    block.SetNull();

    // Open history file to read
    CAutoFile filein(OpenBlockFile(pos, true), SER_DISK, CLIENT_VERSION);
    if (filein.IsNull())
        return error("ReadBlockFromDisk: OpenBlockFile failed for %s", pos.ToString());

    // Read block
    try {
        filein >> block;
    }
    catch (const std::exception& e) {
        return error("%s: Deserialize or I/O error - %s at %s", __func__, e.what(), pos.ToString());
    }

    // Check the header
    if (!CheckProofOfWork(block, consensusParams))
        return error("ReadBlockFromDisk: Errors in block header at %s", pos.ToString());

    return true;
}

template<typename T>
static bool ReadBlockOrHeader(T& block, const CBlockIndex* pindex, const Consensus::Params& consensusParams)
{
    FlatFilePos blockPos;
    {
        LOCK(cs_main);
        blockPos = pindex->GetBlockPos();
    }

    if (!ReadBlockOrHeader(block, blockPos, consensusParams))
        return false;
    if (block.GetHash() != pindex->GetBlockHash())
        return error("ReadBlockFromDisk(CBlock&, CBlockIndex*): GetHash() doesn't match index for %s at %s",
                pindex->ToString(), pindex->GetBlockPos().ToString());
    return true;
}

bool ReadBlockFromDisk(CBlock& block, const FlatFilePos& pos, const Consensus::Params& consensusParams)
{
    return ReadBlockOrHeader(block, pos, consensusParams);
}

bool ReadBlockFromDisk(CBlock& block, const CBlockIndex* pindex, const Consensus::Params& consensusParams)
{
    return ReadBlockOrHeader(block, pindex, consensusParams);
}

bool ReadBlockHeaderFromDisk(CBlockHeader& block, const CBlockIndex* pindex, const Consensus::Params& consensusParams)
{
    return ReadBlockOrHeader(block, pindex, consensusParams);
}

bool ReadRawBlockFromDisk(std::vector<uint8_t>& block, const FlatFilePos& pos, const CMessageHeader::MessageStartChars& message_start)
{
    FlatFilePos hpos = pos;
    hpos.nPos -= 8; // Seek back 8 bytes for meta header
    CAutoFile filein(OpenBlockFile(hpos, true), SER_DISK, CLIENT_VERSION);
    if (filein.IsNull()) {
        return error("%s: OpenBlockFile failed for %s", __func__, pos.ToString());
    }

    try {
        CMessageHeader::MessageStartChars blk_start;
        unsigned int blk_size;

        filein >> blk_start >> blk_size;

        if (memcmp(blk_start, message_start, CMessageHeader::MESSAGE_START_SIZE)) {
            return error("%s: Block magic mismatch for %s: %s versus expected %s", __func__, pos.ToString(),
                    HexStr(blk_start, blk_start + CMessageHeader::MESSAGE_START_SIZE),
                    HexStr(message_start, message_start + CMessageHeader::MESSAGE_START_SIZE));
        }

        if (blk_size > MAX_SIZE) {
            return error("%s: Block data is larger than maximum deserialization size for %s: %s versus %s", __func__, pos.ToString(),
                    blk_size, MAX_SIZE);
        }

        block.resize(blk_size); // Zeroing of memory is intentional here
        filein.read((char*)block.data(), blk_size);
    } catch(const std::exception& e) {
        return error("%s: Read from block file failed: %s for %s", __func__, e.what(), pos.ToString());
    }

    return true;
}

bool ReadRawBlockFromDisk(std::vector<uint8_t>& block, const CBlockIndex* pindex, const CMessageHeader::MessageStartChars& message_start)
{
    FlatFilePos block_pos;
    {
        LOCK(cs_main);
        block_pos = pindex->GetBlockPos();
    }

    return ReadRawBlockFromDisk(block, block_pos, message_start);
}

CAmount GetBlockSubsidy(int nHeight, const Consensus::Params& consensusParams)
{
    int halvings = nHeight / consensusParams.nSubsidyHalvingInterval;
    // Force block reward to zero when right shift is undefined.
    if (halvings >= 64)
        return 0;

    CAmount nSubsidy = 50 * COIN;
    // Subsidy is cut in half every 210,000 blocks which will occur approximately every 4 years.
    nSubsidy >>= halvings;
    return nSubsidy;
}

bool IsInitialBlockDownload()
{
    // Once this function has returned false, it must remain false.
    static std::atomic<bool> latchToFalse{false};
    // Optimization: pre-test latch before taking the lock.
    if (latchToFalse.load(std::memory_order_relaxed))
        return false;

    LOCK(cs_main);
    if (latchToFalse.load(std::memory_order_relaxed))
        return false;
    if (fImporting || fReindex)
        return true;
    if (::ChainActive().Tip() == nullptr)
        return true;
    if (::ChainActive().Tip()->nChainWork < nMinimumChainWork)
        return true;
    if (::ChainActive().Tip()->GetBlockTime() < (GetTime() - nMaxTipAge))
        return true;
    LogPrintf("Leaving InitialBlockDownload (latching to false)\n");
    latchToFalse.store(true, std::memory_order_relaxed);
    return false;
}

CBlockIndex *pindexBestForkTip = nullptr, *pindexBestForkBase = nullptr;

static void AlertNotify(const std::string& strMessage)
{
    uiInterface.NotifyAlertChanged();
    std::string strCmd = gArgs.GetArg("-alertnotify", "");
    if (strCmd.empty()) return;

    // Alert text should be plain ascii coming from a trusted source, but to
    // be safe we first strip anything not in safeChars, then add single quotes around
    // the whole string before passing it to the shell:
    std::string singleQuote("'");
    std::string safeStatus = SanitizeString(strMessage);
    safeStatus = singleQuote+safeStatus+singleQuote;
    boost::replace_all(strCmd, "%s", safeStatus);

    std::thread t(runCommand, strCmd);
    t.detach(); // thread runs free
}

static void CheckForkWarningConditions() EXCLUSIVE_LOCKS_REQUIRED(cs_main)
{
    AssertLockHeld(cs_main);
    // Before we get past initial download, we cannot reliably alert about forks
    // (we assume we don't get stuck on a fork before finishing our initial sync)
    if (IsInitialBlockDownload())
        return;

    // If our best fork is no longer within 72 blocks (+/- 12 hours if no one mines it)
    // of our head, drop it
    if (pindexBestForkTip && ::ChainActive().Height() - pindexBestForkTip->nHeight >= 72)
        pindexBestForkTip = nullptr;

    if (pindexBestForkTip || (pindexBestInvalid && pindexBestInvalid->nChainWork > ::ChainActive().Tip()->nChainWork + (GetBlockProof(*::ChainActive().Tip()) * 6)))
    {
        if (!GetfLargeWorkForkFound() && pindexBestForkBase)
        {
            std::string warning = std::string("'Warning: Large-work fork detected, forking after block ") +
                pindexBestForkBase->phashBlock->ToString() + std::string("'");
            AlertNotify(warning);
        }
        if (pindexBestForkTip && pindexBestForkBase)
        {
            LogPrintf("%s: Warning: Large valid fork found\n  forking the chain at height %d (%s)\n  lasting to height %d (%s).\nChain state database corruption likely.\n", __func__,
                   pindexBestForkBase->nHeight, pindexBestForkBase->phashBlock->ToString(),
                   pindexBestForkTip->nHeight, pindexBestForkTip->phashBlock->ToString());
            SetfLargeWorkForkFound(true);
        }
        else
        {
            LogPrintf("%s: Warning: Found invalid chain at least ~6 blocks longer than our best chain.\nChain state database corruption likely.\n", __func__);
            SetfLargeWorkInvalidChainFound(true);
        }
    }
    else
    {
        SetfLargeWorkForkFound(false);
        SetfLargeWorkInvalidChainFound(false);
    }
}

static void CheckForkWarningConditionsOnNewFork(CBlockIndex* pindexNewForkTip) EXCLUSIVE_LOCKS_REQUIRED(cs_main)
{
    AssertLockHeld(cs_main);
    // If we are on a fork that is sufficiently large, set a warning flag
    CBlockIndex* pfork = pindexNewForkTip;
    CBlockIndex* plonger = ::ChainActive().Tip();
    while (pfork && pfork != plonger)
    {
        while (plonger && plonger->nHeight > pfork->nHeight)
            plonger = plonger->pprev;
        if (pfork == plonger)
            break;
        pfork = pfork->pprev;
    }

    // We define a condition where we should warn the user about as a fork of at least 7 blocks
    // with a tip within 72 blocks (+/- 12 hours if no one mines it) of ours
    // We use 7 blocks rather arbitrarily as it represents just under 10% of sustained network
    // hash rate operating on the fork.
    // or a chain that is entirely longer than ours and invalid (note that this should be detected by both)
    // We define it this way because it allows us to only store the highest fork tip (+ base) which meets
    // the 7-block condition and from this always have the most-likely-to-cause-warning fork
    if (pfork && (!pindexBestForkTip || pindexNewForkTip->nHeight > pindexBestForkTip->nHeight) &&
            pindexNewForkTip->nChainWork - pfork->nChainWork > (GetBlockProof(*pfork) * 7) &&
            ::ChainActive().Height() - pindexNewForkTip->nHeight < 72)
    {
        pindexBestForkTip = pindexNewForkTip;
        pindexBestForkBase = pfork;
    }

    CheckForkWarningConditions();
}

void static InvalidChainFound(CBlockIndex* pindexNew) EXCLUSIVE_LOCKS_REQUIRED(cs_main)
{
    if (!pindexBestInvalid || pindexNew->nChainWork > pindexBestInvalid->nChainWork)
        pindexBestInvalid = pindexNew;

    LogPrintf("%s: invalid block=%s  height=%d  log2_work=%.8g  date=%s\n", __func__,
      pindexNew->GetBlockHash().ToString(), pindexNew->nHeight,
      log(pindexNew->nChainWork.getdouble())/log(2.0), FormatISO8601DateTime(pindexNew->GetBlockTime()));
    CBlockIndex *tip = ::ChainActive().Tip();
    assert (tip);
    LogPrintf("%s:  current best=%s  height=%d  log2_work=%.8g  date=%s\n", __func__,
      tip->GetBlockHash().ToString(), ::ChainActive().Height(), log(tip->nChainWork.getdouble())/log(2.0),
      FormatISO8601DateTime(tip->GetBlockTime()));
    CheckForkWarningConditions();
}

void CChainState::InvalidBlockFound(CBlockIndex *pindex, const CValidationState &state) {
    if (state.GetReason() != ValidationInvalidReason::BLOCK_MUTATED) {
        pindex->nStatus |= BLOCK_FAILED_VALID;
        m_failed_blocks.insert(pindex);
        setDirtyBlockIndex.insert(pindex);
        setBlockIndexCandidates.erase(pindex);
        InvalidChainFound(pindex);
    }
}

void UpdateCoins(const CTransaction& tx, CCoinsViewCache& inputs, CTxUndo &txundo, int nHeight)
{
    // mark inputs spent
    if (!tx.IsCoinBase()) {
        txundo.vprevout.reserve(tx.vin.size());
        for (const CTxIn &txin : tx.vin) {
            txundo.vprevout.emplace_back();
            bool is_spent = inputs.SpendCoin(txin.prevout, &txundo.vprevout.back());
            assert(is_spent);
        }
    }
    // add outputs
    AddCoins(inputs, tx, nHeight);
}

void UpdateCoins(const CTransaction& tx, CCoinsViewCache& inputs, int nHeight)
{
    CTxUndo txundo;
    UpdateCoins(tx, inputs, txundo, nHeight);
}

bool CScriptCheck::operator()() {
    const CScript &scriptSig = ptxTo->vin[nIn].scriptSig;
    const CScriptWitness *witness = &ptxTo->vin[nIn].scriptWitness;
    return VerifyScript(scriptSig, m_tx_out.scriptPubKey, witness, nFlags, CachingTransactionSignatureChecker(ptxTo, nIn, m_tx_out.nValue, cacheStore, *txdata), &error);
}

int GetSpendHeight(const CCoinsViewCache& inputs)
{
    LOCK(cs_main);
    CBlockIndex* pindexPrev = LookupBlockIndex(inputs.GetBestBlock());
    return pindexPrev->nHeight + 1;
}


static CuckooCache::cache<uint256, SignatureCacheHasher> scriptExecutionCache;
static uint256 scriptExecutionCacheNonce(GetRandHash());

void InitScriptExecutionCache() {
    // nMaxCacheSize is unsigned. If -maxsigcachesize is set to zero,
    // setup_bytes creates the minimum possible cache (2 elements).
    size_t nMaxCacheSize = std::min(std::max((int64_t)0, gArgs.GetArg("-maxsigcachesize", DEFAULT_MAX_SIG_CACHE_SIZE) / 2), MAX_MAX_SIG_CACHE_SIZE) * ((size_t) 1 << 20);
    size_t nElems = scriptExecutionCache.setup_bytes(nMaxCacheSize);
    LogPrintf("Using %zu MiB out of %zu/2 requested for script execution cache, able to store %zu elements\n",
            (nElems*sizeof(uint256)) >>20, (nMaxCacheSize*2)>>20, nElems);
}

/**
 * Check whether all inputs of this transaction are valid (no double spends, scripts & sigs, amounts)
 * This does not modify the UTXO set.
 *
 * If pvChecks is not nullptr, script checks are pushed onto it instead of being performed inline. Any
 * script checks which are not necessary (eg due to script execution cache hits) are, obviously,
 * not pushed onto pvChecks/run.
 *
 * Setting cacheSigStore/cacheFullScriptStore to false will remove elements from the corresponding cache
 * which are matched. This is useful for checking blocks where we will likely never need the cache
 * entry again.
 *
 * Note that we may set state.reason to NOT_STANDARD for extra soft-fork flags in flags, block-checking
 * callers should probably reset it to CONSENSUS in such cases.
 *
 * Non-static (and re-declared) in src/test/txvalidationcache_tests.cpp
 */
bool CheckInputs(const CTransaction& tx, CValidationState &state, const CCoinsViewCache &inputs, bool fScriptChecks, unsigned int flags, bool cacheSigStore, bool cacheFullScriptStore, PrecomputedTransactionData& txdata, std::vector<CScriptCheck> *pvChecks) EXCLUSIVE_LOCKS_REQUIRED(cs_main)
{
    if (!tx.IsCoinBase())
    {
        if (pvChecks)
            pvChecks->reserve(tx.vin.size());

        // The first loop above does all the inexpensive checks.
        // Only if ALL inputs pass do we perform expensive ECDSA signature checks.
        // Helps prevent CPU exhaustion attacks.

        // Skip script verification when connecting blocks under the
        // assumevalid block. Assuming the assumevalid block is valid this
        // is safe because block merkle hashes are still computed and checked,
        // Of course, if an assumed valid block is invalid due to false scriptSigs
        // this optimization would allow an invalid chain to be accepted.
        if (fScriptChecks) {
            // First check if script executions have been cached with the same
            // flags. Note that this assumes that the inputs provided are
            // correct (ie that the transaction hash which is in tx's prevouts
            // properly commits to the scriptPubKey in the inputs view of that
            // transaction).
            uint256 hashCacheEntry;
            // We only use the first 19 bytes of nonce to avoid a second SHA
            // round - giving us 19 + 32 + 4 = 55 bytes (+ 8 + 1 = 64)
            static_assert(55 - sizeof(flags) - 32 >= 128/8, "Want at least 128 bits of nonce for script execution cache");
            CSHA256().Write(scriptExecutionCacheNonce.begin(), 55 - sizeof(flags) - 32).Write(tx.GetWitnessHash().begin(), 32).Write((unsigned char*)&flags, sizeof(flags)).Finalize(hashCacheEntry.begin());
            AssertLockHeld(cs_main); //TODO: Remove this requirement by making CuckooCache not require external locks
            if (scriptExecutionCache.contains(hashCacheEntry, !cacheFullScriptStore)) {
                return true;
            }

            for (unsigned int i = 0; i < tx.vin.size(); i++) {
                const COutPoint &prevout = tx.vin[i].prevout;
                const Coin& coin = inputs.AccessCoin(prevout);
                assert(!coin.IsSpent());

                // We very carefully only pass in things to CScriptCheck which
                // are clearly committed to by tx' witness hash. This provides
                // a sanity check that our caching is not introducing consensus
                // failures through additional data in, eg, the coins being
                // spent being checked as a part of CScriptCheck.

                // Verify signature
                CScriptCheck check(coin.out, tx, i, flags, cacheSigStore, &txdata);
                if (pvChecks) {
                    pvChecks->push_back(CScriptCheck());
                    check.swap(pvChecks->back());
                } else if (!check()) {
                    if (flags & STANDARD_NOT_MANDATORY_VERIFY_FLAGS) {
                        // Check whether the failure was caused by a
                        // non-mandatory script verification check, such as
                        // non-standard DER encodings or non-null dummy
                        // arguments; if so, ensure we return NOT_STANDARD
                        // instead of CONSENSUS to avoid downstream users
                        // splitting the network between upgraded and
                        // non-upgraded nodes by banning CONSENSUS-failing
                        // data providers.
                        CScriptCheck check2(coin.out, tx, i,
                                flags & ~STANDARD_NOT_MANDATORY_VERIFY_FLAGS, cacheSigStore, &txdata);
                        if (check2())
                            return state.Invalid(ValidationInvalidReason::TX_NOT_STANDARD, false, REJECT_NONSTANDARD, strprintf("non-mandatory-script-verify-flag (%s)", ScriptErrorString(check.GetScriptError())));
                    }
                    // MANDATORY flag failures correspond to
                    // ValidationInvalidReason::CONSENSUS. Because CONSENSUS
                    // failures are the most serious case of validation
                    // failures, we may need to consider using
                    // RECENT_CONSENSUS_CHANGE for any script failure that
                    // could be due to non-upgraded nodes which we may want to
                    // support, to avoid splitting the network (but this
                    // depends on the details of how net_processing handles
                    // such errors).
                    return state.Invalid(ValidationInvalidReason::CONSENSUS, false, REJECT_INVALID, strprintf("mandatory-script-verify-flag-failed (%s)", ScriptErrorString(check.GetScriptError())));
                }
            }

            if (cacheFullScriptStore && !pvChecks) {
                // We executed all of the provided scripts, and were told to
                // cache the result. Do so now.
                scriptExecutionCache.insert(hashCacheEntry);
            }
        }
    }

    return true;
}

static bool UndoWriteToDisk(const CBlockUndo& blockundo, FlatFilePos& pos, const uint256& hashBlock, const CMessageHeader::MessageStartChars& messageStart)
{
    // Open history file to append
    CAutoFile fileout(OpenUndoFile(pos), SER_DISK, CLIENT_VERSION);
    if (fileout.IsNull())
        return error("%s: OpenUndoFile failed", __func__);

    // Write index header
    unsigned int nSize = GetSerializeSize(blockundo, fileout.GetVersion());
    fileout << messageStart << nSize;

    // Write undo data
    long fileOutPos = ftell(fileout.Get());
    if (fileOutPos < 0)
        return error("%s: ftell failed", __func__);
    pos.nPos = (unsigned int)fileOutPos;
    fileout << blockundo;

    // calculate & write checksum
    CHashWriter hasher(SER_GETHASH, PROTOCOL_VERSION);
    hasher << hashBlock;
    hasher << blockundo;
    fileout << hasher.GetHash();

    return true;
}

bool UndoReadFromDisk(CBlockUndo& blockundo, const CBlockIndex* pindex)
{
    FlatFilePos pos = pindex->GetUndoPos();
    if (pos.IsNull()) {
        return error("%s: no undo data available", __func__);
    }

    // Open history file to read
    CAutoFile filein(OpenUndoFile(pos, true), SER_DISK, CLIENT_VERSION);
    if (filein.IsNull())
        return error("%s: OpenUndoFile failed", __func__);

    // Read block
    uint256 hashChecksum;
    CHashVerifier<CAutoFile> verifier(&filein); // We need a CHashVerifier as reserializing may lose data
    try {
        verifier << pindex->pprev->GetBlockHash();
        verifier >> blockundo;
        filein >> hashChecksum;
    }
    catch (const std::exception& e) {
        return error("%s: Deserialize or I/O error - %s", __func__, e.what());
    }

    // Verify checksum
    if (hashChecksum != verifier.GetHash())
        return error("%s: Checksum mismatch", __func__);

    return true;
}

/** Abort with a message */
static bool AbortNode(const std::string& strMessage, const std::string& userMessage="")
{
    SetMiscWarning(strMessage);
    LogPrintf("*** %s\n", strMessage);
    uiInterface.ThreadSafeMessageBox(
        userMessage.empty() ? _("Error: A fatal internal error occurred, see debug.log for details") : userMessage,
        "", CClientUIInterface::MSG_ERROR);
    StartShutdown();
    return false;
}

static bool AbortNode(CValidationState& state, const std::string& strMessage, const std::string& userMessage="")
{
    AbortNode(strMessage, userMessage);
    return state.Error(strMessage);
}

/**
 * Restore the UTXO in a Coin at a given COutPoint
 * @param undo The Coin to be restored.
 * @param view The coins view to which to apply the changes.
 * @param out The out point that corresponds to the tx input.
 * @return A DisconnectResult as an int
 */
int ApplyTxInUndo(Coin&& undo, CCoinsViewCache& view, const COutPoint& out)
{
    bool fClean = true;

    if (view.HaveCoin(out)) fClean = false; // overwriting transaction output

    if (undo.nHeight == 0) {
        // Missing undo metadata (height and coinbase). Older versions included this
        // information only in undo records for the last spend of a transactions'
        // outputs. This implies that it must be present for some other output of the same tx.
        const Coin& alternate = AccessByTxid(view, out.hash);
        if (!alternate.IsSpent()) {
            undo.nHeight = alternate.nHeight;
            undo.fCoinBase = alternate.fCoinBase;
        } else {
            return DISCONNECT_FAILED; // adding output for transaction without known metadata
        }
    }
    // The potential_overwrite parameter to AddCoin is only allowed to be false if we know for
    // sure that the coin did not already exist in the cache. As we have queried for that above
    // using HaveCoin, we don't need to guess. When fClean is false, a coin already existed and
    // it is an overwrite.
    view.AddCoin(out, std::move(undo), !fClean);

    return fClean ? DISCONNECT_OK : DISCONNECT_UNCLEAN;
}

/** Undo the effects of this block (with given index) on the UTXO set represented by coins.
 *  When FAILED is returned, view is left in an indeterminate state. */
DisconnectResult CChainState::DisconnectBlock(const CBlock& block, const CBlockIndex* pindex, CCoinsViewCache& view, std::set<valtype>& unexpiredNames)
{
    bool fClean = true;

    CBlockUndo blockUndo;
    if (!UndoReadFromDisk(blockUndo, pindex)) {
        error("DisconnectBlock(): failure reading undo data");
        return DISCONNECT_FAILED;
    }

    if (blockUndo.vtxundo.size() + 1 != block.vtx.size()) {
        error("DisconnectBlock(): block and undo data inconsistent");
        return DISCONNECT_FAILED;
    }

    /* Undo name expirations.  We use nHeight+1 here in sync with
       the call to ExpireNames, because that's the height at which a
       possible name_update could be (thus it counts for spendability
       of the name).  This is done first to match the order
       in which names are expired when connecting blocks.  */
    if (!UnexpireNames (pindex->nHeight + 1, blockUndo, view, unexpiredNames))
      fClean = false;

    // undo transactions in reverse order
    for (int i = block.vtx.size() - 1; i >= 0; i--) {
        const CTransaction &tx = *(block.vtx[i]);
        uint256 hash = tx.GetHash();
        bool is_coinbase = tx.IsCoinBase();

        // Check that all outputs are available and match the outputs in the block itself
        // exactly.
        for (size_t o = 0; o < tx.vout.size(); o++) {
            if (!tx.vout[o].scriptPubKey.IsUnspendable()) {
                COutPoint out(hash, o);
                Coin coin;
                bool is_spent = view.SpendCoin(out, &coin);
                if (!is_spent || tx.vout[o] != coin.out || pindex->nHeight != coin.nHeight || is_coinbase != coin.fCoinBase) {
                    /* This may be due to a historic bug.  For them, some names
                       are marked immediately as unspendable.  They fail this check
                       when undoing, thus ignore them here.  */
                    CChainParams::BugType type;
                    if (!Params ().IsHistoricBug (tx.GetHash (), pindex->nHeight, type) || type != CChainParams::BUG_FULLY_IGNORE) {
                        fClean = false; // transaction output mismatch
                    }
                }
            }
        }

        // restore inputs
        if (i > 0) { // not coinbases
            CTxUndo &txundo = blockUndo.vtxundo[i-1];
            if (txundo.vprevout.size() != tx.vin.size()) {
                error("DisconnectBlock(): transaction and undo data inconsistent");
                return DISCONNECT_FAILED;
            }
            for (unsigned int j = tx.vin.size(); j-- > 0;) {
                const COutPoint &out = tx.vin[j].prevout;
                int res = ApplyTxInUndo(std::move(txundo.vprevout[j]), view, out);
                if (res == DISCONNECT_FAILED) return DISCONNECT_FAILED;
                fClean = fClean && res != DISCONNECT_UNCLEAN;
            }
            // At this point, all of txundo.vprevout should have been moved out.
        }
    }

    // undo name operations in reverse order
    std::vector<CNameTxUndo>::const_reverse_iterator nameUndoIter;
    for (nameUndoIter = blockUndo.vnameundo.rbegin ();
         nameUndoIter != blockUndo.vnameundo.rend (); ++nameUndoIter)
      nameUndoIter->apply (view);

    // move best block pointer to prevout block
    view.SetBestBlock(pindex->pprev->GetBlockHash());

    return fClean ? DISCONNECT_OK : DISCONNECT_UNCLEAN;
}

void static FlushBlockFile(bool fFinalize = false)
{
    LOCK(cs_LastBlockFile);

    FlatFilePos block_pos_old(nLastBlockFile, vinfoBlockFile[nLastBlockFile].nSize);
    FlatFilePos undo_pos_old(nLastBlockFile, vinfoBlockFile[nLastBlockFile].nUndoSize);

    bool status = true;
    status &= BlockFileSeq().Flush(block_pos_old, fFinalize);
    status &= UndoFileSeq().Flush(undo_pos_old, fFinalize);
    if (!status) {
        AbortNode("Flushing block file to disk failed. This is likely the result of an I/O error.");
    }
}

static bool FindUndoPos(CValidationState &state, int nFile, FlatFilePos &pos, unsigned int nAddSize);

static bool WriteUndoDataForBlock(const CBlockUndo& blockundo, CValidationState& state, CBlockIndex* pindex, const CChainParams& chainparams)
{
    // Write undo information to disk
    if (pindex->GetUndoPos().IsNull()) {
        FlatFilePos _pos;
        if (!FindUndoPos(state, pindex->nFile, _pos, ::GetSerializeSize(blockundo, CLIENT_VERSION) + 40))
            return error("ConnectBlock(): FindUndoPos failed");
        if (!UndoWriteToDisk(blockundo, _pos, pindex->pprev->GetBlockHash(), chainparams.MessageStart()))
            return AbortNode(state, "Failed to write undo data");

        // update nUndoPos in block index
        pindex->nUndoPos = _pos.nPos;
        pindex->nStatus |= BLOCK_HAVE_UNDO;
        setDirtyBlockIndex.insert(pindex);
    }

    return true;
}

static CCheckQueue<CScriptCheck> scriptcheckqueue(128);

void ThreadScriptCheck(int worker_num) {
    util::ThreadRename(strprintf("scriptch.%i", worker_num));
    scriptcheckqueue.Thread();
}

VersionBitsCache versionbitscache GUARDED_BY(cs_main);

int32_t ComputeBlockVersion(const CBlockIndex* pindexPrev, const Consensus::Params& params)
{
    LOCK(cs_main);
    int32_t nVersion = VERSIONBITS_TOP_BITS;

    for (int i = 0; i < (int)Consensus::MAX_VERSION_BITS_DEPLOYMENTS; i++) {
        ThresholdState state = VersionBitsState(pindexPrev, params, static_cast<Consensus::DeploymentPos>(i), versionbitscache);
        if (state == ThresholdState::LOCKED_IN || state == ThresholdState::STARTED) {
            nVersion |= VersionBitsMask(params, static_cast<Consensus::DeploymentPos>(i));
        }
    }

    return nVersion;
}

/**
 * Threshold condition checker that triggers when unknown versionbits are seen on the network.
 */
class WarningBitsConditionChecker : public AbstractThresholdConditionChecker
{
private:
    int bit;

public:
    explicit WarningBitsConditionChecker(int bitIn) : bit(bitIn) {}

    int64_t BeginTime(const Consensus::Params& params) const override { return 0; }
    int64_t EndTime(const Consensus::Params& params) const override { return std::numeric_limits<int64_t>::max(); }
    int Period(const Consensus::Params& params) const override { return params.nMinerConfirmationWindow; }
    int Threshold(const Consensus::Params& params) const override { return params.nRuleChangeActivationThreshold; }

    bool Condition(const CBlockIndex* pindex, const Consensus::Params& params) const override
    {
        return ((pindex->nVersion & VERSIONBITS_TOP_MASK) == VERSIONBITS_TOP_BITS) &&
               ((pindex->nVersion >> bit) & 1) != 0 &&
               ((ComputeBlockVersion(pindex->pprev, params) >> bit) & 1) == 0;
    }
};

static ThresholdConditionCache warningcache[VERSIONBITS_NUM_BITS] GUARDED_BY(cs_main);

static unsigned int GetBlockScriptFlags(const CBlockIndex* pindex, const Consensus::Params& consensusparams) EXCLUSIVE_LOCKS_REQUIRED(cs_main) {
    AssertLockHeld(cs_main);

    unsigned int flags = SCRIPT_VERIFY_NONE;

    if (pindex->nHeight >= consensusparams.BIP16Height) {
        flags |= SCRIPT_VERIFY_P2SH;
    }

    if (IsWitnessEnabled(pindex->pprev, consensusparams)) {
        flags |= SCRIPT_VERIFY_WITNESS;
        flags |= SCRIPT_VERIFY_NULLDUMMY;
    }

    // Start enforcing the DERSIG (BIP66) rule
    if (pindex->nHeight >= consensusparams.BIP66Height) {
        flags |= SCRIPT_VERIFY_DERSIG;
    }

    // Start enforcing CHECKLOCKTIMEVERIFY (BIP65) rule
    if (pindex->nHeight >= consensusparams.BIP65Height) {
        flags |= SCRIPT_VERIFY_CHECKLOCKTIMEVERIFY;
    }

    // Start enforcing BIP68 (sequence locks) and BIP112 (CHECKSEQUENCEVERIFY)
    // together with P2SH.
    if (flags & SCRIPT_VERIFY_P2SH) {
        flags |= SCRIPT_VERIFY_CHECKSEQUENCEVERIFY;
    }

    return flags;
}



static int64_t nTimeCheck = 0;
static int64_t nTimeForks = 0;
static int64_t nTimeVerify = 0;
static int64_t nTimeConnect = 0;
static int64_t nTimeIndex = 0;
static int64_t nTimeCallbacks = 0;
static int64_t nTimeTotal = 0;
static int64_t nBlocksTotal = 0;

/** Apply the effects of this block (with given index) on the UTXO set represented by coins.
 *  Validity checks that depend on the UTXO set are also done; ConnectBlock()
 *  can fail if those validity checks fail (among other reasons). */
bool CChainState::ConnectBlock(const CBlock& block, CValidationState& state, CBlockIndex* pindex,
                  CCoinsViewCache& view,
                  std::set<valtype>& expiredNames,
                  const CChainParams& chainparams, bool fJustCheck)
{
    AssertLockHeld(cs_main);
    assert(pindex);
    assert(*pindex->phashBlock == block.GetHash());
    int64_t nTimeStart = GetTimeMicros();

    // Check it again in case a previous version let a bad block in
    // NOTE: We don't currently (re-)invoke ContextualCheckBlock() or
    // ContextualCheckBlockHeader() here. This means that if we add a new
    // consensus rule that is enforced in one of those two functions, then we
    // may have let in a block that violates the rule prior to updating the
    // software, and we would NOT be enforcing the rule here. Fully solving
    // upgrade from one software version to the next after a consensus rule
    // change is potentially tricky and issue-specific (see RewindBlockIndex()
    // for one general approach that was used for BIP 141 deployment).
    // Also, currently the rule against blocks more than 2 hours in the future
    // is enforced in ContextualCheckBlockHeader(); we wouldn't want to
    // re-enforce that rule here (at least until we make it impossible for
    // GetAdjustedTime() to go backward).
    if (!CheckBlock(block, state, chainparams.GetConsensus(), !fJustCheck, !fJustCheck)) {
        if (state.GetReason() == ValidationInvalidReason::BLOCK_MUTATED) {
            // We don't write down blocks to disk if they may have been
            // corrupted, so this should be impossible unless we're having hardware
            // problems.
            return AbortNode(state, "Corrupt block found indicating potential hardware failure; shutting down");
        }
        return error("%s: Consensus::CheckBlock: %s", __func__, FormatStateMessage(state));
    }

    // verify that the view's current state corresponds to the previous block
    uint256 hashPrevBlock = pindex->pprev == nullptr ? uint256() : pindex->pprev->GetBlockHash();
    assert(hashPrevBlock == view.GetBestBlock());

    // Special case for the genesis block, skipping connection of its transactions
    // (its coinbase is unspendable)
    if (block.GetHash() == chainparams.GetConsensus().hashGenesisBlock) {
        if (!fJustCheck)
            view.SetBestBlock(pindex->GetBlockHash());
        return true;
    }

    nBlocksTotal++;

    bool fScriptChecks = true;
    if (!hashAssumeValid.IsNull()) {
        // We've been configured with the hash of a block which has been externally verified to have a valid history.
        // A suitable default value is included with the software and updated from time to time.  Because validity
        //  relative to a piece of software is an objective fact these defaults can be easily reviewed.
        // This setting doesn't force the selection of any particular chain but makes validating some faster by
        //  effectively caching the result of part of the verification.
        BlockMap::const_iterator  it = mapBlockIndex.find(hashAssumeValid);
        if (it != mapBlockIndex.end()) {
            if (it->second->GetAncestor(pindex->nHeight) == pindex &&
                pindexBestHeader->GetAncestor(pindex->nHeight) == pindex &&
                pindexBestHeader->nChainWork >= nMinimumChainWork) {
                // This block is a member of the assumed verified chain and an ancestor of the best header.
                // The equivalent time check discourages hash power from extorting the network via DOS attack
                //  into accepting an invalid block through telling users they must manually set assumevalid.
                //  Requiring a software change or burying the invalid block, regardless of the setting, makes
                //  it hard to hide the implication of the demand.  This also avoids having release candidates
                //  that are hardly doing any signature verification at all in testing without having to
                //  artificially set the default assumed verified block further back.
                // The test against nMinimumChainWork prevents the skipping when denied access to any chain at
                //  least as good as the expected chain.
                fScriptChecks = (GetBlockProofEquivalentTime(*pindexBestHeader, *pindex, *pindexBestHeader, chainparams.GetConsensus()) <= 60 * 60 * 24 * 7 * 2);
            }
        }
    }

    int64_t nTime1 = GetTimeMicros(); nTimeCheck += nTime1 - nTimeStart;
    LogPrint(BCLog::BENCH, "    - Sanity checks: %.2fms [%.2fs (%.2fms/blk)]\n", MILLI * (nTime1 - nTimeStart), nTimeCheck * MICRO, nTimeCheck * MILLI / nBlocksTotal);

    // Do not allow blocks that contain transactions which 'overwrite' older transactions,
    // unless those are already completely spent.
    // If such overwrites are allowed, coinbases and transactions depending upon those
    // can be duplicated to remove the ability to spend the first instance -- even after
    // being sent to another address.
    // See BIP30 and http://r6.ca/blog/20120206T005236Z.html for more information.
    // This logic is not necessary for memory pool transactions, as AcceptToMemoryPool
    // already refuses previously-known transaction ids entirely.
    // FIXME: Enable strict check after appropriate fork.
    bool fEnforceBIP30 = (!pindex->phashBlock) || // Enforce on CreateNewBlock invocations which don't have a hash.
                          !(true);
    assert(pindex->pprev);

    if (fEnforceBIP30) {
        for (const auto& tx : block.vtx) {
            for (size_t o = 0; o < tx->vout.size(); o++) {
                if (view.HaveCoin(COutPoint(tx->GetHash(), o))) {
                    return state.Invalid(ValidationInvalidReason::CONSENSUS, error("ConnectBlock(): tried to overwrite transaction"),
                                     REJECT_INVALID, "bad-txns-BIP30");
                }
            }
        }
    }


    // Get the script flags for this block
    unsigned int flags = GetBlockScriptFlags(pindex, chainparams.GetConsensus());

    // Start enforcing BIP68 (sequence locks) and BIP112 (CHECKSEQUENCEVERIFY)
    // together with P2SH.
    int nLockTimeFlags = 0;
    if (flags & SCRIPT_VERIFY_P2SH) {
        nLockTimeFlags |= LOCKTIME_VERIFY_SEQUENCE;
    }

    int64_t nTime2 = GetTimeMicros(); nTimeForks += nTime2 - nTime1;
    LogPrint(BCLog::BENCH, "    - Fork checks: %.2fms [%.2fs (%.2fms/blk)]\n", MILLI * (nTime2 - nTime1), nTimeForks * MICRO, nTimeForks * MILLI / nBlocksTotal);

    CBlockUndo blockundo;

    CCheckQueueControl<CScriptCheck> control(fScriptChecks && nScriptCheckThreads ? &scriptcheckqueue : nullptr);

    std::vector<int> prevheights;
    CAmount nFees = 0;
    int nInputs = 0;
    int64_t nSigOpsCost = 0;
    blockundo.vtxundo.reserve(block.vtx.size() - 1);
    std::vector<PrecomputedTransactionData> txdata;
    txdata.reserve(block.vtx.size()); // Required so that pointers to individual PrecomputedTransactionData don't get invalidated
    for (unsigned int i = 0; i < block.vtx.size(); i++)
    {
        const CTransaction &tx = *(block.vtx[i]);

        nInputs += tx.vin.size();

        if (!tx.IsCoinBase())
        {
            CAmount txfee = 0;
            if (!Consensus::CheckTxInputs(tx, state, view, pindex->nHeight, flags, txfee)) {
                if (!IsBlockReason(state.GetReason())) {
                    // CheckTxInputs may return MISSING_INPUTS or
                    // PREMATURE_SPEND but we can't return that, as it's not
                    // defined for a block, so we reset the reason flag to
                    // CONSENSUS here.
                    state.Invalid(ValidationInvalidReason::CONSENSUS, false,
                            state.GetRejectCode(), state.GetRejectReason(), state.GetDebugMessage());
                }
                return error("%s: Consensus::CheckTxInputs: %s, %s", __func__, tx.GetHash().ToString(), FormatStateMessage(state));
            }
            nFees += txfee;
            if (!MoneyRange(nFees)) {
                return state.Invalid(ValidationInvalidReason::CONSENSUS, error("%s: accumulated fee in the block out of range.", __func__),
                                 REJECT_INVALID, "bad-txns-accumulated-fee-outofrange");
            }

            // Check that transaction is BIP68 final
            // BIP68 lock checks (as opposed to nLockTime checks) must
            // be in ConnectBlock because they require the UTXO set
            prevheights.resize(tx.vin.size());
            for (size_t j = 0; j < tx.vin.size(); j++) {
                prevheights[j] = view.AccessCoin(tx.vin[j].prevout).nHeight;
            }

            if (!SequenceLocks(tx, nLockTimeFlags, &prevheights, *pindex)) {
                return state.Invalid(ValidationInvalidReason::CONSENSUS, error("%s: contains a non-BIP68-final transaction", __func__),
                                 REJECT_INVALID, "bad-txns-nonfinal");
            }
        }

        // GetTransactionSigOpCost counts 3 types of sigops:
        // * legacy (always)
        // * p2sh (when P2SH enabled in flags and excludes coinbase)
        // * witness (when witness enabled in flags and excludes coinbase)
        nSigOpsCost += GetTransactionSigOpCost(tx, view, flags);
        if (nSigOpsCost > MAX_BLOCK_SIGOPS_COST)
            return state.Invalid(ValidationInvalidReason::CONSENSUS, error("ConnectBlock(): too many sigops"),
                             REJECT_INVALID, "bad-blk-sigops");

        txdata.emplace_back(tx);
        if (!tx.IsCoinBase())
        {
            std::vector<CScriptCheck> vChecks;
            bool fCacheResults = fJustCheck; /* Don't cache results if we're actually connecting blocks (still consult the cache, though) */
            if (!CheckInputs(tx, state, view, fScriptChecks, flags, fCacheResults, fCacheResults, txdata[i], nScriptCheckThreads ? &vChecks : nullptr)) {
                if (state.GetReason() == ValidationInvalidReason::TX_NOT_STANDARD) {
                    // CheckInputs may return NOT_STANDARD for extra flags we passed,
                    // but we can't return that, as it's not defined for a block, so
                    // we reset the reason flag to CONSENSUS here.
                    // In the event of a future soft-fork, we may need to
                    // consider whether rewriting to CONSENSUS or
                    // RECENT_CONSENSUS_CHANGE would be more appropriate.
                    state.Invalid(ValidationInvalidReason::CONSENSUS, false,
                              state.GetRejectCode(), state.GetRejectReason(), state.GetDebugMessage());
                }
                return error("ConnectBlock(): CheckInputs on %s failed with %s",
                    tx.GetHash().ToString(), FormatStateMessage(state));
            }
            control.Add(vChecks);
        }

        CTxUndo undoDummy;
        if (i > 0) {
            blockundo.vtxundo.push_back(CTxUndo());
        }
        UpdateCoins(tx, view, i == 0 ? undoDummy : blockundo.vtxundo.back(), pindex->nHeight);
        ApplyNameTransaction(tx, pindex->nHeight, view, blockundo);
    }
    int64_t nTime3 = GetTimeMicros(); nTimeConnect += nTime3 - nTime2;
    LogPrint(BCLog::BENCH, "      - Connect %u transactions: %.2fms (%.3fms/tx, %.3fms/txin) [%.2fs (%.2fms/blk)]\n", (unsigned)block.vtx.size(), MILLI * (nTime3 - nTime2), MILLI * (nTime3 - nTime2) / block.vtx.size(), nInputs <= 1 ? 0 : MILLI * (nTime3 - nTime2) / (nInputs-1), nTimeConnect * MICRO, nTimeConnect * MILLI / nBlocksTotal);

    CAmount blockReward = nFees + GetBlockSubsidy(pindex->nHeight, chainparams.GetConsensus());
    if (block.vtx[0]->GetValueOut() > blockReward)
        return state.Invalid(ValidationInvalidReason::CONSENSUS,
                         error("ConnectBlock(): coinbase pays too much (actual=%d vs limit=%d)",
                               block.vtx[0]->GetValueOut(), blockReward),
                               REJECT_INVALID, "bad-cb-amount");

    if (!control.Wait())
        return state.Invalid(ValidationInvalidReason::CONSENSUS, error("%s: CheckQueue failed", __func__), REJECT_INVALID, "block-validation-failed");
    int64_t nTime4 = GetTimeMicros(); nTimeVerify += nTime4 - nTime2;
    LogPrint(BCLog::BENCH, "    - Verify %u txins: %.2fms (%.3fms/txin) [%.2fs (%.2fms/blk)]\n", nInputs - 1, MILLI * (nTime4 - nTime2), nInputs <= 1 ? 0 : MILLI * (nTime4 - nTime2) / (nInputs-1), nTimeVerify * MICRO, nTimeVerify * MILLI / nBlocksTotal);

    if (fJustCheck)
        return true;

    /* Remove expired names from the UTXO set.  They become permanently
       unspendable.  Note that we use nHeight+1 here because a possible
       spending transaction would be at least at that height.  This has
       to be done after checking the transactions themselves, because
       spending a name would still be valid in the current block.  */
    if (!ExpireNames(pindex->nHeight + 1, view, blockundo, expiredNames))
        return error("%s : ExpireNames failed", __func__);

    if (!WriteUndoDataForBlock(blockundo, state, pindex, chainparams))
        return false;

    if (!pindex->IsValid(BLOCK_VALID_SCRIPTS)) {
        pindex->RaiseValidity(BLOCK_VALID_SCRIPTS);
        setDirtyBlockIndex.insert(pindex);
    }

    assert(pindex->phashBlock);
    // add this block to the view's block chain
    view.SetBestBlock(pindex->GetBlockHash());

    int64_t nTime5 = GetTimeMicros(); nTimeIndex += nTime5 - nTime4;
    LogPrint(BCLog::BENCH, "    - Index writing: %.2fms [%.2fs (%.2fms/blk)]\n", MILLI * (nTime5 - nTime4), nTimeIndex * MICRO, nTimeIndex * MILLI / nBlocksTotal);

    int64_t nTime6 = GetTimeMicros(); nTimeCallbacks += nTime6 - nTime5;
    LogPrint(BCLog::BENCH, "    - Callbacks: %.2fms [%.2fs (%.2fms/blk)]\n", MILLI * (nTime6 - nTime5), nTimeCallbacks * MICRO, nTimeCallbacks * MILLI / nBlocksTotal);

    return true;
}

/**
 * Update the on-disk chain state.
 * The caches and indexes are flushed depending on the mode we're called with
 * if they're too large, if it's been a while since the last write,
 * or always and in all cases if we're in prune mode and are deleting files.
 *
 * If FlushStateMode::NONE is used, then FlushStateToDisk(...) won't do anything
 * besides checking if we need to prune.
 */
bool static FlushStateToDisk(const CChainParams& chainparams, CValidationState &state, FlushStateMode mode, int nManualPruneHeight) {
    int64_t nMempoolUsage = mempool.DynamicMemoryUsage();
    LOCK(cs_main);
    static int64_t nLastWrite = 0;
    static int64_t nLastFlush = 0;
    std::set<int> setFilesToPrune;
    bool full_flush_completed = false;
    try {
    {
        bool fFlushForPrune = false;
        bool fDoFullFlush = false;
        LOCK(cs_LastBlockFile);
        if (fPruneMode && (fCheckForPruning || nManualPruneHeight > 0) && !fReindex) {
            if (nManualPruneHeight > 0) {
                FindFilesToPruneManual(setFilesToPrune, nManualPruneHeight);
            } else {
                FindFilesToPrune(setFilesToPrune, chainparams.PruneAfterHeight());
                fCheckForPruning = false;
            }
            if (!setFilesToPrune.empty()) {
                fFlushForPrune = true;
                if (!fHavePruned) {
                    pblocktree->WriteFlag("prunedblockfiles", true);
                    fHavePruned = true;
                }
            }
        }
        int64_t nNow = GetTimeMicros();
        // Avoid writing/flushing immediately after startup.
        if (nLastWrite == 0) {
            nLastWrite = nNow;
        }
        if (nLastFlush == 0) {
            nLastFlush = nNow;
        }
        int64_t nMempoolSizeMax = gArgs.GetArg("-maxmempool", DEFAULT_MAX_MEMPOOL_SIZE) * 1000000;
        int64_t cacheSize = pcoinsTip->DynamicMemoryUsage();
        int64_t nTotalSpace = nCoinCacheUsage + std::max<int64_t>(nMempoolSizeMax - nMempoolUsage, 0);
        // The cache is large and we're within 10% and 10 MiB of the limit, but we have time now (not in the middle of a block processing).
        bool fCacheLarge = mode == FlushStateMode::PERIODIC && cacheSize > std::max((9 * nTotalSpace) / 10, nTotalSpace - MAX_BLOCK_COINSDB_USAGE * 1024 * 1024);
        // The cache is over the limit, we have to write now.
        bool fCacheCritical = mode == FlushStateMode::IF_NEEDED && cacheSize > nTotalSpace;
        // It's been a while since we wrote the block index to disk. Do this frequently, so we don't need to redownload after a crash.
        bool fPeriodicWrite = mode == FlushStateMode::PERIODIC && nNow > nLastWrite + (int64_t)DATABASE_WRITE_INTERVAL * 1000000;
        // It's been very long since we flushed the cache. Do this infrequently, to optimize cache usage.
        bool fPeriodicFlush = mode == FlushStateMode::PERIODIC && nNow > nLastFlush + (int64_t)DATABASE_FLUSH_INTERVAL * 1000000;
        // Combine all conditions that result in a full cache flush.
        fDoFullFlush = (mode == FlushStateMode::ALWAYS) || fCacheLarge || fCacheCritical || fPeriodicFlush || fFlushForPrune;
        // Write blocks and block index to disk.
        if (fDoFullFlush || fPeriodicWrite) {
            // Depend on nMinDiskSpace to ensure we can write block index
            if (!CheckDiskSpace(GetBlocksDir())) {
                return AbortNode(state, "Disk space is low!", _("Error: Disk space is low!"));
            }
            // First make sure all block and undo data is flushed to disk.
            FlushBlockFile();
            // Then update all block file information (which may refer to block and undo files).
            {
                std::vector<std::pair<int, const CBlockFileInfo*> > vFiles;
                vFiles.reserve(setDirtyFileInfo.size());
                for (std::set<int>::iterator it = setDirtyFileInfo.begin(); it != setDirtyFileInfo.end(); ) {
                    vFiles.push_back(std::make_pair(*it, &vinfoBlockFile[*it]));
                    setDirtyFileInfo.erase(it++);
                }
                std::vector<const CBlockIndex*> vBlocks;
                vBlocks.reserve(setDirtyBlockIndex.size());
                for (std::set<CBlockIndex*>::iterator it = setDirtyBlockIndex.begin(); it != setDirtyBlockIndex.end(); ) {
                    vBlocks.push_back(*it);
                    setDirtyBlockIndex.erase(it++);
                }
                if (!pblocktree->WriteBatchSync(vFiles, nLastBlockFile, vBlocks)) {
                    return AbortNode(state, "Failed to write to block index database");
                }
            }
            // Finally remove any pruned files
            if (fFlushForPrune)
                UnlinkPrunedFiles(setFilesToPrune);
            nLastWrite = nNow;
        }
        // Flush best chain related state. This can only be done if the blocks / block index write was also done.
        if (fDoFullFlush && !pcoinsTip->GetBestBlock().IsNull()) {
            // Typical Coin structures on disk are around 48 bytes in size.
            // Pushing a new one to the database can cause it to be written
            // twice (once in the log, and once in the tables). This is already
            // an overestimation, as most will delete an existing entry or
            // overwrite one. Still, use a conservative safety factor of 2.
            if (!CheckDiskSpace(GetDataDir(), 48 * 2 * 2 * pcoinsTip->GetCacheSize())) {
                return AbortNode(state, "Disk space is low!", _("Error: Disk space is low!"));
            }
            // Flush the chainstate (which may refer to block index entries).
            if (!pcoinsTip->Flush())
                return AbortNode(state, "Failed to write to coin database");
            nLastFlush = nNow;
            full_flush_completed = true;
        }
    }
    if (full_flush_completed) {
        // Update best block in wallet (so we can detect restored wallets).
        GetMainSignals().ChainStateFlushed(::ChainActive().GetLocator());
    }
    } catch (const std::runtime_error& e) {
        return AbortNode(state, std::string("System error while flushing: ") + e.what());
    }
    return true;
}

void FlushStateToDisk() {
    CValidationState state;
    const CChainParams& chainparams = Params();
    if (!FlushStateToDisk(chainparams, state, FlushStateMode::ALWAYS)) {
        LogPrintf("%s: failed to flush state (%s)\n", __func__, FormatStateMessage(state));
    }
}

void PruneAndFlush() {
    CValidationState state;
    fCheckForPruning = true;
    const CChainParams& chainparams = Params();
    if (!FlushStateToDisk(chainparams, state, FlushStateMode::NONE)) {
        LogPrintf("%s: failed to flush state (%s)\n", __func__, FormatStateMessage(state));
    }
}

static void DoWarning(const std::string& strWarning)
{
    static bool fWarned = false;
    SetMiscWarning(strWarning);
    if (!fWarned) {
        AlertNotify(strWarning);
        fWarned = true;
    }
}

/** Private helper function that concatenates warning messages. */
static void AppendWarning(std::string& res, const std::string& warn)
{
    if (!res.empty()) res += ", ";
    res += warn;
}

/** Check warning conditions and do some notifications on new chain tip set. */
void static UpdateTip(const CBlockIndex *pindexNew, const CChainParams& chainParams) {
    // New best block
    mempool.AddTransactionsUpdated(1);

    {
        LOCK(g_best_block_mutex);
        g_best_block = pindexNew->GetBlockHash();
        g_best_block_cv.notify_all();
    }

    std::string warningMessages;
    if (!IsInitialBlockDownload())
    {
        int nUpgraded = 0;
        const CBlockIndex* pindex = pindexNew;
        for (int bit = 0; bit < VERSIONBITS_NUM_BITS; bit++) {
            WarningBitsConditionChecker checker(bit);
            ThresholdState state = checker.GetStateFor(pindex, chainParams.GetConsensus(), warningcache[bit]);
            if (state == ThresholdState::ACTIVE || state == ThresholdState::LOCKED_IN) {
                const std::string strWarning = strprintf(_("Warning: unknown new rules activated (versionbit %i)"), bit);
                if (state == ThresholdState::ACTIVE) {
                    DoWarning(strWarning);
                } else {
                    AppendWarning(warningMessages, strWarning);
                }
            }
        }
        // Check the version of the last 100 blocks to see if we need to upgrade:
        for (int i = 0; i < 100 && pindex != nullptr; i++)
        {
            int32_t nExpectedVersion = ComputeBlockVersion(pindex->pprev, chainParams.GetConsensus());
            if (pindex->GetBaseVersion() > VERSIONBITS_LAST_OLD_BLOCK_VERSION && (pindex->GetBaseVersion() & ~nExpectedVersion) != 0)
                ++nUpgraded;
            pindex = pindex->pprev;
        }
        if (nUpgraded > 0)
            AppendWarning(warningMessages, strprintf(_("%d of last 100 blocks have unexpected version"), nUpgraded));
    }
    LogPrintf("%s: new best=%s height=%d version=0x%08x log2_work=%.8g tx=%lu date='%s' progress=%f cache=%.1fMiB(%utxo)", __func__, /* Continued */
      pindexNew->GetBlockHash().ToString(), pindexNew->nHeight, pindexNew->nVersion,
      log(pindexNew->nChainWork.getdouble())/log(2.0), (unsigned long)pindexNew->nChainTx,
      FormatISO8601DateTime(pindexNew->GetBlockTime()),
      GuessVerificationProgress(chainParams.TxData(), pindexNew), pcoinsTip->DynamicMemoryUsage() * (1.0 / (1<<20)), pcoinsTip->GetCacheSize());
    if (!warningMessages.empty())
        LogPrintf(" warning='%s'", warningMessages); /* Continued */
    LogPrintf("\n");

}

/** Disconnect m_chain's tip.
  * After calling, the mempool will be in an inconsistent state, with
  * transactions from disconnected blocks being added to disconnectpool.  You
  * should make the mempool consistent again by calling UpdateMempoolForReorg.
  * with cs_main held.
  *
  * If disconnectpool is nullptr, then no disconnected transactions are added to
  * disconnectpool (note that the caller is responsible for mempool consistency
  * in any case).
  */
bool CChainState::DisconnectTip(CValidationState& state, const CChainParams& chainparams, DisconnectedBlockTransactions *disconnectpool)
{
    CBlockIndex *pindexDelete = m_chain.Tip();
    assert(pindexDelete);
    CheckNameDB (true);
    // Read block from disk.
    std::shared_ptr<CBlock> pblock = std::make_shared<CBlock>();
    CBlock& block = *pblock;
    if (!ReadBlockFromDisk(block, pindexDelete, chainparams.GetConsensus()))
        return AbortNode(state, "Failed to read block");
    // Apply the block atomically to the chain state.
    std::set<valtype> unexpiredNames;
    int64_t nStart = GetTimeMicros();
    {
        CCoinsViewCache view(pcoinsTip.get());
        assert(view.GetBestBlock() == pindexDelete->GetBlockHash());
        if (DisconnectBlock(block, pindexDelete, view, unexpiredNames) != DISCONNECT_OK)
            return error("DisconnectTip(): DisconnectBlock %s failed", pindexDelete->GetBlockHash().ToString());
        bool flushed = view.Flush();
        assert(flushed);
    }
    LogPrint(BCLog::BENCH, "- Disconnect block: %.2fms\n", (GetTimeMicros() - nStart) * MILLI);
    // Write the chain state to disk, if necessary.
    if (!FlushStateToDisk(chainparams, state, FlushStateMode::IF_NEEDED))
        return false;

    AssertLockHeld(cs_main);
    CNameConflictTracker nameConflicts(mempool);

    // Fix the memool for conflicts due to unexpired names.
    mempool.removeUnexpireConflicts(unexpiredNames);

    if (disconnectpool) {
        // Save transactions to re-add to mempool at end of reorg
        for (auto it = block.vtx.rbegin(); it != block.vtx.rend(); ++it) {
            disconnectpool->addTransaction(*it);
        }
        while (disconnectpool->DynamicMemoryUsage() > MAX_DISCONNECTED_TX_POOL_SIZE * 1000) {
            // Drop the earliest entry, and remove its children from the mempool.
            auto it = disconnectpool->queuedTx.get<insertion_order>().begin();
            mempool.removeRecursive(**it, MemPoolRemovalReason::REORG);
            disconnectpool->removeEntry(it);
        }
    }

    m_chain.SetTip(pindexDelete->pprev);

    UpdateTip(pindexDelete->pprev, chainparams);
    CheckNameDB (true);
    // Let wallets know transactions went from 1-confirmed to
    // 0-confirmed or conflicted:
    GetMainSignals().BlockDisconnected(pblock, nameConflicts.GetNameConflicts());
    return true;
}

static int64_t nTimeReadFromDisk = 0;
static int64_t nTimeConnectTotal = 0;
static int64_t nTimeFlush = 0;
static int64_t nTimeChainState = 0;
static int64_t nTimePostConnect = 0;

struct PerBlockConnectTrace {
    CBlockIndex* pindex = nullptr;
    std::shared_ptr<const CBlock> pblock;
    std::shared_ptr<std::vector<CTransactionRef>> conflictedTxs;
    std::shared_ptr<std::vector<CTransactionRef>> txNameConflicts;
    PerBlockConnectTrace() : conflictedTxs(std::make_shared<std::vector<CTransactionRef>>()),
                             txNameConflicts(std::make_shared<std::vector<CTransactionRef>>()) {}
};
/**
 * Used to track blocks whose transactions were applied to the UTXO state as a
 * part of a single ActivateBestChainStep call.
 *
 * This class also tracks transactions that are removed from the mempool as
 * conflicts (per block) and can be used to pass all those transactions
 * through SyncTransaction.
 *
 * This class assumes (and asserts) that the conflicted transactions for a given
 * block are added via mempool callbacks prior to the BlockConnected() associated
 * with those transactions. If any transactions are marked conflicted, it is
 * assumed that an associated block will always be added.
 *
 * This class is single-use, once you call GetBlocksConnected() you have to throw
 * it away and make a new one.
 */
class ConnectTrace {
private:
    std::vector<PerBlockConnectTrace> blocksConnected;
    CTxMemPool &pool;
    boost::signals2::scoped_connection m_connNotifyEntryRemoved;

public:
    explicit ConnectTrace(CTxMemPool &_pool) : blocksConnected(1), pool(_pool) {
        m_connNotifyEntryRemoved = pool.NotifyEntryRemoved.connect(std::bind(&ConnectTrace::NotifyEntryRemoved, this, std::placeholders::_1, std::placeholders::_2));
    }

    void BlockConnected(CBlockIndex* pindex, std::shared_ptr<const CBlock> pblock) {
        assert(!blocksConnected.back().pindex);
        assert(pindex);
        assert(pblock);
        blocksConnected.back().pindex = pindex;
        blocksConnected.back().pblock = std::move(pblock);
        blocksConnected.emplace_back();
    }

    std::vector<PerBlockConnectTrace>& GetBlocksConnected() {
        // We always keep one extra block at the end of our list because
        // blocks are added after all the conflicted transactions have
        // been filled in. Thus, the last entry should always be an empty
        // one waiting for the transactions from the next block. We pop
        // the last entry here to make sure the list we return is sane.
        assert(!blocksConnected.back().pindex);
        assert(blocksConnected.back().conflictedTxs->empty());
        assert(blocksConnected.back().txNameConflicts->empty());
        blocksConnected.pop_back();
        return blocksConnected;
    }

    void NotifyEntryRemoved(CTransactionRef txRemoved, MemPoolRemovalReason reason) {
        assert(!blocksConnected.back().pindex);
        switch (reason) {
          case MemPoolRemovalReason::CONFLICT:
            blocksConnected.back().conflictedTxs->emplace_back(std::move(txRemoved));
            break;
          case MemPoolRemovalReason::NAME_CONFLICT:
            blocksConnected.back().txNameConflicts->emplace_back(std::move(txRemoved));
            break;
          default:
            break;
        }
    }
};

/**
 * Connect a new block to m_chain. pblock is either nullptr or a pointer to a CBlock
 * corresponding to pindexNew, to bypass loading it again from disk.
 *
 * The block is added to connectTrace if connection succeeds.
 */
bool CChainState::ConnectTip(CValidationState& state, const CChainParams& chainparams, CBlockIndex* pindexNew, const std::shared_ptr<const CBlock>& pblock, ConnectTrace& connectTrace, DisconnectedBlockTransactions &disconnectpool)
{
<<<<<<< HEAD
    assert(pindexNew->pprev == chainActive.Tip());
    CheckNameDB (true);
=======
    assert(pindexNew->pprev == m_chain.Tip());
>>>>>>> 6eaae356
    // Read block from disk.
    int64_t nTime1 = GetTimeMicros();
    std::shared_ptr<const CBlock> pthisBlock;
    if (!pblock) {
        std::shared_ptr<CBlock> pblockNew = std::make_shared<CBlock>();
        if (!ReadBlockFromDisk(*pblockNew, pindexNew, chainparams.GetConsensus()))
            return AbortNode(state, "Failed to read block");
        pthisBlock = pblockNew;
    } else {
        pthisBlock = pblock;
    }
    const CBlock& blockConnecting = *pthisBlock;
    // Apply the block atomically to the chain state.
    std::set<valtype> expiredNames;
    int64_t nTime2 = GetTimeMicros(); nTimeReadFromDisk += nTime2 - nTime1;
    int64_t nTime3;
    LogPrint(BCLog::BENCH, "  - Load block from disk: %.2fms [%.2fs]\n", (nTime2 - nTime1) * MILLI, nTimeReadFromDisk * MICRO);
    {
        CCoinsViewCache view(pcoinsTip.get());
        bool rv = ConnectBlock(blockConnecting, state, pindexNew, view, expiredNames, chainparams);
        GetMainSignals().BlockChecked(blockConnecting, state);
        if (!rv) {
            if (state.IsInvalid())
                InvalidBlockFound(pindexNew, state);
            return error("%s: ConnectBlock %s failed, %s", __func__, pindexNew->GetBlockHash().ToString(), FormatStateMessage(state));
        }
        nTime3 = GetTimeMicros(); nTimeConnectTotal += nTime3 - nTime2;
        LogPrint(BCLog::BENCH, "  - Connect total: %.2fms [%.2fs (%.2fms/blk)]\n", (nTime3 - nTime2) * MILLI, nTimeConnectTotal * MICRO, nTimeConnectTotal * MILLI / nBlocksTotal);
        bool flushed = view.Flush();
        assert(flushed);
    }
    int64_t nTime4 = GetTimeMicros(); nTimeFlush += nTime4 - nTime3;
    LogPrint(BCLog::BENCH, "  - Flush: %.2fms [%.2fs (%.2fms/blk)]\n", (nTime4 - nTime3) * MILLI, nTimeFlush * MICRO, nTimeFlush * MILLI / nBlocksTotal);
    // Write the chain state to disk, if necessary.
    if (!FlushStateToDisk(chainparams, state, FlushStateMode::IF_NEEDED))
        return false;
    int64_t nTime5 = GetTimeMicros(); nTimeChainState += nTime5 - nTime4;
    LogPrint(BCLog::BENCH, "  - Writing chainstate: %.2fms [%.2fs (%.2fms/blk)]\n", (nTime5 - nTime4) * MILLI, nTimeChainState * MICRO, nTimeChainState * MILLI / nBlocksTotal);
    // Remove conflicting transactions from the mempool.;
    mempool.removeForBlock(blockConnecting.vtx, pindexNew->nHeight);
    mempool.removeExpireConflicts(expiredNames);
    disconnectpool.removeForBlock(blockConnecting.vtx);
    // Update m_chain & related variables.
    m_chain.SetTip(pindexNew);
    UpdateTip(pindexNew, chainparams);
    CheckNameDB (false);

    int64_t nTime6 = GetTimeMicros(); nTimePostConnect += nTime6 - nTime5; nTimeTotal += nTime6 - nTime1;
    LogPrint(BCLog::BENCH, "  - Connect postprocess: %.2fms [%.2fs (%.2fms/blk)]\n", (nTime6 - nTime5) * MILLI, nTimePostConnect * MICRO, nTimePostConnect * MILLI / nBlocksTotal);
    LogPrint(BCLog::BENCH, "- Connect block: %.2fms [%.2fs (%.2fms/blk)]\n", (nTime6 - nTime1) * MILLI, nTimeTotal * MICRO, nTimeTotal * MILLI / nBlocksTotal);

    connectTrace.BlockConnected(pindexNew, std::move(pthisBlock));
    return true;
}

/**
 * Return the tip of the chain with the most work in it, that isn't
 * known to be invalid (it's however far from certain to be valid).
 */
CBlockIndex* CChainState::FindMostWorkChain() {
    do {
        CBlockIndex *pindexNew = nullptr;

        // Find the best candidate header.
        {
            std::set<CBlockIndex*, CBlockIndexWorkComparator>::reverse_iterator it = setBlockIndexCandidates.rbegin();
            if (it == setBlockIndexCandidates.rend())
                return nullptr;
            pindexNew = *it;
        }

        // Check whether all blocks on the path between the currently active chain and the candidate are valid.
        // Just going until the active chain is an optimization, as we know all blocks in it are valid already.
        CBlockIndex *pindexTest = pindexNew;
        bool fInvalidAncestor = false;
        while (pindexTest && !m_chain.Contains(pindexTest)) {
            assert(pindexTest->HaveTxsDownloaded() || pindexTest->nHeight == 0);

            // Pruned nodes may have entries in setBlockIndexCandidates for
            // which block files have been deleted.  Remove those as candidates
            // for the most work chain if we come across them; we can't switch
            // to a chain unless we have all the non-active-chain parent blocks.
            bool fFailedChain = pindexTest->nStatus & BLOCK_FAILED_MASK;
            bool fMissingData = !(pindexTest->nStatus & BLOCK_HAVE_DATA);
            if (fFailedChain || fMissingData) {
                // Candidate chain is not usable (either invalid or missing data)
                if (fFailedChain && (pindexBestInvalid == nullptr || pindexNew->nChainWork > pindexBestInvalid->nChainWork))
                    pindexBestInvalid = pindexNew;
                CBlockIndex *pindexFailed = pindexNew;
                // Remove the entire chain from the set.
                while (pindexTest != pindexFailed) {
                    if (fFailedChain) {
                        pindexFailed->nStatus |= BLOCK_FAILED_CHILD;
                    } else if (fMissingData) {
                        // If we're missing data, then add back to mapBlocksUnlinked,
                        // so that if the block arrives in the future we can try adding
                        // to setBlockIndexCandidates again.
                        mapBlocksUnlinked.insert(std::make_pair(pindexFailed->pprev, pindexFailed));
                    }
                    setBlockIndexCandidates.erase(pindexFailed);
                    pindexFailed = pindexFailed->pprev;
                }
                setBlockIndexCandidates.erase(pindexTest);
                fInvalidAncestor = true;
                break;
            }
            pindexTest = pindexTest->pprev;
        }
        if (!fInvalidAncestor)
            return pindexNew;
    } while(true);
}

/** Delete all entries in setBlockIndexCandidates that are worse than the current tip. */
void CChainState::PruneBlockIndexCandidates() {
    // Note that we can't delete the current block itself, as we may need to return to it later in case a
    // reorganization to a better block fails.
    std::set<CBlockIndex*, CBlockIndexWorkComparator>::iterator it = setBlockIndexCandidates.begin();
    while (it != setBlockIndexCandidates.end() && setBlockIndexCandidates.value_comp()(*it, m_chain.Tip())) {
        setBlockIndexCandidates.erase(it++);
    }
    // Either the current tip or a successor of it we're working towards is left in setBlockIndexCandidates.
    assert(!setBlockIndexCandidates.empty());
}

/**
 * Try to make some progress towards making pindexMostWork the active block.
 * pblock is either nullptr or a pointer to a CBlock corresponding to pindexMostWork.
 */
bool CChainState::ActivateBestChainStep(CValidationState& state, const CChainParams& chainparams, CBlockIndex* pindexMostWork, const std::shared_ptr<const CBlock>& pblock, bool& fInvalidFound, ConnectTrace& connectTrace)
{
    AssertLockHeld(cs_main);

    const CBlockIndex *pindexOldTip = m_chain.Tip();
    const CBlockIndex *pindexFork = m_chain.FindFork(pindexMostWork);

    // Disconnect active blocks which are no longer in the best chain.
    bool fBlocksDisconnected = false;
    DisconnectedBlockTransactions disconnectpool;
    while (m_chain.Tip() && m_chain.Tip() != pindexFork) {
        if (!DisconnectTip(state, chainparams, &disconnectpool)) {
            // This is likely a fatal error, but keep the mempool consistent,
            // just in case. Only remove from the mempool in this case.
            UpdateMempoolForReorg(disconnectpool, false);
            return false;
        }
        fBlocksDisconnected = true;
    }

    // Build list of new blocks to connect.
    std::vector<CBlockIndex*> vpindexToConnect;
    bool fContinue = true;
    int nHeight = pindexFork ? pindexFork->nHeight : -1;
    while (fContinue && nHeight != pindexMostWork->nHeight) {
        // Don't iterate the entire list of potential improvements toward the best tip, as we likely only need
        // a few blocks along the way.
        int nTargetHeight = std::min(nHeight + 32, pindexMostWork->nHeight);
        vpindexToConnect.clear();
        vpindexToConnect.reserve(nTargetHeight - nHeight);
        CBlockIndex *pindexIter = pindexMostWork->GetAncestor(nTargetHeight);
        while (pindexIter && pindexIter->nHeight != nHeight) {
            vpindexToConnect.push_back(pindexIter);
            pindexIter = pindexIter->pprev;
        }
        nHeight = nTargetHeight;

        // Connect new blocks.
        for (CBlockIndex *pindexConnect : reverse_iterate(vpindexToConnect)) {
            if (!ConnectTip(state, chainparams, pindexConnect, pindexConnect == pindexMostWork ? pblock : std::shared_ptr<const CBlock>(), connectTrace, disconnectpool)) {
                if (state.IsInvalid()) {
                    // The block violates a consensus rule.
                    if (state.GetReason() != ValidationInvalidReason::BLOCK_MUTATED) {
                        InvalidChainFound(vpindexToConnect.front());
                    }
                    state = CValidationState();
                    fInvalidFound = true;
                    fContinue = false;
                    break;
                } else {
                    // A system error occurred (disk space, database error, ...).
                    // Make the mempool consistent with the current tip, just in case
                    // any observers try to use it before shutdown.
                    UpdateMempoolForReorg(disconnectpool, false);
                    return false;
                }
            } else {
                PruneBlockIndexCandidates();
                if (!pindexOldTip || m_chain.Tip()->nChainWork > pindexOldTip->nChainWork) {
                    // We're in a better position than we were. Return temporarily to release the lock.
                    fContinue = false;
                    break;
                }
            }
        }
    }

    if (fBlocksDisconnected) {
        // If any blocks were disconnected, disconnectpool may be non empty.  Add
        // any disconnected transactions back to the mempool.
        UpdateMempoolForReorg(disconnectpool, true);
    }
    mempool.check(pcoinsTip.get());

    // Callbacks/notifications for a new best chain.
    if (fInvalidFound)
        CheckForkWarningConditionsOnNewFork(vpindexToConnect.back());
    else
        CheckForkWarningConditions();

    return true;
}

static void NotifyHeaderTip() LOCKS_EXCLUDED(cs_main) {
    bool fNotify = false;
    bool fInitialBlockDownload = false;
    static CBlockIndex* pindexHeaderOld = nullptr;
    CBlockIndex* pindexHeader = nullptr;
    {
        LOCK(cs_main);
        pindexHeader = pindexBestHeader;

        if (pindexHeader != pindexHeaderOld) {
            fNotify = true;
            fInitialBlockDownload = IsInitialBlockDownload();
            pindexHeaderOld = pindexHeader;
        }
    }
    // Send block tip changed notifications without cs_main
    if (fNotify) {
        uiInterface.NotifyHeaderTip(fInitialBlockDownload, pindexHeader);
    }
}

static void LimitValidationInterfaceQueue() LOCKS_EXCLUDED(cs_main) {
    AssertLockNotHeld(cs_main);

    if (GetMainSignals().CallbacksPending() > 10) {
        SyncWithValidationInterfaceQueue();
    }
}

/**
 * Make the best chain active, in multiple steps. The result is either failure
 * or an activated best chain. pblock is either nullptr or a pointer to a block
 * that is already loaded (to avoid loading it again from disk).
 *
 * ActivateBestChain is split into steps (see ActivateBestChainStep) so that
 * we avoid holding cs_main for an extended period of time; the length of this
 * call may be quite long during reindexing or a substantial reorg.
 */
bool CChainState::ActivateBestChain(CValidationState &state, const CChainParams& chainparams, std::shared_ptr<const CBlock> pblock) {
    // Note that while we're often called here from ProcessNewBlock, this is
    // far from a guarantee. Things in the P2P/RPC will often end up calling
    // us in the middle of ProcessNewBlock - do not assume pblock is set
    // sanely for performance or correctness!
    AssertLockNotHeld(cs_main);

    // ABC maintains a fair degree of expensive-to-calculate internal state
    // because this function periodically releases cs_main so that it does not lock up other threads for too long
    // during large connects - and to allow for e.g. the callback queue to drain
    // we use m_cs_chainstate to enforce mutual exclusion so that only one caller may execute this function at a time
    LOCK(m_cs_chainstate);

    CBlockIndex *pindexMostWork = nullptr;
    CBlockIndex *pindexNewTip = nullptr;
    int nStopAtHeight = gArgs.GetArg("-stopatheight", DEFAULT_STOPATHEIGHT);
    do {
        boost::this_thread::interruption_point();

        // Block until the validation queue drains. This should largely
        // never happen in normal operation, however may happen during
        // reindex, causing memory blowup if we run too far ahead.
        // Note that if a validationinterface callback ends up calling
        // ActivateBestChain this may lead to a deadlock! We should
        // probably have a DEBUG_LOCKORDER test for this in the future.
        LimitValidationInterfaceQueue();

        {
            LOCK(cs_main);
            CBlockIndex* starting_tip = m_chain.Tip();
            bool blocks_connected = false;
            do {
                // We absolutely may not unlock cs_main until we've made forward progress
                // (with the exception of shutdown due to hardware issues, low disk space, etc).
                ConnectTrace connectTrace(mempool); // Destructed before cs_main is unlocked

                if (pindexMostWork == nullptr) {
                    pindexMostWork = FindMostWorkChain();
                }

                // Whether we have anything to do at all.
                if (pindexMostWork == nullptr || pindexMostWork == m_chain.Tip()) {
                    break;
                }

                bool fInvalidFound = false;
                std::shared_ptr<const CBlock> nullBlockPtr;
                if (!ActivateBestChainStep(state, chainparams, pindexMostWork, pblock && pblock->GetHash() == pindexMostWork->GetBlockHash() ? pblock : nullBlockPtr, fInvalidFound, connectTrace))
                    return false;
                blocks_connected = true;

                if (fInvalidFound) {
                    // Wipe cache, we may need another branch now.
                    pindexMostWork = nullptr;
                }
                pindexNewTip = m_chain.Tip();

                for (const PerBlockConnectTrace& trace : connectTrace.GetBlocksConnected()) {
                    assert(trace.pblock && trace.pindex);
                    GetMainSignals().BlockConnected(trace.pblock, trace.pindex, trace.conflictedTxs, trace.txNameConflicts);
                }
            } while (!m_chain.Tip() || (starting_tip && CBlockIndexWorkComparator()(m_chain.Tip(), starting_tip)));
            if (!blocks_connected) return true;

            const CBlockIndex* pindexFork = m_chain.FindFork(starting_tip);
            bool fInitialDownload = IsInitialBlockDownload();

            // Notify external listeners about the new tip.
            // Enqueue while holding cs_main to ensure that UpdatedBlockTip is called in the order in which blocks are connected
            if (pindexFork != pindexNewTip) {
                // Notify ValidationInterface subscribers
                GetMainSignals().UpdatedBlockTip(pindexNewTip, pindexFork, fInitialDownload);

                // Always notify the UI if a new block tip was connected
                uiInterface.NotifyBlockTip(fInitialDownload, pindexNewTip);
            }
        }
        // When we reach this point, we switched to a new tip (stored in pindexNewTip).

        if (nStopAtHeight && pindexNewTip && pindexNewTip->nHeight >= nStopAtHeight) StartShutdown();

        // We check shutdown only after giving ActivateBestChainStep a chance to run once so that we
        // never shutdown before connecting the genesis block during LoadChainTip(). Previously this
        // caused an assert() failure during shutdown in such cases as the UTXO DB flushing checks
        // that the best block hash is non-null.
        if (ShutdownRequested())
            break;
    } while (pindexNewTip != pindexMostWork);
    CheckBlockIndex(chainparams.GetConsensus());

    // Write changes periodically to disk, after relay.
    if (!FlushStateToDisk(chainparams, state, FlushStateMode::PERIODIC)) {
        return false;
    }

    return true;
}

bool ActivateBestChain(CValidationState &state, const CChainParams& chainparams, std::shared_ptr<const CBlock> pblock) {
    return g_chainstate.ActivateBestChain(state, chainparams, std::move(pblock));
}

bool CChainState::PreciousBlock(CValidationState& state, const CChainParams& params, CBlockIndex *pindex)
{
    {
        LOCK(cs_main);
        if (pindex->nChainWork < m_chain.Tip()->nChainWork) {
            // Nothing to do, this block is not at the tip.
            return true;
        }
        if (m_chain.Tip()->nChainWork > nLastPreciousChainwork) {
            // The chain has been extended since the last call, reset the counter.
            nBlockReverseSequenceId = -1;
        }
        nLastPreciousChainwork = m_chain.Tip()->nChainWork;
        setBlockIndexCandidates.erase(pindex);
        pindex->nSequenceId = nBlockReverseSequenceId;
        if (nBlockReverseSequenceId > std::numeric_limits<int32_t>::min()) {
            // We can't keep reducing the counter if somebody really wants to
            // call preciousblock 2**31-1 times on the same set of tips...
            nBlockReverseSequenceId--;
        }
        if (pindex->IsValid(BLOCK_VALID_TRANSACTIONS) && pindex->HaveTxsDownloaded()) {
            setBlockIndexCandidates.insert(pindex);
            PruneBlockIndexCandidates();
        }
    }

    return ActivateBestChain(state, params, std::shared_ptr<const CBlock>());
}
bool PreciousBlock(CValidationState& state, const CChainParams& params, CBlockIndex *pindex) {
    return g_chainstate.PreciousBlock(state, params, pindex);
}

bool CChainState::InvalidateBlock(CValidationState& state, const CChainParams& chainparams, CBlockIndex *pindex)
{
    CBlockIndex* to_mark_failed = pindex;
    bool pindex_was_in_chain = false;
    int disconnected = 0;

    // Disconnect (descendants of) pindex, and mark them invalid.
    while (true) {
        if (ShutdownRequested()) break;

        // Make sure the queue of validation callbacks doesn't grow unboundedly.
        LimitValidationInterfaceQueue();

        LOCK(cs_main);
        if (!m_chain.Contains(pindex)) break;
        pindex_was_in_chain = true;
        CBlockIndex *invalid_walk_tip = m_chain.Tip();

        // ActivateBestChain considers blocks already in m_chain
        // unconditionally valid already, so force disconnect away from it.
        DisconnectedBlockTransactions disconnectpool;
        bool ret = DisconnectTip(state, chainparams, &disconnectpool);
        // DisconnectTip will add transactions to disconnectpool.
        // Adjust the mempool to be consistent with the new tip, adding
        // transactions back to the mempool if disconnecting was successful,
        // and we're not doing a very deep invalidation (in which case
        // keeping the mempool up to date is probably futile anyway).
        UpdateMempoolForReorg(disconnectpool, /* fAddToMempool = */ (++disconnected <= 10) && ret);
        if (!ret) return false;
        assert(invalid_walk_tip->pprev == m_chain.Tip());

        // We immediately mark the disconnected blocks as invalid.
        // This prevents a case where pruned nodes may fail to invalidateblock
        // and be left unable to start as they have no tip candidates (as there
        // are no blocks that meet the "have data and are not invalid per
        // nStatus" criteria for inclusion in setBlockIndexCandidates).
        invalid_walk_tip->nStatus |= BLOCK_FAILED_VALID;
        setDirtyBlockIndex.insert(invalid_walk_tip);
        setBlockIndexCandidates.erase(invalid_walk_tip);
        setBlockIndexCandidates.insert(invalid_walk_tip->pprev);
        if (invalid_walk_tip->pprev == to_mark_failed && (to_mark_failed->nStatus & BLOCK_FAILED_VALID)) {
            // We only want to mark the last disconnected block as BLOCK_FAILED_VALID; its children
            // need to be BLOCK_FAILED_CHILD instead.
            to_mark_failed->nStatus = (to_mark_failed->nStatus ^ BLOCK_FAILED_VALID) | BLOCK_FAILED_CHILD;
            setDirtyBlockIndex.insert(to_mark_failed);
        }

        // Track the last disconnected block, so we can correct its BLOCK_FAILED_CHILD status in future
        // iterations, or, if it's the last one, call InvalidChainFound on it.
        to_mark_failed = invalid_walk_tip;
    }

    {
        LOCK(cs_main);
        if (m_chain.Contains(to_mark_failed)) {
            // If the to-be-marked invalid block is in the active chain, something is interfering and we can't proceed.
            return false;
        }

        // Mark pindex (or the last disconnected block) as invalid, even when it never was in the main chain
        to_mark_failed->nStatus |= BLOCK_FAILED_VALID;
        setDirtyBlockIndex.insert(to_mark_failed);
        setBlockIndexCandidates.erase(to_mark_failed);
        m_failed_blocks.insert(to_mark_failed);

        // The resulting new best tip may not be in setBlockIndexCandidates anymore, so
        // add it again.
        BlockMap::iterator it = mapBlockIndex.begin();
        while (it != mapBlockIndex.end()) {
            if (it->second->IsValid(BLOCK_VALID_TRANSACTIONS) && it->second->HaveTxsDownloaded() && !setBlockIndexCandidates.value_comp()(it->second, m_chain.Tip())) {
                setBlockIndexCandidates.insert(it->second);
            }
            it++;
        }

        InvalidChainFound(to_mark_failed);
    }

    // Only notify about a new block tip if the active chain was modified.
    if (pindex_was_in_chain) {
        uiInterface.NotifyBlockTip(IsInitialBlockDownload(), to_mark_failed->pprev);
    }
    return true;
}

bool InvalidateBlock(CValidationState& state, const CChainParams& chainparams, CBlockIndex *pindex) {
    return g_chainstate.InvalidateBlock(state, chainparams, pindex);
}

void CChainState::ResetBlockFailureFlags(CBlockIndex *pindex) {
    AssertLockHeld(cs_main);

    int nHeight = pindex->nHeight;

    // Remove the invalidity flag from this block and all its descendants.
    BlockMap::iterator it = mapBlockIndex.begin();
    while (it != mapBlockIndex.end()) {
        if (!it->second->IsValid() && it->second->GetAncestor(nHeight) == pindex) {
            it->second->nStatus &= ~BLOCK_FAILED_MASK;
            setDirtyBlockIndex.insert(it->second);
            if (it->second->IsValid(BLOCK_VALID_TRANSACTIONS) && it->second->HaveTxsDownloaded() && setBlockIndexCandidates.value_comp()(m_chain.Tip(), it->second)) {
                setBlockIndexCandidates.insert(it->second);
            }
            if (it->second == pindexBestInvalid) {
                // Reset invalid block marker if it was pointing to one of those.
                pindexBestInvalid = nullptr;
            }
            m_failed_blocks.erase(it->second);
        }
        it++;
    }

    // Remove the invalidity flag from all ancestors too.
    while (pindex != nullptr) {
        if (pindex->nStatus & BLOCK_FAILED_MASK) {
            pindex->nStatus &= ~BLOCK_FAILED_MASK;
            setDirtyBlockIndex.insert(pindex);
            m_failed_blocks.erase(pindex);
        }
        pindex = pindex->pprev;
    }
}

void ResetBlockFailureFlags(CBlockIndex *pindex) {
    return g_chainstate.ResetBlockFailureFlags(pindex);
}

CBlockIndex* CChainState::AddToBlockIndex(const CBlockHeader& block)
{
    AssertLockHeld(cs_main);

    // Check for duplicate
    uint256 hash = block.GetHash();
    BlockMap::iterator it = mapBlockIndex.find(hash);
    if (it != mapBlockIndex.end())
        return it->second;

    // Construct new block index object
    CBlockIndex* pindexNew = new CBlockIndex(block);
    // We assign the sequence id to blocks only when the full data is available,
    // to avoid miners withholding blocks but broadcasting headers, to get a
    // competitive advantage.
    pindexNew->nSequenceId = 0;
    BlockMap::iterator mi = mapBlockIndex.insert(std::make_pair(hash, pindexNew)).first;
    pindexNew->phashBlock = &((*mi).first);
    BlockMap::iterator miPrev = mapBlockIndex.find(block.hashPrevBlock);
    if (miPrev != mapBlockIndex.end())
    {
        pindexNew->pprev = (*miPrev).second;
        pindexNew->nHeight = pindexNew->pprev->nHeight + 1;
        pindexNew->BuildSkip();
    }
    pindexNew->nTimeMax = (pindexNew->pprev ? std::max(pindexNew->pprev->nTimeMax, pindexNew->nTime) : pindexNew->nTime);
    pindexNew->nChainWork = (pindexNew->pprev ? pindexNew->pprev->nChainWork : 0) + GetBlockProof(*pindexNew);
    pindexNew->RaiseValidity(BLOCK_VALID_TREE);
    if (pindexBestHeader == nullptr || pindexBestHeader->nChainWork < pindexNew->nChainWork)
        pindexBestHeader = pindexNew;

    setDirtyBlockIndex.insert(pindexNew);

    return pindexNew;
}

/** Mark a block as having its data received and checked (up to BLOCK_VALID_TRANSACTIONS). */
void CChainState::ReceivedBlockTransactions(const CBlock& block, CBlockIndex* pindexNew, const FlatFilePos& pos, const Consensus::Params& consensusParams)
{
    pindexNew->nTx = block.vtx.size();
    pindexNew->nChainTx = 0;
    pindexNew->nFile = pos.nFile;
    pindexNew->nDataPos = pos.nPos;
    pindexNew->nUndoPos = 0;
    pindexNew->nStatus |= BLOCK_HAVE_DATA;
    if (IsWitnessEnabled(pindexNew->pprev, consensusParams)) {
        pindexNew->nStatus |= BLOCK_OPT_WITNESS;
    }
    pindexNew->RaiseValidity(BLOCK_VALID_TRANSACTIONS);
    setDirtyBlockIndex.insert(pindexNew);

    if (pindexNew->pprev == nullptr || pindexNew->pprev->HaveTxsDownloaded()) {
        // If pindexNew is the genesis block or all parents are BLOCK_VALID_TRANSACTIONS.
        std::deque<CBlockIndex*> queue;
        queue.push_back(pindexNew);

        // Recursively process any descendant blocks that now may be eligible to be connected.
        while (!queue.empty()) {
            CBlockIndex *pindex = queue.front();
            queue.pop_front();
            pindex->nChainTx = (pindex->pprev ? pindex->pprev->nChainTx : 0) + pindex->nTx;
            {
                LOCK(cs_nBlockSequenceId);
                pindex->nSequenceId = nBlockSequenceId++;
            }
            if (m_chain.Tip() == nullptr || !setBlockIndexCandidates.value_comp()(pindex, m_chain.Tip())) {
                setBlockIndexCandidates.insert(pindex);
            }
            std::pair<std::multimap<CBlockIndex*, CBlockIndex*>::iterator, std::multimap<CBlockIndex*, CBlockIndex*>::iterator> range = mapBlocksUnlinked.equal_range(pindex);
            while (range.first != range.second) {
                std::multimap<CBlockIndex*, CBlockIndex*>::iterator it = range.first;
                queue.push_back(it->second);
                range.first++;
                mapBlocksUnlinked.erase(it);
            }
        }
    } else {
        if (pindexNew->pprev && pindexNew->pprev->IsValid(BLOCK_VALID_TREE)) {
            mapBlocksUnlinked.insert(std::make_pair(pindexNew->pprev, pindexNew));
        }
    }
}

static bool FindBlockPos(FlatFilePos &pos, unsigned int nAddSize, unsigned int nHeight, uint64_t nTime, bool fKnown = false)
{
    LOCK(cs_LastBlockFile);

    unsigned int nFile = fKnown ? pos.nFile : nLastBlockFile;
    if (vinfoBlockFile.size() <= nFile) {
        vinfoBlockFile.resize(nFile + 1);
    }

    if (!fKnown) {
        while (vinfoBlockFile[nFile].nSize + nAddSize >= MAX_BLOCKFILE_SIZE) {
            nFile++;
            if (vinfoBlockFile.size() <= nFile) {
                vinfoBlockFile.resize(nFile + 1);
            }
        }
        pos.nFile = nFile;
        pos.nPos = vinfoBlockFile[nFile].nSize;
    }

    if ((int)nFile != nLastBlockFile) {
        if (!fKnown) {
            LogPrintf("Leaving block file %i: %s\n", nLastBlockFile, vinfoBlockFile[nLastBlockFile].ToString());
        }
        FlushBlockFile(!fKnown);
        nLastBlockFile = nFile;
    }

    vinfoBlockFile[nFile].AddBlock(nHeight, nTime);
    if (fKnown)
        vinfoBlockFile[nFile].nSize = std::max(pos.nPos + nAddSize, vinfoBlockFile[nFile].nSize);
    else
        vinfoBlockFile[nFile].nSize += nAddSize;

    if (!fKnown) {
        bool out_of_space;
        size_t bytes_allocated = BlockFileSeq().Allocate(pos, nAddSize, out_of_space);
        if (out_of_space) {
            return AbortNode("Disk space is low!", _("Error: Disk space is low!"));
        }
        if (bytes_allocated != 0 && fPruneMode) {
            fCheckForPruning = true;
        }
    }

    setDirtyFileInfo.insert(nFile);
    return true;
}

static bool FindUndoPos(CValidationState &state, int nFile, FlatFilePos &pos, unsigned int nAddSize)
{
    pos.nFile = nFile;

    LOCK(cs_LastBlockFile);

    pos.nPos = vinfoBlockFile[nFile].nUndoSize;
    vinfoBlockFile[nFile].nUndoSize += nAddSize;
    setDirtyFileInfo.insert(nFile);

    bool out_of_space;
    size_t bytes_allocated = UndoFileSeq().Allocate(pos, nAddSize, out_of_space);
    if (out_of_space) {
        return AbortNode(state, "Disk space is low!", _("Error: Disk space is low!"));
    }
    if (bytes_allocated != 0 && fPruneMode) {
        fCheckForPruning = true;
    }

    return true;
}

/* Temporary check that blocks are compatible with BDB's 10,000 lock limit.
   This is based on Bitcoin's commit 8c222dca4f961ad13ec64d690134a40d09b20813.
   Each "object" touched in the DB may cause two locks (one read and one
   write lock).  Objects are transaction IDs and names.  Thus, count the
   total number of transaction IDs (tx themselves plus all distinct inputs).
   In addition, each Namecoin transaction could touch at most one name,
   so add them as well.  */
bool CheckDbLockLimit(const std::vector<CTransactionRef>& vtx)
{
    std::set<uint256> setTxIds;
    unsigned nNames = 0;
    for (const auto& tx : vtx)
    {
        setTxIds.insert(tx->GetHash());
        if (tx->IsNamecoin())
            ++nNames;

        for (const auto& txIn : tx->vin)
            setTxIds.insert(txIn.prevout.hash);
    }

    const unsigned nTotalIds = setTxIds.size() + nNames;
    if (nTotalIds > 4500)
        return error("%s : %u locks estimated, that is too much for BDB",
                     __func__, nTotalIds);

    //LogPrintf ("%s : need %u locks\n", __func__, nTotalIds);
    return true;
}

static bool CheckBlockHeader(const CBlockHeader& block, CValidationState& state, const Consensus::Params& consensusParams, bool fCheckPOW = true)
{
    // Check proof of work matches claimed amount
    if (fCheckPOW && !CheckProofOfWork(block, consensusParams))
        return state.Invalid(ValidationInvalidReason::BLOCK_INVALID_HEADER, false, REJECT_INVALID, "high-hash", "proof of work failed");

    return true;
}

bool CheckBlock(const CBlock& block, CValidationState& state, const Consensus::Params& consensusParams, bool fCheckPOW, bool fCheckMerkleRoot)
{
    // These are checks that are independent of context.

    if (block.fChecked)
        return true;

    // Check that the header is valid (particularly PoW).  This is mostly
    // redundant with the call in AcceptBlockHeader.
    if (!CheckBlockHeader(block, state, consensusParams, fCheckPOW))
        return false;

    // Check the merkle root.
    if (fCheckMerkleRoot) {
        bool mutated;
        uint256 hashMerkleRoot2 = BlockMerkleRoot(block, &mutated);
        if (block.hashMerkleRoot != hashMerkleRoot2)
            return state.Invalid(ValidationInvalidReason::BLOCK_MUTATED, false, REJECT_INVALID, "bad-txnmrklroot", "hashMerkleRoot mismatch");

        // Check for merkle tree malleability (CVE-2012-2459): repeating sequences
        // of transactions in a block without affecting the merkle root of a block,
        // while still invalidating it.
        if (mutated)
            return state.Invalid(ValidationInvalidReason::BLOCK_MUTATED, false, REJECT_INVALID, "bad-txns-duplicate", "duplicate transaction");
    }

    // All potential-corruption validation must be done before we do any
    // transaction validation, as otherwise we may mark the header as invalid
    // because we receive the wrong transactions for it.
    // Note that witness malleability is checked in ContextualCheckBlock, so no
    // checks that use witness data may be performed here.

    // Size limits
    if (block.vtx.empty() || block.vtx.size() * WITNESS_SCALE_FACTOR > MAX_BLOCK_WEIGHT || ::GetSerializeSize(block, PROTOCOL_VERSION | SERIALIZE_TRANSACTION_NO_WITNESS) * WITNESS_SCALE_FACTOR > MAX_BLOCK_WEIGHT)
        return state.Invalid(ValidationInvalidReason::CONSENSUS, false, REJECT_INVALID, "bad-blk-length", "size limits failed");

    // Enforce the temporary DB lock limit.
    // TODO: Remove with a hardfork in the future.
    if (!CheckDbLockLimit(block.vtx))
        return state.Invalid(ValidationInvalidReason::CONSENSUS, false,
                             REJECT_INVALID, "bad-db-locks",
                             "DB lock limit exceeded");

    // First transaction must be coinbase, the rest must not be
    if (block.vtx.empty() || !block.vtx[0]->IsCoinBase())
        return state.Invalid(ValidationInvalidReason::CONSENSUS, false, REJECT_INVALID, "bad-cb-missing", "first tx is not coinbase");
    for (unsigned int i = 1; i < block.vtx.size(); i++)
        if (block.vtx[i]->IsCoinBase())
            return state.Invalid(ValidationInvalidReason::CONSENSUS, false, REJECT_INVALID, "bad-cb-multiple", "more than one coinbase");

    // Check transactions
    for (const auto& tx : block.vtx)
        if (!CheckTransaction(*tx, state, true))
            return state.Invalid(state.GetReason(), false, state.GetRejectCode(), state.GetRejectReason(),
                                 strprintf("Transaction check failed (tx hash %s) %s", tx->GetHash().ToString(), state.GetDebugMessage()));

    unsigned int nSigOps = 0;
    for (const auto& tx : block.vtx)
    {
        nSigOps += GetLegacySigOpCount(*tx);
    }
    if (nSigOps * WITNESS_SCALE_FACTOR > MAX_BLOCK_SIGOPS_COST)
        return state.Invalid(ValidationInvalidReason::CONSENSUS, false, REJECT_INVALID, "bad-blk-sigops", "out-of-bounds SigOpCount");

    if (fCheckPOW && fCheckMerkleRoot)
        block.fChecked = true;

    return true;
}

bool IsWitnessEnabled(const CBlockIndex* pindexPrev, const Consensus::Params& params)
{
    // Segwit is enabled together with P2SH, when the current block (not prev)
    // is at the threshold height.
    return pindexPrev != nullptr
            && pindexPrev->nHeight + 1 >= params.BIP16Height;
}

// Compute at which vout of the block's coinbase transaction the witness
// commitment occurs, or -1 if not found.
static int GetWitnessCommitmentIndex(const CBlock& block)
{
    int commitpos = -1;
    if (!block.vtx.empty()) {
        for (size_t o = 0; o < block.vtx[0]->vout.size(); o++) {
            if (block.vtx[0]->vout[o].scriptPubKey.size() >= 38 && block.vtx[0]->vout[o].scriptPubKey[0] == OP_RETURN && block.vtx[0]->vout[o].scriptPubKey[1] == 0x24 && block.vtx[0]->vout[o].scriptPubKey[2] == 0xaa && block.vtx[0]->vout[o].scriptPubKey[3] == 0x21 && block.vtx[0]->vout[o].scriptPubKey[4] == 0xa9 && block.vtx[0]->vout[o].scriptPubKey[5] == 0xed) {
                commitpos = o;
            }
        }
    }
    return commitpos;
}

void UpdateUncommittedBlockStructures(CBlock& block, const CBlockIndex* pindexPrev, const Consensus::Params& consensusParams)
{
    int commitpos = GetWitnessCommitmentIndex(block);
    static const std::vector<unsigned char> nonce(32, 0x00);
    if (commitpos != -1 && IsWitnessEnabled(pindexPrev, consensusParams) && !block.vtx[0]->HasWitness()) {
        CMutableTransaction tx(*block.vtx[0]);
        tx.vin[0].scriptWitness.stack.resize(1);
        tx.vin[0].scriptWitness.stack[0] = nonce;
        block.vtx[0] = MakeTransactionRef(std::move(tx));
    }
}

std::vector<unsigned char> GenerateCoinbaseCommitment(CBlock& block, const CBlockIndex* pindexPrev, const Consensus::Params& consensusParams)
{
    std::vector<unsigned char> commitment;
    int commitpos = GetWitnessCommitmentIndex(block);
    std::vector<unsigned char> ret(32, 0x00);
    if (commitpos == -1) {
        uint256 witnessroot = BlockWitnessMerkleRoot(block, nullptr);
        CHash256().Write(witnessroot.begin(), 32).Write(ret.data(), 32).Finalize(witnessroot.begin());
        CTxOut out;
        out.nValue = 0;
        out.scriptPubKey.resize(38);
        out.scriptPubKey[0] = OP_RETURN;
        out.scriptPubKey[1] = 0x24;
        out.scriptPubKey[2] = 0xaa;
        out.scriptPubKey[3] = 0x21;
        out.scriptPubKey[4] = 0xa9;
        out.scriptPubKey[5] = 0xed;
        memcpy(&out.scriptPubKey[6], witnessroot.begin(), 32);
        commitment = std::vector<unsigned char>(out.scriptPubKey.begin(), out.scriptPubKey.end());
        CMutableTransaction tx(*block.vtx[0]);
        tx.vout.push_back(out);
        block.vtx[0] = MakeTransactionRef(std::move(tx));
    }
    UpdateUncommittedBlockStructures(block, pindexPrev, consensusParams);
    return commitment;
}

//! Returns last CBlockIndex* that is a checkpoint
static CBlockIndex* GetLastCheckpoint(const CCheckpointData& data)
{
    const MapCheckpoints& checkpoints = data.mapCheckpoints;

    for (const MapCheckpoints::value_type& i : reverse_iterate(checkpoints))
    {
        const uint256& hash = i.second;
        CBlockIndex* pindex = LookupBlockIndex(hash);
        if (pindex) {
            return pindex;
        }
    }
    return nullptr;
}

/** Context-dependent validity checks.
 *  By "context", we mean only the previous block headers, but not the UTXO
 *  set; UTXO-related validity checks are done in ConnectBlock().
 *  NOTE: This function is not currently invoked by ConnectBlock(), so we
 *  should consider upgrade issues if we change which consensus rules are
 *  enforced in this function (eg by adding a new consensus rule). See comment
 *  in ConnectBlock().
 *  Note that -reindex-chainstate skips the validation that happens here!
 */
static bool ContextualCheckBlockHeader(const CBlockHeader& block, CValidationState& state, const CChainParams& params, const CBlockIndex* pindexPrev, int64_t nAdjustedTime)
{
    assert(pindexPrev != nullptr);
    const int nHeight = pindexPrev->nHeight + 1;

    // Disallow legacy blocks after merge-mining start.
    const Consensus::Params& consensusParams = params.GetConsensus();
    if (!consensusParams.AllowLegacyBlocks(nHeight) && block.IsLegacy())
        return state.Invalid(ValidationInvalidReason::BLOCK_INVALID_HEADER,
                             false, REJECT_INVALID, "late-legacy-block",
                             "legacy block after auxpow start");

    // Check proof of work
    if (block.nBits != GetNextWorkRequired(pindexPrev, &block, consensusParams))
        return state.Invalid(ValidationInvalidReason::BLOCK_INVALID_HEADER, false, REJECT_INVALID, "bad-diffbits", "incorrect proof of work");

    // Check against checkpoints
    if (fCheckpointsEnabled) {
        // Don't accept any forks from the main chain prior to last checkpoint.
        // GetLastCheckpoint finds the last checkpoint in MapCheckpoints that's in our
        // MapBlockIndex.
        CBlockIndex* pcheckpoint = GetLastCheckpoint(params.Checkpoints());
        if (pcheckpoint && nHeight < pcheckpoint->nHeight)
            return state.Invalid(ValidationInvalidReason::BLOCK_CHECKPOINT, error("%s: forked chain older than last checkpoint (height %d)", __func__, nHeight), REJECT_CHECKPOINT, "bad-fork-prior-to-checkpoint");
    }

    // Check timestamp against prev
    if (block.GetBlockTime() <= pindexPrev->GetMedianTimePast())
        return state.Invalid(ValidationInvalidReason::BLOCK_INVALID_HEADER, false, REJECT_INVALID, "time-too-old", "block's timestamp is too early");

    // Check timestamp
    if (block.GetBlockTime() > nAdjustedTime + MAX_FUTURE_BLOCK_TIME)
        return state.Invalid(ValidationInvalidReason::BLOCK_TIME_FUTURE, false, REJECT_INVALID, "time-too-new", "block timestamp too far in the future");

    // Reject outdated version blocks when 95% (75% on testnet) of the network has upgraded:
    // check for version 2, 3 and 4 upgrades
    if((block.GetBaseVersion() < 2 && nHeight >= consensusParams.BIP34Height) ||
       (block.GetBaseVersion() < 3 && nHeight >= consensusParams.BIP66Height) ||
       (block.GetBaseVersion() < 4 && nHeight >= consensusParams.BIP65Height))
            return state.Invalid(ValidationInvalidReason::BLOCK_INVALID_HEADER, false, REJECT_OBSOLETE, strprintf("bad-version(0x%08x)", block.nVersion),
                                 strprintf("rejected nVersion=0x%08x block", block.nVersion));

    return true;
}

/** NOTE: This function is not currently invoked by ConnectBlock(), so we
 *  should consider upgrade issues if we change which consensus rules are
 *  enforced in this function (eg by adding a new consensus rule). See comment
 *  in ConnectBlock().
 *  Note that -reindex-chainstate skips the validation that happens here!
 */
static bool ContextualCheckBlock(const CBlock& block, CValidationState& state, const Consensus::Params& consensusParams, const CBlockIndex* pindexPrev)
{
    const int nHeight = pindexPrev == nullptr ? 0 : pindexPrev->nHeight + 1;

    // Start enforcing BIP113 (Median Time Past) together with P2SH.
    int nLockTimeFlags = 0;
    if (nHeight >= consensusParams.BIP16Height) {
        assert(pindexPrev != nullptr);
        nLockTimeFlags |= LOCKTIME_MEDIAN_TIME_PAST;
    }

    int64_t nLockTimeCutoff = (nLockTimeFlags & LOCKTIME_MEDIAN_TIME_PAST)
                              ? pindexPrev->GetMedianTimePast()
                              : block.GetBlockTime();

    // Check that all transactions are finalized
    for (const auto& tx : block.vtx) {
        if (!IsFinalTx(*tx, nHeight, nLockTimeCutoff)) {
            return state.Invalid(ValidationInvalidReason::CONSENSUS, false, REJECT_INVALID, "bad-txns-nonfinal", "non-final transaction");
        }
    }

    // Enforce rule that the coinbase starts with serialized block height
    if (nHeight >= consensusParams.BIP34Height)
    {
        CScript expect = CScript() << nHeight;
        if (block.vtx[0]->vin[0].scriptSig.size() < expect.size() ||
            !std::equal(expect.begin(), expect.end(), block.vtx[0]->vin[0].scriptSig.begin())) {
            return state.Invalid(ValidationInvalidReason::CONSENSUS, false, REJECT_INVALID, "bad-cb-height", "block height mismatch in coinbase");
        }
    }

    // Validation for witness commitments.
    // * We compute the witness hash (which is the hash including witnesses) of all the block's transactions, except the
    //   coinbase (where 0x0000....0000 is used instead).
    // * The coinbase scriptWitness is a stack of a single 32-byte vector, containing a witness reserved value (unconstrained).
    // * We build a merkle tree with all those witness hashes as leaves (similar to the hashMerkleRoot in the block header).
    // * There must be at least one output whose scriptPubKey is a single 36-byte push, the first 4 bytes of which are
    //   {0xaa, 0x21, 0xa9, 0xed}, and the following 32 bytes are SHA256^2(witness root, witness reserved value). In case there are
    //   multiple, the last one is used.
    bool fHaveWitness = false;
    if (IsWitnessEnabled(pindexPrev, consensusParams)) {
        int commitpos = GetWitnessCommitmentIndex(block);
        if (commitpos != -1) {
            bool malleated = false;
            uint256 hashWitness = BlockWitnessMerkleRoot(block, &malleated);
            // The malleation check is ignored; as the transaction tree itself
            // already does not permit it, it is impossible to trigger in the
            // witness tree.
            if (block.vtx[0]->vin[0].scriptWitness.stack.size() != 1 || block.vtx[0]->vin[0].scriptWitness.stack[0].size() != 32) {
                return state.Invalid(ValidationInvalidReason::BLOCK_MUTATED, false, REJECT_INVALID, "bad-witness-nonce-size", strprintf("%s : invalid witness reserved value size", __func__));
            }
            CHash256().Write(hashWitness.begin(), 32).Write(&block.vtx[0]->vin[0].scriptWitness.stack[0][0], 32).Finalize(hashWitness.begin());
            if (memcmp(hashWitness.begin(), &block.vtx[0]->vout[commitpos].scriptPubKey[6], 32)) {
                return state.Invalid(ValidationInvalidReason::BLOCK_MUTATED, false, REJECT_INVALID, "bad-witness-merkle-match", strprintf("%s : witness merkle commitment mismatch", __func__));
            }
            fHaveWitness = true;
        }
    }

    // No witness data is allowed in blocks that don't commit to witness data, as this would otherwise leave room for spam
    if (!fHaveWitness) {
      for (const auto& tx : block.vtx) {
            if (tx->HasWitness()) {
                return state.Invalid(ValidationInvalidReason::BLOCK_MUTATED, false, REJECT_INVALID, "unexpected-witness", strprintf("%s : unexpected witness data found", __func__));
            }
        }
    }

    // After the coinbase witness reserved value and commitment are verified,
    // we can check if the block weight passes (before we've checked the
    // coinbase witness, it would be possible for the weight to be too
    // large by filling up the coinbase witness, which doesn't change
    // the block hash, so we couldn't mark the block as permanently
    // failed).
    if (GetBlockWeight(block) > MAX_BLOCK_WEIGHT) {
        return state.Invalid(ValidationInvalidReason::CONSENSUS, false, REJECT_INVALID, "bad-blk-weight", strprintf("%s : weight limit failed", __func__));
    }

    return true;
}

bool CChainState::AcceptBlockHeader(const CBlockHeader& block, CValidationState& state, const CChainParams& chainparams, CBlockIndex** ppindex)
{
    AssertLockHeld(cs_main);
    // Check for duplicate
    uint256 hash = block.GetHash();
    BlockMap::iterator miSelf = mapBlockIndex.find(hash);
    CBlockIndex *pindex = nullptr;
    if (hash != chainparams.GetConsensus().hashGenesisBlock) {
        if (miSelf != mapBlockIndex.end()) {
            // Block header is already known.
            pindex = miSelf->second;
            if (ppindex)
                *ppindex = pindex;
            if (pindex->nStatus & BLOCK_FAILED_MASK)
                return state.Invalid(ValidationInvalidReason::CACHED_INVALID, error("%s: block %s is marked invalid", __func__, hash.ToString()), 0, "duplicate");
            return true;
        }

        if (!CheckBlockHeader(block, state, chainparams.GetConsensus()))
            return error("%s: Consensus::CheckBlockHeader: %s, %s", __func__, hash.ToString(), FormatStateMessage(state));

        // Get prev block index
        CBlockIndex* pindexPrev = nullptr;
        BlockMap::iterator mi = mapBlockIndex.find(block.hashPrevBlock);
        if (mi == mapBlockIndex.end())
            return state.Invalid(ValidationInvalidReason::BLOCK_MISSING_PREV, error("%s: prev block not found", __func__), 0, "prev-blk-not-found");
        pindexPrev = (*mi).second;
        if (pindexPrev->nStatus & BLOCK_FAILED_MASK)
            return state.Invalid(ValidationInvalidReason::BLOCK_INVALID_PREV, error("%s: prev block invalid", __func__), REJECT_INVALID, "bad-prevblk");
        if (!ContextualCheckBlockHeader(block, state, chainparams, pindexPrev, GetAdjustedTime()))
            return error("%s: Consensus::ContextualCheckBlockHeader: %s, %s", __func__, hash.ToString(), FormatStateMessage(state));

        /* Determine if this block descends from any block which has been found
         * invalid (m_failed_blocks), then mark pindexPrev and any blocks between
         * them as failed. For example:
         *
         *                D3
         *              /
         *      B2 - C2
         *    /         \
         *  A             D2 - E2 - F2
         *    \
         *      B1 - C1 - D1 - E1
         *
         * In the case that we attempted to reorg from E1 to F2, only to find
         * C2 to be invalid, we would mark D2, E2, and F2 as BLOCK_FAILED_CHILD
         * but NOT D3 (it was not in any of our candidate sets at the time).
         *
         * In any case D3 will also be marked as BLOCK_FAILED_CHILD at restart
         * in LoadBlockIndex.
         */
        if (!pindexPrev->IsValid(BLOCK_VALID_SCRIPTS)) {
            // The above does not mean "invalid": it checks if the previous block
            // hasn't been validated up to BLOCK_VALID_SCRIPTS. This is a performance
            // optimization, in the common case of adding a new block to the tip,
            // we don't need to iterate over the failed blocks list.
            for (const CBlockIndex* failedit : m_failed_blocks) {
                if (pindexPrev->GetAncestor(failedit->nHeight) == failedit) {
                    assert(failedit->nStatus & BLOCK_FAILED_VALID);
                    CBlockIndex* invalid_walk = pindexPrev;
                    while (invalid_walk != failedit) {
                        invalid_walk->nStatus |= BLOCK_FAILED_CHILD;
                        setDirtyBlockIndex.insert(invalid_walk);
                        invalid_walk = invalid_walk->pprev;
                    }
                    return state.Invalid(ValidationInvalidReason::BLOCK_INVALID_PREV, error("%s: prev block invalid", __func__), REJECT_INVALID, "bad-prevblk");
                }
            }
        }
    }
    if (pindex == nullptr)
        pindex = AddToBlockIndex(block);

    if (ppindex)
        *ppindex = pindex;

    CheckBlockIndex(chainparams.GetConsensus());

    return true;
}

// Exposed wrapper for AcceptBlockHeader
bool ProcessNewBlockHeaders(const std::vector<CBlockHeader>& headers, CValidationState& state, const CChainParams& chainparams, const CBlockIndex** ppindex, CBlockHeader *first_invalid)
{
    if (first_invalid != nullptr) first_invalid->SetNull();
    {
        LOCK(cs_main);
        for (const CBlockHeader& header : headers) {
            CBlockIndex *pindex = nullptr; // Use a temp pindex instead of ppindex to avoid a const_cast
            if (!g_chainstate.AcceptBlockHeader(header, state, chainparams, &pindex)) {
                if (first_invalid) *first_invalid = header;
                return false;
            }
            if (ppindex) {
                *ppindex = pindex;
            }
        }
    }
    NotifyHeaderTip();
    return true;
}

/** Store block on disk. If dbp is non-nullptr, the file is known to already reside on disk */
static FlatFilePos SaveBlockToDisk(const CBlock& block, int nHeight, const CChainParams& chainparams, const FlatFilePos* dbp) {
    unsigned int nBlockSize = ::GetSerializeSize(block, CLIENT_VERSION);
    FlatFilePos blockPos;
    if (dbp != nullptr)
        blockPos = *dbp;
    if (!FindBlockPos(blockPos, nBlockSize+8, nHeight, block.GetBlockTime(), dbp != nullptr)) {
        error("%s: FindBlockPos failed", __func__);
        return FlatFilePos();
    }
    if (dbp == nullptr) {
        if (!WriteBlockToDisk(block, blockPos, chainparams.MessageStart())) {
            AbortNode("Failed to write block");
            return FlatFilePos();
        }
    }
    return blockPos;
}

/** Store block on disk. If dbp is non-nullptr, the file is known to already reside on disk */
bool CChainState::AcceptBlock(const std::shared_ptr<const CBlock>& pblock, CValidationState& state, const CChainParams& chainparams, CBlockIndex** ppindex, bool fRequested, const FlatFilePos* dbp, bool* fNewBlock)
{
    const CBlock& block = *pblock;

    if (fNewBlock) *fNewBlock = false;
    AssertLockHeld(cs_main);

    CBlockIndex *pindexDummy = nullptr;
    CBlockIndex *&pindex = ppindex ? *ppindex : pindexDummy;

    if (!AcceptBlockHeader(block, state, chainparams, &pindex))
        return false;

    // Try to process all requested blocks that we don't have, but only
    // process an unrequested block if it's new and has enough work to
    // advance our tip, and isn't too many blocks ahead.
    bool fAlreadyHave = pindex->nStatus & BLOCK_HAVE_DATA;
    bool fHasMoreOrSameWork = (m_chain.Tip() ? pindex->nChainWork >= m_chain.Tip()->nChainWork : true);
    // Blocks that are too out-of-order needlessly limit the effectiveness of
    // pruning, because pruning will not delete block files that contain any
    // blocks which are too close in height to the tip.  Apply this test
    // regardless of whether pruning is enabled; it should generally be safe to
    // not process unrequested blocks.
    bool fTooFarAhead = (pindex->nHeight > int(m_chain.Height() + MIN_BLOCKS_TO_KEEP));

    // TODO: Decouple this function from the block download logic by removing fRequested
    // This requires some new chain data structure to efficiently look up if a
    // block is in a chain leading to a candidate for best tip, despite not
    // being such a candidate itself.

    // TODO: deal better with return value and error conditions for duplicate
    // and unrequested blocks.
    if (fAlreadyHave) return true;
    if (!fRequested) {  // If we didn't ask for it:
        if (pindex->nTx != 0) return true;    // This is a previously-processed block that was pruned
        if (!fHasMoreOrSameWork) return true; // Don't process less-work chains
        if (fTooFarAhead) return true;        // Block height is too high

        // Protect against DoS attacks from low-work chains.
        // If our tip is behind, a peer could try to send us
        // low-work blocks on a fake chain that we would never
        // request; don't process these.
        if (pindex->nChainWork < nMinimumChainWork) return true;
    }

    if (!CheckBlock(block, state, chainparams.GetConsensus()) ||
        !ContextualCheckBlock(block, state, chainparams.GetConsensus(), pindex->pprev)) {
        assert(IsBlockReason(state.GetReason()));
        if (state.IsInvalid() && state.GetReason() != ValidationInvalidReason::BLOCK_MUTATED) {
            pindex->nStatus |= BLOCK_FAILED_VALID;
            setDirtyBlockIndex.insert(pindex);
        }
        return error("%s: %s", __func__, FormatStateMessage(state));
    }

    // Header is valid/has work, merkle tree and segwit merkle tree are good...RELAY NOW
    // (but if it does not build on our best tip, let the SendMessages loop relay it)
    if (!IsInitialBlockDownload() && m_chain.Tip() == pindex->pprev)
        GetMainSignals().NewPoWValidBlock(pindex, pblock);

    // Write block to history file
    if (fNewBlock) *fNewBlock = true;
    try {
        FlatFilePos blockPos = SaveBlockToDisk(block, pindex->nHeight, chainparams, dbp);
        if (blockPos.IsNull()) {
            state.Error(strprintf("%s: Failed to find position to write new block to disk", __func__));
            return false;
        }
        ReceivedBlockTransactions(block, pindex, blockPos, chainparams.GetConsensus());
    } catch (const std::runtime_error& e) {
        return AbortNode(state, std::string("System error: ") + e.what());
    }

    FlushStateToDisk(chainparams, state, FlushStateMode::NONE);

    CheckBlockIndex(chainparams.GetConsensus());

    return true;
}

bool ProcessNewBlock(const CChainParams& chainparams, const std::shared_ptr<const CBlock> pblock, bool fForceProcessing, bool *fNewBlock)
{
    AssertLockNotHeld(cs_main);

    {
        CBlockIndex *pindex = nullptr;
        if (fNewBlock) *fNewBlock = false;
        CValidationState state;

        // CheckBlock() does not support multi-threaded block validation because CBlock::fChecked can cause data race.
        // Therefore, the following critical section must include the CheckBlock() call as well.
        LOCK(cs_main);

        // Ensure that CheckBlock() passes before calling AcceptBlock, as
        // belt-and-suspenders.
        bool ret = CheckBlock(*pblock, state, chainparams.GetConsensus());
        if (ret) {
            // Store to disk
            ret = g_chainstate.AcceptBlock(pblock, state, chainparams, &pindex, fForceProcessing, nullptr, fNewBlock);
        }
        if (!ret) {
            GetMainSignals().BlockChecked(*pblock, state);
            return error("%s: AcceptBlock FAILED (%s)", __func__, FormatStateMessage(state));
        }
    }

    NotifyHeaderTip();

    CValidationState state; // Only used to report errors, not invalidity - ignore it
    if (!g_chainstate.ActivateBestChain(state, chainparams, pblock))
        return error("%s: ActivateBestChain failed (%s)", __func__, FormatStateMessage(state));

    return true;
}

bool TestBlockValidity(CValidationState& state, const CChainParams& chainparams, const CBlock& block, CBlockIndex* pindexPrev, bool fCheckPOW, bool fCheckMerkleRoot)
{
    AssertLockHeld(cs_main);
<<<<<<< HEAD
    assert(pindexPrev && pindexPrev == chainActive.Tip());
    std::set<valtype> namesDummy;
=======
    assert(pindexPrev && pindexPrev == ::ChainActive().Tip());
>>>>>>> 6eaae356
    CCoinsViewCache viewNew(pcoinsTip.get());
    uint256 block_hash(block.GetHash());
    CBlockIndex indexDummy(block);
    indexDummy.pprev = pindexPrev;
    indexDummy.nHeight = pindexPrev->nHeight + 1;
    indexDummy.phashBlock = &block_hash;

    // NOTE: CheckBlockHeader is called by CheckBlock
    if (!ContextualCheckBlockHeader(block, state, chainparams, pindexPrev, GetAdjustedTime()))
        return error("%s: Consensus::ContextualCheckBlockHeader: %s", __func__, FormatStateMessage(state));
    if (!CheckBlock(block, state, chainparams.GetConsensus(), fCheckPOW, fCheckMerkleRoot))
        return error("%s: Consensus::CheckBlock: %s", __func__, FormatStateMessage(state));
    if (!ContextualCheckBlock(block, state, chainparams.GetConsensus(), pindexPrev))
        return error("%s: Consensus::ContextualCheckBlock: %s", __func__, FormatStateMessage(state));
    if (!g_chainstate.ConnectBlock(block, state, &indexDummy, viewNew, namesDummy, chainparams, true))
        return false;
    assert(state.IsValid());

    return true;
}

/**
 * BLOCK PRUNING CODE
 */

/* Calculate the amount of disk space the block & undo files currently use */
uint64_t CalculateCurrentUsage()
{
    LOCK(cs_LastBlockFile);

    uint64_t retval = 0;
    for (const CBlockFileInfo &file : vinfoBlockFile) {
        retval += file.nSize + file.nUndoSize;
    }
    return retval;
}

/* Prune a block file (modify associated database entries)*/
void PruneOneBlockFile(const int fileNumber)
{
    LOCK(cs_LastBlockFile);

    for (const auto& entry : mapBlockIndex) {
        CBlockIndex* pindex = entry.second;
        if (pindex->nFile == fileNumber) {
            pindex->nStatus &= ~BLOCK_HAVE_DATA;
            pindex->nStatus &= ~BLOCK_HAVE_UNDO;
            pindex->nFile = 0;
            pindex->nDataPos = 0;
            pindex->nUndoPos = 0;
            setDirtyBlockIndex.insert(pindex);

            // Prune from mapBlocksUnlinked -- any block we prune would have
            // to be downloaded again in order to consider its chain, at which
            // point it would be considered as a candidate for
            // mapBlocksUnlinked or setBlockIndexCandidates.
            std::pair<std::multimap<CBlockIndex*, CBlockIndex*>::iterator, std::multimap<CBlockIndex*, CBlockIndex*>::iterator> range = mapBlocksUnlinked.equal_range(pindex->pprev);
            while (range.first != range.second) {
                std::multimap<CBlockIndex *, CBlockIndex *>::iterator _it = range.first;
                range.first++;
                if (_it->second == pindex) {
                    mapBlocksUnlinked.erase(_it);
                }
            }
        }
    }

    vinfoBlockFile[fileNumber].SetNull();
    setDirtyFileInfo.insert(fileNumber);
}


void UnlinkPrunedFiles(const std::set<int>& setFilesToPrune)
{
    for (std::set<int>::iterator it = setFilesToPrune.begin(); it != setFilesToPrune.end(); ++it) {
        FlatFilePos pos(*it, 0);
        fs::remove(BlockFileSeq().FileName(pos));
        fs::remove(UndoFileSeq().FileName(pos));
        LogPrintf("Prune: %s deleted blk/rev (%05u)\n", __func__, *it);
    }
}

/* Calculate the block/rev files to delete based on height specified by user with RPC command pruneblockchain */
static void FindFilesToPruneManual(std::set<int>& setFilesToPrune, int nManualPruneHeight)
{
    assert(fPruneMode && nManualPruneHeight > 0);

    LOCK2(cs_main, cs_LastBlockFile);
    if (::ChainActive().Tip() == nullptr)
        return;

    // last block to prune is the lesser of (user-specified height, MIN_BLOCKS_TO_KEEP from the tip)
    unsigned int nLastBlockWeCanPrune = std::min((unsigned)nManualPruneHeight, ::ChainActive().Tip()->nHeight - MIN_BLOCKS_TO_KEEP);
    int count=0;
    for (int fileNumber = 0; fileNumber < nLastBlockFile; fileNumber++) {
        if (vinfoBlockFile[fileNumber].nSize == 0 || vinfoBlockFile[fileNumber].nHeightLast > nLastBlockWeCanPrune)
            continue;
        PruneOneBlockFile(fileNumber);
        setFilesToPrune.insert(fileNumber);
        count++;
    }
    LogPrintf("Prune (Manual): prune_height=%d removed %d blk/rev pairs\n", nLastBlockWeCanPrune, count);
}

/* This function is called from the RPC code for pruneblockchain */
void PruneBlockFilesManual(int nManualPruneHeight)
{
    CValidationState state;
    const CChainParams& chainparams = Params();
    if (!FlushStateToDisk(chainparams, state, FlushStateMode::NONE, nManualPruneHeight)) {
        LogPrintf("%s: failed to flush state (%s)\n", __func__, FormatStateMessage(state));
    }
}

/**
 * Prune block and undo files (blk???.dat and undo???.dat) so that the disk space used is less than a user-defined target.
 * The user sets the target (in MB) on the command line or in config file.  This will be run on startup and whenever new
 * space is allocated in a block or undo file, staying below the target. Changing back to unpruned requires a reindex
 * (which in this case means the blockchain must be re-downloaded.)
 *
 * Pruning functions are called from FlushStateToDisk when the global fCheckForPruning flag has been set.
 * Block and undo files are deleted in lock-step (when blk00003.dat is deleted, so is rev00003.dat.)
 * Pruning cannot take place until the longest chain is at least a certain length (100000 on mainnet, 1000 on testnet, 1000 on regtest).
 * Pruning will never delete a block within a defined distance (currently 288) from the active chain's tip.
 * The block index is updated by unsetting HAVE_DATA and HAVE_UNDO for any blocks that were stored in the deleted files.
 * A db flag records the fact that at least some block files have been pruned.
 *
 * @param[out]   setFilesToPrune   The set of file indices that can be unlinked will be returned
 */
static void FindFilesToPrune(std::set<int>& setFilesToPrune, uint64_t nPruneAfterHeight)
{
    LOCK2(cs_main, cs_LastBlockFile);
    if (::ChainActive().Tip() == nullptr || nPruneTarget == 0) {
        return;
    }
    if ((uint64_t)::ChainActive().Tip()->nHeight <= nPruneAfterHeight) {
        return;
    }

    unsigned int nLastBlockWeCanPrune = ::ChainActive().Tip()->nHeight - MIN_BLOCKS_TO_KEEP;
    uint64_t nCurrentUsage = CalculateCurrentUsage();
    // We don't check to prune until after we've allocated new space for files
    // So we should leave a buffer under our target to account for another allocation
    // before the next pruning.
    uint64_t nBuffer = BLOCKFILE_CHUNK_SIZE + UNDOFILE_CHUNK_SIZE;
    uint64_t nBytesToPrune;
    int count=0;

    if (nCurrentUsage + nBuffer >= nPruneTarget) {
        // On a prune event, the chainstate DB is flushed.
        // To avoid excessive prune events negating the benefit of high dbcache
        // values, we should not prune too rapidly.
        // So when pruning in IBD, increase the buffer a bit to avoid a re-prune too soon.
        if (IsInitialBlockDownload()) {
            // Since this is only relevant during IBD, we use a fixed 10%
            nBuffer += nPruneTarget / 10;
        }

        for (int fileNumber = 0; fileNumber < nLastBlockFile; fileNumber++) {
            nBytesToPrune = vinfoBlockFile[fileNumber].nSize + vinfoBlockFile[fileNumber].nUndoSize;

            if (vinfoBlockFile[fileNumber].nSize == 0)
                continue;

            if (nCurrentUsage + nBuffer < nPruneTarget)  // are we below our target?
                break;

            // don't prune files that could have a block within MIN_BLOCKS_TO_KEEP of the main chain's tip but keep scanning
            if (vinfoBlockFile[fileNumber].nHeightLast > nLastBlockWeCanPrune)
                continue;

            PruneOneBlockFile(fileNumber);
            // Queue up the files for removal
            setFilesToPrune.insert(fileNumber);
            nCurrentUsage -= nBytesToPrune;
            count++;
        }
    }

    LogPrint(BCLog::PRUNE, "Prune: target=%dMiB actual=%dMiB diff=%dMiB max_prune_height=%d removed %d blk/rev pairs\n",
           nPruneTarget/1024/1024, nCurrentUsage/1024/1024,
           ((int64_t)nPruneTarget - (int64_t)nCurrentUsage)/1024/1024,
           nLastBlockWeCanPrune, count);
}

static FlatFileSeq BlockFileSeq()
{
    return FlatFileSeq(GetBlocksDir(), "blk", BLOCKFILE_CHUNK_SIZE);
}

static FlatFileSeq UndoFileSeq()
{
    return FlatFileSeq(GetBlocksDir(), "rev", UNDOFILE_CHUNK_SIZE);
}

FILE* OpenBlockFile(const FlatFilePos &pos, bool fReadOnly) {
    return BlockFileSeq().Open(pos, fReadOnly);
}

/** Open an undo file (rev?????.dat) */
static FILE* OpenUndoFile(const FlatFilePos &pos, bool fReadOnly) {
    return UndoFileSeq().Open(pos, fReadOnly);
}

fs::path GetBlockPosFilename(const FlatFilePos &pos)
{
    return BlockFileSeq().FileName(pos);
}

CBlockIndex * CChainState::InsertBlockIndex(const uint256& hash)
{
    AssertLockHeld(cs_main);

    if (hash.IsNull())
        return nullptr;

    // Return existing
    BlockMap::iterator mi = mapBlockIndex.find(hash);
    if (mi != mapBlockIndex.end())
        return (*mi).second;

    // Create new
    CBlockIndex* pindexNew = new CBlockIndex();
    mi = mapBlockIndex.insert(std::make_pair(hash, pindexNew)).first;
    pindexNew->phashBlock = &((*mi).first);

    return pindexNew;
}

bool CChainState::LoadBlockIndex(const Consensus::Params& consensus_params, CBlockTreeDB& blocktree)
{
    if (!blocktree.LoadBlockIndexGuts(consensus_params, [this](const uint256& hash) EXCLUSIVE_LOCKS_REQUIRED(cs_main) { return this->InsertBlockIndex(hash); }))
        return false;

    // Calculate nChainWork
    std::vector<std::pair<int, CBlockIndex*> > vSortedByHeight;
    vSortedByHeight.reserve(mapBlockIndex.size());
    for (const std::pair<const uint256, CBlockIndex*>& item : mapBlockIndex)
    {
        CBlockIndex* pindex = item.second;
        vSortedByHeight.push_back(std::make_pair(pindex->nHeight, pindex));
    }
    sort(vSortedByHeight.begin(), vSortedByHeight.end());
    for (const std::pair<int, CBlockIndex*>& item : vSortedByHeight)
    {
        CBlockIndex* pindex = item.second;
        pindex->nChainWork = (pindex->pprev ? pindex->pprev->nChainWork : 0) + GetBlockProof(*pindex);
        pindex->nTimeMax = (pindex->pprev ? std::max(pindex->pprev->nTimeMax, pindex->nTime) : pindex->nTime);
        // We can link the chain of blocks for which we've received transactions at some point.
        // Pruned nodes may have deleted the block.
        if (pindex->nTx > 0) {
            if (pindex->pprev) {
                if (pindex->pprev->HaveTxsDownloaded()) {
                    pindex->nChainTx = pindex->pprev->nChainTx + pindex->nTx;
                } else {
                    pindex->nChainTx = 0;
                    mapBlocksUnlinked.insert(std::make_pair(pindex->pprev, pindex));
                }
            } else {
                pindex->nChainTx = pindex->nTx;
            }
        }
        if (!(pindex->nStatus & BLOCK_FAILED_MASK) && pindex->pprev && (pindex->pprev->nStatus & BLOCK_FAILED_MASK)) {
            pindex->nStatus |= BLOCK_FAILED_CHILD;
            setDirtyBlockIndex.insert(pindex);
        }
        if (pindex->IsValid(BLOCK_VALID_TRANSACTIONS) && (pindex->HaveTxsDownloaded() || pindex->pprev == nullptr))
            setBlockIndexCandidates.insert(pindex);
        if (pindex->nStatus & BLOCK_FAILED_MASK && (!pindexBestInvalid || pindex->nChainWork > pindexBestInvalid->nChainWork))
            pindexBestInvalid = pindex;
        if (pindex->pprev)
            pindex->BuildSkip();
        if (pindex->IsValid(BLOCK_VALID_TREE) && (pindexBestHeader == nullptr || CBlockIndexWorkComparator()(pindexBestHeader, pindex)))
            pindexBestHeader = pindex;
    }

    return true;
}

bool static LoadBlockIndexDB(const CChainParams& chainparams) EXCLUSIVE_LOCKS_REQUIRED(cs_main)
{
    if (!g_chainstate.LoadBlockIndex(chainparams.GetConsensus(), *pblocktree))
        return false;

    // Load block file info
    pblocktree->ReadLastBlockFile(nLastBlockFile);
    vinfoBlockFile.resize(nLastBlockFile + 1);
    LogPrintf("%s: last block file = %i\n", __func__, nLastBlockFile);
    for (int nFile = 0; nFile <= nLastBlockFile; nFile++) {
        pblocktree->ReadBlockFileInfo(nFile, vinfoBlockFile[nFile]);
    }
    LogPrintf("%s: last block file info: %s\n", __func__, vinfoBlockFile[nLastBlockFile].ToString());
    for (int nFile = nLastBlockFile + 1; true; nFile++) {
        CBlockFileInfo info;
        if (pblocktree->ReadBlockFileInfo(nFile, info)) {
            vinfoBlockFile.push_back(info);
        } else {
            break;
        }
    }

    // Check presence of blk files
    LogPrintf("Checking all blk files are present...\n");
    std::set<int> setBlkDataFiles;
    for (const std::pair<const uint256, CBlockIndex*>& item : mapBlockIndex)
    {
        CBlockIndex* pindex = item.second;
        if (pindex->nStatus & BLOCK_HAVE_DATA) {
            setBlkDataFiles.insert(pindex->nFile);
        }
    }
    for (std::set<int>::iterator it = setBlkDataFiles.begin(); it != setBlkDataFiles.end(); it++)
    {
        FlatFilePos pos(*it, 0);
        if (CAutoFile(OpenBlockFile(pos, true), SER_DISK, CLIENT_VERSION).IsNull()) {
            return false;
        }
    }

    // Check whether we have ever pruned block & undo files
    pblocktree->ReadFlag("prunedblockfiles", fHavePruned);
    if (fHavePruned)
        LogPrintf("LoadBlockIndexDB(): Block files have previously been pruned\n");

    // Check whether we need to continue reindexing
    bool fReindexing = false;
    pblocktree->ReadReindexing(fReindexing);
    if(fReindexing) fReindex = true;

    // Check whether we have the name history
    pblocktree->ReadFlag("namehistory", fNameHistory);
    LogPrintf("LoadBlockIndexDB(): name history %s\n", fNameHistory ? "enabled" : "disabled");

    return true;
}

bool LoadChainTip(const CChainParams& chainparams)
{
    AssertLockHeld(cs_main);

    if (::ChainActive().Tip() && ::ChainActive().Tip()->GetBlockHash() == pcoinsTip->GetBestBlock()) return true;

    if (pcoinsTip->GetBestBlock().IsNull() && mapBlockIndex.size() == 1) {
        // In case we just added the genesis block, connect it now, so
        // that we always have a ::ChainActive().Tip() when we return.
        LogPrintf("%s: Connecting genesis block...\n", __func__);
        CValidationState state;
        if (!ActivateBestChain(state, chainparams)) {
            LogPrintf("%s: failed to activate chain (%s)\n", __func__, FormatStateMessage(state));
            return false;
        }
    }

    // Load pointer to end of best chain
    CBlockIndex* pindex = LookupBlockIndex(pcoinsTip->GetBestBlock());
    if (!pindex) {
        return false;
    }
    ::ChainActive().SetTip(pindex);

    g_chainstate.PruneBlockIndexCandidates();

    LogPrintf("Loaded best chain: hashBestChain=%s height=%d date=%s progress=%f\n",
        ::ChainActive().Tip()->GetBlockHash().ToString(), ::ChainActive().Height(),
        FormatISO8601DateTime(::ChainActive().Tip()->GetBlockTime()),
        GuessVerificationProgress(chainparams.TxData(), ::ChainActive().Tip()));
    return true;
}

CVerifyDB::CVerifyDB()
{
    uiInterface.ShowProgress(_("Verifying blocks..."), 0, false);
}

CVerifyDB::~CVerifyDB()
{
    uiInterface.ShowProgress("", 100, false);
}

bool CVerifyDB::VerifyDB(const CChainParams& chainparams, CCoinsView *coinsview, int nCheckLevel, int nCheckDepth)
{
    LOCK(cs_main);
    if (::ChainActive().Tip() == nullptr || ::ChainActive().Tip()->pprev == nullptr)
        return true;

    // Verify blocks in the best chain
    if (nCheckDepth <= 0 || nCheckDepth > ::ChainActive().Height())
        nCheckDepth = ::ChainActive().Height();
    nCheckLevel = std::max(0, std::min(4, nCheckLevel));
    LogPrintf("Verifying last %i blocks at level %i\n", nCheckDepth, nCheckLevel);
    CCoinsViewCache coins(coinsview);
    std::set<valtype> dummyNames;
    CBlockIndex* pindex;
    CBlockIndex* pindexFailure = nullptr;
    int nGoodTransactions = 0;
    CValidationState state;
    int reportDone = 0;
    LogPrintf("[0%%]..."); /* Continued */
    for (pindex = ::ChainActive().Tip(); pindex && pindex->pprev; pindex = pindex->pprev) {
        boost::this_thread::interruption_point();
        const int percentageDone = std::max(1, std::min(99, (int)(((double)(::ChainActive().Height() - pindex->nHeight)) / (double)nCheckDepth * (nCheckLevel >= 4 ? 50 : 100))));
        if (reportDone < percentageDone/10) {
            // report every 10% step
            LogPrintf("[%d%%]...", percentageDone); /* Continued */
            reportDone = percentageDone/10;
        }
        uiInterface.ShowProgress(_("Verifying blocks..."), percentageDone, false);
        if (pindex->nHeight <= ::ChainActive().Height()-nCheckDepth)
            break;
        if (fPruneMode && !(pindex->nStatus & BLOCK_HAVE_DATA)) {
            // If pruning, only go back as far as we have data.
            LogPrintf("VerifyDB(): block verification stopping at height %d (pruning, no data)\n", pindex->nHeight);
            break;
        }
        CBlock block;
        // check level 0: read from disk
        if (!ReadBlockFromDisk(block, pindex, chainparams.GetConsensus()))
            return error("VerifyDB(): *** ReadBlockFromDisk failed at %d, hash=%s", pindex->nHeight, pindex->GetBlockHash().ToString());
        // check level 1: verify block validity
        if (nCheckLevel >= 1 && !CheckBlock(block, state, chainparams.GetConsensus()))
            return error("%s: *** found bad block at %d, hash=%s (%s)\n", __func__,
                         pindex->nHeight, pindex->GetBlockHash().ToString(), FormatStateMessage(state));
        // check level 2: verify undo validity
        if (nCheckLevel >= 2 && pindex) {
            CBlockUndo undo;
            if (!pindex->GetUndoPos().IsNull()) {
                if (!UndoReadFromDisk(undo, pindex)) {
                    return error("VerifyDB(): *** found bad undo data at %d, hash=%s\n", pindex->nHeight, pindex->GetBlockHash().ToString());
                }
            }
        }
        // check level 3: check for inconsistencies during memory-only disconnect of tip blocks
        if (nCheckLevel >= 3 && (coins.DynamicMemoryUsage() + pcoinsTip->DynamicMemoryUsage()) <= nCoinCacheUsage) {
            assert(coins.GetBestBlock() == pindex->GetBlockHash());
            DisconnectResult res = g_chainstate.DisconnectBlock(block, pindex, coins, dummyNames);
            if (res == DISCONNECT_FAILED) {
                return error("VerifyDB(): *** irrecoverable inconsistency in block data at %d, hash=%s", pindex->nHeight, pindex->GetBlockHash().ToString());
            }
            if (res == DISCONNECT_UNCLEAN) {
                nGoodTransactions = 0;
                pindexFailure = pindex;
            } else {
                nGoodTransactions += block.vtx.size();
            }
        }
        if (ShutdownRequested())
            return true;
    }
    if (pindexFailure)
        return error("VerifyDB(): *** coin database inconsistencies found (last %i blocks, %i good transactions before that)\n", ::ChainActive().Height() - pindexFailure->nHeight + 1, nGoodTransactions);

    // store block count as we move pindex at check level >= 4
    int block_count = ::ChainActive().Height() - pindex->nHeight;

    // check level 4: try reconnecting blocks
    if (nCheckLevel >= 4) {
        while (pindex != ::ChainActive().Tip()) {
            boost::this_thread::interruption_point();
            const int percentageDone = std::max(1, std::min(99, 100 - (int)(((double)(::ChainActive().Height() - pindex->nHeight)) / (double)nCheckDepth * 50)));
            if (reportDone < percentageDone/10) {
                // report every 10% step
                LogPrintf("[%d%%]...", percentageDone); /* Continued */
                reportDone = percentageDone/10;
            }
            uiInterface.ShowProgress(_("Verifying blocks..."), percentageDone, false);
            pindex = ::ChainActive().Next(pindex);
            CBlock block;
            if (!ReadBlockFromDisk(block, pindex, chainparams.GetConsensus()))
                return error("VerifyDB(): *** ReadBlockFromDisk failed at %d, hash=%s", pindex->nHeight, pindex->GetBlockHash().ToString());
            if (!g_chainstate.ConnectBlock(block, state, pindex, coins, dummyNames, chainparams))
                return error("VerifyDB(): *** found unconnectable block at %d, hash=%s (%s)", pindex->nHeight, pindex->GetBlockHash().ToString(), FormatStateMessage(state));
        }
    }

    LogPrintf("[DONE].\n");
    LogPrintf("No coin database inconsistencies in last %i blocks (%i transactions)\n", block_count, nGoodTransactions);

    return true;
}

/** Apply the effects of a block on the utxo cache, ignoring that it may already have been applied. */
bool CChainState::RollforwardBlock(const CBlockIndex* pindex, CCoinsViewCache& inputs, const CChainParams& params)
{
    // TODO: merge with ConnectBlock
    CBlock block;
    if (!ReadBlockFromDisk(block, pindex, params.GetConsensus())) {
        return error("ReplayBlock(): ReadBlockFromDisk failed at %d, hash=%s", pindex->nHeight, pindex->GetBlockHash().ToString());
    }

    for (const CTransactionRef& tx : block.vtx) {
        if (!tx->IsCoinBase()) {
            for (const CTxIn &txin : tx->vin) {
                inputs.SpendCoin(txin.prevout);
            }
        }
        // Pass check = true as every addition may be an overwrite.
        AddCoins(inputs, *tx, pindex->nHeight, true);
    }
    return true;
}

bool CChainState::ReplayBlocks(const CChainParams& params, CCoinsView* view)
{
    LOCK(cs_main);

    CCoinsViewCache cache(view);

    std::vector<uint256> hashHeads = view->GetHeadBlocks();
    if (hashHeads.empty()) return true; // We're already in a consistent state.
    if (hashHeads.size() != 2) return error("ReplayBlocks(): unknown inconsistent state");

    uiInterface.ShowProgress(_("Replaying blocks..."), 0, false);
    LogPrintf("Replaying blocks\n");

    const CBlockIndex* pindexOld = nullptr;  // Old tip during the interrupted flush.
    const CBlockIndex* pindexNew;            // New tip during the interrupted flush.
    const CBlockIndex* pindexFork = nullptr; // Latest block common to both the old and the new tip.

    if (mapBlockIndex.count(hashHeads[0]) == 0) {
        return error("ReplayBlocks(): reorganization to unknown block requested");
    }
    pindexNew = mapBlockIndex[hashHeads[0]];

    if (!hashHeads[1].IsNull()) { // The old tip is allowed to be 0, indicating it's the first flush.
        if (mapBlockIndex.count(hashHeads[1]) == 0) {
            return error("ReplayBlocks(): reorganization from unknown block requested");
        }
        pindexOld = mapBlockIndex[hashHeads[1]];
        pindexFork = LastCommonAncestor(pindexOld, pindexNew);
        assert(pindexFork != nullptr);
    }

    // Rollback along the old branch.
    while (pindexOld != pindexFork) {
        if (pindexOld->nHeight > 0) { // Never disconnect the genesis block.
            CBlock block;
            if (!ReadBlockFromDisk(block, pindexOld, params.GetConsensus())) {
                return error("RollbackBlock(): ReadBlockFromDisk() failed at %d, hash=%s", pindexOld->nHeight, pindexOld->GetBlockHash().ToString());
            }
            LogPrintf("Rolling back %s (%i)\n", pindexOld->GetBlockHash().ToString(), pindexOld->nHeight);
            std::set<valtype> dummyNames;
            DisconnectResult res = DisconnectBlock(block, pindexOld, cache, dummyNames);
            if (res == DISCONNECT_FAILED) {
                return error("RollbackBlock(): DisconnectBlock failed at %d, hash=%s", pindexOld->nHeight, pindexOld->GetBlockHash().ToString());
            }
            // If DISCONNECT_UNCLEAN is returned, it means a non-existing UTXO was deleted, or an existing UTXO was
            // overwritten. It corresponds to cases where the block-to-be-disconnect never had all its operations
            // applied to the UTXO set. However, as both writing a UTXO and deleting a UTXO are idempotent operations,
            // the result is still a version of the UTXO set with the effects of that block undone.
        }
        pindexOld = pindexOld->pprev;
    }

    // Roll forward from the forking point to the new tip.
    int nForkHeight = pindexFork ? pindexFork->nHeight : 0;
    for (int nHeight = nForkHeight + 1; nHeight <= pindexNew->nHeight; ++nHeight) {
        const CBlockIndex* pindex = pindexNew->GetAncestor(nHeight);
        LogPrintf("Rolling forward %s (%i)\n", pindex->GetBlockHash().ToString(), nHeight);
        uiInterface.ShowProgress(_("Replaying blocks..."), (int) ((nHeight - nForkHeight) * 100.0 / (pindexNew->nHeight - nForkHeight)) , false);
        if (!RollforwardBlock(pindex, cache, params)) return false;
    }

    cache.SetBestBlock(pindexNew->GetBlockHash());
    cache.Flush();
    uiInterface.ShowProgress("", 100, false);
    return true;
}

bool ReplayBlocks(const CChainParams& params, CCoinsView* view) {
    return g_chainstate.ReplayBlocks(params, view);
}

//! Helper for CChainState::RewindBlockIndex
void CChainState::EraseBlockData(CBlockIndex* index)
{
    AssertLockHeld(cs_main);
    assert(!m_chain.Contains(index)); // Make sure this block isn't active

    // Reduce validity
    index->nStatus = std::min<unsigned int>(index->nStatus & BLOCK_VALID_MASK, BLOCK_VALID_TREE) | (index->nStatus & ~BLOCK_VALID_MASK);
    // Remove have-data flags.
    index->nStatus &= ~(BLOCK_HAVE_DATA | BLOCK_HAVE_UNDO);
    // Remove storage location.
    index->nFile = 0;
    index->nDataPos = 0;
    index->nUndoPos = 0;
    // Remove various other things
    index->nTx = 0;
    index->nChainTx = 0;
    index->nSequenceId = 0;
    // Make sure it gets written.
    setDirtyBlockIndex.insert(index);
    // Update indexes
    setBlockIndexCandidates.erase(index);
    std::pair<std::multimap<CBlockIndex*, CBlockIndex*>::iterator, std::multimap<CBlockIndex*, CBlockIndex*>::iterator> ret = mapBlocksUnlinked.equal_range(index->pprev);
    while (ret.first != ret.second) {
        if (ret.first->second == index) {
            mapBlocksUnlinked.erase(ret.first++);
        } else {
            ++ret.first;
        }
    }
    // Mark parent as eligible for main chain again
    if (index->pprev && index->pprev->IsValid(BLOCK_VALID_TRANSACTIONS) && index->pprev->HaveTxsDownloaded()) {
        setBlockIndexCandidates.insert(index->pprev);
    }
}

bool CChainState::RewindBlockIndex(const CChainParams& params)
{
    // Note that during -reindex-chainstate we are called with an empty m_chain!

    // First erase all post-segwit blocks without witness not in the main chain,
    // as this can we done without costly DisconnectTip calls. Active
    // blocks will be dealt with below (releasing cs_main in between).
    {
        LOCK(cs_main);
        for (const auto& entry : mapBlockIndex) {
            if (IsWitnessEnabled(entry.second->pprev, params.GetConsensus()) && !(entry.second->nStatus & BLOCK_OPT_WITNESS) && !m_chain.Contains(entry.second)) {
                EraseBlockData(entry.second);
            }
        }
    }

    // Find what height we need to reorganize to.
    CBlockIndex *tip;
    int nHeight = 1;
    {
        LOCK(cs_main);
        while (nHeight <= m_chain.Height()) {
            // Although SCRIPT_VERIFY_WITNESS is now generally enforced on all
            // blocks in ConnectBlock, we don't need to go back and
            // re-download/re-verify blocks from before segwit actually activated.
            if (IsWitnessEnabled(m_chain[nHeight - 1], params.GetConsensus()) && !(m_chain[nHeight]->nStatus & BLOCK_OPT_WITNESS)) {
                break;
            }
            nHeight++;
        }

        tip = m_chain.Tip();
    }
    // nHeight is now the height of the first insufficiently-validated block, or tipheight + 1

    CValidationState state;
    // Loop until the tip is below nHeight, or we reach a pruned block.
    while (!ShutdownRequested()) {
        {
            LOCK(cs_main);
            // Make sure nothing changed from under us (this won't happen because RewindBlockIndex runs before importing/network are active)
            assert(tip == m_chain.Tip());
            if (tip == nullptr || tip->nHeight < nHeight) break;
            if (fPruneMode && !(tip->nStatus & BLOCK_HAVE_DATA)) {
                // If pruning, don't try rewinding past the HAVE_DATA point;
                // since older blocks can't be served anyway, there's
                // no need to walk further, and trying to DisconnectTip()
                // will fail (and require a needless reindex/redownload
                // of the blockchain).
                break;
            }

            // Disconnect block
            if (!DisconnectTip(state, params, nullptr)) {
                return error("RewindBlockIndex: unable to disconnect block at height %i (%s)", tip->nHeight, FormatStateMessage(state));
            }

            // Reduce validity flag and have-data flags.
            // We do this after actual disconnecting, otherwise we'll end up writing the lack of data
            // to disk before writing the chainstate, resulting in a failure to continue if interrupted.
            // Note: If we encounter an insufficiently validated block that
            // is on m_chain, it must be because we are a pruning node, and
            // this block or some successor doesn't HAVE_DATA, so we were unable to
            // rewind all the way.  Blocks remaining on m_chain at this point
            // must not have their validity reduced.
            EraseBlockData(tip);

            tip = tip->pprev;
        }
        // Make sure the queue of validation callbacks doesn't grow unboundedly.
        LimitValidationInterfaceQueue();

        // Occasionally flush state to disk.
        if (!FlushStateToDisk(params, state, FlushStateMode::PERIODIC)) {
            LogPrintf("RewindBlockIndex: unable to flush state to disk (%s)\n", FormatStateMessage(state));
            return false;
        }
    }

    {
        LOCK(cs_main);
        if (m_chain.Tip() != nullptr) {
            // We can't prune block index candidates based on our tip if we have
            // no tip due to m_chain being empty!
            PruneBlockIndexCandidates();

            CheckBlockIndex(params.GetConsensus());
        }
    }

    return true;
}

bool RewindBlockIndex(const CChainParams& params) {
    if (!g_chainstate.RewindBlockIndex(params)) {
        return false;
    }

    if (::ChainActive().Tip() != nullptr) {
        // FlushStateToDisk can possibly read ::ChainActive(). Be conservative
        // and skip it here, we're about to -reindex-chainstate anyway, so
        // it'll get called a bunch real soon.
        CValidationState state;
        if (!FlushStateToDisk(params, state, FlushStateMode::ALWAYS)) {
            LogPrintf("RewindBlockIndex: unable to flush state to disk (%s)\n", FormatStateMessage(state));
            return false;
        }
    }

    return true;
}

void CChainState::UnloadBlockIndex() {
    nBlockSequenceId = 1;
    m_failed_blocks.clear();
    setBlockIndexCandidates.clear();
}

// May NOT be used after any connections are up as much
// of the peer-processing logic assumes a consistent
// block index state
void UnloadBlockIndex()
{
    LOCK(cs_main);
    ::ChainActive().SetTip(nullptr);
    pindexBestInvalid = nullptr;
    pindexBestHeader = nullptr;
    mempool.clear();
    mapBlocksUnlinked.clear();
    vinfoBlockFile.clear();
    nLastBlockFile = 0;
    setDirtyBlockIndex.clear();
    setDirtyFileInfo.clear();
    versionbitscache.Clear();
    for (int b = 0; b < VERSIONBITS_NUM_BITS; b++) {
        warningcache[b].clear();
    }

    for (const BlockMap::value_type& entry : mapBlockIndex) {
        delete entry.second;
    }
    mapBlockIndex.clear();
    fHavePruned = false;

    g_chainstate.UnloadBlockIndex();
}

bool LoadBlockIndex(const CChainParams& chainparams)
{
    // Load block index from databases
    bool needs_init = fReindex;
    if (!fReindex) {
        bool ret = LoadBlockIndexDB(chainparams);
        if (!ret) return false;
        needs_init = mapBlockIndex.empty();
    }

    if (needs_init) {
        // Everything here is for *new* reindex/DBs. Thus, though
        // LoadBlockIndexDB may have set fReindex if we shut down
        // mid-reindex previously, we don't check fReindex and
        // instead only check it prior to LoadBlockIndexDB to set
        // needs_init.

        LogPrintf("Initializing databases...\n");
        fNameHistory = gArgs.GetBoolArg("-namehistory", false);
        pblocktree->WriteFlag("namehistory", fNameHistory);
    }
    return true;
}

bool CChainState::LoadGenesisBlock(const CChainParams& chainparams)
{
    LOCK(cs_main);

    // Check whether we're already initialized by checking for genesis in
    // mapBlockIndex. Note that we can't use m_chain here, since it is
    // set based on the coins db, not the block index db, which is the only
    // thing loaded at this point.
    if (mapBlockIndex.count(chainparams.GenesisBlock().GetHash()))
        return true;

    try {
        const CBlock& block = chainparams.GenesisBlock();
        FlatFilePos blockPos = SaveBlockToDisk(block, 0, chainparams, nullptr);
        if (blockPos.IsNull())
            return error("%s: writing genesis block to disk failed", __func__);
        CBlockIndex *pindex = AddToBlockIndex(block);
        ReceivedBlockTransactions(block, pindex, blockPos, chainparams.GetConsensus());
    } catch (const std::runtime_error& e) {
        return error("%s: failed to write genesis block: %s", __func__, e.what());
    }

    return true;
}

bool LoadGenesisBlock(const CChainParams& chainparams)
{
    return g_chainstate.LoadGenesisBlock(chainparams);
}

bool LoadExternalBlockFile(const CChainParams& chainparams, FILE* fileIn, FlatFilePos *dbp)
{
    // Map of disk positions for blocks with unknown parent (only used for reindex)
    static std::multimap<uint256, FlatFilePos> mapBlocksUnknownParent;
    int64_t nStart = GetTimeMillis();

    int nLoaded = 0;
    try {
        // This takes over fileIn and calls fclose() on it in the CBufferedFile destructor
        CBufferedFile blkdat(fileIn, 2*MAX_BLOCK_SERIALIZED_SIZE, MAX_BLOCK_SERIALIZED_SIZE+8, SER_DISK, CLIENT_VERSION);
        uint64_t nRewind = blkdat.GetPos();
        while (!blkdat.eof()) {
            boost::this_thread::interruption_point();

            blkdat.SetPos(nRewind);
            nRewind++; // start one byte further next time, in case of failure
            blkdat.SetLimit(); // remove former limit
            unsigned int nSize = 0;
            try {
                // locate a header
                unsigned char buf[CMessageHeader::MESSAGE_START_SIZE];
                blkdat.FindByte(chainparams.MessageStart()[0]);
                nRewind = blkdat.GetPos()+1;
                blkdat >> buf;
                if (memcmp(buf, chainparams.MessageStart(), CMessageHeader::MESSAGE_START_SIZE))
                    continue;
                // read size
                blkdat >> nSize;
                if (nSize < 80 || nSize > MAX_BLOCK_SERIALIZED_SIZE)
                    continue;
            } catch (const std::exception&) {
                // no valid block header found; don't complain
                break;
            }
            try {
                // read block
                uint64_t nBlockPos = blkdat.GetPos();
                if (dbp)
                    dbp->nPos = nBlockPos;
                blkdat.SetLimit(nBlockPos + nSize);
                blkdat.SetPos(nBlockPos);
                std::shared_ptr<CBlock> pblock = std::make_shared<CBlock>();
                CBlock& block = *pblock;
                blkdat >> block;
                nRewind = blkdat.GetPos();

                uint256 hash = block.GetHash();
                {
                    LOCK(cs_main);
                    // detect out of order blocks, and store them for later
                    if (hash != chainparams.GetConsensus().hashGenesisBlock && !LookupBlockIndex(block.hashPrevBlock)) {
                        LogPrint(BCLog::REINDEX, "%s: Out of order block %s, parent %s not known\n", __func__, hash.ToString(),
                                block.hashPrevBlock.ToString());
                        if (dbp)
                            mapBlocksUnknownParent.insert(std::make_pair(block.hashPrevBlock, *dbp));
                        continue;
                    }

                    // process in case the block isn't known yet
                    CBlockIndex* pindex = LookupBlockIndex(hash);
                    if (!pindex || (pindex->nStatus & BLOCK_HAVE_DATA) == 0) {
                      CValidationState state;
                      if (g_chainstate.AcceptBlock(pblock, state, chainparams, nullptr, true, dbp, nullptr)) {
                          nLoaded++;
                      }
                      if (state.IsError()) {
                          break;
                      }
                    } else if (hash != chainparams.GetConsensus().hashGenesisBlock && pindex->nHeight % 1000 == 0) {
                      LogPrint(BCLog::REINDEX, "Block Import: already had block %s at height %d\n", hash.ToString(), pindex->nHeight);
                    }
                }

                // Activate the genesis block so normal node progress can continue
                if (hash == chainparams.GetConsensus().hashGenesisBlock) {
                    CValidationState state;
                    if (!ActivateBestChain(state, chainparams)) {
                        break;
                    }
                }

                NotifyHeaderTip();

                // Recursively process earlier encountered successors of this block
                std::deque<uint256> queue;
                queue.push_back(hash);
                while (!queue.empty()) {
                    uint256 head = queue.front();
                    queue.pop_front();
                    std::pair<std::multimap<uint256, FlatFilePos>::iterator, std::multimap<uint256, FlatFilePos>::iterator> range = mapBlocksUnknownParent.equal_range(head);
                    while (range.first != range.second) {
                        std::multimap<uint256, FlatFilePos>::iterator it = range.first;
                        std::shared_ptr<CBlock> pblockrecursive = std::make_shared<CBlock>();
                        if (ReadBlockFromDisk(*pblockrecursive, it->second, chainparams.GetConsensus()))
                        {
                            LogPrint(BCLog::REINDEX, "%s: Processing out of order child %s of %s\n", __func__, pblockrecursive->GetHash().ToString(),
                                    head.ToString());
                            LOCK(cs_main);
                            CValidationState dummy;
                            if (g_chainstate.AcceptBlock(pblockrecursive, dummy, chainparams, nullptr, true, &it->second, nullptr))
                            {
                                nLoaded++;
                                queue.push_back(pblockrecursive->GetHash());
                            }
                        }
                        range.first++;
                        mapBlocksUnknownParent.erase(it);
                        NotifyHeaderTip();
                    }
                }
            } catch (const std::exception& e) {
                LogPrintf("%s: Deserialize or I/O error - %s\n", __func__, e.what());
            }
        }
    } catch (const std::runtime_error& e) {
        AbortNode(std::string("System error: ") + e.what());
    }
    if (nLoaded > 0)
        LogPrintf("Loaded %i blocks from external file in %dms\n", nLoaded, GetTimeMillis() - nStart);
    return nLoaded > 0;
}

void CChainState::CheckBlockIndex(const Consensus::Params& consensusParams)
{
    if (!fCheckBlockIndex) {
        return;
    }

    LOCK(cs_main);

    // During a reindex, we read the genesis block and call CheckBlockIndex before ActivateBestChain,
    // so we have the genesis block in mapBlockIndex but no active chain.  (A few of the tests when
    // iterating the block tree require that m_chain has been initialized.)
    if (m_chain.Height() < 0) {
        assert(mapBlockIndex.size() <= 1);
        return;
    }

    // Build forward-pointing map of the entire block tree.
    std::multimap<CBlockIndex*,CBlockIndex*> forward;
    for (const std::pair<const uint256, CBlockIndex*>& entry : mapBlockIndex) {
        forward.insert(std::make_pair(entry.second->pprev, entry.second));
    }

    assert(forward.size() == mapBlockIndex.size());

    std::pair<std::multimap<CBlockIndex*,CBlockIndex*>::iterator,std::multimap<CBlockIndex*,CBlockIndex*>::iterator> rangeGenesis = forward.equal_range(nullptr);
    CBlockIndex *pindex = rangeGenesis.first->second;
    rangeGenesis.first++;
    assert(rangeGenesis.first == rangeGenesis.second); // There is only one index entry with parent nullptr.

    // Iterate over the entire block tree, using depth-first search.
    // Along the way, remember whether there are blocks on the path from genesis
    // block being explored which are the first to have certain properties.
    size_t nNodes = 0;
    int nHeight = 0;
    CBlockIndex* pindexFirstInvalid = nullptr; // Oldest ancestor of pindex which is invalid.
    CBlockIndex* pindexFirstMissing = nullptr; // Oldest ancestor of pindex which does not have BLOCK_HAVE_DATA.
    CBlockIndex* pindexFirstNeverProcessed = nullptr; // Oldest ancestor of pindex for which nTx == 0.
    CBlockIndex* pindexFirstNotTreeValid = nullptr; // Oldest ancestor of pindex which does not have BLOCK_VALID_TREE (regardless of being valid or not).
    CBlockIndex* pindexFirstNotTransactionsValid = nullptr; // Oldest ancestor of pindex which does not have BLOCK_VALID_TRANSACTIONS (regardless of being valid or not).
    CBlockIndex* pindexFirstNotChainValid = nullptr; // Oldest ancestor of pindex which does not have BLOCK_VALID_CHAIN (regardless of being valid or not).
    CBlockIndex* pindexFirstNotScriptsValid = nullptr; // Oldest ancestor of pindex which does not have BLOCK_VALID_SCRIPTS (regardless of being valid or not).
    while (pindex != nullptr) {
        nNodes++;
        if (pindexFirstInvalid == nullptr && pindex->nStatus & BLOCK_FAILED_VALID) pindexFirstInvalid = pindex;
        if (pindexFirstMissing == nullptr && !(pindex->nStatus & BLOCK_HAVE_DATA)) pindexFirstMissing = pindex;
        if (pindexFirstNeverProcessed == nullptr && pindex->nTx == 0) pindexFirstNeverProcessed = pindex;
        if (pindex->pprev != nullptr && pindexFirstNotTreeValid == nullptr && (pindex->nStatus & BLOCK_VALID_MASK) < BLOCK_VALID_TREE) pindexFirstNotTreeValid = pindex;
        if (pindex->pprev != nullptr && pindexFirstNotTransactionsValid == nullptr && (pindex->nStatus & BLOCK_VALID_MASK) < BLOCK_VALID_TRANSACTIONS) pindexFirstNotTransactionsValid = pindex;
        if (pindex->pprev != nullptr && pindexFirstNotChainValid == nullptr && (pindex->nStatus & BLOCK_VALID_MASK) < BLOCK_VALID_CHAIN) pindexFirstNotChainValid = pindex;
        if (pindex->pprev != nullptr && pindexFirstNotScriptsValid == nullptr && (pindex->nStatus & BLOCK_VALID_MASK) < BLOCK_VALID_SCRIPTS) pindexFirstNotScriptsValid = pindex;

        // Begin: actual consistency checks.
        if (pindex->pprev == nullptr) {
            // Genesis block checks.
            assert(pindex->GetBlockHash() == consensusParams.hashGenesisBlock); // Genesis block's hash must match.
            assert(pindex == m_chain.Genesis()); // The current active chain's genesis block must be this block.
        }
        if (!pindex->HaveTxsDownloaded()) assert(pindex->nSequenceId <= 0); // nSequenceId can't be set positive for blocks that aren't linked (negative is used for preciousblock)
        // VALID_TRANSACTIONS is equivalent to nTx > 0 for all nodes (whether or not pruning has occurred).
        // HAVE_DATA is only equivalent to nTx > 0 (or VALID_TRANSACTIONS) if no pruning has occurred.
        if (!fHavePruned) {
            // If we've never pruned, then HAVE_DATA should be equivalent to nTx > 0
            assert(!(pindex->nStatus & BLOCK_HAVE_DATA) == (pindex->nTx == 0));
            assert(pindexFirstMissing == pindexFirstNeverProcessed);
        } else {
            // If we have pruned, then we can only say that HAVE_DATA implies nTx > 0
            if (pindex->nStatus & BLOCK_HAVE_DATA) assert(pindex->nTx > 0);
        }
        if (pindex->nStatus & BLOCK_HAVE_UNDO) assert(pindex->nStatus & BLOCK_HAVE_DATA);
        assert(((pindex->nStatus & BLOCK_VALID_MASK) >= BLOCK_VALID_TRANSACTIONS) == (pindex->nTx > 0)); // This is pruning-independent.
        // All parents having had data (at some point) is equivalent to all parents being VALID_TRANSACTIONS, which is equivalent to HaveTxsDownloaded().
        assert((pindexFirstNeverProcessed == nullptr) == pindex->HaveTxsDownloaded());
        assert((pindexFirstNotTransactionsValid == nullptr) == pindex->HaveTxsDownloaded());
        assert(pindex->nHeight == nHeight); // nHeight must be consistent.
        assert(pindex->pprev == nullptr || pindex->nChainWork >= pindex->pprev->nChainWork); // For every block except the genesis block, the chainwork must be larger than the parent's.
        assert(nHeight < 2 || (pindex->pskip && (pindex->pskip->nHeight < nHeight))); // The pskip pointer must point back for all but the first 2 blocks.
        assert(pindexFirstNotTreeValid == nullptr); // All mapBlockIndex entries must at least be TREE valid
        if ((pindex->nStatus & BLOCK_VALID_MASK) >= BLOCK_VALID_TREE) assert(pindexFirstNotTreeValid == nullptr); // TREE valid implies all parents are TREE valid
        if ((pindex->nStatus & BLOCK_VALID_MASK) >= BLOCK_VALID_CHAIN) assert(pindexFirstNotChainValid == nullptr); // CHAIN valid implies all parents are CHAIN valid
        if ((pindex->nStatus & BLOCK_VALID_MASK) >= BLOCK_VALID_SCRIPTS) assert(pindexFirstNotScriptsValid == nullptr); // SCRIPTS valid implies all parents are SCRIPTS valid
        if (pindexFirstInvalid == nullptr) {
            // Checks for not-invalid blocks.
            assert((pindex->nStatus & BLOCK_FAILED_MASK) == 0); // The failed mask cannot be set for blocks without invalid parents.
        }
        if (!CBlockIndexWorkComparator()(pindex, m_chain.Tip()) && pindexFirstNeverProcessed == nullptr) {
            if (pindexFirstInvalid == nullptr) {
                // If this block sorts at least as good as the current tip and
                // is valid and we have all data for its parents, it must be in
                // setBlockIndexCandidates.  m_chain.Tip() must also be there
                // even if some data has been pruned.
                if (pindexFirstMissing == nullptr || pindex == m_chain.Tip()) {
                    assert(setBlockIndexCandidates.count(pindex));
                }
                // If some parent is missing, then it could be that this block was in
                // setBlockIndexCandidates but had to be removed because of the missing data.
                // In this case it must be in mapBlocksUnlinked -- see test below.
            }
        } else { // If this block sorts worse than the current tip or some ancestor's block has never been seen, it cannot be in setBlockIndexCandidates.
            assert(setBlockIndexCandidates.count(pindex) == 0);
        }
        // Check whether this block is in mapBlocksUnlinked.
        std::pair<std::multimap<CBlockIndex*,CBlockIndex*>::iterator,std::multimap<CBlockIndex*,CBlockIndex*>::iterator> rangeUnlinked = mapBlocksUnlinked.equal_range(pindex->pprev);
        bool foundInUnlinked = false;
        while (rangeUnlinked.first != rangeUnlinked.second) {
            assert(rangeUnlinked.first->first == pindex->pprev);
            if (rangeUnlinked.first->second == pindex) {
                foundInUnlinked = true;
                break;
            }
            rangeUnlinked.first++;
        }
        if (pindex->pprev && (pindex->nStatus & BLOCK_HAVE_DATA) && pindexFirstNeverProcessed != nullptr && pindexFirstInvalid == nullptr) {
            // If this block has block data available, some parent was never received, and has no invalid parents, it must be in mapBlocksUnlinked.
            assert(foundInUnlinked);
        }
        if (!(pindex->nStatus & BLOCK_HAVE_DATA)) assert(!foundInUnlinked); // Can't be in mapBlocksUnlinked if we don't HAVE_DATA
        if (pindexFirstMissing == nullptr) assert(!foundInUnlinked); // We aren't missing data for any parent -- cannot be in mapBlocksUnlinked.
        if (pindex->pprev && (pindex->nStatus & BLOCK_HAVE_DATA) && pindexFirstNeverProcessed == nullptr && pindexFirstMissing != nullptr) {
            // We HAVE_DATA for this block, have received data for all parents at some point, but we're currently missing data for some parent.
            assert(fHavePruned); // We must have pruned.
            // This block may have entered mapBlocksUnlinked if:
            //  - it has a descendant that at some point had more work than the
            //    tip, and
            //  - we tried switching to that descendant but were missing
            //    data for some intermediate block between m_chain and the
            //    tip.
            // So if this block is itself better than m_chain.Tip() and it wasn't in
            // setBlockIndexCandidates, then it must be in mapBlocksUnlinked.
            if (!CBlockIndexWorkComparator()(pindex, m_chain.Tip()) && setBlockIndexCandidates.count(pindex) == 0) {
                if (pindexFirstInvalid == nullptr) {
                    assert(foundInUnlinked);
                }
            }
        }
        // assert(pindex->GetBlockHash() == pindex->GetBlockHeader().GetHash()); // Perhaps too slow
        // End: actual consistency checks.

        // Try descending into the first subnode.
        std::pair<std::multimap<CBlockIndex*,CBlockIndex*>::iterator,std::multimap<CBlockIndex*,CBlockIndex*>::iterator> range = forward.equal_range(pindex);
        if (range.first != range.second) {
            // A subnode was found.
            pindex = range.first->second;
            nHeight++;
            continue;
        }
        // This is a leaf node.
        // Move upwards until we reach a node of which we have not yet visited the last child.
        while (pindex) {
            // We are going to either move to a parent or a sibling of pindex.
            // If pindex was the first with a certain property, unset the corresponding variable.
            if (pindex == pindexFirstInvalid) pindexFirstInvalid = nullptr;
            if (pindex == pindexFirstMissing) pindexFirstMissing = nullptr;
            if (pindex == pindexFirstNeverProcessed) pindexFirstNeverProcessed = nullptr;
            if (pindex == pindexFirstNotTreeValid) pindexFirstNotTreeValid = nullptr;
            if (pindex == pindexFirstNotTransactionsValid) pindexFirstNotTransactionsValid = nullptr;
            if (pindex == pindexFirstNotChainValid) pindexFirstNotChainValid = nullptr;
            if (pindex == pindexFirstNotScriptsValid) pindexFirstNotScriptsValid = nullptr;
            // Find our parent.
            CBlockIndex* pindexPar = pindex->pprev;
            // Find which child we just visited.
            std::pair<std::multimap<CBlockIndex*,CBlockIndex*>::iterator,std::multimap<CBlockIndex*,CBlockIndex*>::iterator> rangePar = forward.equal_range(pindexPar);
            while (rangePar.first->second != pindex) {
                assert(rangePar.first != rangePar.second); // Our parent must have at least the node we're coming from as child.
                rangePar.first++;
            }
            // Proceed to the next one.
            rangePar.first++;
            if (rangePar.first != rangePar.second) {
                // Move to the sibling.
                pindex = rangePar.first->second;
                break;
            } else {
                // Move up further.
                pindex = pindexPar;
                nHeight--;
                continue;
            }
        }
    }

    // Check that we actually traversed the entire map.
    assert(nNodes == forward.size());
}

std::string CBlockFileInfo::ToString() const
{
    return strprintf("CBlockFileInfo(blocks=%u, size=%u, heights=%u...%u, time=%s...%s)", nBlocks, nSize, nHeightFirst, nHeightLast, FormatISO8601Date(nTimeFirst), FormatISO8601Date(nTimeLast));
}

CBlockFileInfo* GetBlockFileInfo(size_t n)
{
    LOCK(cs_LastBlockFile);

    return &vinfoBlockFile.at(n);
}

ThresholdState VersionBitsTipState(const Consensus::Params& params, Consensus::DeploymentPos pos)
{
    LOCK(cs_main);
    return VersionBitsState(::ChainActive().Tip(), params, pos, versionbitscache);
}

BIP9Stats VersionBitsTipStatistics(const Consensus::Params& params, Consensus::DeploymentPos pos)
{
    LOCK(cs_main);
    return VersionBitsStatistics(::ChainActive().Tip(), params, pos);
}

int VersionBitsTipStateSinceHeight(const Consensus::Params& params, Consensus::DeploymentPos pos)
{
    LOCK(cs_main);
    return VersionBitsStateSinceHeight(::ChainActive().Tip(), params, pos, versionbitscache);
}

static const uint64_t MEMPOOL_DUMP_VERSION = 1;

bool LoadMempool(CTxMemPool& pool)
{
    const CChainParams& chainparams = Params();
    int64_t nExpiryTimeout = gArgs.GetArg("-mempoolexpiry", DEFAULT_MEMPOOL_EXPIRY) * 60 * 60;
    FILE* filestr = fsbridge::fopen(GetDataDir() / "mempool.dat", "rb");
    CAutoFile file(filestr, SER_DISK, CLIENT_VERSION);
    if (file.IsNull()) {
        LogPrintf("Failed to open mempool file from disk. Continuing anyway.\n");
        return false;
    }

    int64_t count = 0;
    int64_t expired = 0;
    int64_t failed = 0;
    int64_t already_there = 0;
    int64_t nNow = GetTime();

    try {
        uint64_t version;
        file >> version;
        if (version != MEMPOOL_DUMP_VERSION) {
            return false;
        }
        uint64_t num;
        file >> num;
        while (num--) {
            CTransactionRef tx;
            int64_t nTime;
            int64_t nFeeDelta;
            file >> tx;
            file >> nTime;
            file >> nFeeDelta;

            CAmount amountdelta = nFeeDelta;
            if (amountdelta) {
                pool.PrioritiseTransaction(tx->GetHash(), amountdelta);
            }
            CValidationState state;
            if (nTime + nExpiryTimeout > nNow) {
                LOCK(cs_main);
                AcceptToMemoryPoolWithTime(chainparams, pool, state, tx, nullptr /* pfMissingInputs */, nTime,
                                           nullptr /* plTxnReplaced */, false /* bypass_limits */, 0 /* nAbsurdFee */,
                                           false /* test_accept */);
                if (state.IsValid()) {
                    ++count;
                } else {
                    // mempool may contain the transaction already, e.g. from
                    // wallet(s) having loaded it while we were processing
                    // mempool transactions; consider these as valid, instead of
                    // failed, but mark them as 'already there'
                    if (pool.exists(tx->GetHash())) {
                        ++already_there;
                    } else {
                        ++failed;
                    }
                }
            } else {
                ++expired;
            }
            if (ShutdownRequested())
                return false;
        }
        std::map<uint256, CAmount> mapDeltas;
        file >> mapDeltas;

        for (const auto& i : mapDeltas) {
            pool.PrioritiseTransaction(i.first, i.second);
        }
    } catch (const std::exception& e) {
        LogPrintf("Failed to deserialize mempool data on disk: %s. Continuing anyway.\n", e.what());
        return false;
    }

    LogPrintf("Imported mempool transactions from disk: %i succeeded, %i failed, %i expired, %i already there\n", count, failed, expired, already_there);
    return true;
}

bool DumpMempool(const CTxMemPool& pool)
{
    int64_t start = GetTimeMicros();

    std::map<uint256, CAmount> mapDeltas;
    std::vector<TxMempoolInfo> vinfo;

    static Mutex dump_mutex;
    LOCK(dump_mutex);

    {
        LOCK(pool.cs);
        for (const auto &i : pool.mapDeltas) {
            mapDeltas[i.first] = i.second;
        }
        vinfo = pool.infoAll();
    }

    int64_t mid = GetTimeMicros();

    try {
        FILE* filestr = fsbridge::fopen(GetDataDir() / "mempool.dat.new", "wb");
        if (!filestr) {
            return false;
        }

        CAutoFile file(filestr, SER_DISK, CLIENT_VERSION);

        uint64_t version = MEMPOOL_DUMP_VERSION;
        file << version;

        file << (uint64_t)vinfo.size();
        for (const auto& i : vinfo) {
            file << *(i.tx);
            file << (int64_t)i.nTime;
            file << (int64_t)i.nFeeDelta;
            mapDeltas.erase(i.tx->GetHash());
        }

        file << mapDeltas;
        if (!FileCommit(file.Get()))
            throw std::runtime_error("FileCommit failed");
        file.fclose();
        RenameOver(GetDataDir() / "mempool.dat.new", GetDataDir() / "mempool.dat");
        int64_t last = GetTimeMicros();
        LogPrintf("Dumped mempool: %gs to copy, %gs to dump\n", (mid-start)*MICRO, (last-mid)*MICRO);
    } catch (const std::exception& e) {
        LogPrintf("Failed to dump mempool: %s. Continuing anyway.\n", e.what());
        return false;
    }
    return true;
}

//! Guess how far we are in the verification process at the given block index
//! require cs_main if pindex has not been validated yet (because nChainTx might be unset)
double GuessVerificationProgress(const ChainTxData& data, const CBlockIndex *pindex) {
    if (pindex == nullptr)
        return 0.0;

    int64_t nNow = time(nullptr);

    double fTxTotal;

    if (pindex->nChainTx <= data.nTxCount) {
        fTxTotal = data.nTxCount + (nNow - data.nTime) * data.dTxRate;
    } else {
        fTxTotal = pindex->nChainTx + (nNow - pindex->GetBlockTime()) * data.dTxRate;
    }

    return pindex->nChainTx / fTxTotal;
}

class CMainCleanup
{
public:
    CMainCleanup() {}
    ~CMainCleanup() {
        // block headers
        BlockMap::iterator it1 = mapBlockIndex.begin();
        for (; it1 != mapBlockIndex.end(); it1++)
            delete (*it1).second;
        mapBlockIndex.clear();
    }
} instance_of_cmaincleanup;<|MERGE_RESOLUTION|>--- conflicted
+++ resolved
@@ -942,16 +942,12 @@
         // There is a similar check in CreateNewBlock() to prevent creating
         // invalid blocks (using TestBlockValidity), however allowing such
         // transactions into the mempool can be exploited as a DoS attack.
-<<<<<<< HEAD
         //
         // Namecoin actually allows some scripts into the mempool that would
         // not (yet) be valid in a block, namely premature NAME_FIRSTUPDATE's.
         // Thus add the mempool-flag here.
-        unsigned int currentBlockScriptVerifyFlags = GetBlockScriptFlags(chainActive.Tip(), chainparams.GetConsensus());
+        unsigned int currentBlockScriptVerifyFlags = GetBlockScriptFlags(::ChainActive().Tip(), chainparams.GetConsensus());
         currentBlockScriptVerifyFlags |= SCRIPT_VERIFY_NAMES_MEMPOOL;
-=======
-        unsigned int currentBlockScriptVerifyFlags = GetBlockScriptFlags(::ChainActive().Tip(), chainparams.GetConsensus());
->>>>>>> 6eaae356
         if (!CheckInputsFromMempoolAndCache(tx, state, view, pool, currentBlockScriptVerifyFlags, true, txdata)) {
             return error("%s: BUG! PLEASE REPORT THIS! CheckInputs failed against latest-block but not STANDARD flags %s, %s",
                     __func__, hash.ToString(), FormatStateMessage(state));
@@ -2474,12 +2470,8 @@
  */
 bool CChainState::ConnectTip(CValidationState& state, const CChainParams& chainparams, CBlockIndex* pindexNew, const std::shared_ptr<const CBlock>& pblock, ConnectTrace& connectTrace, DisconnectedBlockTransactions &disconnectpool)
 {
-<<<<<<< HEAD
-    assert(pindexNew->pprev == chainActive.Tip());
+    assert(pindexNew->pprev == m_chain.Tip());
     CheckNameDB (true);
-=======
-    assert(pindexNew->pprev == m_chain.Tip());
->>>>>>> 6eaae356
     // Read block from disk.
     int64_t nTime1 = GetTimeMicros();
     std::shared_ptr<const CBlock> pthisBlock;
@@ -3714,12 +3706,8 @@
 bool TestBlockValidity(CValidationState& state, const CChainParams& chainparams, const CBlock& block, CBlockIndex* pindexPrev, bool fCheckPOW, bool fCheckMerkleRoot)
 {
     AssertLockHeld(cs_main);
-<<<<<<< HEAD
-    assert(pindexPrev && pindexPrev == chainActive.Tip());
+    assert(pindexPrev && pindexPrev == ::ChainActive().Tip());
     std::set<valtype> namesDummy;
-=======
-    assert(pindexPrev && pindexPrev == ::ChainActive().Tip());
->>>>>>> 6eaae356
     CCoinsViewCache viewNew(pcoinsTip.get());
     uint256 block_hash(block.GetHash());
     CBlockIndex indexDummy(block);
