// Copyright (c) 2009-2010 Satoshi Nakamoto
// Copyright (c) 2009-2021 The Bitcoin Core developers
// Distributed under the MIT software license, see the accompanying
// file COPYING or http://www.opensource.org/licenses/mit-license.php.

#include <validation.h>

#include <kernel/coinstats.h>
#include <kernel/mempool_persist.h>

#include <arith_uint256.h>
#include <auxpow.h>
#include <chain.h>
#include <chainparams.h>
#include <checkqueue.h>
#include <consensus/amount.h>
#include <consensus/consensus.h>
#include <consensus/merkle.h>
#include <consensus/tx_check.h>
#include <consensus/tx_verify.h>
#include <consensus/validation.h>
#include <cuckoocache.h>
#include <flatfile.h>
#include <fs.h>
#include <hash.h>
#include <logging.h>
#include <logging/timer.h>
#include <names/main.h>
#include <names/mempool.h>
#include <node/blockstorage.h>
#include <node/interface_ui.h>
#include <node/utxo_snapshot.h>
#include <policy/policy.h>
#include <policy/rbf.h>
#include <policy/settings.h>
#include <pow.h>
#include <primitives/block.h>
#include <primitives/transaction.h>
#include <random.h>
#include <reverse_iterator.h>
#include <script/script.h>
#include <script/sigcache.h>
#include <shutdown.h>
#include <signet.h>
#include <tinyformat.h>
#include <txdb.h>
#include <txmempool.h>
#include <uint256.h>
#include <undo.h>
#include <util/check.h> // For NDEBUG compile time check
#include <util/hasher.h>
#include <util/moneystr.h>
#include <util/rbf.h>
#include <util/strencodings.h>
#include <util/system.h>
#include <util/time.h>
#include <util/trace.h>
#include <util/translation.h>
#include <validationinterface.h>
#include <warnings.h>

#include <algorithm>
#include <cassert>
#include <chrono>
#include <deque>
#include <numeric>
#include <optional>
#include <string>

using kernel::CCoinsStats;
using kernel::CoinStatsHashType;
using kernel::ComputeUTXOStats;
using kernel::LoadMempool;

using fsbridge::FopenFn;
using node::BlockManager;
using node::BlockMap;
using node::CBlockIndexHeightOnlyComparator;
using node::CBlockIndexWorkComparator;
using node::fImporting;
using node::fPruneMode;
using node::fReindex;
using node::ReadBlockFromDisk;
using node::SnapshotMetadata;
using node::UndoReadFromDisk;
using node::UnlinkPrunedFiles;

/** Maximum kilobytes for transactions to store for processing during reorg */
static const unsigned int MAX_DISCONNECTED_TX_POOL_SIZE = 20000;
/** Time to wait between writing blocks/block index to disk. */
static constexpr std::chrono::hours DATABASE_WRITE_INTERVAL{1};
/** Time to wait between flushing chainstate to disk. */
static constexpr std::chrono::hours DATABASE_FLUSH_INTERVAL{24};
/** Maximum age of our tip for us to be considered current for fee estimation */
static constexpr std::chrono::hours MAX_FEE_ESTIMATION_TIP_AGE{3};
const std::vector<std::string> CHECKLEVEL_DOC {
    "level 0 reads the blocks from disk",
    "level 1 verifies block validity",
    "level 2 verifies undo data",
    "level 3 checks disconnection of tip blocks",
    "level 4 tries to reconnect the blocks",
    "each level includes the checks of the previous levels",
};
/** The number of blocks to keep below the deepest prune lock.
 *  There is nothing special about this number. It is higher than what we
 *  expect to see in regular mainnet reorgs, but not so high that it would
 *  noticeably interfere with the pruning mechanism.
 * */
static constexpr int PRUNE_LOCK_BUFFER{10};

/**
 * Mutex to guard access to validation specific variables, such as reading
 * or changing the chainstate.
 *
 * This may also need to be locked when updating the transaction pool, e.g. on
 * AcceptToMemoryPool. See CTxMemPool::cs comment for details.
 *
 * The transaction pool has a separate lock to allow reading from it and the
 * chainstate at the same time.
 */
RecursiveMutex cs_main;

GlobalMutex g_best_block_mutex;
std::condition_variable g_best_block_cv;
uint256 g_best_block;
bool g_parallel_script_checks{false};
bool fCheckBlockIndex = false;
bool fCheckpointsEnabled = DEFAULT_CHECKPOINTS_ENABLED;
int64_t nMaxTipAge = DEFAULT_MAX_TIP_AGE;

uint256 hashAssumeValid;
arith_uint256 nMinimumChainWork;

const CBlockIndex* Chainstate::FindForkInGlobalIndex(const CBlockLocator& locator) const
{
    AssertLockHeld(cs_main);

    // Find the latest block common to locator and chain - we expect that
    // locator.vHave is sorted descending by height.
    for (const uint256& hash : locator.vHave) {
        const CBlockIndex* pindex{m_blockman.LookupBlockIndex(hash)};
        if (pindex) {
            if (m_chain.Contains(pindex)) {
                return pindex;
            }
            if (pindex->GetAncestor(m_chain.Height()) == m_chain.Tip()) {
                return m_chain.Tip();
            }
        }
    }
    return m_chain.Genesis();
}

bool CheckInputScripts(const CTransaction& tx, TxValidationState& state,
                       const CCoinsViewCache& inputs, unsigned int flags, bool cacheSigStore,
                       bool cacheFullScriptStore, PrecomputedTransactionData& txdata,
                       std::vector<CScriptCheck>* pvChecks = nullptr)
                       EXCLUSIVE_LOCKS_REQUIRED(cs_main);

bool CheckFinalTxAtTip(const CBlockIndex& active_chain_tip, const CTransaction& tx)
{
    AssertLockHeld(cs_main);

    // CheckFinalTxAtTip() uses active_chain_tip.Height()+1 to evaluate
    // nLockTime because when IsFinalTx() is called within
    // AcceptBlock(), the height of the block *being*
    // evaluated is what is used. Thus if we want to know if a
    // transaction can be part of the *next* block, we need to call
    // IsFinalTx() with one more than active_chain_tip.Height().
    const int nBlockHeight = active_chain_tip.nHeight + 1;

    // BIP113 requires that time-locked transactions have nLockTime set to
    // less than the median time of the previous block they're contained in.
    // When the next block is created its previous block will be the current
    // chain tip, so we use that to calculate the median time passed to
    // IsFinalTx().
    const int64_t nBlockTime{active_chain_tip.GetMedianTimePast()};

    return IsFinalTx(tx, nBlockHeight, nBlockTime);
}

bool CheckSequenceLocksAtTip(CBlockIndex* tip,
                        const CCoinsView& coins_view,
                        const CTransaction& tx,
                        LockPoints* lp,
                        bool useExistingLockPoints)
{
    assert(tip != nullptr);

    CBlockIndex index;
    index.pprev = tip;
    // CheckSequenceLocksAtTip() uses active_chainstate.m_chain.Height()+1 to evaluate
    // height based locks because when SequenceLocks() is called within
    // ConnectBlock(), the height of the block *being*
    // evaluated is what is used.
    // Thus if we want to know if a transaction can be part of the
    // *next* block, we need to use one more than active_chainstate.m_chain.Height()
    index.nHeight = tip->nHeight + 1;

    std::pair<int, int64_t> lockPair;
    if (useExistingLockPoints) {
        assert(lp);
        lockPair.first = lp->height;
        lockPair.second = lp->time;
    }
    else {
        std::vector<int> prevheights;
        prevheights.resize(tx.vin.size());
        for (size_t txinIndex = 0; txinIndex < tx.vin.size(); txinIndex++) {
            const CTxIn& txin = tx.vin[txinIndex];
            Coin coin;
            if (!coins_view.GetCoin(txin.prevout, coin)) {
                return error("%s: Missing input", __func__);
            }
            if (coin.nHeight == MEMPOOL_HEIGHT) {
                // Assume all mempool transaction confirm in the next block
                prevheights[txinIndex] = tip->nHeight + 1;
            } else {
                prevheights[txinIndex] = coin.nHeight;
            }
        }
        lockPair = CalculateSequenceLocks(tx, STANDARD_LOCKTIME_VERIFY_FLAGS, prevheights, index);
        if (lp) {
            lp->height = lockPair.first;
            lp->time = lockPair.second;
            // Also store the hash of the block with the highest height of
            // all the blocks which have sequence locked prevouts.
            // This hash needs to still be on the chain
            // for these LockPoint calculations to be valid
            // Note: It is impossible to correctly calculate a maxInputBlock
            // if any of the sequence locked inputs depend on unconfirmed txs,
            // except in the special case where the relative lock time/height
            // is 0, which is equivalent to no sequence lock. Since we assume
            // input height of tip+1 for mempool txs and test the resulting
            // lockPair from CalculateSequenceLocks against tip+1.  We know
            // EvaluateSequenceLocks will fail if there was a non-zero sequence
            // lock on a mempool input, so we can use the return value of
            // CheckSequenceLocksAtTip to indicate the LockPoints validity
            int maxInputHeight = 0;
            for (const int height : prevheights) {
                // Can ignore mempool inputs since we'll fail if they had non-zero locks
                if (height != tip->nHeight+1) {
                    maxInputHeight = std::max(maxInputHeight, height);
                }
            }
            // tip->GetAncestor(maxInputHeight) should never return a nullptr
            // because maxInputHeight is always less than the tip height.
            // It would, however, be a bad bug to continue execution, since a
            // LockPoints object with the maxInputBlock member set to nullptr
            // signifies no relative lock time.
            lp->maxInputBlock = Assert(tip->GetAncestor(maxInputHeight));
        }
    }
    return EvaluateSequenceLocks(index, lockPair);
}

// Returns the script flags which should be checked for a given block
static unsigned int GetBlockScriptFlags(const CBlockIndex& block_index, const ChainstateManager& chainman);

static void LimitMempoolSize(CTxMemPool& pool, CCoinsViewCache& coins_cache)
    EXCLUSIVE_LOCKS_REQUIRED(::cs_main, pool.cs)
{
    AssertLockHeld(::cs_main);
    AssertLockHeld(pool.cs);
    int expired = pool.Expire(GetTime<std::chrono::seconds>() - pool.m_expiry);
    if (expired != 0) {
        LogPrint(BCLog::MEMPOOL, "Expired %i transactions from the memory pool\n", expired);
    }

    std::vector<COutPoint> vNoSpendsRemaining;
    pool.TrimToSize(pool.m_max_size_bytes, &vNoSpendsRemaining);
    for (const COutPoint& removed : vNoSpendsRemaining)
        coins_cache.Uncache(removed);
}

static bool IsCurrentForFeeEstimation(Chainstate& active_chainstate) EXCLUSIVE_LOCKS_REQUIRED(cs_main)
{
    AssertLockHeld(cs_main);
    if (active_chainstate.IsInitialBlockDownload())
        return false;
    if (active_chainstate.m_chain.Tip()->GetBlockTime() < count_seconds(GetTime<std::chrono::seconds>() - MAX_FEE_ESTIMATION_TIP_AGE))
        return false;
    if (active_chainstate.m_chain.Height() < active_chainstate.m_chainman.m_best_header->nHeight - 1) {
        return false;
    }
    return true;
}

void Chainstate::MaybeUpdateMempoolForReorg(
    DisconnectedBlockTransactions& disconnectpool,
    bool fAddToMempool)
{
    if (!m_mempool) return;

    AssertLockHeld(cs_main);
    AssertLockHeld(m_mempool->cs);
    std::vector<uint256> vHashUpdate;
    // disconnectpool's insertion_order index sorts the entries from
    // oldest to newest, but the oldest entry will be the last tx from the
    // latest mined block that was disconnected.
    // Iterate disconnectpool in reverse, so that we add transactions
    // back to the mempool starting with the earliest transaction that had
    // been previously seen in a block.
    auto it = disconnectpool.queuedTx.get<insertion_order>().rbegin();
    while (it != disconnectpool.queuedTx.get<insertion_order>().rend()) {
        // ignore validation errors in resurrected transactions
        if (!fAddToMempool || (*it)->IsCoinBase() ||
            AcceptToMemoryPool(*this, *it, GetTime(),
                /*bypass_limits=*/true, /*test_accept=*/false).m_result_type !=
                    MempoolAcceptResult::ResultType::VALID) {
            // If the transaction doesn't make it in to the mempool, remove any
            // transactions that depend on it (which would now be orphans).
            m_mempool->removeRecursive(**it, MemPoolRemovalReason::REORG);
        } else if (m_mempool->exists(GenTxid::Txid((*it)->GetHash()))) {
            vHashUpdate.push_back((*it)->GetHash());
        }
        ++it;
    }
    disconnectpool.queuedTx.clear();
    // AcceptToMemoryPool/addUnchecked all assume that new mempool entries have
    // no in-mempool children, which is generally not true when adding
    // previously-confirmed transactions back to the mempool.
    // UpdateTransactionsFromBlock finds descendants of any transactions in
    // the disconnectpool that were added back and cleans up the mempool state.
    m_mempool->UpdateTransactionsFromBlock(vHashUpdate);

    // Predicate to use for filtering transactions in removeForReorg.
    // Checks whether the transaction is still final and, if it spends a coinbase output, mature.
    // Also updates valid entries' cached LockPoints if needed.
    // If false, the tx is still valid and its lockpoints are updated.
    // If true, the tx would be invalid in the next block; remove this entry and all of its descendants.
    const auto filter_final_and_mature = [this](CTxMemPool::txiter it)
        EXCLUSIVE_LOCKS_REQUIRED(m_mempool->cs, ::cs_main) {
        AssertLockHeld(m_mempool->cs);
        AssertLockHeld(::cs_main);
        const CTransaction& tx = it->GetTx();

        // The transaction must be final.
        if (!CheckFinalTxAtTip(*Assert(m_chain.Tip()), tx)) return true;
        LockPoints lp = it->GetLockPoints();
        const bool validLP{TestLockPointValidity(m_chain, lp)};
        CCoinsViewMemPool view_mempool(&CoinsTip(), *m_mempool);
        // CheckSequenceLocksAtTip checks if the transaction will be final in the next block to be
        // created on top of the new chain. We use useExistingLockPoints=false so that, instead of
        // using the information in lp (which might now refer to a block that no longer exists in
        // the chain), it will update lp to contain LockPoints relevant to the new chain.
        if (!CheckSequenceLocksAtTip(m_chain.Tip(), view_mempool, tx, &lp, validLP)) {
            // If CheckSequenceLocksAtTip fails, remove the tx and don't depend on the LockPoints.
            return true;
        } else if (!validLP) {
            // If CheckSequenceLocksAtTip succeeded, it also updated the LockPoints.
            // Now update the mempool entry lockpoints as well.
            m_mempool->mapTx.modify(it, [&lp](CTxMemPoolEntry& e) { e.UpdateLockPoints(lp); });
        }

        // If the transaction spends any coinbase outputs, it must be mature.
        if (it->GetSpendsCoinbase()) {
            for (const CTxIn& txin : tx.vin) {
                auto it2 = m_mempool->mapTx.find(txin.prevout.hash);
                if (it2 != m_mempool->mapTx.end())
                    continue;
                const Coin& coin{CoinsTip().AccessCoin(txin.prevout)};
                assert(!coin.IsSpent());
                const auto mempool_spend_height{m_chain.Tip()->nHeight + 1};
                if (coin.IsCoinBase() && mempool_spend_height - coin.nHeight < COINBASE_MATURITY) {
                    return true;
                }
            }
        }
        // Transaction is still valid and cached LockPoints are updated.
        return false;
    };

    // We also need to remove any now-immature transactions
    m_mempool->removeForReorg(m_chain, filter_final_and_mature);
    // Re-limit mempool size, in case we added any transactions
    LimitMempoolSize(*m_mempool, this->CoinsTip());
}

/**
* Checks to avoid mempool polluting consensus critical paths since cached
* signature and script validity results will be reused if we validate this
* transaction again during block validation.
* */
static bool CheckInputsFromMempoolAndCache(const CTransaction& tx, TxValidationState& state,
                const CCoinsViewCache& view, const CTxMemPool& pool,
                unsigned int flags, PrecomputedTransactionData& txdata, CCoinsViewCache& coins_tip)
                EXCLUSIVE_LOCKS_REQUIRED(cs_main, pool.cs)
{
    AssertLockHeld(cs_main);
    AssertLockHeld(pool.cs);

    assert(!tx.IsCoinBase());
    for (const CTxIn& txin : tx.vin) {
        const Coin& coin = view.AccessCoin(txin.prevout);

        // This coin was checked in PreChecks and MemPoolAccept
        // has been holding cs_main since then.
        Assume(!coin.IsSpent());
        if (coin.IsSpent()) return false;

        // If the Coin is available, there are 2 possibilities:
        // it is available in our current ChainstateActive UTXO set,
        // or it's a UTXO provided by a transaction in our mempool.
        // Ensure the scriptPubKeys in Coins from CoinsView are correct.
        const CTransactionRef& txFrom = pool.get(txin.prevout.hash);
        if (txFrom) {
            assert(txFrom->GetHash() == txin.prevout.hash);
            assert(txFrom->vout.size() > txin.prevout.n);
            assert(txFrom->vout[txin.prevout.n] == coin.out);
        } else {
            const Coin& coinFromUTXOSet = coins_tip.AccessCoin(txin.prevout);
            assert(!coinFromUTXOSet.IsSpent());
            assert(coinFromUTXOSet.out == coin.out);
        }
    }

    // Call CheckInputScripts() to cache signature and script validity against current tip consensus rules.
    return CheckInputScripts(tx, state, view, flags, /* cacheSigStore= */ true, /* cacheFullScriptStore= */ true, txdata);
}

namespace {

class MemPoolAccept
{
public:
    explicit MemPoolAccept(CTxMemPool& mempool, Chainstate& active_chainstate) :
        m_pool(mempool),
        m_view(&m_dummy),
        m_viewmempool(&active_chainstate.CoinsTip(), m_pool),
        m_active_chainstate(active_chainstate),
        m_limits{m_pool.m_limits}
    {
    }

    // We put the arguments we're handed into a struct, so we can pass them
    // around easier.
    struct ATMPArgs {
        const CChainParams& m_chainparams;
        const int64_t m_accept_time;
        const bool m_bypass_limits;
        /*
         * Return any outpoints which were not previously present in the coins
         * cache, but were added as a result of validating the tx for mempool
         * acceptance. This allows the caller to optionally remove the cache
         * additions if the associated transaction ends up being rejected by
         * the mempool.
         */
        std::vector<COutPoint>& m_coins_to_uncache;
        const bool m_test_accept;
        /** Whether we allow transactions to replace mempool transactions by BIP125 rules. If false,
         * any transaction spending the same inputs as a transaction in the mempool is considered
         * a conflict. */
        const bool m_allow_replacement;
        /** When true, the mempool will not be trimmed when individual transactions are submitted in
         * Finalize(). Instead, limits should be enforced at the end to ensure the package is not
         * partially submitted.
         */
        const bool m_package_submission;
        /** When true, use package feerates instead of individual transaction feerates for fee-based
         * policies such as mempool min fee and min relay fee.
         */
        const bool m_package_feerates;

        /** Parameters for single transaction mempool validation. */
        static ATMPArgs SingleAccept(const CChainParams& chainparams, int64_t accept_time,
                                     bool bypass_limits, std::vector<COutPoint>& coins_to_uncache,
                                     bool test_accept) {
            return ATMPArgs{/* m_chainparams */ chainparams,
                            /* m_accept_time */ accept_time,
                            /* m_bypass_limits */ bypass_limits,
                            /* m_coins_to_uncache */ coins_to_uncache,
                            /* m_test_accept */ test_accept,
                            /* m_allow_replacement */ true,
                            /* m_package_submission */ false,
                            /* m_package_feerates */ false,
            };
        }

        /** Parameters for test package mempool validation through testmempoolaccept. */
        static ATMPArgs PackageTestAccept(const CChainParams& chainparams, int64_t accept_time,
                                          std::vector<COutPoint>& coins_to_uncache) {
            return ATMPArgs{/* m_chainparams */ chainparams,
                            /* m_accept_time */ accept_time,
                            /* m_bypass_limits */ false,
                            /* m_coins_to_uncache */ coins_to_uncache,
                            /* m_test_accept */ true,
                            /* m_allow_replacement */ false,
                            /* m_package_submission */ false, // not submitting to mempool
                            /* m_package_feerates */ false,
            };
        }

        /** Parameters for child-with-unconfirmed-parents package validation. */
        static ATMPArgs PackageChildWithParents(const CChainParams& chainparams, int64_t accept_time,
                                                std::vector<COutPoint>& coins_to_uncache) {
            return ATMPArgs{/* m_chainparams */ chainparams,
                            /* m_accept_time */ accept_time,
                            /* m_bypass_limits */ false,
                            /* m_coins_to_uncache */ coins_to_uncache,
                            /* m_test_accept */ false,
                            /* m_allow_replacement */ false,
                            /* m_package_submission */ true,
                            /* m_package_feerates */ true,
            };
        }

        /** Parameters for a single transaction within a package. */
        static ATMPArgs SingleInPackageAccept(const ATMPArgs& package_args) {
            return ATMPArgs{/* m_chainparams */ package_args.m_chainparams,
                            /* m_accept_time */ package_args.m_accept_time,
                            /* m_bypass_limits */ false,
                            /* m_coins_to_uncache */ package_args.m_coins_to_uncache,
                            /* m_test_accept */ package_args.m_test_accept,
                            /* m_allow_replacement */ true,
                            /* m_package_submission */ false,
                            /* m_package_feerates */ false, // only 1 transaction
            };
        }

    private:
        // Private ctor to avoid exposing details to clients and allowing the possibility of
        // mixing up the order of the arguments. Use static functions above instead.
        ATMPArgs(const CChainParams& chainparams,
                 int64_t accept_time,
                 bool bypass_limits,
                 std::vector<COutPoint>& coins_to_uncache,
                 bool test_accept,
                 bool allow_replacement,
                 bool package_submission,
                 bool package_feerates)
            : m_chainparams{chainparams},
              m_accept_time{accept_time},
              m_bypass_limits{bypass_limits},
              m_coins_to_uncache{coins_to_uncache},
              m_test_accept{test_accept},
              m_allow_replacement{allow_replacement},
              m_package_submission{package_submission},
              m_package_feerates{package_feerates}
        {
        }
    };

    // Single transaction acceptance
    MempoolAcceptResult AcceptSingleTransaction(const CTransactionRef& ptx, ATMPArgs& args) EXCLUSIVE_LOCKS_REQUIRED(cs_main);

    /**
    * Multiple transaction acceptance. Transactions may or may not be interdependent, but must not
    * conflict with each other, and the transactions cannot already be in the mempool. Parents must
    * come before children if any dependencies exist.
    */
    PackageMempoolAcceptResult AcceptMultipleTransactions(const std::vector<CTransactionRef>& txns, ATMPArgs& args) EXCLUSIVE_LOCKS_REQUIRED(cs_main);

    /**
     * Package (more specific than just multiple transactions) acceptance. Package must be a child
     * with all of its unconfirmed parents, and topologically sorted.
     */
    PackageMempoolAcceptResult AcceptPackage(const Package& package, ATMPArgs& args) EXCLUSIVE_LOCKS_REQUIRED(cs_main);

private:
    // All the intermediate state that gets passed between the various levels
    // of checking a given transaction.
    struct Workspace {
        explicit Workspace(const CTransactionRef& ptx) : m_ptx(ptx), m_hash(ptx->GetHash()) {}
        /** Txids of mempool transactions that this transaction directly conflicts with. */
        std::set<uint256> m_conflicts;
        /** Iterators to mempool entries that this transaction directly conflicts with. */
        CTxMemPool::setEntries m_iters_conflicting;
        /** Iterators to all mempool entries that would be replaced by this transaction, including
         * those it directly conflicts with and their descendants. */
        CTxMemPool::setEntries m_all_conflicting;
        /** All mempool ancestors of this transaction. */
        CTxMemPool::setEntries m_ancestors;
        /** Mempool entry constructed for this transaction. Constructed in PreChecks() but not
         * inserted into the mempool until Finalize(). */
        std::unique_ptr<CTxMemPoolEntry> m_entry;
        /** Pointers to the transactions that have been removed from the mempool and replaced by
         * this transaction, used to return to the MemPoolAccept caller. Only populated if
         * validation is successful and the original transactions are removed. */
        std::list<CTransactionRef> m_replaced_transactions;

        /** Virtual size of the transaction as used by the mempool, calculated using serialized size
         * of the transaction and sigops. */
        int64_t m_vsize;
        /** Fees paid by this transaction: total input amounts subtracted by total output amounts. */
        CAmount m_base_fees;
        /** Base fees + any fee delta set by the user with prioritisetransaction. */
        CAmount m_modified_fees;
        /** Total modified fees of all transactions being replaced. */
        CAmount m_conflicting_fees{0};
        /** Total virtual size of all transactions being replaced. */
        size_t m_conflicting_size{0};

        const CTransactionRef& m_ptx;
        /** Txid. */
        const uint256& m_hash;
        TxValidationState m_state;
        /** A temporary cache containing serialized transaction data for signature verification.
         * Reused across PolicyScriptChecks and ConsensusScriptChecks. */
        PrecomputedTransactionData m_precomputed_txdata;
    };

    // Run the policy checks on a given transaction, excluding any script checks.
    // Looks up inputs, calculates feerate, considers replacement, evaluates
    // package limits, etc. As this function can be invoked for "free" by a peer,
    // only tests that are fast should be done here (to avoid CPU DoS).
    bool PreChecks(ATMPArgs& args, Workspace& ws) EXCLUSIVE_LOCKS_REQUIRED(cs_main, m_pool.cs);

    // Run checks for mempool replace-by-fee.
    bool ReplacementChecks(Workspace& ws) EXCLUSIVE_LOCKS_REQUIRED(cs_main, m_pool.cs);

    // Enforce package mempool ancestor/descendant limits (distinct from individual
    // ancestor/descendant limits done in PreChecks).
    bool PackageMempoolChecks(const std::vector<CTransactionRef>& txns,
                              PackageValidationState& package_state) EXCLUSIVE_LOCKS_REQUIRED(cs_main, m_pool.cs);

    // Run the script checks using our policy flags. As this can be slow, we should
    // only invoke this on transactions that have otherwise passed policy checks.
    bool PolicyScriptChecks(const ATMPArgs& args, Workspace& ws) EXCLUSIVE_LOCKS_REQUIRED(cs_main, m_pool.cs);

    // Re-run the script checks, using consensus flags, and try to cache the
    // result in the scriptcache. This should be done after
    // PolicyScriptChecks(). This requires that all inputs either be in our
    // utxo set or in the mempool.
    bool ConsensusScriptChecks(const ATMPArgs& args, Workspace& ws) EXCLUSIVE_LOCKS_REQUIRED(cs_main, m_pool.cs);

    // Try to add the transaction to the mempool, removing any conflicts first.
    // Returns true if the transaction is in the mempool after any size
    // limiting is performed, false otherwise.
    bool Finalize(const ATMPArgs& args, Workspace& ws) EXCLUSIVE_LOCKS_REQUIRED(cs_main, m_pool.cs);

    // Submit all transactions to the mempool and call ConsensusScriptChecks to add to the script
    // cache - should only be called after successful validation of all transactions in the package.
    // The package may end up partially-submitted after size limiting; returns true if all
    // transactions are successfully added to the mempool, false otherwise.
    bool SubmitPackage(const ATMPArgs& args, std::vector<Workspace>& workspaces, PackageValidationState& package_state,
                       std::map<const uint256, const MempoolAcceptResult>& results)
         EXCLUSIVE_LOCKS_REQUIRED(cs_main, m_pool.cs);

    // Compare a package's feerate against minimum allowed.
    bool CheckFeeRate(size_t package_size, CAmount package_fee, TxValidationState& state) EXCLUSIVE_LOCKS_REQUIRED(::cs_main, m_pool.cs)
    {
        AssertLockHeld(::cs_main);
        AssertLockHeld(m_pool.cs);
        CAmount mempoolRejectFee = m_pool.GetMinFee().GetFee(package_size);
        if (mempoolRejectFee > 0 && package_fee < mempoolRejectFee) {
            return state.Invalid(TxValidationResult::TX_MEMPOOL_POLICY, "mempool min fee not met", strprintf("%d < %d", package_fee, mempoolRejectFee));
        }

        if (package_fee < m_pool.m_min_relay_feerate.GetFee(package_size)) {
            return state.Invalid(TxValidationResult::TX_MEMPOOL_POLICY, "min relay fee not met",
                                 strprintf("%d < %d", package_fee, m_pool.m_min_relay_feerate.GetFee(package_size)));
        }
        return true;
    }

private:
    CTxMemPool& m_pool;
    CCoinsViewCache m_view;
    CCoinsViewMemPool m_viewmempool;
    CCoinsView m_dummy;

    Chainstate& m_active_chainstate;

    CTxMemPool::Limits m_limits;

    /** Whether the transaction(s) would replace any mempool transactions. If so, RBF rules apply. */
    bool m_rbf{false};
};

bool MemPoolAccept::PreChecks(ATMPArgs& args, Workspace& ws)
{
    AssertLockHeld(cs_main);
    AssertLockHeld(m_pool.cs);
    const CTransactionRef& ptx = ws.m_ptx;
    const CTransaction& tx = *ws.m_ptx;
    const uint256& hash = ws.m_hash;

    // Copy/alias what we need out of args
    const int64_t nAcceptTime = args.m_accept_time;
    const bool bypass_limits = args.m_bypass_limits;
    std::vector<COutPoint>& coins_to_uncache = args.m_coins_to_uncache;

    // Alias what we need out of ws
    TxValidationState& state = ws.m_state;
    std::unique_ptr<CTxMemPoolEntry>& entry = ws.m_entry;

    if (!CheckTransaction(tx, state)) {
        return false; // state filled in by CheckTransaction
    }

    // Coinbase is only valid in a block, not as a loose transaction
    if (tx.IsCoinBase())
        return state.Invalid(TxValidationResult::TX_CONSENSUS, "coinbase");

    // Rather not work on nonstandard transactions (unless -testnet/-regtest)
    std::string reason;
    if (m_pool.m_require_standard && !IsStandardTx(tx, m_pool.m_max_datacarrier_bytes, m_pool.m_permit_bare_multisig, m_pool.m_dust_relay_feerate, reason)) {
        return state.Invalid(TxValidationResult::TX_NOT_STANDARD, reason);
    }

    // Do not work on transactions that are too small.
    // A transaction with 1 segwit input and 1 P2WPHK output has non-witness size of 82 bytes.
    // Transactions smaller than this are not relayed to mitigate CVE-2017-12842 by not relaying
    // 64-byte transactions.
    if (::GetSerializeSize(tx, PROTOCOL_VERSION | SERIALIZE_TRANSACTION_NO_WITNESS) < MIN_STANDARD_TX_NONWITNESS_SIZE)
        return state.Invalid(TxValidationResult::TX_NOT_STANDARD, "tx-size-small");

    // Only accept nLockTime-using transactions that can be mined in the next
    // block; we don't want our mempool filled up with transactions that can't
    // be mined yet.
    if (!CheckFinalTxAtTip(*Assert(m_active_chainstate.m_chain.Tip()), tx)) {
        return state.Invalid(TxValidationResult::TX_PREMATURE_SPEND, "non-final");
    }

    if (m_pool.exists(GenTxid::Wtxid(tx.GetWitnessHash()))) {
        // Exact transaction already exists in the mempool.
        return state.Invalid(TxValidationResult::TX_CONFLICT, "txn-already-in-mempool");
    } else if (m_pool.exists(GenTxid::Txid(tx.GetHash()))) {
        // Transaction with the same non-witness data but different witness (same txid, different
        // wtxid) already exists in the mempool.
        return state.Invalid(TxValidationResult::TX_CONFLICT, "txn-same-nonwitness-data-in-mempool");
    }

    // Check for conflicts with in-memory transactions
    for (const CTxIn &txin : tx.vin)
    {
        const CTransaction* ptxConflicting = m_pool.GetConflictTx(txin.prevout);
        if (ptxConflicting) {
            if (!args.m_allow_replacement) {
                // Transaction conflicts with a mempool tx, but we're not allowing replacements.
                return state.Invalid(TxValidationResult::TX_MEMPOOL_POLICY, "bip125-replacement-disallowed");
            }
            if (!ws.m_conflicts.count(ptxConflicting->GetHash()))
            {
                // Transactions that don't explicitly signal replaceability are
                // *not* replaceable with the current logic, even if one of their
                // unconfirmed ancestors signals replaceability. This diverges
                // from BIP125's inherited signaling description (see CVE-2021-31876).
                // Applications relying on first-seen mempool behavior should
                // check all unconfirmed ancestors; otherwise an opt-in ancestor
                // might be replaced, causing removal of this descendant.
                //
                // If replaceability signaling is ignored due to node setting,
                // replacement is always allowed.
                if (!m_pool.m_full_rbf && !SignalsOptInRBF(*ptxConflicting)) {
                    return state.Invalid(TxValidationResult::TX_MEMPOOL_POLICY, "txn-mempool-conflict");
                }

                ws.m_conflicts.insert(ptxConflicting->GetHash());
            }
        }
    }

    if (!m_pool.checkNameOps(tx))
        return state.Invalid(TxValidationResult::TX_CONFLICT,
                             "txn-mempool-name-error");

    LockPoints lp;
    m_view.SetBackend(m_viewmempool);

    const CCoinsViewCache& coins_cache = m_active_chainstate.CoinsTip();
    // do all inputs exist?
    for (const CTxIn& txin : tx.vin) {
        if (!coins_cache.HaveCoinInCache(txin.prevout)) {
            coins_to_uncache.push_back(txin.prevout);
        }

        // Note: this call may add txin.prevout to the coins cache
        // (coins_cache.cacheCoins) by way of FetchCoin(). It should be removed
        // later (via coins_to_uncache) if this tx turns out to be invalid.
        if (!m_view.HaveCoin(txin.prevout)) {
            // Are inputs missing because we already have the tx?
            for (size_t out = 0; out < tx.vout.size(); out++) {
                // See if we have any output in the UTXO set.
                if (coins_cache.HaveCoin(COutPoint(hash, out))) {
                    return state.Invalid(TxValidationResult::TX_CONFLICT, "txn-already-known");
                }
            }
            // Otherwise assume this might be an orphan tx for which we just haven't seen parents yet
            return state.Invalid(TxValidationResult::TX_MISSING_INPUTS, "bad-txns-inputs-missingorspent");
        }
    }

    // This is const, but calls into the back end CoinsViews. The CCoinsViewDB at the bottom of the
    // hierarchy brings the best block into scope. See CCoinsViewDB::GetBestBlock().
    m_view.GetBestBlock();

    /* If this is a name update (or firstupdate), make sure that the
       existing name entry (if any) is in the dummy cache.  Otherwise
       tx validation done below (in CheckInputs) will not be correct.  */
    for (const auto& txout : tx.vout)
    {
        const CNameScript nameOp(txout.scriptPubKey);
        if (nameOp.isNameOp() && nameOp.isAnyUpdate())
        {
            const valtype& name = nameOp.getOpName();
            CNameData data;
            if (m_view.GetName(name, data))
                m_view.SetName(name, data, false);
        }
    }

    // we have all inputs cached now, so switch back to dummy (to protect
    // against bugs where we pull more inputs from disk that miss being added
    // to coins_to_uncache)
    m_view.SetBackend(m_dummy);

    assert(m_active_chainstate.m_blockman.LookupBlockIndex(m_view.GetBestBlock()) == m_active_chainstate.m_chain.Tip());

    // Only accept BIP68 sequence locked transactions that can be mined in the next
    // block; we don't want our mempool filled up with transactions that can't
    // be mined yet.
    // Pass in m_view which has all of the relevant inputs cached. Note that, since m_view's
    // backend was removed, it no longer pulls coins from the mempool.
    if (!CheckSequenceLocksAtTip(m_active_chainstate.m_chain.Tip(), m_view, tx, &lp)) {
        return state.Invalid(TxValidationResult::TX_PREMATURE_SPEND, "non-BIP68-final");
    }

    /* PolicyScriptChecks uses CheckInputScripts, while the namecoin-specific
       transaction checking is part of CheckTxInputs called here.  Thus we need
       to make sure all standard flags relevant for Namecoin checks are
       set already here (in contrast to upstream).  */
    unsigned flags = STANDARD_SCRIPT_VERIFY_FLAGS;
    flags |= SCRIPT_VERIFY_NAMES_MEMPOOL;

    // The mempool holds txs for the next block, so pass height+1 to CheckTxInputs
    if (!Consensus::CheckTxInputs(tx, state, m_view, m_active_chainstate.m_chain.Height() + 1, flags, ws.m_base_fees)) {
        return false; // state filled in by CheckTxInputs
    }

    if (m_pool.m_require_standard && !AreInputsStandard(tx, m_view)) {
        return state.Invalid(TxValidationResult::TX_INPUTS_NOT_STANDARD, "bad-txns-nonstandard-inputs");
    }

    // Check for non-standard witnesses.
    if (tx.HasWitness() && m_pool.m_require_standard && !IsWitnessStandard(tx, m_view)) {
        return state.Invalid(TxValidationResult::TX_WITNESS_MUTATED, "bad-witness-nonstandard");
    }

    int64_t nSigOpsCost = GetTransactionSigOpCost(tx, m_view, flags);

    // ws.m_modified_fees includes any fee deltas from PrioritiseTransaction
    ws.m_modified_fees = ws.m_base_fees;
    m_pool.ApplyDelta(hash, ws.m_modified_fees);

    // Keep track of transactions that spend a coinbase, which we re-scan
    // during reorgs to ensure COINBASE_MATURITY is still met.
    bool fSpendsCoinbase = false;
    for (const CTxIn &txin : tx.vin) {
        const Coin &coin = m_view.AccessCoin(txin.prevout);
        if (coin.IsCoinBase()) {
            fSpendsCoinbase = true;
            break;
        }
    }

    entry.reset(new CTxMemPoolEntry(ptx, ws.m_base_fees, nAcceptTime, m_active_chainstate.m_chain.Height(),
            fSpendsCoinbase, nSigOpsCost, lp));
    ws.m_vsize = entry->GetTxSize();

    if (nSigOpsCost > MAX_STANDARD_TX_SIGOPS_COST)
        return state.Invalid(TxValidationResult::TX_NOT_STANDARD, "bad-txns-too-many-sigops",
                strprintf("%d", nSigOpsCost));

    // No individual transactions are allowed below the min relay feerate and mempool min feerate except from
    // disconnected blocks and transactions in a package. Package transactions will be checked using
    // package feerate later.
    if (!bypass_limits && !args.m_package_feerates && !CheckFeeRate(ws.m_vsize, ws.m_modified_fees, state)) return false;

    ws.m_iters_conflicting = m_pool.GetIterSet(ws.m_conflicts);
    // Calculate in-mempool ancestors, up to a limit.
    if (ws.m_conflicts.size() == 1) {
        // In general, when we receive an RBF transaction with mempool conflicts, we want to know whether we
        // would meet the chain limits after the conflicts have been removed. However, there isn't a practical
        // way to do this short of calculating the ancestor and descendant sets with an overlay cache of
        // changed mempool entries. Due to both implementation and runtime complexity concerns, this isn't
        // very realistic, thus we only ensure a limited set of transactions are RBF'able despite mempool
        // conflicts here. Importantly, we need to ensure that some transactions which were accepted using
        // the below carve-out are able to be RBF'ed, without impacting the security the carve-out provides
        // for off-chain contract systems (see link in the comment below).
        //
        // Specifically, the subset of RBF transactions which we allow despite chain limits are those which
        // conflict directly with exactly one other transaction (but may evict children of said transaction),
        // and which are not adding any new mempool dependencies. Note that the "no new mempool dependencies"
        // check is accomplished later, so we don't bother doing anything about it here, but if our
        // policy changes, we may need to move that check to here instead of removing it wholesale.
        //
        // Such transactions are clearly not merging any existing packages, so we are only concerned with
        // ensuring that (a) no package is growing past the package size (not count) limits and (b) we are
        // not allowing something to effectively use the (below) carve-out spot when it shouldn't be allowed
        // to.
        //
        // To check these we first check if we meet the RBF criteria, above, and increment the descendant
        // limits by the direct conflict and its descendants (as these are recalculated in
        // CalculateMempoolAncestors by assuming the new transaction being added is a new descendant, with no
        // removals, of each parent's existing dependent set). The ancestor count limits are unmodified (as
        // the ancestor limits should be the same for both our new transaction and any conflicts).
        // We don't bother incrementing m_limit_descendants by the full removal count as that limit never comes
        // into force here (as we're only adding a single transaction).
        assert(ws.m_iters_conflicting.size() == 1);
        CTxMemPool::txiter conflict = *ws.m_iters_conflicting.begin();

        m_limits.descendant_count += 1;
        m_limits.descendant_size_vbytes += conflict->GetSizeWithDescendants();
    }

    std::string errString;
    if (!m_pool.CalculateMemPoolAncestors(*entry, ws.m_ancestors, m_limits, errString)) {
        ws.m_ancestors.clear();
        // If CalculateMemPoolAncestors fails second time, we want the original error string.
        std::string dummy_err_string;
        // Contracting/payment channels CPFP carve-out:
        // If the new transaction is relatively small (up to 40k weight)
        // and has at most one ancestor (ie ancestor limit of 2, including
        // the new transaction), allow it if its parent has exactly the
        // descendant limit descendants.
        //
        // This allows protocols which rely on distrusting counterparties
        // being able to broadcast descendants of an unconfirmed transaction
        // to be secure by simply only having two immediately-spendable
        // outputs - one for each counterparty. For more info on the uses for
        // this, see https://lists.linuxfoundation.org/pipermail/bitcoin-dev/2018-November/016518.html
        CTxMemPool::Limits cpfp_carve_out_limits{
            .ancestor_count = 2,
            .ancestor_size_vbytes = m_limits.ancestor_size_vbytes,
            .descendant_count = m_limits.descendant_count + 1,
            .descendant_size_vbytes = m_limits.descendant_size_vbytes + EXTRA_DESCENDANT_TX_SIZE_LIMIT,
        };
        if (ws.m_vsize > EXTRA_DESCENDANT_TX_SIZE_LIMIT ||
                !m_pool.CalculateMemPoolAncestors(*entry, ws.m_ancestors,
                                                  cpfp_carve_out_limits,
                                                  dummy_err_string)) {
            return state.Invalid(TxValidationResult::TX_MEMPOOL_POLICY, "too-long-mempool-chain", errString);
        }
    }

    // A transaction that spends outputs that would be replaced by it is invalid. Now
    // that we have the set of all ancestors we can detect this
    // pathological case by making sure ws.m_conflicts and ws.m_ancestors don't
    // intersect.
    if (const auto err_string{EntriesAndTxidsDisjoint(ws.m_ancestors, ws.m_conflicts, hash)}) {
        // We classify this as a consensus error because a transaction depending on something it
        // conflicts with would be inconsistent.
        return state.Invalid(TxValidationResult::TX_CONSENSUS, "bad-txns-spends-conflicting-tx", *err_string);
    }

    m_rbf = !ws.m_conflicts.empty();
    return true;
}

bool MemPoolAccept::ReplacementChecks(Workspace& ws)
{
    AssertLockHeld(cs_main);
    AssertLockHeld(m_pool.cs);

    const CTransaction& tx = *ws.m_ptx;
    const uint256& hash = ws.m_hash;
    TxValidationState& state = ws.m_state;

    CFeeRate newFeeRate(ws.m_modified_fees, ws.m_vsize);
    // Enforce Rule #6. The replacement transaction must have a higher feerate than its direct conflicts.
    // - The motivation for this check is to ensure that the replacement transaction is preferable for
    //   block-inclusion, compared to what would be removed from the mempool.
    // - This logic predates ancestor feerate-based transaction selection, which is why it doesn't
    //   consider feerates of descendants.
    // - Note: Ancestor feerate-based transaction selection has made this comparison insufficient to
    //   guarantee that this is incentive-compatible for miners, because it is possible for a
    //   descendant transaction of a direct conflict to pay a higher feerate than the transaction that
    //   might replace them, under these rules.
    if (const auto err_string{PaysMoreThanConflicts(ws.m_iters_conflicting, newFeeRate, hash)}) {
        return state.Invalid(TxValidationResult::TX_MEMPOOL_POLICY, "insufficient fee", *err_string);
    }

    // Calculate all conflicting entries and enforce Rule #5.
    if (const auto err_string{GetEntriesForConflicts(tx, m_pool, ws.m_iters_conflicting, ws.m_all_conflicting)}) {
        return state.Invalid(TxValidationResult::TX_MEMPOOL_POLICY,
                             "too many potential replacements", *err_string);
    }
    // Enforce Rule #2.
    if (const auto err_string{HasNoNewUnconfirmed(tx, m_pool, ws.m_iters_conflicting)}) {
        return state.Invalid(TxValidationResult::TX_MEMPOOL_POLICY,
                             "replacement-adds-unconfirmed", *err_string);
    }
    // Check if it's economically rational to mine this transaction rather than the ones it
    // replaces and pays for its own relay fees. Enforce Rules #3 and #4.
    for (CTxMemPool::txiter it : ws.m_all_conflicting) {
        ws.m_conflicting_fees += it->GetModifiedFee();
        ws.m_conflicting_size += it->GetTxSize();
    }
    if (const auto err_string{PaysForRBF(ws.m_conflicting_fees, ws.m_modified_fees, ws.m_vsize,
                                         m_pool.m_incremental_relay_feerate, hash)}) {
        return state.Invalid(TxValidationResult::TX_MEMPOOL_POLICY, "insufficient fee", *err_string);
    }
    return true;
}

bool MemPoolAccept::PackageMempoolChecks(const std::vector<CTransactionRef>& txns,
                                         PackageValidationState& package_state)
{
    AssertLockHeld(cs_main);
    AssertLockHeld(m_pool.cs);

    // CheckPackageLimits expects the package transactions to not already be in the mempool.
    assert(std::all_of(txns.cbegin(), txns.cend(), [this](const auto& tx)
                       { return !m_pool.exists(GenTxid::Txid(tx->GetHash()));}));

    std::string err_string;
    if (!m_pool.CheckPackageLimits(txns, m_limits, err_string)) {
        // This is a package-wide error, separate from an individual transaction error.
        return package_state.Invalid(PackageValidationResult::PCKG_POLICY, "package-mempool-limits", err_string);
    }
   return true;
}

bool MemPoolAccept::PolicyScriptChecks(const ATMPArgs& args, Workspace& ws)
{
    AssertLockHeld(cs_main);
    AssertLockHeld(m_pool.cs);
    const CTransaction& tx = *ws.m_ptx;
    TxValidationState& state = ws.m_state;

    constexpr unsigned int scriptVerifyFlags = STANDARD_SCRIPT_VERIFY_FLAGS | SCRIPT_VERIFY_NAMES_MEMPOOL;

    // Check input scripts and signatures.
    // This is done last to help prevent CPU exhaustion denial-of-service attacks.
    if (!CheckInputScripts(tx, state, m_view, scriptVerifyFlags, true, false, ws.m_precomputed_txdata)) {
        // SCRIPT_VERIFY_CLEANSTACK requires SCRIPT_VERIFY_WITNESS, so we
        // need to turn both off, and compare against just turning off CLEANSTACK
        // to see if the failure is specifically due to witness validation.
        TxValidationState state_dummy; // Want reported failures to be from first CheckInputScripts
        if (!tx.HasWitness() && CheckInputScripts(tx, state_dummy, m_view, scriptVerifyFlags & ~(SCRIPT_VERIFY_WITNESS | SCRIPT_VERIFY_CLEANSTACK), true, false, ws.m_precomputed_txdata) &&
                !CheckInputScripts(tx, state_dummy, m_view, scriptVerifyFlags & ~SCRIPT_VERIFY_CLEANSTACK, true, false, ws.m_precomputed_txdata)) {
            // Only the witness is missing, so the transaction itself may be fine.
            state.Invalid(TxValidationResult::TX_WITNESS_STRIPPED,
                    state.GetRejectReason(), state.GetDebugMessage());
        }
        return false; // state filled in by CheckInputScripts
    }

    return true;
}

bool MemPoolAccept::ConsensusScriptChecks(const ATMPArgs& args, Workspace& ws)
{
    AssertLockHeld(cs_main);
    AssertLockHeld(m_pool.cs);
    const CTransaction& tx = *ws.m_ptx;
    const uint256& hash = ws.m_hash;
    TxValidationState& state = ws.m_state;

    // Check again against the current block tip's script verification
    // flags to cache our script execution flags. This is, of course,
    // useless if the next block has different script flags from the
    // previous one, but because the cache tracks script flags for us it
    // will auto-invalidate and we'll just have a few blocks of extra
    // misses on soft-fork activation.
    //
    // This is also useful in case of bugs in the standard flags that cause
    // transactions to pass as valid when they're actually invalid. For
    // instance the STRICTENC flag was incorrectly allowing certain
    // CHECKSIG NOT scripts to pass, even though they were invalid.
    //
    // There is a similar check in CreateNewBlock() to prevent creating
    // invalid blocks (using TestBlockValidity), however allowing such
    // transactions into the mempool can be exploited as a DoS attack.
    //
    // Namecoin actually allows some scripts into the mempool that would
    // not (yet) be valid in a block, namely premature NAME_FIRSTUPDATE's.
    // Thus add the mempool-flag here.
    unsigned int currentBlockScriptVerifyFlags{GetBlockScriptFlags(*m_active_chainstate.m_chain.Tip(), m_active_chainstate.m_chainman)};
    currentBlockScriptVerifyFlags |= SCRIPT_VERIFY_NAMES_MEMPOOL;
    if (!CheckInputsFromMempoolAndCache(tx, state, m_view, m_pool, currentBlockScriptVerifyFlags,
                                        ws.m_precomputed_txdata, m_active_chainstate.CoinsTip())) {
        LogPrintf("BUG! PLEASE REPORT THIS! CheckInputScripts failed against latest-block but not STANDARD flags %s, %s\n", hash.ToString(), state.ToString());
        return Assume(false);
    }

    return true;
}

bool MemPoolAccept::Finalize(const ATMPArgs& args, Workspace& ws)
{
    AssertLockHeld(cs_main);
    AssertLockHeld(m_pool.cs);
    const CTransaction& tx = *ws.m_ptx;
    const uint256& hash = ws.m_hash;
    TxValidationState& state = ws.m_state;
    const bool bypass_limits = args.m_bypass_limits;

    std::unique_ptr<CTxMemPoolEntry>& entry = ws.m_entry;

    // Remove conflicting transactions from the mempool
    for (CTxMemPool::txiter it : ws.m_all_conflicting)
    {
        LogPrint(BCLog::MEMPOOL, "replacing tx %s with %s for %s additional fees, %d delta bytes\n",
                it->GetTx().GetHash().ToString(),
                hash.ToString(),
                FormatMoney(ws.m_modified_fees - ws.m_conflicting_fees),
                (int)entry->GetTxSize() - (int)ws.m_conflicting_size);
        ws.m_replaced_transactions.push_back(it->GetSharedTx());
    }
    m_pool.RemoveStaged(ws.m_all_conflicting, false, MemPoolRemovalReason::REPLACED);

    // This transaction should only count for fee estimation if:
    // - it's not being re-added during a reorg which bypasses typical mempool fee limits
    // - the node is not behind
    // - the transaction is not dependent on any other transactions in the mempool
    // - it's not part of a package. Since package relay is not currently supported, this
    // transaction has not necessarily been accepted to miners' mempools.
    bool validForFeeEstimation = !bypass_limits && !args.m_package_submission && IsCurrentForFeeEstimation(m_active_chainstate) && m_pool.HasNoInputsOf(tx);

    // Store transaction in memory
    m_pool.addUnchecked(*entry, ws.m_ancestors, validForFeeEstimation);

    // trim mempool and check if tx was trimmed
    // If we are validating a package, don't trim here because we could evict a previous transaction
    // in the package. LimitMempoolSize() should be called at the very end to make sure the mempool
    // is still within limits and package submission happens atomically.
    if (!args.m_package_submission && !bypass_limits) {
        LimitMempoolSize(m_pool, m_active_chainstate.CoinsTip());
        if (!m_pool.exists(GenTxid::Txid(hash)))
            return state.Invalid(TxValidationResult::TX_MEMPOOL_POLICY, "mempool full");
    }
    return true;
}

bool MemPoolAccept::SubmitPackage(const ATMPArgs& args, std::vector<Workspace>& workspaces,
                                  PackageValidationState& package_state,
                                  std::map<const uint256, const MempoolAcceptResult>& results)
{
    AssertLockHeld(cs_main);
    AssertLockHeld(m_pool.cs);
    // Sanity check: none of the transactions should be in the mempool, and none of the transactions
    // should have a same-txid-different-witness equivalent in the mempool.
    assert(std::all_of(workspaces.cbegin(), workspaces.cend(), [this](const auto& ws){
        return !m_pool.exists(GenTxid::Txid(ws.m_ptx->GetHash())); }));

    bool all_submitted = true;
    // ConsensusScriptChecks adds to the script cache and is therefore consensus-critical;
    // CheckInputsFromMempoolAndCache asserts that transactions only spend coins available from the
    // mempool or UTXO set. Submit each transaction to the mempool immediately after calling
    // ConsensusScriptChecks to make the outputs available for subsequent transactions.
    for (Workspace& ws : workspaces) {
        if (!ConsensusScriptChecks(args, ws)) {
            results.emplace(ws.m_ptx->GetWitnessHash(), MempoolAcceptResult::Failure(ws.m_state));
            // Since PolicyScriptChecks() passed, this should never fail.
            Assume(false);
            all_submitted = false;
            package_state.Invalid(PackageValidationResult::PCKG_MEMPOOL_ERROR,
                                  strprintf("BUG! PolicyScriptChecks succeeded but ConsensusScriptChecks failed: %s",
                                            ws.m_ptx->GetHash().ToString()));
        }

        // Re-calculate mempool ancestors to call addUnchecked(). They may have changed since the
        // last calculation done in PreChecks, since package ancestors have already been submitted.
        std::string unused_err_string;
        if(!m_pool.CalculateMemPoolAncestors(*ws.m_entry, ws.m_ancestors, m_limits, unused_err_string)) {
            results.emplace(ws.m_ptx->GetWitnessHash(), MempoolAcceptResult::Failure(ws.m_state));
            // Since PreChecks() and PackageMempoolChecks() both enforce limits, this should never fail.
            Assume(false);
            all_submitted = false;
            package_state.Invalid(PackageValidationResult::PCKG_MEMPOOL_ERROR,
                                  strprintf("BUG! Mempool ancestors or descendants were underestimated: %s",
                                            ws.m_ptx->GetHash().ToString()));
        }
        // If we call LimitMempoolSize() for each individual Finalize(), the mempool will not take
        // the transaction's descendant feerate into account because it hasn't seen them yet. Also,
        // we risk evicting a transaction that a subsequent package transaction depends on. Instead,
        // allow the mempool to temporarily bypass limits, the maximum package size) while
        // submitting transactions individually and then trim at the very end.
        if (!Finalize(args, ws)) {
            results.emplace(ws.m_ptx->GetWitnessHash(), MempoolAcceptResult::Failure(ws.m_state));
            // Since LimitMempoolSize() won't be called, this should never fail.
            Assume(false);
            all_submitted = false;
            package_state.Invalid(PackageValidationResult::PCKG_MEMPOOL_ERROR,
                                  strprintf("BUG! Adding to mempool failed: %s", ws.m_ptx->GetHash().ToString()));
        }
    }

    // It may or may not be the case that all the transactions made it into the mempool. Regardless,
    // make sure we haven't exceeded max mempool size.
    LimitMempoolSize(m_pool, m_active_chainstate.CoinsTip());

    // Find the wtxids of the transactions that made it into the mempool. Allow partial submission,
    // but don't report success unless they all made it into the mempool.
    for (Workspace& ws : workspaces) {
        if (m_pool.exists(GenTxid::Wtxid(ws.m_ptx->GetWitnessHash()))) {
            results.emplace(ws.m_ptx->GetWitnessHash(),
                MempoolAcceptResult::Success(std::move(ws.m_replaced_transactions), ws.m_vsize, ws.m_base_fees));
            GetMainSignals().TransactionAddedToMempool(ws.m_ptx, m_pool.GetAndIncrementSequence());
        } else {
            all_submitted = false;
            ws.m_state.Invalid(TxValidationResult::TX_MEMPOOL_POLICY, "mempool full");
            results.emplace(ws.m_ptx->GetWitnessHash(), MempoolAcceptResult::Failure(ws.m_state));
        }
    }
    return all_submitted;
}

MempoolAcceptResult MemPoolAccept::AcceptSingleTransaction(const CTransactionRef& ptx, ATMPArgs& args)
{
    AssertLockHeld(cs_main);
    LOCK(m_pool.cs); // mempool "read lock" (held through GetMainSignals().TransactionAddedToMempool())

    Workspace ws(ptx);

    if (!PreChecks(args, ws)) return MempoolAcceptResult::Failure(ws.m_state);

    if (m_rbf && !ReplacementChecks(ws)) return MempoolAcceptResult::Failure(ws.m_state);

    // Perform the inexpensive checks first and avoid hashing and signature verification unless
    // those checks pass, to mitigate CPU exhaustion denial-of-service attacks.
    if (!PolicyScriptChecks(args, ws)) return MempoolAcceptResult::Failure(ws.m_state);

    if (!ConsensusScriptChecks(args, ws)) return MempoolAcceptResult::Failure(ws.m_state);

    // Tx was accepted, but not added
    if (args.m_test_accept) {
        return MempoolAcceptResult::Success(std::move(ws.m_replaced_transactions), ws.m_vsize, ws.m_base_fees);
    }

    if (!Finalize(args, ws)) return MempoolAcceptResult::Failure(ws.m_state);

    GetMainSignals().TransactionAddedToMempool(ptx, m_pool.GetAndIncrementSequence());

    return MempoolAcceptResult::Success(std::move(ws.m_replaced_transactions), ws.m_vsize, ws.m_base_fees);
}

PackageMempoolAcceptResult MemPoolAccept::AcceptMultipleTransactions(const std::vector<CTransactionRef>& txns, ATMPArgs& args)
{
    AssertLockHeld(cs_main);

    // These context-free package limits can be done before taking the mempool lock.
    PackageValidationState package_state;
    if (!CheckPackage(txns, package_state)) return PackageMempoolAcceptResult(package_state, {});

    std::vector<Workspace> workspaces{};
    workspaces.reserve(txns.size());
    std::transform(txns.cbegin(), txns.cend(), std::back_inserter(workspaces),
                   [](const auto& tx) { return Workspace(tx); });
    std::map<const uint256, const MempoolAcceptResult> results;

    LOCK(m_pool.cs);

    // Do all PreChecks first and fail fast to avoid running expensive script checks when unnecessary.
    for (Workspace& ws : workspaces) {
        if (!PreChecks(args, ws)) {
            package_state.Invalid(PackageValidationResult::PCKG_TX, "transaction failed");
            // Exit early to avoid doing pointless work. Update the failed tx result; the rest are unfinished.
            results.emplace(ws.m_ptx->GetWitnessHash(), MempoolAcceptResult::Failure(ws.m_state));
            return PackageMempoolAcceptResult(package_state, std::move(results));
        }
        // Make the coins created by this transaction available for subsequent transactions in the
        // package to spend. Since we already checked conflicts in the package and we don't allow
        // replacements, we don't need to track the coins spent. Note that this logic will need to be
        // updated if package replace-by-fee is allowed in the future.
        assert(!args.m_allow_replacement);
        m_viewmempool.PackageAddTransaction(ws.m_ptx);
    }

    // Transactions must meet two minimum feerates: the mempool minimum fee and min relay fee.
    // For transactions consisting of exactly one child and its parents, it suffices to use the
    // package feerate (total modified fees / total virtual size) to check this requirement.
    const auto m_total_vsize = std::accumulate(workspaces.cbegin(), workspaces.cend(), int64_t{0},
        [](int64_t sum, auto& ws) { return sum + ws.m_vsize; });
    const auto m_total_modified_fees = std::accumulate(workspaces.cbegin(), workspaces.cend(), CAmount{0},
        [](CAmount sum, auto& ws) { return sum + ws.m_modified_fees; });
    const CFeeRate package_feerate(m_total_modified_fees, m_total_vsize);
    TxValidationState placeholder_state;
    if (args.m_package_feerates &&
        !CheckFeeRate(m_total_vsize, m_total_modified_fees, placeholder_state)) {
        package_state.Invalid(PackageValidationResult::PCKG_POLICY, "package-fee-too-low");
        return PackageMempoolAcceptResult(package_state, package_feerate, {});
    }

    // Apply package mempool ancestor/descendant limits. Skip if there is only one transaction,
    // because it's unnecessary. Also, CPFP carve out can increase the limit for individual
    // transactions, but this exemption is not extended to packages in CheckPackageLimits().
    std::string err_string;
    if (txns.size() > 1 && !PackageMempoolChecks(txns, package_state)) {
        return PackageMempoolAcceptResult(package_state, package_feerate, std::move(results));
    }

    for (Workspace& ws : workspaces) {
        if (!PolicyScriptChecks(args, ws)) {
            // Exit early to avoid doing pointless work. Update the failed tx result; the rest are unfinished.
            package_state.Invalid(PackageValidationResult::PCKG_TX, "transaction failed");
            results.emplace(ws.m_ptx->GetWitnessHash(), MempoolAcceptResult::Failure(ws.m_state));
            return PackageMempoolAcceptResult(package_state, package_feerate, std::move(results));
        }
        if (args.m_test_accept) {
            // When test_accept=true, transactions that pass PolicyScriptChecks are valid because there are
            // no further mempool checks (passing PolicyScriptChecks implies passing ConsensusScriptChecks).
            results.emplace(ws.m_ptx->GetWitnessHash(),
                            MempoolAcceptResult::Success(std::move(ws.m_replaced_transactions),
                                                         ws.m_vsize, ws.m_base_fees));
        }
    }

    if (args.m_test_accept) return PackageMempoolAcceptResult(package_state, package_feerate, std::move(results));

    if (!SubmitPackage(args, workspaces, package_state, results)) {
        // PackageValidationState filled in by SubmitPackage().
        return PackageMempoolAcceptResult(package_state, package_feerate, std::move(results));
    }

    return PackageMempoolAcceptResult(package_state, package_feerate, std::move(results));
}

PackageMempoolAcceptResult MemPoolAccept::AcceptPackage(const Package& package, ATMPArgs& args)
{
    AssertLockHeld(cs_main);
    PackageValidationState package_state;

    // Check that the package is well-formed. If it isn't, we won't try to validate any of the
    // transactions and thus won't return any MempoolAcceptResults, just a package-wide error.

    // Context-free package checks.
    if (!CheckPackage(package, package_state)) return PackageMempoolAcceptResult(package_state, {});

    // All transactions in the package must be a parent of the last transaction. This is just an
    // opportunity for us to fail fast on a context-free check without taking the mempool lock.
    if (!IsChildWithParents(package)) {
        package_state.Invalid(PackageValidationResult::PCKG_POLICY, "package-not-child-with-parents");
        return PackageMempoolAcceptResult(package_state, {});
    }

    // IsChildWithParents() guarantees the package is > 1 transactions.
    assert(package.size() > 1);
    // The package must be 1 child with all of its unconfirmed parents. The package is expected to
    // be sorted, so the last transaction is the child.
    const auto& child = package.back();
    std::unordered_set<uint256, SaltedTxidHasher> unconfirmed_parent_txids;
    std::transform(package.cbegin(), package.cend() - 1,
                   std::inserter(unconfirmed_parent_txids, unconfirmed_parent_txids.end()),
                   [](const auto& tx) { return tx->GetHash(); });

    // All child inputs must refer to a preceding package transaction or a confirmed UTXO. The only
    // way to verify this is to look up the child's inputs in our current coins view (not including
    // mempool), and enforce that all parents not present in the package be available at chain tip.
    // Since this check can bring new coins into the coins cache, keep track of these coins and
    // uncache them if we don't end up submitting this package to the mempool.
    const CCoinsViewCache& coins_tip_cache = m_active_chainstate.CoinsTip();
    for (const auto& input : child->vin) {
        if (!coins_tip_cache.HaveCoinInCache(input.prevout)) {
            args.m_coins_to_uncache.push_back(input.prevout);
        }
    }
    // Using the MemPoolAccept m_view cache allows us to look up these same coins faster later.
    // This should be connecting directly to CoinsTip, not to m_viewmempool, because we specifically
    // require inputs to be confirmed if they aren't in the package.
    m_view.SetBackend(m_active_chainstate.CoinsTip());
    const auto package_or_confirmed = [this, &unconfirmed_parent_txids](const auto& input) {
         return unconfirmed_parent_txids.count(input.prevout.hash) > 0 || m_view.HaveCoin(input.prevout);
    };
    if (!std::all_of(child->vin.cbegin(), child->vin.cend(), package_or_confirmed)) {
        package_state.Invalid(PackageValidationResult::PCKG_POLICY, "package-not-child-with-unconfirmed-parents");
        return PackageMempoolAcceptResult(package_state, {});
    }
    // Protect against bugs where we pull more inputs from disk that miss being added to
    // coins_to_uncache. The backend will be connected again when needed in PreChecks.
    m_view.SetBackend(m_dummy);

    LOCK(m_pool.cs);
    std::map<const uint256, const MempoolAcceptResult> results;
    // Node operators are free to set their mempool policies however they please, nodes may receive
    // transactions in different orders, and malicious counterparties may try to take advantage of
    // policy differences to pin or delay propagation of transactions. As such, it's possible for
    // some package transaction(s) to already be in the mempool, and we don't want to reject the
    // entire package in that case (as that could be a censorship vector). De-duplicate the
    // transactions that are already in the mempool, and only call AcceptMultipleTransactions() with
    // the new transactions. This ensures we don't double-count transaction counts and sizes when
    // checking ancestor/descendant limits, or double-count transaction fees for fee-related policy.
    ATMPArgs single_args = ATMPArgs::SingleInPackageAccept(args);
    bool quit_early{false};
    std::vector<CTransactionRef> txns_new;
    for (const auto& tx : package) {
        const auto& wtxid = tx->GetWitnessHash();
        const auto& txid = tx->GetHash();
        // There are 3 possibilities: already in mempool, same-txid-diff-wtxid already in mempool,
        // or not in mempool. An already confirmed tx is treated as one not in mempool, because all
        // we know is that the inputs aren't available.
        if (m_pool.exists(GenTxid::Wtxid(wtxid))) {
            // Exact transaction already exists in the mempool.
            auto iter = m_pool.GetIter(txid);
            assert(iter != std::nullopt);
            results.emplace(wtxid, MempoolAcceptResult::MempoolTx(iter.value()->GetTxSize(), iter.value()->GetFee()));
        } else if (m_pool.exists(GenTxid::Txid(txid))) {
            // Transaction with the same non-witness data but different witness (same txid,
            // different wtxid) already exists in the mempool.
            //
            // We don't allow replacement transactions right now, so just swap the package
            // transaction for the mempool one. Note that we are ignoring the validity of the
            // package transaction passed in.
            // TODO: allow witness replacement in packages.
            auto iter = m_pool.GetIter(txid);
            assert(iter != std::nullopt);
            // Provide the wtxid of the mempool tx so that the caller can look it up in the mempool.
            results.emplace(wtxid, MempoolAcceptResult::MempoolTxDifferentWitness(iter.value()->GetTx().GetWitnessHash()));
        } else {
            // Transaction does not already exist in the mempool.
            // Try submitting the transaction on its own.
            const auto single_res = AcceptSingleTransaction(tx, single_args);
            if (single_res.m_result_type == MempoolAcceptResult::ResultType::VALID) {
                // The transaction succeeded on its own and is now in the mempool. Don't include it
                // in package validation, because its fees should only be "used" once.
                assert(m_pool.exists(GenTxid::Wtxid(wtxid)));
                results.emplace(wtxid, single_res);
            } else if (single_res.m_state.GetResult() != TxValidationResult::TX_MEMPOOL_POLICY &&
                       single_res.m_state.GetResult() != TxValidationResult::TX_MISSING_INPUTS) {
                // Package validation policy only differs from individual policy in its evaluation
                // of feerate. For example, if a transaction fails here due to violation of a
                // consensus rule, the result will not change when it is submitted as part of a
                // package. To minimize the amount of repeated work, unless the transaction fails
                // due to feerate or missing inputs (its parent is a previous transaction in the
                // package that failed due to feerate), don't run package validation. Note that this
                // decision might not make sense if different types of packages are allowed in the
                // future.  Continue individually validating the rest of the transactions, because
                // some of them may still be valid.
                quit_early = true;
            } else {
                txns_new.push_back(tx);
            }
        }
    }

    // Nothing to do if the entire package has already been submitted.
    if (quit_early || txns_new.empty()) {
        // No package feerate when no package validation was done.
        return PackageMempoolAcceptResult(package_state, std::move(results));
    }
    // Validate the (deduplicated) transactions as a package.
    auto submission_result = AcceptMultipleTransactions(txns_new, args);
    // Include already-in-mempool transaction results in the final result.
    for (const auto& [wtxid, mempoolaccept_res] : results) {
        submission_result.m_tx_results.emplace(wtxid, mempoolaccept_res);
    }
    if (submission_result.m_state.IsValid()) assert(submission_result.m_package_feerate.has_value());
    return submission_result;
}

} // anon namespace

MempoolAcceptResult AcceptToMemoryPool(Chainstate& active_chainstate, const CTransactionRef& tx,
                                       int64_t accept_time, bool bypass_limits, bool test_accept)
    EXCLUSIVE_LOCKS_REQUIRED(::cs_main)
{
    AssertLockHeld(::cs_main);
    const CChainParams& chainparams{active_chainstate.m_chainman.GetParams()};
    assert(active_chainstate.GetMempool() != nullptr);
    CTxMemPool& pool{*active_chainstate.GetMempool()};

    std::vector<COutPoint> coins_to_uncache;
    auto args = MemPoolAccept::ATMPArgs::SingleAccept(chainparams, accept_time, bypass_limits, coins_to_uncache, test_accept);
    const MempoolAcceptResult result = MemPoolAccept(pool, active_chainstate).AcceptSingleTransaction(tx, args);
    if (result.m_result_type != MempoolAcceptResult::ResultType::VALID) {
        // Remove coins that were not present in the coins cache before calling
        // AcceptSingleTransaction(); this is to prevent memory DoS in case we receive a large
        // number of invalid transactions that attempt to overrun the in-memory coins cache
        // (`CCoinsViewCache::cacheCoins`).

        for (const COutPoint& hashTx : coins_to_uncache)
            active_chainstate.CoinsTip().Uncache(hashTx);
    }
    // After we've (potentially) uncached entries, ensure our coins cache is still within its size limits
    BlockValidationState state_dummy;
    active_chainstate.FlushStateToDisk(state_dummy, FlushStateMode::PERIODIC);
    return result;
}

PackageMempoolAcceptResult ProcessNewPackage(Chainstate& active_chainstate, CTxMemPool& pool,
                                                   const Package& package, bool test_accept)
{
    AssertLockHeld(cs_main);
    assert(!package.empty());
    assert(std::all_of(package.cbegin(), package.cend(), [](const auto& tx){return tx != nullptr;}));

    std::vector<COutPoint> coins_to_uncache;
    const CChainParams& chainparams = active_chainstate.m_chainman.GetParams();
    const auto result = [&]() EXCLUSIVE_LOCKS_REQUIRED(cs_main) {
        AssertLockHeld(cs_main);
        if (test_accept) {
            auto args = MemPoolAccept::ATMPArgs::PackageTestAccept(chainparams, GetTime(), coins_to_uncache);
            return MemPoolAccept(pool, active_chainstate).AcceptMultipleTransactions(package, args);
        } else {
            auto args = MemPoolAccept::ATMPArgs::PackageChildWithParents(chainparams, GetTime(), coins_to_uncache);
            return MemPoolAccept(pool, active_chainstate).AcceptPackage(package, args);
        }
    }();

    // Uncache coins pertaining to transactions that were not submitted to the mempool.
    if (test_accept || result.m_state.IsInvalid()) {
        for (const COutPoint& hashTx : coins_to_uncache) {
            active_chainstate.CoinsTip().Uncache(hashTx);
        }
    }
    // Ensure the coins cache is still within limits.
    BlockValidationState state_dummy;
    active_chainstate.FlushStateToDisk(state_dummy, FlushStateMode::PERIODIC);
    return result;
}

//////////////////////////////////////////////////////////////////////////////
//
// CBlock and CBlockIndex
//

bool CheckProofOfWork(const CBlockHeader& block, const Consensus::Params& params)
{
    /* Except for legacy blocks with full version 1, ensure that
       the chain ID is correct.  Legacy blocks are not allowed since
       the merge-mining start, which is checked in AcceptBlockHeader
       where the height is known.  */
    if (!block.IsLegacy() && params.fStrictChainId
        && block.GetChainId() != params.nAuxpowChainId)
        return error("%s : block does not have our chain ID"
                     " (got %d, expected %d, full nVersion %d)",
                     __func__, block.GetChainId(),
                     params.nAuxpowChainId, block.nVersion);

    /* If there is no auxpow, just check the block hash.  */
    if (!block.auxpow)
    {
        if (block.IsAuxpow())
            return error("%s : no auxpow on block with auxpow version",
                         __func__);

        if (!CheckProofOfWork(block.GetHash(), block.nBits, params))
            return error("%s : non-AUX proof of work failed", __func__);

        return true;
    }

    /* We have auxpow.  Check it.  */

    if (!block.IsAuxpow())
        return error("%s : auxpow on block with non-auxpow version", __func__);

    /* Temporary check:  Disallow parent blocks with auxpow version.  This is
       for compatibility with the old client.  */
    /* FIXME: Remove this check with a hardfork later on.  */
    if (block.auxpow->getParentBlock().IsAuxpow())
        return error("%s : auxpow parent block has auxpow version", __func__);

    if (!CheckProofOfWork(block.auxpow->getParentBlockHash(), block.nBits, params))
        return error("%s : AUX proof of work failed", __func__);
    if (!block.auxpow->check(block.GetHash(), block.GetChainId(), params))
        return error("%s : AUX POW is not valid", __func__);

    return true;
}

CAmount GetBlockSubsidy(int nHeight, const Consensus::Params& consensusParams)
{
    int halvings = nHeight / consensusParams.nSubsidyHalvingInterval;
    // Force block reward to zero when right shift is undefined.
    if (halvings >= 64)
        return 0;

    CAmount nSubsidy = 50 * COIN;
    // Subsidy is cut in half every 210,000 blocks which will occur approximately every 4 years.
    nSubsidy >>= halvings;
    return nSubsidy;
}

CoinsViews::CoinsViews(
    fs::path ldb_name,
    size_t cache_size_bytes,
    bool in_memory,
    bool should_wipe) : m_dbview(
                            gArgs.GetDataDirNet() / ldb_name, cache_size_bytes, in_memory, should_wipe),
                        m_catcherview(&m_dbview) {}

void CoinsViews::InitCache()
{
    AssertLockHeld(::cs_main);
    m_cacheview = std::make_unique<CCoinsViewCache>(&m_catcherview);
}

Chainstate::Chainstate(
    CTxMemPool* mempool,
    BlockManager& blockman,
    ChainstateManager& chainman,
    std::optional<uint256> from_snapshot_blockhash)
    : m_mempool(mempool),
      m_blockman(blockman),
      m_chainman(chainman),
      m_from_snapshot_blockhash(from_snapshot_blockhash) {}

void Chainstate::InitCoinsDB(
    size_t cache_size_bytes,
    bool in_memory,
    bool should_wipe,
    fs::path leveldb_name)
{
    if (m_from_snapshot_blockhash) {
        leveldb_name += node::SNAPSHOT_CHAINSTATE_SUFFIX;
    }

    m_coins_views = std::make_unique<CoinsViews>(
        leveldb_name, cache_size_bytes, in_memory, should_wipe);
}

void Chainstate::InitCoinsCache(size_t cache_size_bytes)
{
    AssertLockHeld(::cs_main);
    assert(m_coins_views != nullptr);
    m_coinstip_cache_size_bytes = cache_size_bytes;
    m_coins_views->InitCache();
}

// Note that though this is marked const, we may end up modifying `m_cached_finished_ibd`, which
// is a performance-related implementation detail. This function must be marked
// `const` so that `CValidationInterface` clients (which are given a `const Chainstate*`)
// can call it.
//
bool Chainstate::IsInitialBlockDownload() const
{
    // Optimization: pre-test latch before taking the lock.
    if (m_cached_finished_ibd.load(std::memory_order_relaxed))
        return false;

    LOCK(cs_main);
    if (m_cached_finished_ibd.load(std::memory_order_relaxed))
        return false;
    if (fImporting || fReindex)
        return true;
    if (m_chain.Tip() == nullptr)
        return true;
    if (m_chain.Tip()->nChainWork < nMinimumChainWork)
        return true;
    if (m_chain.Tip()->GetBlockTime() < (GetTime() - nMaxTipAge))
        return true;
    LogPrintf("Leaving InitialBlockDownload (latching to false)\n");
    m_cached_finished_ibd.store(true, std::memory_order_relaxed);
    return false;
}

static void AlertNotify(const std::string& strMessage)
{
    uiInterface.NotifyAlertChanged();
#if HAVE_SYSTEM
    std::string strCmd = gArgs.GetArg("-alertnotify", "");
    if (strCmd.empty()) return;

    // Alert text should be plain ascii coming from a trusted source, but to
    // be safe we first strip anything not in safeChars, then add single quotes around
    // the whole string before passing it to the shell:
    std::string singleQuote("'");
    std::string safeStatus = SanitizeString(strMessage);
    safeStatus = singleQuote+safeStatus+singleQuote;
    ReplaceAll(strCmd, "%s", safeStatus);

    std::thread t(runCommand, strCmd);
    t.detach(); // thread runs free
#endif
}

void Chainstate::CheckForkWarningConditions()
{
    AssertLockHeld(cs_main);

    // Before we get past initial download, we cannot reliably alert about forks
    // (we assume we don't get stuck on a fork before finishing our initial sync)
    if (IsInitialBlockDownload()) {
        return;
    }

    if (m_chainman.m_best_invalid && m_chainman.m_best_invalid->nChainWork > m_chain.Tip()->nChainWork + (GetBlockProof(*m_chain.Tip()) * 6)) {
        LogPrintf("%s: Warning: Found invalid chain at least ~6 blocks longer than our best chain.\nChain state database corruption likely.\n", __func__);
        SetfLargeWorkInvalidChainFound(true);
    } else {
        SetfLargeWorkInvalidChainFound(false);
    }
}

// Called both upon regular invalid block discovery *and* InvalidateBlock
void Chainstate::InvalidChainFound(CBlockIndex* pindexNew)
{
    AssertLockHeld(cs_main);
    if (!m_chainman.m_best_invalid || pindexNew->nChainWork > m_chainman.m_best_invalid->nChainWork) {
        m_chainman.m_best_invalid = pindexNew;
    }
    if (m_chainman.m_best_header != nullptr && m_chainman.m_best_header->GetAncestor(pindexNew->nHeight) == pindexNew) {
        m_chainman.m_best_header = m_chain.Tip();
    }

    LogPrintf("%s: invalid block=%s  height=%d  log2_work=%f  date=%s\n", __func__,
      pindexNew->GetBlockHash().ToString(), pindexNew->nHeight,
      log(pindexNew->nChainWork.getdouble())/log(2.0), FormatISO8601DateTime(pindexNew->GetBlockTime()));
    CBlockIndex *tip = m_chain.Tip();
    assert (tip);
    LogPrintf("%s:  current best=%s  height=%d  log2_work=%f  date=%s\n", __func__,
      tip->GetBlockHash().ToString(), m_chain.Height(), log(tip->nChainWork.getdouble())/log(2.0),
      FormatISO8601DateTime(tip->GetBlockTime()));
    CheckForkWarningConditions();
}

// Same as InvalidChainFound, above, except not called directly from InvalidateBlock,
// which does its own setBlockIndexCandidates management.
void Chainstate::InvalidBlockFound(CBlockIndex* pindex, const BlockValidationState& state)
{
    AssertLockHeld(cs_main);
    if (state.GetResult() != BlockValidationResult::BLOCK_MUTATED) {
        pindex->nStatus |= BLOCK_FAILED_VALID;
        m_chainman.m_failed_blocks.insert(pindex);
        m_blockman.m_dirty_blockindex.insert(pindex);
        setBlockIndexCandidates.erase(pindex);
        InvalidChainFound(pindex);
    }
}

void UpdateCoins(const CTransaction& tx, CCoinsViewCache& inputs, CTxUndo &txundo, int nHeight)
{
    // mark inputs spent
    if (!tx.IsCoinBase()) {
        txundo.vprevout.reserve(tx.vin.size());
        for (const CTxIn &txin : tx.vin) {
            txundo.vprevout.emplace_back();
            bool is_spent = inputs.SpendCoin(txin.prevout, &txundo.vprevout.back());
            assert(is_spent);
        }
    }
    // add outputs
    AddCoins(inputs, tx, nHeight);
}

bool CScriptCheck::operator()() {
    const CScript &scriptSig = ptxTo->vin[nIn].scriptSig;
    const CScriptWitness *witness = &ptxTo->vin[nIn].scriptWitness;
    return VerifyScript(scriptSig, m_tx_out.scriptPubKey, witness, nFlags, CachingTransactionSignatureChecker(ptxTo, nIn, m_tx_out.nValue, cacheStore, *txdata), &error);
}

static CuckooCache::cache<uint256, SignatureCacheHasher> g_scriptExecutionCache;
static CSHA256 g_scriptExecutionCacheHasher;

bool InitScriptExecutionCache(size_t max_size_bytes)
{
    // Setup the salted hasher
    uint256 nonce = GetRandHash();
    // We want the nonce to be 64 bytes long to force the hasher to process
    // this chunk, which makes later hash computations more efficient. We
    // just write our 32-byte entropy twice to fill the 64 bytes.
    g_scriptExecutionCacheHasher.Write(nonce.begin(), 32);
    g_scriptExecutionCacheHasher.Write(nonce.begin(), 32);

    auto setup_results = g_scriptExecutionCache.setup_bytes(max_size_bytes);
    if (!setup_results) return false;

    const auto [num_elems, approx_size_bytes] = *setup_results;
    LogPrintf("Using %zu MiB out of %zu MiB requested for script execution cache, able to store %zu elements\n",
              approx_size_bytes >> 20, max_size_bytes >> 20, num_elems);
    return true;
}

/**
 * Check whether all of this transaction's input scripts succeed.
 *
 * This involves ECDSA signature checks so can be computationally intensive. This function should
 * only be called after the cheap sanity checks in CheckTxInputs passed.
 *
 * If pvChecks is not nullptr, script checks are pushed onto it instead of being performed inline. Any
 * script checks which are not necessary (eg due to script execution cache hits) are, obviously,
 * not pushed onto pvChecks/run.
 *
 * Setting cacheSigStore/cacheFullScriptStore to false will remove elements from the corresponding cache
 * which are matched. This is useful for checking blocks where we will likely never need the cache
 * entry again.
 *
 * Note that we may set state.reason to NOT_STANDARD for extra soft-fork flags in flags, block-checking
 * callers should probably reset it to CONSENSUS in such cases.
 *
 * Non-static (and re-declared) in src/test/txvalidationcache_tests.cpp
 */
bool CheckInputScripts(const CTransaction& tx, TxValidationState& state,
                       const CCoinsViewCache& inputs, unsigned int flags, bool cacheSigStore,
                       bool cacheFullScriptStore, PrecomputedTransactionData& txdata,
                       std::vector<CScriptCheck>* pvChecks)
{
    if (tx.IsCoinBase()) return true;

    if (pvChecks) {
        pvChecks->reserve(tx.vin.size());
    }

    // First check if script executions have been cached with the same
    // flags. Note that this assumes that the inputs provided are
    // correct (ie that the transaction hash which is in tx's prevouts
    // properly commits to the scriptPubKey in the inputs view of that
    // transaction).
    uint256 hashCacheEntry;
    CSHA256 hasher = g_scriptExecutionCacheHasher;
    hasher.Write(tx.GetWitnessHash().begin(), 32).Write((unsigned char*)&flags, sizeof(flags)).Finalize(hashCacheEntry.begin());
    AssertLockHeld(cs_main); //TODO: Remove this requirement by making CuckooCache not require external locks
    if (g_scriptExecutionCache.contains(hashCacheEntry, !cacheFullScriptStore)) {
        return true;
    }

    if (!txdata.m_spent_outputs_ready) {
        std::vector<CTxOut> spent_outputs;
        spent_outputs.reserve(tx.vin.size());

        for (const auto& txin : tx.vin) {
            const COutPoint& prevout = txin.prevout;
            const Coin& coin = inputs.AccessCoin(prevout);
            assert(!coin.IsSpent());
            spent_outputs.emplace_back(coin.out);
        }
        txdata.Init(tx, std::move(spent_outputs));
    }
    assert(txdata.m_spent_outputs.size() == tx.vin.size());

    for (unsigned int i = 0; i < tx.vin.size(); i++) {

        // We very carefully only pass in things to CScriptCheck which
        // are clearly committed to by tx' witness hash. This provides
        // a sanity check that our caching is not introducing consensus
        // failures through additional data in, eg, the coins being
        // spent being checked as a part of CScriptCheck.

        // Verify signature
        CScriptCheck check(txdata.m_spent_outputs[i], tx, i, flags, cacheSigStore, &txdata);
        if (pvChecks) {
            pvChecks->push_back(CScriptCheck());
            check.swap(pvChecks->back());
        } else if (!check()) {
            if (flags & STANDARD_NOT_MANDATORY_VERIFY_FLAGS) {
                // Check whether the failure was caused by a
                // non-mandatory script verification check, such as
                // non-standard DER encodings or non-null dummy
                // arguments; if so, ensure we return NOT_STANDARD
                // instead of CONSENSUS to avoid downstream users
                // splitting the network between upgraded and
                // non-upgraded nodes by banning CONSENSUS-failing
                // data providers.
                CScriptCheck check2(txdata.m_spent_outputs[i], tx, i,
                        flags & ~STANDARD_NOT_MANDATORY_VERIFY_FLAGS, cacheSigStore, &txdata);
                if (check2())
                    return state.Invalid(TxValidationResult::TX_NOT_STANDARD, strprintf("non-mandatory-script-verify-flag (%s)", ScriptErrorString(check.GetScriptError())));
            }
            // MANDATORY flag failures correspond to
            // TxValidationResult::TX_CONSENSUS. Because CONSENSUS
            // failures are the most serious case of validation
            // failures, we may need to consider using
            // RECENT_CONSENSUS_CHANGE for any script failure that
            // could be due to non-upgraded nodes which we may want to
            // support, to avoid splitting the network (but this
            // depends on the details of how net_processing handles
            // such errors).
            return state.Invalid(TxValidationResult::TX_CONSENSUS, strprintf("mandatory-script-verify-flag-failed (%s)", ScriptErrorString(check.GetScriptError())));
        }
    }

    if (cacheFullScriptStore && !pvChecks) {
        // We executed all of the provided scripts, and were told to
        // cache the result. Do so now.
        g_scriptExecutionCache.insert(hashCacheEntry);
    }

    return true;
}

bool AbortNode(BlockValidationState& state, const std::string& strMessage, const bilingual_str& userMessage)
{
    AbortNode(strMessage, userMessage);
    return state.Error(strMessage);
}

/**
 * Restore the UTXO in a Coin at a given COutPoint
 * @param undo The Coin to be restored.
 * @param view The coins view to which to apply the changes.
 * @param out The out point that corresponds to the tx input.
 * @return A DisconnectResult as an int
 */
int ApplyTxInUndo(Coin&& undo, CCoinsViewCache& view, const COutPoint& out)
{
    bool fClean = true;

    if (view.HaveCoin(out)) fClean = false; // overwriting transaction output

    if (undo.nHeight == 0) {
        // Missing undo metadata (height and coinbase). Older versions included this
        // information only in undo records for the last spend of a transactions'
        // outputs. This implies that it must be present for some other output of the same tx.
        const Coin& alternate = AccessByTxid(view, out.hash);
        if (!alternate.IsSpent()) {
            undo.nHeight = alternate.nHeight;
            undo.fCoinBase = alternate.fCoinBase;
        } else {
            return DISCONNECT_FAILED; // adding output for transaction without known metadata
        }
    }
    // If the coin already exists as an unspent coin in the cache, then the
    // possible_overwrite parameter to AddCoin must be set to true. We have
    // already checked whether an unspent coin exists above using HaveCoin, so
    // we don't need to guess. When fClean is false, an unspent coin already
    // existed and it is an overwrite.
    view.AddCoin(out, std::move(undo), !fClean);

    return fClean ? DISCONNECT_OK : DISCONNECT_UNCLEAN;
}

/** Undo the effects of this block (with given index) on the UTXO set represented by coins.
 *  When FAILED is returned, view is left in an indeterminate state. */
DisconnectResult Chainstate::DisconnectBlock(const CBlock& block, const CBlockIndex* pindex, CCoinsViewCache& view, std::set<valtype>& unexpiredNames)
{
    AssertLockHeld(::cs_main);
    bool fClean = true;

    CBlockUndo blockUndo;
    if (!UndoReadFromDisk(blockUndo, pindex)) {
        error("DisconnectBlock(): failure reading undo data");
        return DISCONNECT_FAILED;
    }

    if (blockUndo.vtxundo.size() + 1 != block.vtx.size()) {
        error("DisconnectBlock(): block and undo data inconsistent");
        return DISCONNECT_FAILED;
    }

    /* Undo name expirations.  We use nHeight+1 here in sync with
       the call to ExpireNames, because that's the height at which a
       possible name_update could be (thus it counts for spendability
       of the name).  This is done first to match the order
       in which names are expired when connecting blocks.  */
    if (!UnexpireNames (pindex->nHeight + 1, blockUndo, view, unexpiredNames))
      fClean = false;

    // undo transactions in reverse order
    for (int i = block.vtx.size() - 1; i >= 0; i--) {
        const CTransaction &tx = *(block.vtx[i]);
        uint256 hash = tx.GetHash();
        bool is_coinbase = tx.IsCoinBase();

        // Check that all outputs are available and match the outputs in the block itself
        // exactly.
        for (size_t o = 0; o < tx.vout.size(); o++) {
            if (!tx.vout[o].scriptPubKey.IsUnspendable()) {
                COutPoint out(hash, o);
                Coin coin;
                bool is_spent = view.SpendCoin(out, &coin);
                if (!is_spent || tx.vout[o] != coin.out || pindex->nHeight != coin.nHeight || is_coinbase != coin.fCoinBase) {
                    /* This may be due to a historic bug.  For them, some names
                       are marked immediately as unspendable.  They fail this check
                       when undoing, thus ignore them here.  */
                    CChainParams::BugType type;
                    if (!Params ().IsHistoricBug (tx.GetHash (), pindex->nHeight, type) || type != CChainParams::BUG_FULLY_IGNORE) {
                        fClean = false; // transaction output mismatch
                    }
                }
            }
        }

        // restore inputs
        if (i > 0) { // not coinbases
            CTxUndo &txundo = blockUndo.vtxundo[i-1];
            if (txundo.vprevout.size() != tx.vin.size()) {
                error("DisconnectBlock(): transaction and undo data inconsistent");
                return DISCONNECT_FAILED;
            }
            for (unsigned int j = tx.vin.size(); j > 0;) {
                --j;
                const COutPoint& out = tx.vin[j].prevout;
                int res = ApplyTxInUndo(std::move(txundo.vprevout[j]), view, out);
                if (res == DISCONNECT_FAILED) return DISCONNECT_FAILED;
                fClean = fClean && res != DISCONNECT_UNCLEAN;
            }
            // At this point, all of txundo.vprevout should have been moved out.
        }
    }

    // undo name operations in reverse order
    std::vector<CNameTxUndo>::const_reverse_iterator nameUndoIter;
    for (nameUndoIter = blockUndo.vnameundo.rbegin ();
         nameUndoIter != blockUndo.vnameundo.rend (); ++nameUndoIter)
      nameUndoIter->apply (view);

    // move best block pointer to prevout block
    view.SetBestBlock(pindex->pprev->GetBlockHash());

    return fClean ? DISCONNECT_OK : DISCONNECT_UNCLEAN;
}

static CCheckQueue<CScriptCheck> scriptcheckqueue(128);

void StartScriptCheckWorkerThreads(int threads_num)
{
    scriptcheckqueue.StartWorkerThreads(threads_num);
}

void StopScriptCheckWorkerThreads()
{
    scriptcheckqueue.StopWorkerThreads();
}

/**
 * Threshold condition checker that triggers when unknown versionbits are seen on the network.
 */
class WarningBitsConditionChecker : public AbstractThresholdConditionChecker
{
private:
    const ChainstateManager& m_chainman;
    int m_bit;

public:
    explicit WarningBitsConditionChecker(const ChainstateManager& chainman, int bit) : m_chainman{chainman}, m_bit(bit) {}

    int64_t BeginTime(const Consensus::Params& params) const override { return 0; }
    int64_t EndTime(const Consensus::Params& params) const override { return std::numeric_limits<int64_t>::max(); }
    int Period(const Consensus::Params& params) const override { return params.nMinerConfirmationWindow; }
    int Threshold(const Consensus::Params& params) const override { return params.nRuleChangeActivationThreshold; }

    bool Condition(const CBlockIndex* pindex, const Consensus::Params& params) const override
    {
        return pindex->nHeight >= params.MinBIP9WarningHeight &&
               ((pindex->nVersion & VERSIONBITS_TOP_MASK) == VERSIONBITS_TOP_BITS) &&
               ((pindex->nVersion >> m_bit) & 1) != 0 &&
               ((m_chainman.m_versionbitscache.ComputeBlockVersion(pindex->pprev, params) >> m_bit) & 1) == 0;
    }
};

static std::array<ThresholdConditionCache, VERSIONBITS_NUM_BITS> warningcache GUARDED_BY(cs_main);

static unsigned int GetBlockScriptFlags(const CBlockIndex& block_index, const ChainstateManager& chainman)
{
    const Consensus::Params& consensusparams = chainman.GetConsensus();

    uint32_t flags{SCRIPT_VERIFY_NONE};

    /* We allow overriding flags with exceptions, in case a few historical
       blocks violate a softfork that got activated later, and which we want
       to otherwise enforce unconditionally.  For now, there are no
       flags enforced unconditionally, though.  */
    const auto it{consensusparams.script_flag_exceptions.find(*Assert(block_index.phashBlock))};
    if (it != consensusparams.script_flag_exceptions.end()) {
        flags = it->second;
    }

    if (DeploymentActiveAt(block_index, chainman, Consensus::DEPLOYMENT_P2SH)) {
        flags |= SCRIPT_VERIFY_P2SH;
    }

    // Enforce the DERSIG (BIP66) rule
    if (DeploymentActiveAt(block_index, chainman, Consensus::DEPLOYMENT_DERSIG)) {
        flags |= SCRIPT_VERIFY_DERSIG;
    }

    // Enforce CHECKLOCKTIMEVERIFY (BIP65)
    if (DeploymentActiveAt(block_index, chainman, Consensus::DEPLOYMENT_CLTV)) {
        flags |= SCRIPT_VERIFY_CHECKLOCKTIMEVERIFY;
    }

    // Enforce CHECKSEQUENCEVERIFY (BIP112)
    if (DeploymentActiveAt(block_index, chainman, Consensus::DEPLOYMENT_CSV)) {
        flags |= SCRIPT_VERIFY_CHECKSEQUENCEVERIFY;
    }

    // Enforce Taproot (BIP340-BIP342)
    if (DeploymentActiveAt(block_index, chainman, Consensus::DEPLOYMENT_TAPROOT)) {
        flags |= SCRIPT_VERIFY_TAPROOT;
        flags |= SCRIPT_VERIFY_NAMES_LONG_SALT;
    }

    // Enforce BIP147 NULLDUMMY (activated simultaneously with segwit)
    if (DeploymentActiveAt(block_index, chainman, Consensus::DEPLOYMENT_SEGWIT)) {
        flags |= SCRIPT_VERIFY_NULLDUMMY;
        flags |= SCRIPT_VERIFY_WITNESS;
    }

    return flags;
}


static SteadyClock::duration time_check{};
static SteadyClock::duration time_forks{};
static SteadyClock::duration time_connect{};
static SteadyClock::duration time_verify{};
static SteadyClock::duration time_undo{};
static SteadyClock::duration time_index{};
static SteadyClock::duration time_total{};
static int64_t num_blocks_total = 0;

/** Apply the effects of this block (with given index) on the UTXO set represented by coins.
 *  Validity checks that depend on the UTXO set are also done; ConnectBlock()
 *  can fail if those validity checks fail (among other reasons). */
bool Chainstate::ConnectBlock(const CBlock& block, BlockValidationState& state, CBlockIndex* pindex,
                              CCoinsViewCache& view,
                              std::set<valtype>& expiredNames,
                              bool fJustCheck)
{
    AssertLockHeld(cs_main);
    assert(pindex);

    uint256 block_hash{block.GetHash()};
    assert(*pindex->phashBlock == block_hash);

    const auto time_start{SteadyClock::now()};
    const CChainParams& params{m_chainman.GetParams()};

    // Check it again in case a previous version let a bad block in
    // NOTE: We don't currently (re-)invoke ContextualCheckBlock() or
    // ContextualCheckBlockHeader() here. This means that if we add a new
    // consensus rule that is enforced in one of those two functions, then we
    // may have let in a block that violates the rule prior to updating the
    // software, and we would NOT be enforcing the rule here. Fully solving
    // upgrade from one software version to the next after a consensus rule
    // change is potentially tricky and issue-specific (see NeedsRedownload()
    // for one approach that was used for BIP 141 deployment).
    // Also, currently the rule against blocks more than 2 hours in the future
    // is enforced in ContextualCheckBlockHeader(); we wouldn't want to
    // re-enforce that rule here (at least until we make it impossible for
    // m_adjusted_time_callback() to go backward).
    if (!CheckBlock(block, state, params.GetConsensus(), !fJustCheck, !fJustCheck)) {
        if (state.GetResult() == BlockValidationResult::BLOCK_MUTATED) {
            // We don't write down blocks to disk if they may have been
            // corrupted, so this should be impossible unless we're having hardware
            // problems.
            return AbortNode(state, "Corrupt block found indicating potential hardware failure; shutting down");
        }
        return error("%s: Consensus::CheckBlock: %s", __func__, state.ToString());
    }

    // verify that the view's current state corresponds to the previous block
    uint256 hashPrevBlock = pindex->pprev == nullptr ? uint256() : pindex->pprev->GetBlockHash();
    assert(hashPrevBlock == view.GetBestBlock());

    num_blocks_total++;

    // Special case for the genesis block, skipping connection of its transactions
    // (its coinbase is unspendable)
    if (block_hash == params.GetConsensus().hashGenesisBlock) {
        if (!fJustCheck)
            view.SetBestBlock(pindex->GetBlockHash());
        return true;
    }

    bool fScriptChecks = true;
    if (!hashAssumeValid.IsNull()) {
        // We've been configured with the hash of a block which has been externally verified to have a valid history.
        // A suitable default value is included with the software and updated from time to time.  Because validity
        //  relative to a piece of software is an objective fact these defaults can be easily reviewed.
        // This setting doesn't force the selection of any particular chain but makes validating some faster by
        //  effectively caching the result of part of the verification.
        BlockMap::const_iterator  it = m_blockman.m_block_index.find(hashAssumeValid);
        if (it != m_blockman.m_block_index.end()) {
            if (it->second.GetAncestor(pindex->nHeight) == pindex &&
                m_chainman.m_best_header->GetAncestor(pindex->nHeight) == pindex &&
                m_chainman.m_best_header->nChainWork >= nMinimumChainWork) {
                // This block is a member of the assumed verified chain and an ancestor of the best header.
                // Script verification is skipped when connecting blocks under the
                // assumevalid block. Assuming the assumevalid block is valid this
                // is safe because block merkle hashes are still computed and checked,
                // Of course, if an assumed valid block is invalid due to false scriptSigs
                // this optimization would allow an invalid chain to be accepted.
                // The equivalent time check discourages hash power from extorting the network via DOS attack
                //  into accepting an invalid block through telling users they must manually set assumevalid.
                //  Requiring a software change or burying the invalid block, regardless of the setting, makes
                //  it hard to hide the implication of the demand.  This also avoids having release candidates
                //  that are hardly doing any signature verification at all in testing without having to
                //  artificially set the default assumed verified block further back.
                // The test against nMinimumChainWork prevents the skipping when denied access to any chain at
                //  least as good as the expected chain.
                fScriptChecks = (GetBlockProofEquivalentTime(*m_chainman.m_best_header, *pindex, *m_chainman.m_best_header, params.GetConsensus()) <= 60 * 60 * 24 * 7 * 2);
            }
        }
    }

    const auto time_1{SteadyClock::now()};
    time_check += time_1 - time_start;
    LogPrint(BCLog::BENCH, "    - Sanity checks: %.2fms [%.2fs (%.2fms/blk)]\n",
             Ticks<MillisecondsDouble>(time_1 - time_start),
             Ticks<SecondsDouble>(time_check),
             Ticks<MillisecondsDouble>(time_check) / num_blocks_total);

    // Do not allow blocks that contain transactions which 'overwrite' older transactions,
    // unless those are already completely spent.
    // If such overwrites are allowed, coinbases and transactions depending upon those
    // can be duplicated to remove the ability to spend the first instance -- even after
    // being sent to another address.
    // See BIP30, CVE-2012-1909, and http://r6.ca/blog/20120206T005236Z.html for more information.
    // FIXME: Enable strict check after appropriate fork.
    bool fEnforceBIP30 = (!pindex->phashBlock) || // Enforce on CreateNewBlock invocations which don't have a hash.
                          !(true);
    assert(pindex->pprev);
<<<<<<< HEAD

    if (fEnforceBIP30) {
=======
    CBlockIndex* pindexBIP34height = pindex->pprev->GetAncestor(params.GetConsensus().BIP34Height);
    //Only continue to enforce if we're below BIP34 activation height or the block hash at that height doesn't correspond.
    fEnforceBIP30 = fEnforceBIP30 && (!pindexBIP34height || !(pindexBIP34height->GetBlockHash() == params.GetConsensus().BIP34Hash));

    // TODO: Remove BIP30 checking from block height 1,983,702 on, once we have a
    // consensus change that ensures coinbases at those heights cannot
    // duplicate earlier coinbases.
    if (fEnforceBIP30 || pindex->nHeight >= BIP34_IMPLIES_BIP30_LIMIT) {
>>>>>>> ac554a35
        for (const auto& tx : block.vtx) {
            for (size_t o = 0; o < tx->vout.size(); o++) {
                if (view.HaveCoin(COutPoint(tx->GetHash(), o))) {
                    LogPrintf("ERROR: ConnectBlock(): tried to overwrite transaction\n");
                    return state.Invalid(BlockValidationResult::BLOCK_CONSENSUS, "bad-txns-BIP30");
                }
            }
        }
    }

    // Enforce BIP68 (sequence locks)
    int nLockTimeFlags = 0;
    if (DeploymentActiveAt(*pindex, m_chainman, Consensus::DEPLOYMENT_CSV)) {
        nLockTimeFlags |= LOCKTIME_VERIFY_SEQUENCE;
    }

    // Get the script flags for this block
    unsigned int flags{GetBlockScriptFlags(*pindex, m_chainman)};

    const auto time_2{SteadyClock::now()};
    time_forks += time_2 - time_1;
    LogPrint(BCLog::BENCH, "    - Fork checks: %.2fms [%.2fs (%.2fms/blk)]\n",
             Ticks<MillisecondsDouble>(time_2 - time_1),
             Ticks<SecondsDouble>(time_forks),
             Ticks<MillisecondsDouble>(time_forks) / num_blocks_total);

    CBlockUndo blockundo;

    // Precomputed transaction data pointers must not be invalidated
    // until after `control` has run the script checks (potentially
    // in multiple threads). Preallocate the vector size so a new allocation
    // doesn't invalidate pointers into the vector, and keep txsdata in scope
    // for as long as `control`.
    CCheckQueueControl<CScriptCheck> control(fScriptChecks && g_parallel_script_checks ? &scriptcheckqueue : nullptr);
    std::vector<PrecomputedTransactionData> txsdata(block.vtx.size());

    std::vector<int> prevheights;
    CAmount nFees = 0;
    int nInputs = 0;
    int64_t nSigOpsCost = 0;
    blockundo.vtxundo.reserve(block.vtx.size() - 1);
    for (unsigned int i = 0; i < block.vtx.size(); i++)
    {
        const CTransaction &tx = *(block.vtx[i]);

        nInputs += tx.vin.size();

        if (!tx.IsCoinBase())
        {
            CAmount txfee = 0;
            TxValidationState tx_state;
            if (!Consensus::CheckTxInputs(tx, tx_state, view, pindex->nHeight, flags, txfee)) {
                // Any transaction validation failure in ConnectBlock is a block consensus failure
                state.Invalid(BlockValidationResult::BLOCK_CONSENSUS,
                            tx_state.GetRejectReason(), tx_state.GetDebugMessage());
                return error("%s: Consensus::CheckTxInputs: %s, %s", __func__, tx.GetHash().ToString(), state.ToString());
            }
            nFees += txfee;
            if (!MoneyRange(nFees)) {
                LogPrintf("ERROR: %s: accumulated fee in the block out of range.\n", __func__);
                return state.Invalid(BlockValidationResult::BLOCK_CONSENSUS, "bad-txns-accumulated-fee-outofrange");
            }

            // Check that transaction is BIP68 final
            // BIP68 lock checks (as opposed to nLockTime checks) must
            // be in ConnectBlock because they require the UTXO set
            prevheights.resize(tx.vin.size());
            for (size_t j = 0; j < tx.vin.size(); j++) {
                prevheights[j] = view.AccessCoin(tx.vin[j].prevout).nHeight;
            }

            if (!SequenceLocks(tx, nLockTimeFlags, prevheights, *pindex)) {
                LogPrintf("ERROR: %s: contains a non-BIP68-final transaction\n", __func__);
                return state.Invalid(BlockValidationResult::BLOCK_CONSENSUS, "bad-txns-nonfinal");
            }
        }

        // GetTransactionSigOpCost counts 3 types of sigops:
        // * legacy (always)
        // * p2sh (when P2SH enabled in flags and excludes coinbase)
        // * witness (when witness enabled in flags and excludes coinbase)
        nSigOpsCost += GetTransactionSigOpCost(tx, view, flags);
        if (nSigOpsCost > MAX_BLOCK_SIGOPS_COST) {
            LogPrintf("ERROR: ConnectBlock(): too many sigops\n");
            return state.Invalid(BlockValidationResult::BLOCK_CONSENSUS, "bad-blk-sigops");
        }

        if (!tx.IsCoinBase())
        {
            std::vector<CScriptCheck> vChecks;
            bool fCacheResults = fJustCheck; /* Don't cache results if we're actually connecting blocks (still consult the cache, though) */
            TxValidationState tx_state;
            if (fScriptChecks && !CheckInputScripts(tx, tx_state, view, flags, fCacheResults, fCacheResults, txsdata[i], g_parallel_script_checks ? &vChecks : nullptr)) {
                // Any transaction validation failure in ConnectBlock is a block consensus failure
                state.Invalid(BlockValidationResult::BLOCK_CONSENSUS,
                              tx_state.GetRejectReason(), tx_state.GetDebugMessage());
                return error("ConnectBlock(): CheckInputScripts on %s failed with %s",
                    tx.GetHash().ToString(), state.ToString());
            }
            control.Add(vChecks);
        }

        CTxUndo undoDummy;
        if (i > 0) {
            blockundo.vtxundo.push_back(CTxUndo());
        }
        UpdateCoins(tx, view, i == 0 ? undoDummy : blockundo.vtxundo.back(), pindex->nHeight);
        ApplyNameTransaction(tx, pindex->nHeight, view, blockundo);
    }
    const auto time_3{SteadyClock::now()};
    time_connect += time_3 - time_2;
    LogPrint(BCLog::BENCH, "      - Connect %u transactions: %.2fms (%.3fms/tx, %.3fms/txin) [%.2fs (%.2fms/blk)]\n", (unsigned)block.vtx.size(),
             Ticks<MillisecondsDouble>(time_3 - time_2), Ticks<MillisecondsDouble>(time_3 - time_2) / block.vtx.size(),
             nInputs <= 1 ? 0 : Ticks<MillisecondsDouble>(time_3 - time_2) / (nInputs - 1),
             Ticks<SecondsDouble>(time_connect),
             Ticks<MillisecondsDouble>(time_connect) / num_blocks_total);

    CAmount blockReward = nFees + GetBlockSubsidy(pindex->nHeight, params.GetConsensus());
    if (block.vtx[0]->GetValueOut() > blockReward) {
        LogPrintf("ERROR: ConnectBlock(): coinbase pays too much (actual=%d vs limit=%d)\n", block.vtx[0]->GetValueOut(), blockReward);
        return state.Invalid(BlockValidationResult::BLOCK_CONSENSUS, "bad-cb-amount");
    }

    if (!control.Wait()) {
        LogPrintf("ERROR: %s: CheckQueue failed\n", __func__);
        return state.Invalid(BlockValidationResult::BLOCK_CONSENSUS, "block-validation-failed");
    }
    const auto time_4{SteadyClock::now()};
    time_verify += time_4 - time_2;
    LogPrint(BCLog::BENCH, "    - Verify %u txins: %.2fms (%.3fms/txin) [%.2fs (%.2fms/blk)]\n", nInputs - 1,
             Ticks<MillisecondsDouble>(time_4 - time_2),
             nInputs <= 1 ? 0 : Ticks<MillisecondsDouble>(time_4 - time_2) / (nInputs - 1),
             Ticks<SecondsDouble>(time_verify),
             Ticks<MillisecondsDouble>(time_verify) / num_blocks_total);

    if (fJustCheck)
        return true;

<<<<<<< HEAD
    /* Remove expired names from the UTXO set.  They become permanently
       unspendable.  Note that we use nHeight+1 here because a possible
       spending transaction would be at least at that height.  This has
       to be done after checking the transactions themselves, because
       spending a name would still be valid in the current block.  */
    if (!ExpireNames(pindex->nHeight + 1, view, blockundo, expiredNames))
        return error("%s : ExpireNames failed", __func__);

    if (!m_blockman.WriteUndoDataForBlock(blockundo, state, pindex, m_params)) {
=======
    if (!m_blockman.WriteUndoDataForBlock(blockundo, state, pindex, params)) {
>>>>>>> ac554a35
        return false;
    }

    const auto time_5{SteadyClock::now()};
    time_undo += time_5 - time_4;
    LogPrint(BCLog::BENCH, "    - Write undo data: %.2fms [%.2fs (%.2fms/blk)]\n",
             Ticks<MillisecondsDouble>(time_5 - time_4),
             Ticks<SecondsDouble>(time_undo),
             Ticks<MillisecondsDouble>(time_undo) / num_blocks_total);

    if (!pindex->IsValid(BLOCK_VALID_SCRIPTS)) {
        pindex->RaiseValidity(BLOCK_VALID_SCRIPTS);
        m_blockman.m_dirty_blockindex.insert(pindex);
    }

    // add this block to the view's block chain
    view.SetBestBlock(pindex->GetBlockHash());

    const auto time_6{SteadyClock::now()};
    time_index += time_6 - time_5;
    LogPrint(BCLog::BENCH, "    - Index writing: %.2fms [%.2fs (%.2fms/blk)]\n",
             Ticks<MillisecondsDouble>(time_6 - time_5),
             Ticks<SecondsDouble>(time_index),
             Ticks<MillisecondsDouble>(time_index) / num_blocks_total);

    TRACE6(validation, block_connected,
        block_hash.data(),
        pindex->nHeight,
        block.vtx.size(),
        nInputs,
        nSigOpsCost,
        time_5 - time_start // in microseconds (µs)
    );

    return true;
}

CoinsCacheSizeState Chainstate::GetCoinsCacheSizeState()
{
    AssertLockHeld(::cs_main);
    return this->GetCoinsCacheSizeState(
        m_coinstip_cache_size_bytes,
        m_mempool ? m_mempool->m_max_size_bytes : 0);
}

CoinsCacheSizeState Chainstate::GetCoinsCacheSizeState(
    size_t max_coins_cache_size_bytes,
    size_t max_mempool_size_bytes)
{
    AssertLockHeld(::cs_main);
    const int64_t nMempoolUsage = m_mempool ? m_mempool->DynamicMemoryUsage() : 0;
    int64_t cacheSize = CoinsTip().DynamicMemoryUsage();
    int64_t nTotalSpace =
        max_coins_cache_size_bytes + std::max<int64_t>(int64_t(max_mempool_size_bytes) - nMempoolUsage, 0);

    //! No need to periodic flush if at least this much space still available.
    static constexpr int64_t MAX_BLOCK_COINSDB_USAGE_BYTES = 10 * 1024 * 1024;  // 10MB
    int64_t large_threshold =
        std::max((9 * nTotalSpace) / 10, nTotalSpace - MAX_BLOCK_COINSDB_USAGE_BYTES);

    if (cacheSize > nTotalSpace) {
        LogPrintf("Cache size (%s) exceeds total space (%s)\n", cacheSize, nTotalSpace);
        return CoinsCacheSizeState::CRITICAL;
    } else if (cacheSize > large_threshold) {
        return CoinsCacheSizeState::LARGE;
    }
    return CoinsCacheSizeState::OK;
}

bool Chainstate::FlushStateToDisk(
    BlockValidationState &state,
    FlushStateMode mode,
    int nManualPruneHeight)
{
    LOCK(cs_main);
    assert(this->CanFlushToDisk());
    static std::chrono::microseconds nLastWrite{0};
    static std::chrono::microseconds nLastFlush{0};
    std::set<int> setFilesToPrune;
    bool full_flush_completed = false;

    const size_t coins_count = CoinsTip().GetCacheSize();
    const size_t coins_mem_usage = CoinsTip().DynamicMemoryUsage();

    try {
    {
        bool fFlushForPrune = false;
        bool fDoFullFlush = false;

        CoinsCacheSizeState cache_state = GetCoinsCacheSizeState();
        LOCK(m_blockman.cs_LastBlockFile);
        if (fPruneMode && (m_blockman.m_check_for_pruning || nManualPruneHeight > 0) && !fReindex) {
            // make sure we don't prune above any of the prune locks bestblocks
            // pruning is height-based
            int last_prune{m_chain.Height()}; // last height we can prune
            std::optional<std::string> limiting_lock; // prune lock that actually was the limiting factor, only used for logging

            for (const auto& prune_lock : m_blockman.m_prune_locks) {
                if (prune_lock.second.height_first == std::numeric_limits<int>::max()) continue;
                // Remove the buffer and one additional block here to get actual height that is outside of the buffer
                const int lock_height{prune_lock.second.height_first - PRUNE_LOCK_BUFFER - 1};
                last_prune = std::max(1, std::min(last_prune, lock_height));
                if (last_prune == lock_height) {
                    limiting_lock = prune_lock.first;
                }
            }

            if (limiting_lock) {
                LogPrint(BCLog::PRUNE, "%s limited pruning to height %d\n", limiting_lock.value(), last_prune);
            }

            if (nManualPruneHeight > 0) {
                LOG_TIME_MILLIS_WITH_CATEGORY("find files to prune (manual)", BCLog::BENCH);

                m_blockman.FindFilesToPruneManual(setFilesToPrune, std::min(last_prune, nManualPruneHeight), m_chain.Height());
            } else {
                LOG_TIME_MILLIS_WITH_CATEGORY("find files to prune", BCLog::BENCH);

                m_blockman.FindFilesToPrune(setFilesToPrune, m_chainman.GetParams().PruneAfterHeight(), m_chain.Height(), last_prune, IsInitialBlockDownload());
                m_blockman.m_check_for_pruning = false;
            }
            if (!setFilesToPrune.empty()) {
                fFlushForPrune = true;
                if (!m_blockman.m_have_pruned) {
                    m_blockman.m_block_tree_db->WriteFlag("prunedblockfiles", true);
                    m_blockman.m_have_pruned = true;
                }
            }
        }
        const auto nNow = GetTime<std::chrono::microseconds>();
        // Avoid writing/flushing immediately after startup.
        if (nLastWrite.count() == 0) {
            nLastWrite = nNow;
        }
        if (nLastFlush.count() == 0) {
            nLastFlush = nNow;
        }
        // The cache is large and we're within 10% and 10 MiB of the limit, but we have time now (not in the middle of a block processing).
        bool fCacheLarge = mode == FlushStateMode::PERIODIC && cache_state >= CoinsCacheSizeState::LARGE;
        // The cache is over the limit, we have to write now.
        bool fCacheCritical = mode == FlushStateMode::IF_NEEDED && cache_state >= CoinsCacheSizeState::CRITICAL;
        // It's been a while since we wrote the block index to disk. Do this frequently, so we don't need to redownload after a crash.
        bool fPeriodicWrite = mode == FlushStateMode::PERIODIC && nNow > nLastWrite + DATABASE_WRITE_INTERVAL;
        // It's been very long since we flushed the cache. Do this infrequently, to optimize cache usage.
        bool fPeriodicFlush = mode == FlushStateMode::PERIODIC && nNow > nLastFlush + DATABASE_FLUSH_INTERVAL;
        // Combine all conditions that result in a full cache flush.
        fDoFullFlush = (mode == FlushStateMode::ALWAYS) || fCacheLarge || fCacheCritical || fPeriodicFlush || fFlushForPrune;
        // Write blocks and block index to disk.
        if (fDoFullFlush || fPeriodicWrite) {
            // Ensure we can write block index
            if (!CheckDiskSpace(gArgs.GetBlocksDirPath())) {
                return AbortNode(state, "Disk space is too low!", _("Disk space is too low!"));
            }
            {
                LOG_TIME_MILLIS_WITH_CATEGORY("write block and undo data to disk", BCLog::BENCH);

                // First make sure all block and undo data is flushed to disk.
                m_blockman.FlushBlockFile();
            }

            // Then update all block file information (which may refer to block and undo files).
            {
                LOG_TIME_MILLIS_WITH_CATEGORY("write block index to disk", BCLog::BENCH);

                if (!m_blockman.WriteBlockIndexDB()) {
                    return AbortNode(state, "Failed to write to block index database");
                }
            }
            // Finally remove any pruned files
            if (fFlushForPrune) {
                LOG_TIME_MILLIS_WITH_CATEGORY("unlink pruned files", BCLog::BENCH);

                UnlinkPrunedFiles(setFilesToPrune);
            }
            nLastWrite = nNow;
        }
        // Flush best chain related state. This can only be done if the blocks / block index write was also done.
        if (fDoFullFlush && !CoinsTip().GetBestBlock().IsNull()) {
            LOG_TIME_MILLIS_WITH_CATEGORY(strprintf("write coins cache to disk (%d coins, %.2fkB)",
                coins_count, coins_mem_usage / 1000), BCLog::BENCH);

            // Typical Coin structures on disk are around 48 bytes in size.
            // Pushing a new one to the database can cause it to be written
            // twice (once in the log, and once in the tables). This is already
            // an overestimation, as most will delete an existing entry or
            // overwrite one. Still, use a conservative safety factor of 2.
            if (!CheckDiskSpace(gArgs.GetDataDirNet(), 48 * 2 * 2 * CoinsTip().GetCacheSize())) {
                return AbortNode(state, "Disk space is too low!", _("Disk space is too low!"));
            }
            // Flush the chainstate (which may refer to block index entries).
            if (!CoinsTip().Flush())
                return AbortNode(state, "Failed to write to coin database");
            nLastFlush = nNow;
            full_flush_completed = true;
            TRACE5(utxocache, flush,
                   (int64_t)(GetTimeMicros() - nNow.count()), // in microseconds (µs)
                   (uint32_t)mode,
                   (uint64_t)coins_count,
                   (uint64_t)coins_mem_usage,
                   (bool)fFlushForPrune);
        }
    }
    if (full_flush_completed) {
        // Update best block in wallet (so we can detect restored wallets).
        GetMainSignals().ChainStateFlushed(m_chain.GetLocator());
    }
    } catch (const std::runtime_error& e) {
        return AbortNode(state, std::string("System error while flushing: ") + e.what());
    }
    return true;
}

void Chainstate::ForceFlushStateToDisk()
{
    BlockValidationState state;
    if (!this->FlushStateToDisk(state, FlushStateMode::ALWAYS)) {
        LogPrintf("%s: failed to flush state (%s)\n", __func__, state.ToString());
    }
}

void Chainstate::PruneAndFlush()
{
    BlockValidationState state;
    m_blockman.m_check_for_pruning = true;
    if (!this->FlushStateToDisk(state, FlushStateMode::NONE)) {
        LogPrintf("%s: failed to flush state (%s)\n", __func__, state.ToString());
    }
}

static void DoWarning(const bilingual_str& warning)
{
    static bool fWarned = false;
    SetMiscWarning(warning);
    if (!fWarned) {
        AlertNotify(warning.original);
        fWarned = true;
    }
}

/** Private helper function that concatenates warning messages. */
static void AppendWarning(bilingual_str& res, const bilingual_str& warn)
{
    if (!res.empty()) res += Untranslated(", ");
    res += warn;
}

static void UpdateTipLog(
    const CCoinsViewCache& coins_tip,
    const CBlockIndex* tip,
    const CChainParams& params,
    const std::string& func_name,
    const std::string& prefix,
    const std::string& warning_messages) EXCLUSIVE_LOCKS_REQUIRED(::cs_main)
{

    AssertLockHeld(::cs_main);
    LogPrintf("%s%s: new best=%s height=%d version=0x%08x log2_work=%f tx=%lu date='%s' progress=%f cache=%.1fMiB(%utxo)%s\n",
        prefix, func_name,
        tip->GetBlockHash().ToString(), tip->nHeight, tip->nVersion,
        log(tip->nChainWork.getdouble()) / log(2.0), (unsigned long)tip->nChainTx,
        FormatISO8601DateTime(tip->GetBlockTime()),
        GuessVerificationProgress(params.TxData(), tip),
        coins_tip.DynamicMemoryUsage() * (1.0 / (1 << 20)),
        coins_tip.GetCacheSize(),
        !warning_messages.empty() ? strprintf(" warning='%s'", warning_messages) : "");
}

void Chainstate::UpdateTip(const CBlockIndex* pindexNew)
{
    AssertLockHeld(::cs_main);
    const auto& coins_tip = this->CoinsTip();

    const CChainParams& params{m_chainman.GetParams()};

    // The remainder of the function isn't relevant if we are not acting on
    // the active chainstate, so return if need be.
    if (this != &m_chainman.ActiveChainstate()) {
        // Only log every so often so that we don't bury log messages at the tip.
        constexpr int BACKGROUND_LOG_INTERVAL = 2000;
        if (pindexNew->nHeight % BACKGROUND_LOG_INTERVAL == 0) {
            UpdateTipLog(coins_tip, pindexNew, params, __func__, "[background validation] ", "");
        }
        return;
    }

    // New best block
    if (m_mempool) {
        m_mempool->AddTransactionsUpdated(1);
    }

    {
        LOCK(g_best_block_mutex);
        g_best_block = pindexNew->GetBlockHash();
        g_best_block_cv.notify_all();
    }

    bilingual_str warning_messages;
    if (!this->IsInitialBlockDownload()) {
        const CBlockIndex* pindex = pindexNew;
        for (int bit = 0; bit < VERSIONBITS_NUM_BITS; bit++) {
            WarningBitsConditionChecker checker(m_chainman, bit);
            ThresholdState state = checker.GetStateFor(pindex, params.GetConsensus(), warningcache.at(bit));
            if (state == ThresholdState::ACTIVE || state == ThresholdState::LOCKED_IN) {
                const bilingual_str warning = strprintf(_("Unknown new rules activated (versionbit %i)"), bit);
                if (state == ThresholdState::ACTIVE) {
                    DoWarning(warning);
                } else {
                    AppendWarning(warning_messages, warning);
                }
            }
        }
    }
    UpdateTipLog(coins_tip, pindexNew, params, __func__, "", warning_messages.original);
}

/** Disconnect m_chain's tip.
  * After calling, the mempool will be in an inconsistent state, with
  * transactions from disconnected blocks being added to disconnectpool.  You
  * should make the mempool consistent again by calling MaybeUpdateMempoolForReorg.
  * with cs_main held.
  *
  * If disconnectpool is nullptr, then no disconnected transactions are added to
  * disconnectpool (note that the caller is responsible for mempool consistency
  * in any case).
  */
bool Chainstate::DisconnectTip(BlockValidationState& state, DisconnectedBlockTransactions* disconnectpool)
{
    AssertLockHeld(cs_main);
    if (m_mempool) AssertLockHeld(m_mempool->cs);

    CBlockIndex *pindexDelete = m_chain.Tip();
    assert(pindexDelete);
    assert(pindexDelete->pprev);
    CheckNameDB (*this, true);
    // Read block from disk.
    std::shared_ptr<CBlock> pblock = std::make_shared<CBlock>();
    CBlock& block = *pblock;
    if (!ReadBlockFromDisk(block, pindexDelete, m_chainman.GetConsensus())) {
        return error("DisconnectTip(): Failed to read block");
    }
    // Apply the block atomically to the chain state.
    std::set<valtype> unexpiredNames;
    const auto time_start{SteadyClock::now()};
    {
        CCoinsViewCache view(&CoinsTip());
        assert(view.GetBestBlock() == pindexDelete->GetBlockHash());
        if (DisconnectBlock(block, pindexDelete, view, unexpiredNames) != DISCONNECT_OK)
            return error("DisconnectTip(): DisconnectBlock %s failed", pindexDelete->GetBlockHash().ToString());
        bool flushed = view.Flush();
        assert(flushed);
    }
    LogPrint(BCLog::BENCH, "- Disconnect block: %.2fms\n",
             Ticks<MillisecondsDouble>(SteadyClock::now() - time_start));

    {
        // Prune locks that began at or after the tip should be moved backward so they get a chance to reorg
        const int max_height_first{pindexDelete->nHeight - 1};
        for (auto& prune_lock : m_blockman.m_prune_locks) {
            if (prune_lock.second.height_first <= max_height_first) continue;

            prune_lock.second.height_first = max_height_first;
            LogPrint(BCLog::PRUNE, "%s prune lock moved back to %d\n", prune_lock.first, max_height_first);
        }
    }

    // Write the chain state to disk, if necessary.
    if (!FlushStateToDisk(state, FlushStateMode::IF_NEEDED)) {
        return false;
    }

    // Fix the memool for conflicts due to unexpired names.
    if (m_mempool)
        m_mempool->removeUnexpireConflicts(unexpiredNames);

    if (disconnectpool && m_mempool) {
        // Save transactions to re-add to mempool at end of reorg
        for (auto it = block.vtx.rbegin(); it != block.vtx.rend(); ++it) {
            disconnectpool->addTransaction(*it);
        }
        while (disconnectpool->DynamicMemoryUsage() > MAX_DISCONNECTED_TX_POOL_SIZE * 1000) {
            // Drop the earliest entry, and remove its children from the mempool.
            auto it = disconnectpool->queuedTx.get<insertion_order>().begin();
            m_mempool->removeRecursive(**it, MemPoolRemovalReason::REORG);
            disconnectpool->removeEntry(it);
        }
    }

    m_chain.SetTip(*pindexDelete->pprev);

    UpdateTip(pindexDelete->pprev);
    CheckNameDB (*this, true);
    // Let wallets know transactions went from 1-confirmed to
    // 0-confirmed or conflicted:
    GetMainSignals().BlockDisconnected(pblock, pindexDelete);
    return true;
}

static SteadyClock::duration time_read_from_disk_total{};
static SteadyClock::duration time_connect_total{};
static SteadyClock::duration time_flush{};
static SteadyClock::duration time_chainstate{};
static SteadyClock::duration time_post_connect{};

struct PerBlockConnectTrace {
    CBlockIndex* pindex = nullptr;
    std::shared_ptr<const CBlock> pblock;
    PerBlockConnectTrace() = default;
};
/**
 * Used to track blocks whose transactions were applied to the UTXO state as a
 * part of a single ActivateBestChainStep call.
 *
 * This class is single-use, once you call GetBlocksConnected() you have to throw
 * it away and make a new one.
 */
class ConnectTrace {
private:
    std::vector<PerBlockConnectTrace> blocksConnected;

public:
    explicit ConnectTrace() : blocksConnected(1) {}

    void BlockConnected(CBlockIndex* pindex, std::shared_ptr<const CBlock> pblock) {
        assert(!blocksConnected.back().pindex);
        assert(pindex);
        assert(pblock);
        blocksConnected.back().pindex = pindex;
        blocksConnected.back().pblock = std::move(pblock);
        blocksConnected.emplace_back();
    }

    std::vector<PerBlockConnectTrace>& GetBlocksConnected() {
        // We always keep one extra block at the end of our list because
        // blocks are added after all the conflicted transactions have
        // been filled in. Thus, the last entry should always be an empty
        // one waiting for the transactions from the next block. We pop
        // the last entry here to make sure the list we return is sane.
        assert(!blocksConnected.back().pindex);
        blocksConnected.pop_back();
        return blocksConnected;
    }
};

/**
 * Connect a new block to m_chain. pblock is either nullptr or a pointer to a CBlock
 * corresponding to pindexNew, to bypass loading it again from disk.
 *
 * The block is added to connectTrace if connection succeeds.
 */
bool Chainstate::ConnectTip(BlockValidationState& state, CBlockIndex* pindexNew, const std::shared_ptr<const CBlock>& pblock, ConnectTrace& connectTrace, DisconnectedBlockTransactions& disconnectpool)
{
    AssertLockHeld(cs_main);
    if (m_mempool) AssertLockHeld(m_mempool->cs);

    assert(pindexNew->pprev == m_chain.Tip());
    CheckNameDB (*this, true);
    // Read block from disk.
    const auto time_1{SteadyClock::now()};
    std::shared_ptr<const CBlock> pthisBlock;
    if (!pblock) {
        std::shared_ptr<CBlock> pblockNew = std::make_shared<CBlock>();
        if (!ReadBlockFromDisk(*pblockNew, pindexNew, m_chainman.GetConsensus())) {
            return AbortNode(state, "Failed to read block");
        }
        pthisBlock = pblockNew;
    } else {
        LogPrint(BCLog::BENCH, "  - Using cached block\n");
        pthisBlock = pblock;
    }
    const CBlock& blockConnecting = *pthisBlock;
    // Apply the block atomically to the chain state.
    std::set<valtype> expiredNames;
    const auto time_2{SteadyClock::now()};
    time_read_from_disk_total += time_2 - time_1;
    SteadyClock::time_point time_3;
    LogPrint(BCLog::BENCH, "  - Load block from disk: %.2fms [%.2fs (%.2fms/blk)]\n",
             Ticks<MillisecondsDouble>(time_2 - time_1),
             Ticks<SecondsDouble>(time_read_from_disk_total),
             Ticks<MillisecondsDouble>(time_read_from_disk_total) / num_blocks_total);
    {
        CCoinsViewCache view(&CoinsTip());
        bool rv = ConnectBlock(blockConnecting, state, pindexNew, view, expiredNames);
        GetMainSignals().BlockChecked(blockConnecting, state);
        if (!rv) {
            if (state.IsInvalid())
                InvalidBlockFound(pindexNew, state);
            return error("%s: ConnectBlock %s failed, %s", __func__, pindexNew->GetBlockHash().ToString(), state.ToString());
        }
        time_3 = SteadyClock::now();
        time_connect_total += time_3 - time_2;
        assert(num_blocks_total > 0);
        LogPrint(BCLog::BENCH, "  - Connect total: %.2fms [%.2fs (%.2fms/blk)]\n",
                 Ticks<MillisecondsDouble>(time_3 - time_2),
                 Ticks<SecondsDouble>(time_connect_total),
                 Ticks<MillisecondsDouble>(time_connect_total) / num_blocks_total);
        bool flushed = view.Flush();
        assert(flushed);
    }
    const auto time_4{SteadyClock::now()};
    time_flush += time_4 - time_3;
    LogPrint(BCLog::BENCH, "  - Flush: %.2fms [%.2fs (%.2fms/blk)]\n",
             Ticks<MillisecondsDouble>(time_4 - time_3),
             Ticks<SecondsDouble>(time_flush),
             Ticks<MillisecondsDouble>(time_flush) / num_blocks_total);
    // Write the chain state to disk, if necessary.
    if (!FlushStateToDisk(state, FlushStateMode::IF_NEEDED)) {
        return false;
    }
    const auto time_5{SteadyClock::now()};
    time_chainstate += time_5 - time_4;
    LogPrint(BCLog::BENCH, "  - Writing chainstate: %.2fms [%.2fs (%.2fms/blk)]\n",
             Ticks<MillisecondsDouble>(time_5 - time_4),
             Ticks<SecondsDouble>(time_chainstate),
             Ticks<MillisecondsDouble>(time_chainstate) / num_blocks_total);
    // Remove conflicting transactions from the mempool.;
    if (m_mempool) {
        m_mempool->removeForBlock(blockConnecting.vtx, pindexNew->nHeight);
        m_mempool->removeExpireConflicts(expiredNames);
        disconnectpool.removeForBlock(blockConnecting.vtx);
    }
    // Update m_chain & related variables.
    m_chain.SetTip(*pindexNew);
    UpdateTip(pindexNew);
    CheckNameDB (*this, false);

    const auto time_6{SteadyClock::now()};
    time_post_connect += time_6 - time_5;
    time_total += time_6 - time_1;
    LogPrint(BCLog::BENCH, "  - Connect postprocess: %.2fms [%.2fs (%.2fms/blk)]\n",
             Ticks<MillisecondsDouble>(time_6 - time_5),
             Ticks<SecondsDouble>(time_post_connect),
             Ticks<MillisecondsDouble>(time_post_connect) / num_blocks_total);
    LogPrint(BCLog::BENCH, "- Connect block: %.2fms [%.2fs (%.2fms/blk)]\n",
             Ticks<MillisecondsDouble>(time_6 - time_1),
             Ticks<SecondsDouble>(time_total),
             Ticks<MillisecondsDouble>(time_total) / num_blocks_total);

    connectTrace.BlockConnected(pindexNew, std::move(pthisBlock));
    return true;
}

/**
 * Return the tip of the chain with the most work in it, that isn't
 * known to be invalid (it's however far from certain to be valid).
 */
CBlockIndex* Chainstate::FindMostWorkChain()
{
    AssertLockHeld(::cs_main);
    do {
        CBlockIndex *pindexNew = nullptr;

        // Find the best candidate header.
        {
            std::set<CBlockIndex*, CBlockIndexWorkComparator>::reverse_iterator it = setBlockIndexCandidates.rbegin();
            if (it == setBlockIndexCandidates.rend())
                return nullptr;
            pindexNew = *it;
        }

        // Check whether all blocks on the path between the currently active chain and the candidate are valid.
        // Just going until the active chain is an optimization, as we know all blocks in it are valid already.
        CBlockIndex *pindexTest = pindexNew;
        bool fInvalidAncestor = false;
        while (pindexTest && !m_chain.Contains(pindexTest)) {
            assert(pindexTest->HaveTxsDownloaded() || pindexTest->nHeight == 0);

            // Pruned nodes may have entries in setBlockIndexCandidates for
            // which block files have been deleted.  Remove those as candidates
            // for the most work chain if we come across them; we can't switch
            // to a chain unless we have all the non-active-chain parent blocks.
            bool fFailedChain = pindexTest->nStatus & BLOCK_FAILED_MASK;
            bool fMissingData = !(pindexTest->nStatus & BLOCK_HAVE_DATA);
            if (fFailedChain || fMissingData) {
                // Candidate chain is not usable (either invalid or missing data)
                if (fFailedChain && (m_chainman.m_best_invalid == nullptr || pindexNew->nChainWork > m_chainman.m_best_invalid->nChainWork)) {
                    m_chainman.m_best_invalid = pindexNew;
                }
                CBlockIndex *pindexFailed = pindexNew;
                // Remove the entire chain from the set.
                while (pindexTest != pindexFailed) {
                    if (fFailedChain) {
                        pindexFailed->nStatus |= BLOCK_FAILED_CHILD;
                    } else if (fMissingData) {
                        // If we're missing data, then add back to m_blocks_unlinked,
                        // so that if the block arrives in the future we can try adding
                        // to setBlockIndexCandidates again.
                        m_blockman.m_blocks_unlinked.insert(
                            std::make_pair(pindexFailed->pprev, pindexFailed));
                    }
                    setBlockIndexCandidates.erase(pindexFailed);
                    pindexFailed = pindexFailed->pprev;
                }
                setBlockIndexCandidates.erase(pindexTest);
                fInvalidAncestor = true;
                break;
            }
            pindexTest = pindexTest->pprev;
        }
        if (!fInvalidAncestor)
            return pindexNew;
    } while(true);
}

/** Delete all entries in setBlockIndexCandidates that are worse than the current tip. */
void Chainstate::PruneBlockIndexCandidates() {
    // Note that we can't delete the current block itself, as we may need to return to it later in case a
    // reorganization to a better block fails.
    std::set<CBlockIndex*, CBlockIndexWorkComparator>::iterator it = setBlockIndexCandidates.begin();
    while (it != setBlockIndexCandidates.end() && setBlockIndexCandidates.value_comp()(*it, m_chain.Tip())) {
        setBlockIndexCandidates.erase(it++);
    }
    // Either the current tip or a successor of it we're working towards is left in setBlockIndexCandidates.
    assert(!setBlockIndexCandidates.empty());
}

/**
 * Try to make some progress towards making pindexMostWork the active block.
 * pblock is either nullptr or a pointer to a CBlock corresponding to pindexMostWork.
 *
 * @returns true unless a system error occurred
 */
bool Chainstate::ActivateBestChainStep(BlockValidationState& state, CBlockIndex* pindexMostWork, const std::shared_ptr<const CBlock>& pblock, bool& fInvalidFound, ConnectTrace& connectTrace)
{
    AssertLockHeld(cs_main);
    if (m_mempool) AssertLockHeld(m_mempool->cs);

    const CBlockIndex* pindexOldTip = m_chain.Tip();
    const CBlockIndex* pindexFork = m_chain.FindFork(pindexMostWork);

    // Disconnect active blocks which are no longer in the best chain.
    bool fBlocksDisconnected = false;
    DisconnectedBlockTransactions disconnectpool;
    while (m_chain.Tip() && m_chain.Tip() != pindexFork) {
        if (!DisconnectTip(state, &disconnectpool)) {
            // This is likely a fatal error, but keep the mempool consistent,
            // just in case. Only remove from the mempool in this case.
            MaybeUpdateMempoolForReorg(disconnectpool, false);

            // If we're unable to disconnect a block during normal operation,
            // then that is a failure of our local system -- we should abort
            // rather than stay on a less work chain.
            AbortNode(state, "Failed to disconnect block; see debug.log for details");
            return false;
        }
        fBlocksDisconnected = true;
    }

    // Build list of new blocks to connect (in descending height order).
    std::vector<CBlockIndex*> vpindexToConnect;
    bool fContinue = true;
    int nHeight = pindexFork ? pindexFork->nHeight : -1;
    while (fContinue && nHeight != pindexMostWork->nHeight) {
        // Don't iterate the entire list of potential improvements toward the best tip, as we likely only need
        // a few blocks along the way.
        int nTargetHeight = std::min(nHeight + 32, pindexMostWork->nHeight);
        vpindexToConnect.clear();
        vpindexToConnect.reserve(nTargetHeight - nHeight);
        CBlockIndex* pindexIter = pindexMostWork->GetAncestor(nTargetHeight);
        while (pindexIter && pindexIter->nHeight != nHeight) {
            vpindexToConnect.push_back(pindexIter);
            pindexIter = pindexIter->pprev;
        }
        nHeight = nTargetHeight;

        // Connect new blocks.
        for (CBlockIndex* pindexConnect : reverse_iterate(vpindexToConnect)) {
            if (!ConnectTip(state, pindexConnect, pindexConnect == pindexMostWork ? pblock : std::shared_ptr<const CBlock>(), connectTrace, disconnectpool)) {
                if (state.IsInvalid()) {
                    // The block violates a consensus rule.
                    if (state.GetResult() != BlockValidationResult::BLOCK_MUTATED) {
                        InvalidChainFound(vpindexToConnect.front());
                    }
                    state = BlockValidationState();
                    fInvalidFound = true;
                    fContinue = false;
                    break;
                } else {
                    // A system error occurred (disk space, database error, ...).
                    // Make the mempool consistent with the current tip, just in case
                    // any observers try to use it before shutdown.
                    MaybeUpdateMempoolForReorg(disconnectpool, false);
                    return false;
                }
            } else {
                PruneBlockIndexCandidates();
                if (!pindexOldTip || m_chain.Tip()->nChainWork > pindexOldTip->nChainWork) {
                    // We're in a better position than we were. Return temporarily to release the lock.
                    fContinue = false;
                    break;
                }
            }
        }
    }

    if (fBlocksDisconnected) {
        // If any blocks were disconnected, disconnectpool may be non empty.  Add
        // any disconnected transactions back to the mempool.
        MaybeUpdateMempoolForReorg(disconnectpool, true);
    }
    if (m_mempool) m_mempool->check(this->CoinsTip(), this->m_chain.Height() + 1);

    CheckForkWarningConditions();

    return true;
}

static SynchronizationState GetSynchronizationState(bool init)
{
    if (!init) return SynchronizationState::POST_INIT;
    if (::fReindex) return SynchronizationState::INIT_REINDEX;
    return SynchronizationState::INIT_DOWNLOAD;
}

static bool NotifyHeaderTip(Chainstate& chainstate) LOCKS_EXCLUDED(cs_main) {
    bool fNotify = false;
    bool fInitialBlockDownload = false;
    static CBlockIndex* pindexHeaderOld = nullptr;
    CBlockIndex* pindexHeader = nullptr;
    {
        LOCK(cs_main);
        pindexHeader = chainstate.m_chainman.m_best_header;

        if (pindexHeader != pindexHeaderOld) {
            fNotify = true;
            fInitialBlockDownload = chainstate.IsInitialBlockDownload();
            pindexHeaderOld = pindexHeader;
        }
    }
    // Send block tip changed notifications without cs_main
    if (fNotify) {
        uiInterface.NotifyHeaderTip(GetSynchronizationState(fInitialBlockDownload), pindexHeader->nHeight, pindexHeader->nTime, false);
    }
    return fNotify;
}

static void LimitValidationInterfaceQueue() LOCKS_EXCLUDED(cs_main) {
    AssertLockNotHeld(cs_main);

    if (GetMainSignals().CallbacksPending() > 10) {
        SyncWithValidationInterfaceQueue();
    }
}

bool Chainstate::ActivateBestChain(BlockValidationState& state, std::shared_ptr<const CBlock> pblock)
{
    AssertLockNotHeld(m_chainstate_mutex);

    // Note that while we're often called here from ProcessNewBlock, this is
    // far from a guarantee. Things in the P2P/RPC will often end up calling
    // us in the middle of ProcessNewBlock - do not assume pblock is set
    // sanely for performance or correctness!
    AssertLockNotHeld(::cs_main);

    // ABC maintains a fair degree of expensive-to-calculate internal state
    // because this function periodically releases cs_main so that it does not lock up other threads for too long
    // during large connects - and to allow for e.g. the callback queue to drain
    // we use m_chainstate_mutex to enforce mutual exclusion so that only one caller may execute this function at a time
    LOCK(m_chainstate_mutex);

    CBlockIndex *pindexMostWork = nullptr;
    CBlockIndex *pindexNewTip = nullptr;
    int nStopAtHeight = gArgs.GetIntArg("-stopatheight", DEFAULT_STOPATHEIGHT);
    do {
        // Block until the validation queue drains. This should largely
        // never happen in normal operation, however may happen during
        // reindex, causing memory blowup if we run too far ahead.
        // Note that if a validationinterface callback ends up calling
        // ActivateBestChain this may lead to a deadlock! We should
        // probably have a DEBUG_LOCKORDER test for this in the future.
        LimitValidationInterfaceQueue();

        {
            LOCK(cs_main);
            // Lock transaction pool for at least as long as it takes for connectTrace to be consumed
            LOCK(MempoolMutex());
            CBlockIndex* starting_tip = m_chain.Tip();
            bool blocks_connected = false;
            do {
                // We absolutely may not unlock cs_main until we've made forward progress
                // (with the exception of shutdown due to hardware issues, low disk space, etc).
                ConnectTrace connectTrace; // Destructed before cs_main is unlocked

                if (pindexMostWork == nullptr) {
                    pindexMostWork = FindMostWorkChain();
                }

                // Whether we have anything to do at all.
                if (pindexMostWork == nullptr || pindexMostWork == m_chain.Tip()) {
                    break;
                }

                bool fInvalidFound = false;
                std::shared_ptr<const CBlock> nullBlockPtr;
                if (!ActivateBestChainStep(state, pindexMostWork, pblock && pblock->GetHash() == pindexMostWork->GetBlockHash() ? pblock : nullBlockPtr, fInvalidFound, connectTrace)) {
                    // A system error occurred
                    return false;
                }
                blocks_connected = true;

                if (fInvalidFound) {
                    // Wipe cache, we may need another branch now.
                    pindexMostWork = nullptr;
                }
                pindexNewTip = m_chain.Tip();

                for (const PerBlockConnectTrace& trace : connectTrace.GetBlocksConnected()) {
                    assert(trace.pblock && trace.pindex);
                    GetMainSignals().BlockConnected(trace.pblock, trace.pindex);
                }
            } while (!m_chain.Tip() || (starting_tip && CBlockIndexWorkComparator()(m_chain.Tip(), starting_tip)));
            if (!blocks_connected) return true;

            const CBlockIndex* pindexFork = m_chain.FindFork(starting_tip);
            bool fInitialDownload = IsInitialBlockDownload();

            // Notify external listeners about the new tip.
            // Enqueue while holding cs_main to ensure that UpdatedBlockTip is called in the order in which blocks are connected
            if (pindexFork != pindexNewTip) {
                // Notify ValidationInterface subscribers
                GetMainSignals().UpdatedBlockTip(pindexNewTip, pindexFork, fInitialDownload);

                // Always notify the UI if a new block tip was connected
                uiInterface.NotifyBlockTip(GetSynchronizationState(fInitialDownload), pindexNewTip);
            }
        }
        // When we reach this point, we switched to a new tip (stored in pindexNewTip).

        if (nStopAtHeight && pindexNewTip && pindexNewTip->nHeight >= nStopAtHeight) StartShutdown();

        // We check shutdown only after giving ActivateBestChainStep a chance to run once so that we
        // never shutdown before connecting the genesis block during LoadChainTip(). Previously this
        // caused an assert() failure during shutdown in such cases as the UTXO DB flushing checks
        // that the best block hash is non-null.
        if (ShutdownRequested()) break;
    } while (pindexNewTip != pindexMostWork);
    CheckBlockIndex();

    // Write changes periodically to disk, after relay.
    if (!FlushStateToDisk(state, FlushStateMode::PERIODIC)) {
        return false;
    }

    return true;
}

bool Chainstate::PreciousBlock(BlockValidationState& state, CBlockIndex* pindex)
{
    AssertLockNotHeld(m_chainstate_mutex);
    AssertLockNotHeld(::cs_main);
    {
        LOCK(cs_main);
        if (pindex->nChainWork < m_chain.Tip()->nChainWork) {
            // Nothing to do, this block is not at the tip.
            return true;
        }
        if (m_chain.Tip()->nChainWork > nLastPreciousChainwork) {
            // The chain has been extended since the last call, reset the counter.
            nBlockReverseSequenceId = -1;
        }
        nLastPreciousChainwork = m_chain.Tip()->nChainWork;
        setBlockIndexCandidates.erase(pindex);
        pindex->nSequenceId = nBlockReverseSequenceId;
        if (nBlockReverseSequenceId > std::numeric_limits<int32_t>::min()) {
            // We can't keep reducing the counter if somebody really wants to
            // call preciousblock 2**31-1 times on the same set of tips...
            nBlockReverseSequenceId--;
        }
        if (pindex->IsValid(BLOCK_VALID_TRANSACTIONS) && pindex->HaveTxsDownloaded()) {
            setBlockIndexCandidates.insert(pindex);
            PruneBlockIndexCandidates();
        }
    }

    return ActivateBestChain(state, std::shared_ptr<const CBlock>());
}

bool Chainstate::InvalidateBlock(BlockValidationState& state, CBlockIndex* pindex)
{
    AssertLockNotHeld(m_chainstate_mutex);
    AssertLockNotHeld(::cs_main);

    // Genesis block can't be invalidated
    assert(pindex);
    if (pindex->nHeight == 0) return false;

    CBlockIndex* to_mark_failed = pindex;
    bool pindex_was_in_chain = false;
    int disconnected = 0;

    // We do not allow ActivateBestChain() to run while InvalidateBlock() is
    // running, as that could cause the tip to change while we disconnect
    // blocks.
    LOCK(m_chainstate_mutex);

    // We'll be acquiring and releasing cs_main below, to allow the validation
    // callbacks to run. However, we should keep the block index in a
    // consistent state as we disconnect blocks -- in particular we need to
    // add equal-work blocks to setBlockIndexCandidates as we disconnect.
    // To avoid walking the block index repeatedly in search of candidates,
    // build a map once so that we can look up candidate blocks by chain
    // work as we go.
    std::multimap<const arith_uint256, CBlockIndex *> candidate_blocks_by_work;

    {
        LOCK(cs_main);
        for (auto& entry : m_blockman.m_block_index) {
            CBlockIndex* candidate = &entry.second;
            // We don't need to put anything in our active chain into the
            // multimap, because those candidates will be found and considered
            // as we disconnect.
            // Instead, consider only non-active-chain blocks that have at
            // least as much work as where we expect the new tip to end up.
            if (!m_chain.Contains(candidate) &&
                    !CBlockIndexWorkComparator()(candidate, pindex->pprev) &&
                    candidate->IsValid(BLOCK_VALID_TRANSACTIONS) &&
                    candidate->HaveTxsDownloaded()) {
                candidate_blocks_by_work.insert(std::make_pair(candidate->nChainWork, candidate));
            }
        }
    }

    // Disconnect (descendants of) pindex, and mark them invalid.
    while (true) {
        if (ShutdownRequested()) break;

        // Make sure the queue of validation callbacks doesn't grow unboundedly.
        LimitValidationInterfaceQueue();

        LOCK(cs_main);
        // Lock for as long as disconnectpool is in scope to make sure MaybeUpdateMempoolForReorg is
        // called after DisconnectTip without unlocking in between
        LOCK(MempoolMutex());
        if (!m_chain.Contains(pindex)) break;
        pindex_was_in_chain = true;
        CBlockIndex *invalid_walk_tip = m_chain.Tip();

        // ActivateBestChain considers blocks already in m_chain
        // unconditionally valid already, so force disconnect away from it.
        DisconnectedBlockTransactions disconnectpool;
        bool ret = DisconnectTip(state, &disconnectpool);
        // DisconnectTip will add transactions to disconnectpool.
        // Adjust the mempool to be consistent with the new tip, adding
        // transactions back to the mempool if disconnecting was successful,
        // and we're not doing a very deep invalidation (in which case
        // keeping the mempool up to date is probably futile anyway).
        MaybeUpdateMempoolForReorg(disconnectpool, /* fAddToMempool = */ (++disconnected <= 10) && ret);
        if (!ret) return false;
        assert(invalid_walk_tip->pprev == m_chain.Tip());

        // We immediately mark the disconnected blocks as invalid.
        // This prevents a case where pruned nodes may fail to invalidateblock
        // and be left unable to start as they have no tip candidates (as there
        // are no blocks that meet the "have data and are not invalid per
        // nStatus" criteria for inclusion in setBlockIndexCandidates).
        invalid_walk_tip->nStatus |= BLOCK_FAILED_VALID;
        m_blockman.m_dirty_blockindex.insert(invalid_walk_tip);
        setBlockIndexCandidates.erase(invalid_walk_tip);
        setBlockIndexCandidates.insert(invalid_walk_tip->pprev);
        if (invalid_walk_tip->pprev == to_mark_failed && (to_mark_failed->nStatus & BLOCK_FAILED_VALID)) {
            // We only want to mark the last disconnected block as BLOCK_FAILED_VALID; its children
            // need to be BLOCK_FAILED_CHILD instead.
            to_mark_failed->nStatus = (to_mark_failed->nStatus ^ BLOCK_FAILED_VALID) | BLOCK_FAILED_CHILD;
            m_blockman.m_dirty_blockindex.insert(to_mark_failed);
        }

        // Add any equal or more work headers to setBlockIndexCandidates
        auto candidate_it = candidate_blocks_by_work.lower_bound(invalid_walk_tip->pprev->nChainWork);
        while (candidate_it != candidate_blocks_by_work.end()) {
            if (!CBlockIndexWorkComparator()(candidate_it->second, invalid_walk_tip->pprev)) {
                setBlockIndexCandidates.insert(candidate_it->second);
                candidate_it = candidate_blocks_by_work.erase(candidate_it);
            } else {
                ++candidate_it;
            }
        }

        // Track the last disconnected block, so we can correct its BLOCK_FAILED_CHILD status in future
        // iterations, or, if it's the last one, call InvalidChainFound on it.
        to_mark_failed = invalid_walk_tip;
    }

    CheckBlockIndex();

    {
        LOCK(cs_main);
        if (m_chain.Contains(to_mark_failed)) {
            // If the to-be-marked invalid block is in the active chain, something is interfering and we can't proceed.
            return false;
        }

        // Mark pindex (or the last disconnected block) as invalid, even when it never was in the main chain
        to_mark_failed->nStatus |= BLOCK_FAILED_VALID;
        m_blockman.m_dirty_blockindex.insert(to_mark_failed);
        setBlockIndexCandidates.erase(to_mark_failed);
        m_chainman.m_failed_blocks.insert(to_mark_failed);

        // If any new blocks somehow arrived while we were disconnecting
        // (above), then the pre-calculation of what should go into
        // setBlockIndexCandidates may have missed entries. This would
        // technically be an inconsistency in the block index, but if we clean
        // it up here, this should be an essentially unobservable error.
        // Loop back over all block index entries and add any missing entries
        // to setBlockIndexCandidates.
        for (auto& [_, block_index] : m_blockman.m_block_index) {
            if (block_index.IsValid(BLOCK_VALID_TRANSACTIONS) && block_index.HaveTxsDownloaded() && !setBlockIndexCandidates.value_comp()(&block_index, m_chain.Tip())) {
                setBlockIndexCandidates.insert(&block_index);
            }
        }

        InvalidChainFound(to_mark_failed);
    }

    // Only notify about a new block tip if the active chain was modified.
    if (pindex_was_in_chain) {
        uiInterface.NotifyBlockTip(GetSynchronizationState(IsInitialBlockDownload()), to_mark_failed->pprev);
    }
    return true;
}

void Chainstate::ResetBlockFailureFlags(CBlockIndex *pindex) {
    AssertLockHeld(cs_main);

    int nHeight = pindex->nHeight;

    // Remove the invalidity flag from this block and all its descendants.
    for (auto& [_, block_index] : m_blockman.m_block_index) {
        if (!block_index.IsValid() && block_index.GetAncestor(nHeight) == pindex) {
            block_index.nStatus &= ~BLOCK_FAILED_MASK;
            m_blockman.m_dirty_blockindex.insert(&block_index);
            if (block_index.IsValid(BLOCK_VALID_TRANSACTIONS) && block_index.HaveTxsDownloaded() && setBlockIndexCandidates.value_comp()(m_chain.Tip(), &block_index)) {
                setBlockIndexCandidates.insert(&block_index);
            }
            if (&block_index == m_chainman.m_best_invalid) {
                // Reset invalid block marker if it was pointing to one of those.
                m_chainman.m_best_invalid = nullptr;
            }
            m_chainman.m_failed_blocks.erase(&block_index);
        }
    }

    // Remove the invalidity flag from all ancestors too.
    while (pindex != nullptr) {
        if (pindex->nStatus & BLOCK_FAILED_MASK) {
            pindex->nStatus &= ~BLOCK_FAILED_MASK;
            m_blockman.m_dirty_blockindex.insert(pindex);
            m_chainman.m_failed_blocks.erase(pindex);
        }
        pindex = pindex->pprev;
    }
}

/** Mark a block as having its data received and checked (up to BLOCK_VALID_TRANSACTIONS). */
void Chainstate::ReceivedBlockTransactions(const CBlock& block, CBlockIndex* pindexNew, const FlatFilePos& pos)
{
    AssertLockHeld(cs_main);
    pindexNew->nTx = block.vtx.size();
    pindexNew->nChainTx = 0;
    pindexNew->nFile = pos.nFile;
    pindexNew->nDataPos = pos.nPos;
    pindexNew->nUndoPos = 0;
    pindexNew->nStatus |= BLOCK_HAVE_DATA;
    if (DeploymentActiveAt(*pindexNew, m_chainman, Consensus::DEPLOYMENT_SEGWIT)) {
        pindexNew->nStatus |= BLOCK_OPT_WITNESS;
    }
    pindexNew->RaiseValidity(BLOCK_VALID_TRANSACTIONS);
    m_blockman.m_dirty_blockindex.insert(pindexNew);

    if (pindexNew->pprev == nullptr || pindexNew->pprev->HaveTxsDownloaded()) {
        // If pindexNew is the genesis block or all parents are BLOCK_VALID_TRANSACTIONS.
        std::deque<CBlockIndex*> queue;
        queue.push_back(pindexNew);

        // Recursively process any descendant blocks that now may be eligible to be connected.
        while (!queue.empty()) {
            CBlockIndex *pindex = queue.front();
            queue.pop_front();
            pindex->nChainTx = (pindex->pprev ? pindex->pprev->nChainTx : 0) + pindex->nTx;
            pindex->nSequenceId = nBlockSequenceId++;
            if (m_chain.Tip() == nullptr || !setBlockIndexCandidates.value_comp()(pindex, m_chain.Tip())) {
                setBlockIndexCandidates.insert(pindex);
            }
            std::pair<std::multimap<CBlockIndex*, CBlockIndex*>::iterator, std::multimap<CBlockIndex*, CBlockIndex*>::iterator> range = m_blockman.m_blocks_unlinked.equal_range(pindex);
            while (range.first != range.second) {
                std::multimap<CBlockIndex*, CBlockIndex*>::iterator it = range.first;
                queue.push_back(it->second);
                range.first++;
                m_blockman.m_blocks_unlinked.erase(it);
            }
        }
    } else {
        if (pindexNew->pprev && pindexNew->pprev->IsValid(BLOCK_VALID_TREE)) {
            m_blockman.m_blocks_unlinked.insert(std::make_pair(pindexNew->pprev, pindexNew));
        }
    }
}

/* Temporary check that blocks are compatible with BDB's 10,000 lock limit.
   This is based on Bitcoin's commit 8c222dca4f961ad13ec64d690134a40d09b20813.
   Each "object" touched in the DB may cause two locks (one read and one
   write lock).  Objects are transaction IDs and names.  Thus, count the
   total number of transaction IDs (tx themselves plus all distinct inputs).
   In addition, each Namecoin transaction could touch at most one name,
   so add them as well.  */
bool CheckDbLockLimit(const std::vector<CTransactionRef>& vtx)
{
    std::set<uint256> setTxIds;
    unsigned nNames = 0;
    for (const auto& tx : vtx)
    {
        setTxIds.insert(tx->GetHash());
        if (tx->IsNamecoin())
            ++nNames;

        for (const auto& txIn : tx->vin)
            setTxIds.insert(txIn.prevout.hash);
    }

    const unsigned nTotalIds = setTxIds.size() + nNames;
    if (nTotalIds > 4500)
        return error("%s : %u locks estimated, that is too much for BDB",
                     __func__, nTotalIds);

    //LogPrintf ("%s : need %u locks\n", __func__, nTotalIds);
    return true;
}

static bool CheckBlockHeader(const CBlockHeader& block, BlockValidationState& state, const Consensus::Params& consensusParams, bool fCheckPOW = true)
{
    // Check proof of work matches claimed amount
    if (fCheckPOW && !CheckProofOfWork(block, consensusParams))
        return state.Invalid(BlockValidationResult::BLOCK_INVALID_HEADER, "high-hash", "proof of work failed");

    return true;
}

bool CheckBlock(const CBlock& block, BlockValidationState& state, const Consensus::Params& consensusParams, bool fCheckPOW, bool fCheckMerkleRoot)
{
    // These are checks that are independent of context.

    if (block.fChecked)
        return true;

    // Check that the header is valid (particularly PoW).  This is mostly
    // redundant with the call in AcceptBlockHeader.
    if (!CheckBlockHeader(block, state, consensusParams, fCheckPOW))
        return false;

    // Signet only: check block solution
    if (consensusParams.signet_blocks && fCheckPOW && !CheckSignetBlockSolution(block, consensusParams)) {
        return state.Invalid(BlockValidationResult::BLOCK_CONSENSUS, "bad-signet-blksig", "signet block signature validation failure");
    }

    // Check the merkle root.
    if (fCheckMerkleRoot) {
        bool mutated;
        uint256 hashMerkleRoot2 = BlockMerkleRoot(block, &mutated);
        if (block.hashMerkleRoot != hashMerkleRoot2)
            return state.Invalid(BlockValidationResult::BLOCK_MUTATED, "bad-txnmrklroot", "hashMerkleRoot mismatch");

        // Check for merkle tree malleability (CVE-2012-2459): repeating sequences
        // of transactions in a block without affecting the merkle root of a block,
        // while still invalidating it.
        if (mutated)
            return state.Invalid(BlockValidationResult::BLOCK_MUTATED, "bad-txns-duplicate", "duplicate transaction");
    }

    // All potential-corruption validation must be done before we do any
    // transaction validation, as otherwise we may mark the header as invalid
    // because we receive the wrong transactions for it.
    // Note that witness malleability is checked in ContextualCheckBlock, so no
    // checks that use witness data may be performed here.

    // Size limits
    if (block.vtx.empty() || block.vtx.size() * WITNESS_SCALE_FACTOR > MAX_BLOCK_WEIGHT || ::GetSerializeSize(block, PROTOCOL_VERSION | SERIALIZE_TRANSACTION_NO_WITNESS) * WITNESS_SCALE_FACTOR > MAX_BLOCK_WEIGHT)
        return state.Invalid(BlockValidationResult::BLOCK_CONSENSUS, "bad-blk-length", "size limits failed");

    // Enforce the temporary DB lock limit.
    // TODO: Remove with a hardfork in the future.
    if (!CheckDbLockLimit(block.vtx))
        return state.Invalid(BlockValidationResult::BLOCK_CONSENSUS,
                             "bad-db-locks",
                             "DB lock limit exceeded");

    // First transaction must be coinbase, the rest must not be
    if (block.vtx.empty() || !block.vtx[0]->IsCoinBase())
        return state.Invalid(BlockValidationResult::BLOCK_CONSENSUS, "bad-cb-missing", "first tx is not coinbase");
    for (unsigned int i = 1; i < block.vtx.size(); i++)
        if (block.vtx[i]->IsCoinBase())
            return state.Invalid(BlockValidationResult::BLOCK_CONSENSUS, "bad-cb-multiple", "more than one coinbase");

    // Check transactions
    // Must check for duplicate inputs (see CVE-2018-17144)
    for (const auto& tx : block.vtx) {
        TxValidationState tx_state;
        if (!CheckTransaction(*tx, tx_state)) {
            // CheckBlock() does context-free validation checks. The only
            // possible failures are consensus failures.
            assert(tx_state.GetResult() == TxValidationResult::TX_CONSENSUS);
            return state.Invalid(BlockValidationResult::BLOCK_CONSENSUS, tx_state.GetRejectReason(),
                                 strprintf("Transaction check failed (tx hash %s) %s", tx->GetHash().ToString(), tx_state.GetDebugMessage()));
        }
    }
    unsigned int nSigOps = 0;
    for (const auto& tx : block.vtx)
    {
        nSigOps += GetLegacySigOpCount(*tx);
    }
    if (nSigOps * WITNESS_SCALE_FACTOR > MAX_BLOCK_SIGOPS_COST)
        return state.Invalid(BlockValidationResult::BLOCK_CONSENSUS, "bad-blk-sigops", "out-of-bounds SigOpCount");

    if (fCheckPOW && fCheckMerkleRoot)
        block.fChecked = true;

    return true;
}

void ChainstateManager::UpdateUncommittedBlockStructures(CBlock& block, const CBlockIndex* pindexPrev) const
{
    int commitpos = GetWitnessCommitmentIndex(block);
    static const std::vector<unsigned char> nonce(32, 0x00);
    if (commitpos != NO_WITNESS_COMMITMENT && DeploymentActiveAfter(pindexPrev, *this, Consensus::DEPLOYMENT_SEGWIT) && !block.vtx[0]->HasWitness()) {
        CMutableTransaction tx(*block.vtx[0]);
        tx.vin[0].scriptWitness.stack.resize(1);
        tx.vin[0].scriptWitness.stack[0] = nonce;
        block.vtx[0] = MakeTransactionRef(std::move(tx));
    }
}

std::vector<unsigned char> ChainstateManager::GenerateCoinbaseCommitment(CBlock& block, const CBlockIndex* pindexPrev) const
{
    std::vector<unsigned char> commitment;
    int commitpos = GetWitnessCommitmentIndex(block);
    std::vector<unsigned char> ret(32, 0x00);
    if (commitpos == NO_WITNESS_COMMITMENT) {
        uint256 witnessroot = BlockWitnessMerkleRoot(block, nullptr);
        CHash256().Write(witnessroot).Write(ret).Finalize(witnessroot);
        CTxOut out;
        out.nValue = 0;
        out.scriptPubKey.resize(MINIMUM_WITNESS_COMMITMENT);
        out.scriptPubKey[0] = OP_RETURN;
        out.scriptPubKey[1] = 0x24;
        out.scriptPubKey[2] = 0xaa;
        out.scriptPubKey[3] = 0x21;
        out.scriptPubKey[4] = 0xa9;
        out.scriptPubKey[5] = 0xed;
        memcpy(&out.scriptPubKey[6], witnessroot.begin(), 32);
        commitment = std::vector<unsigned char>(out.scriptPubKey.begin(), out.scriptPubKey.end());
        CMutableTransaction tx(*block.vtx[0]);
        tx.vout.push_back(out);
        block.vtx[0] = MakeTransactionRef(std::move(tx));
    }
    UpdateUncommittedBlockStructures(block, pindexPrev);
    return commitment;
}

bool HasValidProofOfWork(const std::vector<CBlockHeader>& headers, const Consensus::Params& consensusParams)
{
    return std::all_of(headers.cbegin(), headers.cend(),
            [&](const auto& header) { return CheckProofOfWork(header, consensusParams);});
}

arith_uint256 CalculateHeadersWork(const std::vector<CBlockHeader>& headers)
{
    arith_uint256 total_work{0};
    for (const CBlockHeader& header : headers) {
        CBlockIndex dummy(header);
        total_work += GetBlockProof(dummy);
    }
    return total_work;
}

/** Context-dependent validity checks.
 *  By "context", we mean only the previous block headers, but not the UTXO
 *  set; UTXO-related validity checks are done in ConnectBlock().
 *  NOTE: This function is not currently invoked by ConnectBlock(), so we
 *  should consider upgrade issues if we change which consensus rules are
 *  enforced in this function (eg by adding a new consensus rule). See comment
 *  in ConnectBlock().
 *  Note that -reindex-chainstate skips the validation that happens here!
 */
static bool ContextualCheckBlockHeader(const CBlockHeader& block, BlockValidationState& state, BlockManager& blockman, const ChainstateManager& chainman, const CBlockIndex* pindexPrev, NodeClock::time_point now) EXCLUSIVE_LOCKS_REQUIRED(::cs_main)
{
    AssertLockHeld(::cs_main);
    assert(pindexPrev != nullptr);
    const int nHeight = pindexPrev->nHeight + 1;

    // Disallow legacy blocks after merge-mining start.
    const Consensus::Params& consensusParams = chainman.GetConsensus();
    if (!consensusParams.AllowLegacyBlocks(nHeight) && block.IsLegacy())
        return state.Invalid(BlockValidationResult::BLOCK_INVALID_HEADER,
                             "late-legacy-block",
                             "legacy block after auxpow start");

    // Check proof of work
    if (block.nBits != GetNextWorkRequired(pindexPrev, &block, consensusParams))
        return state.Invalid(BlockValidationResult::BLOCK_INVALID_HEADER, "bad-diffbits", "incorrect proof of work");

    // Check against checkpoints
    if (fCheckpointsEnabled) {
        // Don't accept any forks from the main chain prior to last checkpoint.
        // GetLastCheckpoint finds the last checkpoint in MapCheckpoints that's in our
        // BlockIndex().
        const CBlockIndex* pcheckpoint = blockman.GetLastCheckpoint(chainman.GetParams().Checkpoints());
        if (pcheckpoint && nHeight < pcheckpoint->nHeight) {
            LogPrintf("ERROR: %s: forked chain older than last checkpoint (height %d)\n", __func__, nHeight);
            return state.Invalid(BlockValidationResult::BLOCK_CHECKPOINT, "bad-fork-prior-to-checkpoint");
        }
    }

    // Check timestamp against prev
    if (block.GetBlockTime() <= pindexPrev->GetMedianTimePast())
        return state.Invalid(BlockValidationResult::BLOCK_INVALID_HEADER, "time-too-old", "block's timestamp is too early");

    // Check timestamp
    if (block.Time() > now + std::chrono::seconds{MAX_FUTURE_BLOCK_TIME}) {
        return state.Invalid(BlockValidationResult::BLOCK_TIME_FUTURE, "time-too-new", "block timestamp too far in the future");
    }

    // Reject blocks with outdated version
    if ((block.GetBaseVersion() < 2 && DeploymentActiveAfter(pindexPrev, chainman, Consensus::DEPLOYMENT_HEIGHTINCB)) ||
        (block.GetBaseVersion() < 3 && DeploymentActiveAfter(pindexPrev, chainman, Consensus::DEPLOYMENT_DERSIG)) ||
        (block.GetBaseVersion() < 4 && DeploymentActiveAfter(pindexPrev, chainman, Consensus::DEPLOYMENT_CLTV))) {
            return state.Invalid(BlockValidationResult::BLOCK_INVALID_HEADER, strprintf("bad-version(0x%08x)", block.nVersion),
                                 strprintf("rejected nVersion=0x%08x block", block.nVersion));
    }

    return true;
}

/** NOTE: This function is not currently invoked by ConnectBlock(), so we
 *  should consider upgrade issues if we change which consensus rules are
 *  enforced in this function (eg by adding a new consensus rule). See comment
 *  in ConnectBlock().
 *  Note that -reindex-chainstate skips the validation that happens here!
 */
static bool ContextualCheckBlock(const CBlock& block, BlockValidationState& state, const ChainstateManager& chainman, const CBlockIndex* pindexPrev)
{
    const int nHeight = pindexPrev == nullptr ? 0 : pindexPrev->nHeight + 1;

    // Enforce BIP113 (Median Time Past).
    bool enforce_locktime_median_time_past{false};
    if (DeploymentActiveAfter(pindexPrev, chainman, Consensus::DEPLOYMENT_CSV)) {
        assert(pindexPrev != nullptr);
        enforce_locktime_median_time_past = true;
    }

    const int64_t nLockTimeCutoff{enforce_locktime_median_time_past ?
                                      pindexPrev->GetMedianTimePast() :
                                      block.GetBlockTime()};

    // Check that all transactions are finalized
    for (const auto& tx : block.vtx) {
        if (!IsFinalTx(*tx, nHeight, nLockTimeCutoff)) {
            return state.Invalid(BlockValidationResult::BLOCK_CONSENSUS, "bad-txns-nonfinal", "non-final transaction");
        }
    }

    // Enforce rule that the coinbase starts with serialized block height
    if (DeploymentActiveAfter(pindexPrev, chainman, Consensus::DEPLOYMENT_HEIGHTINCB))
    {
        CScript expect = CScript() << nHeight;
        if (block.vtx[0]->vin[0].scriptSig.size() < expect.size() ||
            !std::equal(expect.begin(), expect.end(), block.vtx[0]->vin[0].scriptSig.begin())) {
            return state.Invalid(BlockValidationResult::BLOCK_CONSENSUS, "bad-cb-height", "block height mismatch in coinbase");
        }
    }

    // Validation for witness commitments.
    // * We compute the witness hash (which is the hash including witnesses) of all the block's transactions, except the
    //   coinbase (where 0x0000....0000 is used instead).
    // * The coinbase scriptWitness is a stack of a single 32-byte vector, containing a witness reserved value (unconstrained).
    // * We build a merkle tree with all those witness hashes as leaves (similar to the hashMerkleRoot in the block header).
    // * There must be at least one output whose scriptPubKey is a single 36-byte push, the first 4 bytes of which are
    //   {0xaa, 0x21, 0xa9, 0xed}, and the following 32 bytes are SHA256^2(witness root, witness reserved value). In case there are
    //   multiple, the last one is used.
    bool fHaveWitness = false;
    if (DeploymentActiveAfter(pindexPrev, chainman, Consensus::DEPLOYMENT_SEGWIT)) {
        int commitpos = GetWitnessCommitmentIndex(block);
        if (commitpos != NO_WITNESS_COMMITMENT) {
            bool malleated = false;
            uint256 hashWitness = BlockWitnessMerkleRoot(block, &malleated);
            // The malleation check is ignored; as the transaction tree itself
            // already does not permit it, it is impossible to trigger in the
            // witness tree.
            if (block.vtx[0]->vin[0].scriptWitness.stack.size() != 1 || block.vtx[0]->vin[0].scriptWitness.stack[0].size() != 32) {
                return state.Invalid(BlockValidationResult::BLOCK_MUTATED, "bad-witness-nonce-size", strprintf("%s : invalid witness reserved value size", __func__));
            }
            CHash256().Write(hashWitness).Write(block.vtx[0]->vin[0].scriptWitness.stack[0]).Finalize(hashWitness);
            if (memcmp(hashWitness.begin(), &block.vtx[0]->vout[commitpos].scriptPubKey[6], 32)) {
                return state.Invalid(BlockValidationResult::BLOCK_MUTATED, "bad-witness-merkle-match", strprintf("%s : witness merkle commitment mismatch", __func__));
            }
            fHaveWitness = true;
        }
    }

    // No witness data is allowed in blocks that don't commit to witness data, as this would otherwise leave room for spam
    if (!fHaveWitness) {
      for (const auto& tx : block.vtx) {
            if (tx->HasWitness()) {
                return state.Invalid(BlockValidationResult::BLOCK_MUTATED, "unexpected-witness", strprintf("%s : unexpected witness data found", __func__));
            }
        }
    }

    // After the coinbase witness reserved value and commitment are verified,
    // we can check if the block weight passes (before we've checked the
    // coinbase witness, it would be possible for the weight to be too
    // large by filling up the coinbase witness, which doesn't change
    // the block hash, so we couldn't mark the block as permanently
    // failed).
    if (GetBlockWeight(block) > MAX_BLOCK_WEIGHT) {
        return state.Invalid(BlockValidationResult::BLOCK_CONSENSUS, "bad-blk-weight", strprintf("%s : weight limit failed", __func__));
    }

    return true;
}

bool ChainstateManager::AcceptBlockHeader(const CBlockHeader& block, BlockValidationState& state, CBlockIndex** ppindex, bool min_pow_checked)
{
    AssertLockHeld(cs_main);

    // Check for duplicate
    uint256 hash = block.GetHash();
    BlockMap::iterator miSelf{m_blockman.m_block_index.find(hash)};
    if (hash != GetConsensus().hashGenesisBlock) {
        if (miSelf != m_blockman.m_block_index.end()) {
            // Block header is already known.
            CBlockIndex* pindex = &(miSelf->second);
            if (ppindex)
                *ppindex = pindex;
            if (pindex->nStatus & BLOCK_FAILED_MASK) {
                LogPrint(BCLog::VALIDATION, "%s: block %s is marked invalid\n", __func__, hash.ToString());
                return state.Invalid(BlockValidationResult::BLOCK_CACHED_INVALID, "duplicate");
            }
            return true;
        }

        if (!CheckBlockHeader(block, state, GetConsensus())) {
            LogPrint(BCLog::VALIDATION, "%s: Consensus::CheckBlockHeader: %s, %s\n", __func__, hash.ToString(), state.ToString());
            return false;
        }

        // Get prev block index
        CBlockIndex* pindexPrev = nullptr;
        BlockMap::iterator mi{m_blockman.m_block_index.find(block.hashPrevBlock)};
        if (mi == m_blockman.m_block_index.end()) {
            LogPrint(BCLog::VALIDATION, "%s: %s prev block not found\n", __func__, hash.ToString());
            return state.Invalid(BlockValidationResult::BLOCK_MISSING_PREV, "prev-blk-not-found");
        }
        pindexPrev = &((*mi).second);
        if (pindexPrev->nStatus & BLOCK_FAILED_MASK) {
            LogPrint(BCLog::VALIDATION, "%s: %s prev block invalid\n", __func__, hash.ToString());
            return state.Invalid(BlockValidationResult::BLOCK_INVALID_PREV, "bad-prevblk");
        }
        if (!ContextualCheckBlockHeader(block, state, m_blockman, *this, pindexPrev, m_options.adjusted_time_callback())) {
            LogPrint(BCLog::VALIDATION, "%s: Consensus::ContextualCheckBlockHeader: %s, %s\n", __func__, hash.ToString(), state.ToString());
            return false;
        }

        /* Determine if this block descends from any block which has been found
         * invalid (m_failed_blocks), then mark pindexPrev and any blocks between
         * them as failed. For example:
         *
         *                D3
         *              /
         *      B2 - C2
         *    /         \
         *  A             D2 - E2 - F2
         *    \
         *      B1 - C1 - D1 - E1
         *
         * In the case that we attempted to reorg from E1 to F2, only to find
         * C2 to be invalid, we would mark D2, E2, and F2 as BLOCK_FAILED_CHILD
         * but NOT D3 (it was not in any of our candidate sets at the time).
         *
         * In any case D3 will also be marked as BLOCK_FAILED_CHILD at restart
         * in LoadBlockIndex.
         */
        if (!pindexPrev->IsValid(BLOCK_VALID_SCRIPTS)) {
            // The above does not mean "invalid": it checks if the previous block
            // hasn't been validated up to BLOCK_VALID_SCRIPTS. This is a performance
            // optimization, in the common case of adding a new block to the tip,
            // we don't need to iterate over the failed blocks list.
            for (const CBlockIndex* failedit : m_failed_blocks) {
                if (pindexPrev->GetAncestor(failedit->nHeight) == failedit) {
                    assert(failedit->nStatus & BLOCK_FAILED_VALID);
                    CBlockIndex* invalid_walk = pindexPrev;
                    while (invalid_walk != failedit) {
                        invalid_walk->nStatus |= BLOCK_FAILED_CHILD;
                        m_blockman.m_dirty_blockindex.insert(invalid_walk);
                        invalid_walk = invalid_walk->pprev;
                    }
                    LogPrint(BCLog::VALIDATION, "%s: %s prev block invalid\n", __func__, hash.ToString());
                    return state.Invalid(BlockValidationResult::BLOCK_INVALID_PREV, "bad-prevblk");
                }
            }
        }
    }
    if (!min_pow_checked) {
        LogPrint(BCLog::VALIDATION, "%s: not adding new block header %s, missing anti-dos proof-of-work validation\n", __func__, hash.ToString());
        return state.Invalid(BlockValidationResult::BLOCK_HEADER_LOW_WORK, "too-little-chainwork");
    }
    CBlockIndex* pindex{m_blockman.AddToBlockIndex(block, m_best_header)};

    if (ppindex)
        *ppindex = pindex;

    return true;
}

// Exposed wrapper for AcceptBlockHeader
bool ChainstateManager::ProcessNewBlockHeaders(const std::vector<CBlockHeader>& headers, bool min_pow_checked, BlockValidationState& state, const CBlockIndex** ppindex)
{
    AssertLockNotHeld(cs_main);
    {
        LOCK(cs_main);
        for (const CBlockHeader& header : headers) {
            CBlockIndex *pindex = nullptr; // Use a temp pindex instead of ppindex to avoid a const_cast
            bool accepted{AcceptBlockHeader(header, state, &pindex, min_pow_checked)};
            ActiveChainstate().CheckBlockIndex();

            if (!accepted) {
                return false;
            }
            if (ppindex) {
                *ppindex = pindex;
            }
        }
    }
    if (NotifyHeaderTip(ActiveChainstate())) {
        if (ActiveChainstate().IsInitialBlockDownload() && ppindex && *ppindex) {
            const CBlockIndex& last_accepted{**ppindex};
            const int64_t blocks_left{(GetTime() - last_accepted.GetBlockTime()) / GetConsensus().nPowTargetSpacing};
            const double progress{100.0 * last_accepted.nHeight / (last_accepted.nHeight + blocks_left)};
            LogPrintf("Synchronizing blockheaders, height: %d (~%.2f%%)\n", last_accepted.nHeight, progress);
        }
    }
    return true;
}

void ChainstateManager::ReportHeadersPresync(const arith_uint256& work, int64_t height, int64_t timestamp)
{
    AssertLockNotHeld(cs_main);
    const auto& chainstate = ActiveChainstate();
    {
        LOCK(cs_main);
        // Don't report headers presync progress if we already have a post-minchainwork header chain.
        // This means we lose reporting for potentially legitimate, but unlikely, deep reorgs, but
        // prevent attackers that spam low-work headers from filling our logs.
        if (m_best_header->nChainWork >= UintToArith256(GetConsensus().nMinimumChainWork)) return;
        // Rate limit headers presync updates to 4 per second, as these are not subject to DoS
        // protection.
        auto now = std::chrono::steady_clock::now();
        if (now < m_last_presync_update + std::chrono::milliseconds{250}) return;
        m_last_presync_update = now;
    }
    bool initial_download = chainstate.IsInitialBlockDownload();
    uiInterface.NotifyHeaderTip(GetSynchronizationState(initial_download), height, timestamp, /*presync=*/true);
    if (initial_download) {
        const int64_t blocks_left{(GetTime() - timestamp) / GetConsensus().nPowTargetSpacing};
        const double progress{100.0 * height / (height + blocks_left)};
        LogPrintf("Pre-synchronizing blockheaders, height: %d (~%.2f%%)\n", height, progress);
    }
}

/** Store block on disk. If dbp is non-nullptr, the file is known to already reside on disk */
bool Chainstate::AcceptBlock(const std::shared_ptr<const CBlock>& pblock, BlockValidationState& state, CBlockIndex** ppindex, bool fRequested, const FlatFilePos* dbp, bool* fNewBlock, bool min_pow_checked)
{
    const CBlock& block = *pblock;

    if (fNewBlock) *fNewBlock = false;
    AssertLockHeld(cs_main);

    CBlockIndex *pindexDummy = nullptr;
    CBlockIndex *&pindex = ppindex ? *ppindex : pindexDummy;

    bool accepted_header{m_chainman.AcceptBlockHeader(block, state, &pindex, min_pow_checked)};
    CheckBlockIndex();

    if (!accepted_header)
        return false;

    // Try to process all requested blocks that we don't have, but only
    // process an unrequested block if it's new and has enough work to
    // advance our tip, and isn't too many blocks ahead.
    bool fAlreadyHave = pindex->nStatus & BLOCK_HAVE_DATA;
    bool fHasMoreOrSameWork = (m_chain.Tip() ? pindex->nChainWork >= m_chain.Tip()->nChainWork : true);
    // Blocks that are too out-of-order needlessly limit the effectiveness of
    // pruning, because pruning will not delete block files that contain any
    // blocks which are too close in height to the tip.  Apply this test
    // regardless of whether pruning is enabled; it should generally be safe to
    // not process unrequested blocks.
    bool fTooFarAhead{pindex->nHeight > m_chain.Height() + int(MIN_BLOCKS_TO_KEEP)};

    // TODO: Decouple this function from the block download logic by removing fRequested
    // This requires some new chain data structure to efficiently look up if a
    // block is in a chain leading to a candidate for best tip, despite not
    // being such a candidate itself.
    // Note that this would break the getblockfrompeer RPC

    // TODO: deal better with return value and error conditions for duplicate
    // and unrequested blocks.
    if (fAlreadyHave) return true;
    if (!fRequested) {  // If we didn't ask for it:
        if (pindex->nTx != 0) return true;    // This is a previously-processed block that was pruned
        if (!fHasMoreOrSameWork) return true; // Don't process less-work chains
        if (fTooFarAhead) return true;        // Block height is too high

        // Protect against DoS attacks from low-work chains.
        // If our tip is behind, a peer could try to send us
        // low-work blocks on a fake chain that we would never
        // request; don't process these.
        if (pindex->nChainWork < nMinimumChainWork) return true;
    }

    const CChainParams& params{m_chainman.GetParams()};

    if (!CheckBlock(block, state, params.GetConsensus()) ||
        !ContextualCheckBlock(block, state, m_chainman, pindex->pprev)) {
        if (state.IsInvalid() && state.GetResult() != BlockValidationResult::BLOCK_MUTATED) {
            pindex->nStatus |= BLOCK_FAILED_VALID;
            m_blockman.m_dirty_blockindex.insert(pindex);
        }
        return error("%s: %s", __func__, state.ToString());
    }

    // Header is valid/has work, merkle tree and segwit merkle tree are good...RELAY NOW
    // (but if it does not build on our best tip, let the SendMessages loop relay it)
    if (!IsInitialBlockDownload() && m_chain.Tip() == pindex->pprev)
        GetMainSignals().NewPoWValidBlock(pindex, pblock);

    // Write block to history file
    if (fNewBlock) *fNewBlock = true;
    try {
        FlatFilePos blockPos{m_blockman.SaveBlockToDisk(block, pindex->nHeight, m_chain, params, dbp)};
        if (blockPos.IsNull()) {
            state.Error(strprintf("%s: Failed to find position to write new block to disk", __func__));
            return false;
        }
        ReceivedBlockTransactions(block, pindex, blockPos);
    } catch (const std::runtime_error& e) {
        return AbortNode(state, std::string("System error: ") + e.what());
    }

    FlushStateToDisk(state, FlushStateMode::NONE);

    CheckBlockIndex();

    return true;
}

bool ChainstateManager::ProcessNewBlock(const std::shared_ptr<const CBlock>& block, bool force_processing, bool min_pow_checked, bool* new_block)
{
    AssertLockNotHeld(cs_main);

    {
        CBlockIndex *pindex = nullptr;
        if (new_block) *new_block = false;
        BlockValidationState state;

        // CheckBlock() does not support multi-threaded block validation because CBlock::fChecked can cause data race.
        // Therefore, the following critical section must include the CheckBlock() call as well.
        LOCK(cs_main);

        // Skipping AcceptBlock() for CheckBlock() failures means that we will never mark a block as invalid if
        // CheckBlock() fails.  This is protective against consensus failure if there are any unknown forms of block
        // malleability that cause CheckBlock() to fail; see e.g. CVE-2012-2459 and
        // https://lists.linuxfoundation.org/pipermail/bitcoin-dev/2019-February/016697.html.  Because CheckBlock() is
        // not very expensive, the anti-DoS benefits of caching failure (of a definitely-invalid block) are not substantial.
        bool ret = CheckBlock(*block, state, GetConsensus());
        if (ret) {
            // Store to disk
            ret = ActiveChainstate().AcceptBlock(block, state, &pindex, force_processing, nullptr, new_block, min_pow_checked);
        }
        if (!ret) {
            GetMainSignals().BlockChecked(*block, state);
            return error("%s: AcceptBlock FAILED (%s)", __func__, state.ToString());
        }
    }

    NotifyHeaderTip(ActiveChainstate());

    BlockValidationState state; // Only used to report errors, not invalidity - ignore it
    if (!ActiveChainstate().ActivateBestChain(state, block)) {
        return error("%s: ActivateBestChain failed (%s)", __func__, state.ToString());
    }

    return true;
}

MempoolAcceptResult ChainstateManager::ProcessTransaction(const CTransactionRef& tx, bool test_accept)
{
    AssertLockHeld(cs_main);
    Chainstate& active_chainstate = ActiveChainstate();
    if (!active_chainstate.GetMempool()) {
        TxValidationState state;
        state.Invalid(TxValidationResult::TX_NO_MEMPOOL, "no-mempool");
        return MempoolAcceptResult::Failure(state);
    }
    auto result = AcceptToMemoryPool(active_chainstate, tx, GetTime(), /*bypass_limits=*/ false, test_accept);
    active_chainstate.GetMempool()->check(active_chainstate.CoinsTip(), active_chainstate.m_chain.Height() + 1);
    return result;
}

bool TestBlockValidity(BlockValidationState& state,
                       const CChainParams& chainparams,
                       Chainstate& chainstate,
                       const CBlock& block,
                       CBlockIndex* pindexPrev,
                       const std::function<NodeClock::time_point()>& adjusted_time_callback,
                       bool fCheckPOW,
                       bool fCheckMerkleRoot)
{
    AssertLockHeld(cs_main);
    assert(pindexPrev && pindexPrev == chainstate.m_chain.Tip());
    std::set<valtype> namesDummy;
    CCoinsViewCache viewNew(&chainstate.CoinsTip());
    uint256 block_hash(block.GetHash());
    CBlockIndex indexDummy(block);
    indexDummy.pprev = pindexPrev;
    indexDummy.nHeight = pindexPrev->nHeight + 1;
    indexDummy.phashBlock = &block_hash;

    // NOTE: CheckBlockHeader is called by CheckBlock
    if (!ContextualCheckBlockHeader(block, state, chainstate.m_blockman, chainstate.m_chainman, pindexPrev, adjusted_time_callback()))
        return error("%s: Consensus::ContextualCheckBlockHeader: %s", __func__, state.ToString());
    if (!CheckBlock(block, state, chainparams.GetConsensus(), fCheckPOW, fCheckMerkleRoot))
        return error("%s: Consensus::CheckBlock: %s", __func__, state.ToString());
    if (!ContextualCheckBlock(block, state, chainstate.m_chainman, pindexPrev))
        return error("%s: Consensus::ContextualCheckBlock: %s", __func__, state.ToString());
    if (!chainstate.ConnectBlock(block, state, &indexDummy, viewNew, namesDummy, true)) {
        return false;
    }
    assert(state.IsValid());

    return true;
}

/* This function is called from the RPC code for pruneblockchain */
void PruneBlockFilesManual(Chainstate& active_chainstate, int nManualPruneHeight)
{
    BlockValidationState state;
    if (!active_chainstate.FlushStateToDisk(
            state, FlushStateMode::NONE, nManualPruneHeight)) {
        LogPrintf("%s: failed to flush state (%s)\n", __func__, state.ToString());
    }
}

void Chainstate::LoadMempool(const fs::path& load_path, FopenFn mockable_fopen_function)
{
    if (!m_mempool) return;
    ::LoadMempool(*m_mempool, load_path, *this, mockable_fopen_function);
    m_mempool->SetLoadTried(!ShutdownRequested());
}

bool Chainstate::LoadChainTip()
{
    AssertLockHeld(cs_main);
    const CCoinsViewCache& coins_cache = CoinsTip();
    assert(!coins_cache.GetBestBlock().IsNull()); // Never called when the coins view is empty
    const CBlockIndex* tip = m_chain.Tip();

    if (tip && tip->GetBlockHash() == coins_cache.GetBestBlock()) {
        return true;
    }

    // Load pointer to end of best chain
    CBlockIndex* pindex = m_blockman.LookupBlockIndex(coins_cache.GetBestBlock());
    if (!pindex) {
        return false;
    }
    m_chain.SetTip(*pindex);
    PruneBlockIndexCandidates();

    tip = m_chain.Tip();
    LogPrintf("Loaded best chain: hashBestChain=%s height=%d date=%s progress=%f\n",
              tip->GetBlockHash().ToString(),
              m_chain.Height(),
              FormatISO8601DateTime(tip->GetBlockTime()),
              GuessVerificationProgress(m_chainman.GetParams().TxData(), tip));
    return true;
}

CVerifyDB::CVerifyDB()
{
    uiInterface.ShowProgress(_("Verifying blocks…").translated, 0, false);
}

CVerifyDB::~CVerifyDB()
{
    uiInterface.ShowProgress("", 100, false);
}

bool CVerifyDB::VerifyDB(
    Chainstate& chainstate,
    const Consensus::Params& consensus_params,
    CCoinsView& coinsview,
    int nCheckLevel, int nCheckDepth)
{
    AssertLockHeld(cs_main);

    if (chainstate.m_chain.Tip() == nullptr || chainstate.m_chain.Tip()->pprev == nullptr) {
        return true;
    }

    // Verify blocks in the best chain
    if (nCheckDepth <= 0 || nCheckDepth > chainstate.m_chain.Height()) {
        nCheckDepth = chainstate.m_chain.Height();
    }
    nCheckLevel = std::max(0, std::min(4, nCheckLevel));
    LogPrintf("Verifying last %i blocks at level %i\n", nCheckDepth, nCheckLevel);
    CCoinsViewCache coins(&coinsview);
    std::set<valtype> dummyNames;
    CBlockIndex* pindex;
    CBlockIndex* pindexFailure = nullptr;
    int nGoodTransactions = 0;
    BlockValidationState state;
    int reportDone = 0;
    LogPrintf("[0%%]..."); /* Continued */

    const bool is_snapshot_cs{!chainstate.m_from_snapshot_blockhash};

    for (pindex = chainstate.m_chain.Tip(); pindex && pindex->pprev; pindex = pindex->pprev) {
        const int percentageDone = std::max(1, std::min(99, (int)(((double)(chainstate.m_chain.Height() - pindex->nHeight)) / (double)nCheckDepth * (nCheckLevel >= 4 ? 50 : 100))));
        if (reportDone < percentageDone / 10) {
            // report every 10% step
            LogPrintf("[%d%%]...", percentageDone); /* Continued */
            reportDone = percentageDone / 10;
        }
        uiInterface.ShowProgress(_("Verifying blocks…").translated, percentageDone, false);
        if (pindex->nHeight <= chainstate.m_chain.Height() - nCheckDepth) {
            break;
        }
        if ((fPruneMode || is_snapshot_cs) && !(pindex->nStatus & BLOCK_HAVE_DATA)) {
            // If pruning or running under an assumeutxo snapshot, only go
            // back as far as we have data.
            LogPrintf("VerifyDB(): block verification stopping at height %d (pruning, no data)\n", pindex->nHeight);
            break;
        }
        CBlock block;
        // check level 0: read from disk
        if (!ReadBlockFromDisk(block, pindex, consensus_params)) {
            return error("VerifyDB(): *** ReadBlockFromDisk failed at %d, hash=%s", pindex->nHeight, pindex->GetBlockHash().ToString());
        }
        // check level 1: verify block validity
        if (nCheckLevel >= 1 && !CheckBlock(block, state, consensus_params)) {
            return error("%s: *** found bad block at %d, hash=%s (%s)\n", __func__,
                         pindex->nHeight, pindex->GetBlockHash().ToString(), state.ToString());
        }
        // check level 2: verify undo validity
        if (nCheckLevel >= 2 && pindex) {
            CBlockUndo undo;
            if (!pindex->GetUndoPos().IsNull()) {
                if (!UndoReadFromDisk(undo, pindex)) {
                    return error("VerifyDB(): *** found bad undo data at %d, hash=%s\n", pindex->nHeight, pindex->GetBlockHash().ToString());
                }
            }
        }
        // check level 3: check for inconsistencies during memory-only disconnect of tip blocks
        size_t curr_coins_usage = coins.DynamicMemoryUsage() + chainstate.CoinsTip().DynamicMemoryUsage();

        if (nCheckLevel >= 3 && curr_coins_usage <= chainstate.m_coinstip_cache_size_bytes) {
            assert(coins.GetBestBlock() == pindex->GetBlockHash());
            DisconnectResult res = chainstate.DisconnectBlock(block, pindex, coins, dummyNames);
            if (res == DISCONNECT_FAILED) {
                return error("VerifyDB(): *** irrecoverable inconsistency in block data at %d, hash=%s", pindex->nHeight, pindex->GetBlockHash().ToString());
            }
            if (res == DISCONNECT_UNCLEAN) {
                nGoodTransactions = 0;
                pindexFailure = pindex;
            } else {
                nGoodTransactions += block.vtx.size();
            }
        }
        if (ShutdownRequested()) return true;
    }
    if (pindexFailure) {
        return error("VerifyDB(): *** coin database inconsistencies found (last %i blocks, %i good transactions before that)\n", chainstate.m_chain.Height() - pindexFailure->nHeight + 1, nGoodTransactions);
    }

    // store block count as we move pindex at check level >= 4
    int block_count = chainstate.m_chain.Height() - pindex->nHeight;

    // check level 4: try reconnecting blocks
    if (nCheckLevel >= 4) {
        while (pindex != chainstate.m_chain.Tip()) {
            const int percentageDone = std::max(1, std::min(99, 100 - (int)(((double)(chainstate.m_chain.Height() - pindex->nHeight)) / (double)nCheckDepth * 50)));
            if (reportDone < percentageDone / 10) {
                // report every 10% step
                LogPrintf("[%d%%]...", percentageDone); /* Continued */
                reportDone = percentageDone / 10;
            }
            uiInterface.ShowProgress(_("Verifying blocks…").translated, percentageDone, false);
            pindex = chainstate.m_chain.Next(pindex);
            CBlock block;
            if (!ReadBlockFromDisk(block, pindex, consensus_params))
                return error("VerifyDB(): *** ReadBlockFromDisk failed at %d, hash=%s", pindex->nHeight, pindex->GetBlockHash().ToString());
            if (!chainstate.ConnectBlock(block, state, pindex, coins, dummyNames)) {
                return error("VerifyDB(): *** found unconnectable block at %d, hash=%s (%s)", pindex->nHeight, pindex->GetBlockHash().ToString(), state.ToString());
            }
            if (ShutdownRequested()) return true;
        }
    }

    LogPrintf("[DONE].\n");
    LogPrintf("No coin database inconsistencies in last %i blocks (%i transactions)\n", block_count, nGoodTransactions);

    return true;
}

/** Apply the effects of a block on the utxo cache, ignoring that it may already have been applied. */
bool Chainstate::RollforwardBlock(const CBlockIndex* pindex, CCoinsViewCache& inputs)
{
    AssertLockHeld(cs_main);
    // TODO: merge with ConnectBlock
    CBlock block;
    if (!ReadBlockFromDisk(block, pindex, m_chainman.GetConsensus())) {
        return error("ReplayBlock(): ReadBlockFromDisk failed at %d, hash=%s", pindex->nHeight, pindex->GetBlockHash().ToString());
    }

    for (const CTransactionRef& tx : block.vtx) {
        if (!tx->IsCoinBase()) {
            for (const CTxIn &txin : tx->vin) {
                inputs.SpendCoin(txin.prevout);
            }
        }
        // Pass check = true as every addition may be an overwrite.
        AddCoins(inputs, *tx, pindex->nHeight, true);
    }
    return true;
}

bool Chainstate::ReplayBlocks()
{
    LOCK(cs_main);

    CCoinsView& db = this->CoinsDB();
    CCoinsViewCache cache(&db);

    std::vector<uint256> hashHeads = db.GetHeadBlocks();
    if (hashHeads.empty()) return true; // We're already in a consistent state.
    if (hashHeads.size() != 2) return error("ReplayBlocks(): unknown inconsistent state");

    uiInterface.ShowProgress(_("Replaying blocks…").translated, 0, false);
    LogPrintf("Replaying blocks\n");

    const CBlockIndex* pindexOld = nullptr;  // Old tip during the interrupted flush.
    const CBlockIndex* pindexNew;            // New tip during the interrupted flush.
    const CBlockIndex* pindexFork = nullptr; // Latest block common to both the old and the new tip.

    if (m_blockman.m_block_index.count(hashHeads[0]) == 0) {
        return error("ReplayBlocks(): reorganization to unknown block requested");
    }
    pindexNew = &(m_blockman.m_block_index[hashHeads[0]]);

    if (!hashHeads[1].IsNull()) { // The old tip is allowed to be 0, indicating it's the first flush.
        if (m_blockman.m_block_index.count(hashHeads[1]) == 0) {
            return error("ReplayBlocks(): reorganization from unknown block requested");
        }
        pindexOld = &(m_blockman.m_block_index[hashHeads[1]]);
        pindexFork = LastCommonAncestor(pindexOld, pindexNew);
        assert(pindexFork != nullptr);
    }

    // Rollback along the old branch.
    while (pindexOld != pindexFork) {
        if (pindexOld->nHeight > 0) { // Never disconnect the genesis block.
            CBlock block;
            if (!ReadBlockFromDisk(block, pindexOld, m_chainman.GetConsensus())) {
                return error("RollbackBlock(): ReadBlockFromDisk() failed at %d, hash=%s", pindexOld->nHeight, pindexOld->GetBlockHash().ToString());
            }
            LogPrintf("Rolling back %s (%i)\n", pindexOld->GetBlockHash().ToString(), pindexOld->nHeight);
            std::set<valtype> dummyNames;
            DisconnectResult res = DisconnectBlock(block, pindexOld, cache, dummyNames);
            if (res == DISCONNECT_FAILED) {
                return error("RollbackBlock(): DisconnectBlock failed at %d, hash=%s", pindexOld->nHeight, pindexOld->GetBlockHash().ToString());
            }
            // If DISCONNECT_UNCLEAN is returned, it means a non-existing UTXO was deleted, or an existing UTXO was
            // overwritten. It corresponds to cases where the block-to-be-disconnect never had all its operations
            // applied to the UTXO set. However, as both writing a UTXO and deleting a UTXO are idempotent operations,
            // the result is still a version of the UTXO set with the effects of that block undone.
        }
        pindexOld = pindexOld->pprev;
    }

    // Roll forward from the forking point to the new tip.
    int nForkHeight = pindexFork ? pindexFork->nHeight : 0;
    for (int nHeight = nForkHeight + 1; nHeight <= pindexNew->nHeight; ++nHeight) {
        const CBlockIndex& pindex{*Assert(pindexNew->GetAncestor(nHeight))};

        LogPrintf("Rolling forward %s (%i)\n", pindex.GetBlockHash().ToString(), nHeight);
        uiInterface.ShowProgress(_("Replaying blocks…").translated, (int) ((nHeight - nForkHeight) * 100.0 / (pindexNew->nHeight - nForkHeight)) , false);
        if (!RollforwardBlock(&pindex, cache)) return false;
    }

    cache.SetBestBlock(pindexNew->GetBlockHash());
    cache.Flush();
    uiInterface.ShowProgress("", 100, false);
    return true;
}

bool Chainstate::NeedsRedownload() const
{
    AssertLockHeld(cs_main);

    // At and above m_params.SegwitHeight, segwit consensus rules must be validated
    CBlockIndex* block{m_chain.Tip()};

    while (block != nullptr && DeploymentActiveAt(*block, m_chainman, Consensus::DEPLOYMENT_SEGWIT)) {
        if (!(block->nStatus & BLOCK_OPT_WITNESS)) {
            // block is insufficiently validated for a segwit client
            return true;
        }
        block = block->pprev;
    }

    return false;
}

void Chainstate::UnloadBlockIndex()
{
    AssertLockHeld(::cs_main);
    nBlockSequenceId = 1;
    setBlockIndexCandidates.clear();
}

bool ChainstateManager::LoadBlockIndex()
{
    AssertLockHeld(cs_main);
    // Load block index from databases
    bool needs_init = fReindex;
    if (!fReindex) {
        bool ret = m_blockman.LoadBlockIndexDB(GetConsensus());
        if (!ret) return false;

        std::vector<CBlockIndex*> vSortedByHeight{m_blockman.GetAllBlockIndices()};
        std::sort(vSortedByHeight.begin(), vSortedByHeight.end(),
                  CBlockIndexHeightOnlyComparator());

        // Find start of assumed-valid region.
        int first_assumed_valid_height = std::numeric_limits<int>::max();

        for (const CBlockIndex* block : vSortedByHeight) {
            if (block->IsAssumedValid()) {
                auto chainstates = GetAll();

                // If we encounter an assumed-valid block index entry, ensure that we have
                // one chainstate that tolerates assumed-valid entries and another that does
                // not (i.e. the background validation chainstate), since assumed-valid
                // entries should always be pending validation by a fully-validated chainstate.
                auto any_chain = [&](auto fnc) { return std::any_of(chainstates.cbegin(), chainstates.cend(), fnc); };
                assert(any_chain([](auto chainstate) { return chainstate->reliesOnAssumedValid(); }));
                assert(any_chain([](auto chainstate) { return !chainstate->reliesOnAssumedValid(); }));

                first_assumed_valid_height = block->nHeight;
                break;
            }
        }

        for (CBlockIndex* pindex : vSortedByHeight) {
            if (ShutdownRequested()) return false;
            if (pindex->IsAssumedValid() ||
                    (pindex->IsValid(BLOCK_VALID_TRANSACTIONS) &&
                     (pindex->HaveTxsDownloaded() || pindex->pprev == nullptr))) {

                // Fill each chainstate's block candidate set. Only add assumed-valid
                // blocks to the tip candidate set if the chainstate is allowed to rely on
                // assumed-valid blocks.
                //
                // If all setBlockIndexCandidates contained the assumed-valid blocks, the
                // background chainstate's ActivateBestChain() call would add assumed-valid
                // blocks to the chain (based on how FindMostWorkChain() works). Obviously
                // we don't want this since the purpose of the background validation chain
                // is to validate assued-valid blocks.
                //
                // Note: This is considering all blocks whose height is greater or equal to
                // the first assumed-valid block to be assumed-valid blocks, and excluding
                // them from the background chainstate's setBlockIndexCandidates set. This
                // does mean that some blocks which are not technically assumed-valid
                // (later blocks on a fork beginning before the first assumed-valid block)
                // might not get added to the background chainstate, but this is ok,
                // because they will still be attached to the active chainstate if they
                // actually contain more work.
                //
                // Instead of this height-based approach, an earlier attempt was made at
                // detecting "holistically" whether the block index under consideration
                // relied on an assumed-valid ancestor, but this proved to be too slow to
                // be practical.
                for (Chainstate* chainstate : GetAll()) {
                    if (chainstate->reliesOnAssumedValid() ||
                            pindex->nHeight < first_assumed_valid_height) {
                        chainstate->setBlockIndexCandidates.insert(pindex);
                    }
                }
            }
            if (pindex->nStatus & BLOCK_FAILED_MASK && (!m_best_invalid || pindex->nChainWork > m_best_invalid->nChainWork)) {
                m_best_invalid = pindex;
            }
            if (pindex->IsValid(BLOCK_VALID_TREE) && (m_best_header == nullptr || CBlockIndexWorkComparator()(m_best_header, pindex)))
                m_best_header = pindex;
        }

        needs_init = m_blockman.m_block_index.empty();
    }

    if (needs_init) {
        // Everything here is for *new* reindex/DBs. Thus, though
        // LoadBlockIndexDB may have set fReindex if we shut down
        // mid-reindex previously, we don't check fReindex and
        // instead only check it prior to LoadBlockIndexDB to set
        // needs_init.

        LogPrintf("Initializing databases...\n");
        fNameHistory = gArgs.GetBoolArg("-namehistory", false);
        m_blockman.m_block_tree_db->WriteFlag("namehistory", fNameHistory);
    }
    return true;
}

bool Chainstate::LoadGenesisBlock()
{
    LOCK(cs_main);

    const CChainParams& params{m_chainman.GetParams()};

    // Check whether we're already initialized by checking for genesis in
    // m_blockman.m_block_index. Note that we can't use m_chain here, since it is
    // set based on the coins db, not the block index db, which is the only
    // thing loaded at this point.
    if (m_blockman.m_block_index.count(params.GenesisBlock().GetHash()))
        return true;

    try {
        const CBlock& block = params.GenesisBlock();
        FlatFilePos blockPos{m_blockman.SaveBlockToDisk(block, 0, m_chain, params, nullptr)};
        if (blockPos.IsNull()) {
            return error("%s: writing genesis block to disk failed", __func__);
        }
        CBlockIndex* pindex = m_blockman.AddToBlockIndex(block, m_chainman.m_best_header);
        ReceivedBlockTransactions(block, pindex, blockPos);
    } catch (const std::runtime_error& e) {
        return error("%s: failed to write genesis block: %s", __func__, e.what());
    }

    return true;
}

void Chainstate::LoadExternalBlockFile(
    FILE* fileIn,
    FlatFilePos* dbp,
    std::multimap<uint256, FlatFilePos>* blocks_with_unknown_parent)
{
    AssertLockNotHeld(m_chainstate_mutex);

    // Either both should be specified (-reindex), or neither (-loadblock).
    assert(!dbp == !blocks_with_unknown_parent);

    const auto start{SteadyClock::now()};
    const CChainParams& params{m_chainman.GetParams()};

    int nLoaded = 0;
    try {
        // This takes over fileIn and calls fclose() on it in the CBufferedFile destructor
        CBufferedFile blkdat(fileIn, 2*MAX_BLOCK_SERIALIZED_SIZE, MAX_BLOCK_SERIALIZED_SIZE+8, SER_DISK, CLIENT_VERSION);
        uint64_t nRewind = blkdat.GetPos();
        while (!blkdat.eof()) {
            if (ShutdownRequested()) return;

            blkdat.SetPos(nRewind);
            nRewind++; // start one byte further next time, in case of failure
            blkdat.SetLimit(); // remove former limit
            unsigned int nSize = 0;
            try {
                // locate a header
                unsigned char buf[CMessageHeader::MESSAGE_START_SIZE];
                blkdat.FindByte(params.MessageStart()[0]);
                nRewind = blkdat.GetPos() + 1;
                blkdat >> buf;
                if (memcmp(buf, params.MessageStart(), CMessageHeader::MESSAGE_START_SIZE)) {
                    continue;
                }
                // read size
                blkdat >> nSize;
                if (nSize < 80 || nSize > MAX_BLOCK_SERIALIZED_SIZE)
                    continue;
            } catch (const std::exception&) {
                // no valid block header found; don't complain
                break;
            }
            try {
                // read block
                uint64_t nBlockPos = blkdat.GetPos();
                if (dbp)
                    dbp->nPos = nBlockPos;
                blkdat.SetLimit(nBlockPos + nSize);
                std::shared_ptr<CBlock> pblock = std::make_shared<CBlock>();
                CBlock& block = *pblock;
                blkdat >> block;
                nRewind = blkdat.GetPos();

                uint256 hash = block.GetHash();
                {
                    LOCK(cs_main);
                    // detect out of order blocks, and store them for later
                    if (hash != params.GetConsensus().hashGenesisBlock && !m_blockman.LookupBlockIndex(block.hashPrevBlock)) {
                        LogPrint(BCLog::REINDEX, "%s: Out of order block %s, parent %s not known\n", __func__, hash.ToString(),
                                block.hashPrevBlock.ToString());
                        if (dbp && blocks_with_unknown_parent) {
                            blocks_with_unknown_parent->emplace(block.hashPrevBlock, *dbp);
                        }
                        continue;
                    }

                    // process in case the block isn't known yet
                    const CBlockIndex* pindex = m_blockman.LookupBlockIndex(hash);
                    if (!pindex || (pindex->nStatus & BLOCK_HAVE_DATA) == 0) {
                      BlockValidationState state;
                      if (AcceptBlock(pblock, state, nullptr, true, dbp, nullptr, true)) {
                          nLoaded++;
                      }
                      if (state.IsError()) {
                          break;
                      }
                    } else if (hash != params.GetConsensus().hashGenesisBlock && pindex->nHeight % 1000 == 0) {
                        LogPrint(BCLog::REINDEX, "Block Import: already had block %s at height %d\n", hash.ToString(), pindex->nHeight);
                    }
                }

                // Activate the genesis block so normal node progress can continue
                if (hash == params.GetConsensus().hashGenesisBlock) {
                    BlockValidationState state;
                    if (!ActivateBestChain(state, nullptr)) {
                        break;
                    }
                }

                NotifyHeaderTip(*this);

                if (!blocks_with_unknown_parent) continue;

                // Recursively process earlier encountered successors of this block
                std::deque<uint256> queue;
                queue.push_back(hash);
                while (!queue.empty()) {
                    uint256 head = queue.front();
                    queue.pop_front();
                    auto range = blocks_with_unknown_parent->equal_range(head);
                    while (range.first != range.second) {
                        std::multimap<uint256, FlatFilePos>::iterator it = range.first;
                        std::shared_ptr<CBlock> pblockrecursive = std::make_shared<CBlock>();
                        if (ReadBlockFromDisk(*pblockrecursive, it->second, params.GetConsensus())) {
                            LogPrint(BCLog::REINDEX, "%s: Processing out of order child %s of %s\n", __func__, pblockrecursive->GetHash().ToString(),
                                    head.ToString());
                            LOCK(cs_main);
                            BlockValidationState dummy;
                            if (AcceptBlock(pblockrecursive, dummy, nullptr, true, &it->second, nullptr, true)) {
                                nLoaded++;
                                queue.push_back(pblockrecursive->GetHash());
                            }
                        }
                        range.first++;
                        blocks_with_unknown_parent->erase(it);
                        NotifyHeaderTip(*this);
                    }
                }
            } catch (const std::exception& e) {
                // historical bugs added extra data to the block files that does not deserialize cleanly.
                // commonly this data is between readable blocks, but it does not really matter. such data is not fatal to the import process.
                // the code that reads the block files deals with invalid data by simply ignoring it.
                // it continues to search for the next {4 byte magic message start bytes + 4 byte length + block} that does deserialize cleanly
                // and passes all of the other block validation checks dealing with POW and the merkle root, etc...
                // we merely note with this informational log message when unexpected data is encountered.
                // we could also be experiencing a storage system read error, or a read of a previous bad write. these are possible, but
                // less likely scenarios. we don't have enough information to tell a difference here.
                // the reindex process is not the place to attempt to clean and/or compact the block files. if so desired, a studious node operator
                // may use knowledge of the fact that the block files are not entirely pristine in order to prepare a set of pristine, and
                // perhaps ordered, block files for later reindexing.
                LogPrint(BCLog::REINDEX, "%s: unexpected data at file offset 0x%x - %s. continuing\n", __func__, (nRewind - 1), e.what());
            }
        }
    } catch (const std::runtime_error& e) {
        AbortNode(std::string("System error: ") + e.what());
    }
    LogPrintf("Loaded %i blocks from external file in %dms\n", nLoaded, Ticks<std::chrono::milliseconds>(SteadyClock::now() - start));
}

void Chainstate::CheckBlockIndex()
{
    if (!fCheckBlockIndex) {
        return;
    }

    LOCK(cs_main);

    // During a reindex, we read the genesis block and call CheckBlockIndex before ActivateBestChain,
    // so we have the genesis block in m_blockman.m_block_index but no active chain. (A few of the
    // tests when iterating the block tree require that m_chain has been initialized.)
    if (m_chain.Height() < 0) {
        assert(m_blockman.m_block_index.size() <= 1);
        return;
    }

    // Build forward-pointing map of the entire block tree.
    std::multimap<CBlockIndex*,CBlockIndex*> forward;
    for (auto& [_, block_index] : m_blockman.m_block_index) {
        forward.emplace(block_index.pprev, &block_index);
    }

    assert(forward.size() == m_blockman.m_block_index.size());

    std::pair<std::multimap<CBlockIndex*,CBlockIndex*>::iterator,std::multimap<CBlockIndex*,CBlockIndex*>::iterator> rangeGenesis = forward.equal_range(nullptr);
    CBlockIndex *pindex = rangeGenesis.first->second;
    rangeGenesis.first++;
    assert(rangeGenesis.first == rangeGenesis.second); // There is only one index entry with parent nullptr.

    // Iterate over the entire block tree, using depth-first search.
    // Along the way, remember whether there are blocks on the path from genesis
    // block being explored which are the first to have certain properties.
    size_t nNodes = 0;
    int nHeight = 0;
    CBlockIndex* pindexFirstInvalid = nullptr; // Oldest ancestor of pindex which is invalid.
    CBlockIndex* pindexFirstMissing = nullptr; // Oldest ancestor of pindex which does not have BLOCK_HAVE_DATA.
    CBlockIndex* pindexFirstNeverProcessed = nullptr; // Oldest ancestor of pindex for which nTx == 0.
    CBlockIndex* pindexFirstNotTreeValid = nullptr; // Oldest ancestor of pindex which does not have BLOCK_VALID_TREE (regardless of being valid or not).
    CBlockIndex* pindexFirstNotTransactionsValid = nullptr; // Oldest ancestor of pindex which does not have BLOCK_VALID_TRANSACTIONS (regardless of being valid or not).
    CBlockIndex* pindexFirstNotChainValid = nullptr; // Oldest ancestor of pindex which does not have BLOCK_VALID_CHAIN (regardless of being valid or not).
    CBlockIndex* pindexFirstNotScriptsValid = nullptr; // Oldest ancestor of pindex which does not have BLOCK_VALID_SCRIPTS (regardless of being valid or not).
    while (pindex != nullptr) {
        nNodes++;
        if (pindexFirstInvalid == nullptr && pindex->nStatus & BLOCK_FAILED_VALID) pindexFirstInvalid = pindex;
        // Assumed-valid index entries will not have data since we haven't downloaded the
        // full block yet.
        if (pindexFirstMissing == nullptr && !(pindex->nStatus & BLOCK_HAVE_DATA) && !pindex->IsAssumedValid()) {
            pindexFirstMissing = pindex;
        }
        if (pindexFirstNeverProcessed == nullptr && pindex->nTx == 0) pindexFirstNeverProcessed = pindex;
        if (pindex->pprev != nullptr && pindexFirstNotTreeValid == nullptr && (pindex->nStatus & BLOCK_VALID_MASK) < BLOCK_VALID_TREE) pindexFirstNotTreeValid = pindex;

        if (pindex->pprev != nullptr && !pindex->IsAssumedValid()) {
            // Skip validity flag checks for BLOCK_ASSUMED_VALID index entries, since these
            // *_VALID_MASK flags will not be present for index entries we are temporarily assuming
            // valid.
            if (pindexFirstNotTransactionsValid == nullptr &&
                    (pindex->nStatus & BLOCK_VALID_MASK) < BLOCK_VALID_TRANSACTIONS) {
                pindexFirstNotTransactionsValid = pindex;
            }

            if (pindexFirstNotChainValid == nullptr &&
                    (pindex->nStatus & BLOCK_VALID_MASK) < BLOCK_VALID_CHAIN) {
                pindexFirstNotChainValid = pindex;
            }

            if (pindexFirstNotScriptsValid == nullptr &&
                    (pindex->nStatus & BLOCK_VALID_MASK) < BLOCK_VALID_SCRIPTS) {
                pindexFirstNotScriptsValid = pindex;
            }
        }

        // Begin: actual consistency checks.
        if (pindex->pprev == nullptr) {
            // Genesis block checks.
            assert(pindex->GetBlockHash() == m_chainman.GetConsensus().hashGenesisBlock); // Genesis block's hash must match.
            assert(pindex == m_chain.Genesis()); // The current active chain's genesis block must be this block.
        }
        if (!pindex->HaveTxsDownloaded()) assert(pindex->nSequenceId <= 0); // nSequenceId can't be set positive for blocks that aren't linked (negative is used for preciousblock)
        // VALID_TRANSACTIONS is equivalent to nTx > 0 for all nodes (whether or not pruning has occurred).
        // HAVE_DATA is only equivalent to nTx > 0 (or VALID_TRANSACTIONS) if no pruning has occurred.
        // Unless these indexes are assumed valid and pending block download on a
        // background chainstate.
        if (!m_blockman.m_have_pruned && !pindex->IsAssumedValid()) {
            // If we've never pruned, then HAVE_DATA should be equivalent to nTx > 0
            assert(!(pindex->nStatus & BLOCK_HAVE_DATA) == (pindex->nTx == 0));
            assert(pindexFirstMissing == pindexFirstNeverProcessed);
        } else {
            // If we have pruned, then we can only say that HAVE_DATA implies nTx > 0
            if (pindex->nStatus & BLOCK_HAVE_DATA) assert(pindex->nTx > 0);
        }
        if (pindex->nStatus & BLOCK_HAVE_UNDO) assert(pindex->nStatus & BLOCK_HAVE_DATA);
        if (pindex->IsAssumedValid()) {
            // Assumed-valid blocks should have some nTx value.
            assert(pindex->nTx > 0);
            // Assumed-valid blocks should connect to the main chain.
            assert((pindex->nStatus & BLOCK_VALID_MASK) >= BLOCK_VALID_TREE);
        } else {
            // Otherwise there should only be an nTx value if we have
            // actually seen a block's transactions.
            assert(((pindex->nStatus & BLOCK_VALID_MASK) >= BLOCK_VALID_TRANSACTIONS) == (pindex->nTx > 0)); // This is pruning-independent.
        }
        // All parents having had data (at some point) is equivalent to all parents being VALID_TRANSACTIONS, which is equivalent to HaveTxsDownloaded().
        assert((pindexFirstNeverProcessed == nullptr) == pindex->HaveTxsDownloaded());
        assert((pindexFirstNotTransactionsValid == nullptr) == pindex->HaveTxsDownloaded());
        assert(pindex->nHeight == nHeight); // nHeight must be consistent.
        assert(pindex->pprev == nullptr || pindex->nChainWork >= pindex->pprev->nChainWork); // For every block except the genesis block, the chainwork must be larger than the parent's.
        assert(nHeight < 2 || (pindex->pskip && (pindex->pskip->nHeight < nHeight))); // The pskip pointer must point back for all but the first 2 blocks.
        assert(pindexFirstNotTreeValid == nullptr); // All m_blockman.m_block_index entries must at least be TREE valid
        if ((pindex->nStatus & BLOCK_VALID_MASK) >= BLOCK_VALID_TREE) assert(pindexFirstNotTreeValid == nullptr); // TREE valid implies all parents are TREE valid
        if ((pindex->nStatus & BLOCK_VALID_MASK) >= BLOCK_VALID_CHAIN) assert(pindexFirstNotChainValid == nullptr); // CHAIN valid implies all parents are CHAIN valid
        if ((pindex->nStatus & BLOCK_VALID_MASK) >= BLOCK_VALID_SCRIPTS) assert(pindexFirstNotScriptsValid == nullptr); // SCRIPTS valid implies all parents are SCRIPTS valid
        if (pindexFirstInvalid == nullptr) {
            // Checks for not-invalid blocks.
            assert((pindex->nStatus & BLOCK_FAILED_MASK) == 0); // The failed mask cannot be set for blocks without invalid parents.
        }
        if (!CBlockIndexWorkComparator()(pindex, m_chain.Tip()) && pindexFirstNeverProcessed == nullptr) {
            if (pindexFirstInvalid == nullptr) {
                const bool is_active = this == &m_chainman.ActiveChainstate();

                // If this block sorts at least as good as the current tip and
                // is valid and we have all data for its parents, it must be in
                // setBlockIndexCandidates.  m_chain.Tip() must also be there
                // even if some data has been pruned.
                //
                // Don't perform this check for the background chainstate since
                // its setBlockIndexCandidates shouldn't have some entries (i.e. those past the
                // snapshot block) which do exist in the block index for the active chainstate.
                if (is_active && (pindexFirstMissing == nullptr || pindex == m_chain.Tip())) {
                    assert(setBlockIndexCandidates.count(pindex));
                }
                // If some parent is missing, then it could be that this block was in
                // setBlockIndexCandidates but had to be removed because of the missing data.
                // In this case it must be in m_blocks_unlinked -- see test below.
            }
        } else { // If this block sorts worse than the current tip or some ancestor's block has never been seen, it cannot be in setBlockIndexCandidates.
            assert(setBlockIndexCandidates.count(pindex) == 0);
        }
        // Check whether this block is in m_blocks_unlinked.
        std::pair<std::multimap<CBlockIndex*,CBlockIndex*>::iterator,std::multimap<CBlockIndex*,CBlockIndex*>::iterator> rangeUnlinked = m_blockman.m_blocks_unlinked.equal_range(pindex->pprev);
        bool foundInUnlinked = false;
        while (rangeUnlinked.first != rangeUnlinked.second) {
            assert(rangeUnlinked.first->first == pindex->pprev);
            if (rangeUnlinked.first->second == pindex) {
                foundInUnlinked = true;
                break;
            }
            rangeUnlinked.first++;
        }
        if (pindex->pprev && (pindex->nStatus & BLOCK_HAVE_DATA) && pindexFirstNeverProcessed != nullptr && pindexFirstInvalid == nullptr) {
            // If this block has block data available, some parent was never received, and has no invalid parents, it must be in m_blocks_unlinked.
            assert(foundInUnlinked);
        }
        if (!(pindex->nStatus & BLOCK_HAVE_DATA)) assert(!foundInUnlinked); // Can't be in m_blocks_unlinked if we don't HAVE_DATA
        if (pindexFirstMissing == nullptr) assert(!foundInUnlinked); // We aren't missing data for any parent -- cannot be in m_blocks_unlinked.
        if (pindex->pprev && (pindex->nStatus & BLOCK_HAVE_DATA) && pindexFirstNeverProcessed == nullptr && pindexFirstMissing != nullptr) {
            // We HAVE_DATA for this block, have received data for all parents at some point, but we're currently missing data for some parent.
            assert(m_blockman.m_have_pruned); // We must have pruned.
            // This block may have entered m_blocks_unlinked if:
            //  - it has a descendant that at some point had more work than the
            //    tip, and
            //  - we tried switching to that descendant but were missing
            //    data for some intermediate block between m_chain and the
            //    tip.
            // So if this block is itself better than m_chain.Tip() and it wasn't in
            // setBlockIndexCandidates, then it must be in m_blocks_unlinked.
            if (!CBlockIndexWorkComparator()(pindex, m_chain.Tip()) && setBlockIndexCandidates.count(pindex) == 0) {
                if (pindexFirstInvalid == nullptr) {
                    assert(foundInUnlinked);
                }
            }
        }
        // assert(pindex->GetBlockHash() == pindex->GetBlockHeader().GetHash()); // Perhaps too slow
        // End: actual consistency checks.

        // Try descending into the first subnode.
        std::pair<std::multimap<CBlockIndex*,CBlockIndex*>::iterator,std::multimap<CBlockIndex*,CBlockIndex*>::iterator> range = forward.equal_range(pindex);
        if (range.first != range.second) {
            // A subnode was found.
            pindex = range.first->second;
            nHeight++;
            continue;
        }
        // This is a leaf node.
        // Move upwards until we reach a node of which we have not yet visited the last child.
        while (pindex) {
            // We are going to either move to a parent or a sibling of pindex.
            // If pindex was the first with a certain property, unset the corresponding variable.
            if (pindex == pindexFirstInvalid) pindexFirstInvalid = nullptr;
            if (pindex == pindexFirstMissing) pindexFirstMissing = nullptr;
            if (pindex == pindexFirstNeverProcessed) pindexFirstNeverProcessed = nullptr;
            if (pindex == pindexFirstNotTreeValid) pindexFirstNotTreeValid = nullptr;
            if (pindex == pindexFirstNotTransactionsValid) pindexFirstNotTransactionsValid = nullptr;
            if (pindex == pindexFirstNotChainValid) pindexFirstNotChainValid = nullptr;
            if (pindex == pindexFirstNotScriptsValid) pindexFirstNotScriptsValid = nullptr;
            // Find our parent.
            CBlockIndex* pindexPar = pindex->pprev;
            // Find which child we just visited.
            std::pair<std::multimap<CBlockIndex*,CBlockIndex*>::iterator,std::multimap<CBlockIndex*,CBlockIndex*>::iterator> rangePar = forward.equal_range(pindexPar);
            while (rangePar.first->second != pindex) {
                assert(rangePar.first != rangePar.second); // Our parent must have at least the node we're coming from as child.
                rangePar.first++;
            }
            // Proceed to the next one.
            rangePar.first++;
            if (rangePar.first != rangePar.second) {
                // Move to the sibling.
                pindex = rangePar.first->second;
                break;
            } else {
                // Move up further.
                pindex = pindexPar;
                nHeight--;
                continue;
            }
        }
    }

    // Check that we actually traversed the entire map.
    assert(nNodes == forward.size());
}

std::string Chainstate::ToString()
{
    AssertLockHeld(::cs_main);
    CBlockIndex* tip = m_chain.Tip();
    return strprintf("Chainstate [%s] @ height %d (%s)",
                     m_from_snapshot_blockhash ? "snapshot" : "ibd",
                     tip ? tip->nHeight : -1, tip ? tip->GetBlockHash().ToString() : "null");
}

bool Chainstate::ResizeCoinsCaches(size_t coinstip_size, size_t coinsdb_size)
{
    AssertLockHeld(::cs_main);
    if (coinstip_size == m_coinstip_cache_size_bytes &&
            coinsdb_size == m_coinsdb_cache_size_bytes) {
        // Cache sizes are unchanged, no need to continue.
        return true;
    }
    size_t old_coinstip_size = m_coinstip_cache_size_bytes;
    m_coinstip_cache_size_bytes = coinstip_size;
    m_coinsdb_cache_size_bytes = coinsdb_size;
    CoinsDB().ResizeCache(coinsdb_size);

    LogPrintf("[%s] resized coinsdb cache to %.1f MiB\n",
        this->ToString(), coinsdb_size * (1.0 / 1024 / 1024));
    LogPrintf("[%s] resized coinstip cache to %.1f MiB\n",
        this->ToString(), coinstip_size * (1.0 / 1024 / 1024));

    BlockValidationState state;
    bool ret;

    if (coinstip_size > old_coinstip_size) {
        // Likely no need to flush if cache sizes have grown.
        ret = FlushStateToDisk(state, FlushStateMode::IF_NEEDED);
    } else {
        // Otherwise, flush state to disk and deallocate the in-memory coins map.
        ret = FlushStateToDisk(state, FlushStateMode::ALWAYS);
        CoinsTip().ReallocateCache();
    }
    return ret;
}

//! Guess how far we are in the verification process at the given block index
//! require cs_main if pindex has not been validated yet (because nChainTx might be unset)
double GuessVerificationProgress(const ChainTxData& data, const CBlockIndex *pindex) {
    if (pindex == nullptr)
        return 0.0;

    int64_t nNow = time(nullptr);

    double fTxTotal;

    if (pindex->nChainTx <= data.nTxCount) {
        fTxTotal = data.nTxCount + (nNow - data.nTime) * data.dTxRate;
    } else {
        fTxTotal = pindex->nChainTx + (nNow - pindex->GetBlockTime()) * data.dTxRate;
    }

    return std::min<double>(pindex->nChainTx / fTxTotal, 1.0);
}

std::optional<uint256> ChainstateManager::SnapshotBlockhash() const
{
    LOCK(::cs_main);
    if (m_active_chainstate && m_active_chainstate->m_from_snapshot_blockhash) {
        // If a snapshot chainstate exists, it will always be our active.
        return m_active_chainstate->m_from_snapshot_blockhash;
    }
    return std::nullopt;
}

std::vector<Chainstate*> ChainstateManager::GetAll()
{
    LOCK(::cs_main);
    std::vector<Chainstate*> out;

    if (!IsSnapshotValidated() && m_ibd_chainstate) {
        out.push_back(m_ibd_chainstate.get());
    }

    if (m_snapshot_chainstate) {
        out.push_back(m_snapshot_chainstate.get());
    }

    return out;
}

Chainstate& ChainstateManager::InitializeChainstate(CTxMemPool* mempool)
{
    AssertLockHeld(::cs_main);
    assert(!m_ibd_chainstate);
    assert(!m_active_chainstate);

    m_ibd_chainstate = std::make_unique<Chainstate>(mempool, m_blockman, *this);
    m_active_chainstate = m_ibd_chainstate.get();
    return *m_active_chainstate;
}

const AssumeutxoData* ExpectedAssumeutxo(
    const int height, const CChainParams& chainparams)
{
    const MapAssumeutxo& valid_assumeutxos_map = chainparams.Assumeutxo();
    const auto assumeutxo_found = valid_assumeutxos_map.find(height);

    if (assumeutxo_found != valid_assumeutxos_map.end()) {
        return &assumeutxo_found->second;
    }
    return nullptr;
}

static bool DeleteCoinsDBFromDisk(const fs::path db_path, bool is_snapshot)
    EXCLUSIVE_LOCKS_REQUIRED(::cs_main)
{
    AssertLockHeld(::cs_main);

    if (is_snapshot) {
        fs::path base_blockhash_path = db_path / node::SNAPSHOT_BLOCKHASH_FILENAME;

        if (fs::exists(base_blockhash_path)) {
            bool removed = fs::remove(base_blockhash_path);
            if (!removed) {
                LogPrintf("[snapshot] failed to remove file %s\n",
                          fs::PathToString(base_blockhash_path));
            }
        } else {
            LogPrintf("[snapshot] snapshot chainstate dir being removed lacks %s file\n",
                    fs::PathToString(node::SNAPSHOT_BLOCKHASH_FILENAME));
        }
    }

    std::string path_str = fs::PathToString(db_path);
    LogPrintf("Removing leveldb dir at %s\n", path_str);

    // We have to destruct before this call leveldb::DB in order to release the db
    // lock, otherwise `DestroyDB` will fail. See `leveldb::~DBImpl()`.
    const bool destroyed = dbwrapper::DestroyDB(path_str, {}).ok();

    if (!destroyed) {
        LogPrintf("error: leveldb DestroyDB call failed on %s\n", path_str);
    }

    // Datadir should be removed from filesystem; otherwise initialization may detect
    // it on subsequent statups and get confused.
    //
    // If the base_blockhash_path removal above fails in the case of snapshot
    // chainstates, this will return false since leveldb won't remove a non-empty
    // directory.
    return destroyed && !fs::exists(db_path);
}

bool ChainstateManager::ActivateSnapshot(
        AutoFile& coins_file,
        const SnapshotMetadata& metadata,
        bool in_memory)
{
    uint256 base_blockhash = metadata.m_base_blockhash;

    if (this->SnapshotBlockhash()) {
        LogPrintf("[snapshot] can't activate a snapshot-based chainstate more than once\n");
        return false;
    }

    int64_t current_coinsdb_cache_size{0};
    int64_t current_coinstip_cache_size{0};

    // Cache percentages to allocate to each chainstate.
    //
    // These particular percentages don't matter so much since they will only be
    // relevant during snapshot activation; caches are rebalanced at the conclusion of
    // this function. We want to give (essentially) all available cache capacity to the
    // snapshot to aid the bulk load later in this function.
    static constexpr double IBD_CACHE_PERC = 0.01;
    static constexpr double SNAPSHOT_CACHE_PERC = 0.99;

    {
        LOCK(::cs_main);
        // Resize the coins caches to ensure we're not exceeding memory limits.
        //
        // Allocate the majority of the cache to the incoming snapshot chainstate, since
        // (optimistically) getting to its tip will be the top priority. We'll need to call
        // `MaybeRebalanceCaches()` once we're done with this function to ensure
        // the right allocation (including the possibility that no snapshot was activated
        // and that we should restore the active chainstate caches to their original size).
        //
        current_coinsdb_cache_size = this->ActiveChainstate().m_coinsdb_cache_size_bytes;
        current_coinstip_cache_size = this->ActiveChainstate().m_coinstip_cache_size_bytes;

        // Temporarily resize the active coins cache to make room for the newly-created
        // snapshot chain.
        this->ActiveChainstate().ResizeCoinsCaches(
            static_cast<size_t>(current_coinstip_cache_size * IBD_CACHE_PERC),
            static_cast<size_t>(current_coinsdb_cache_size * IBD_CACHE_PERC));
    }

    auto snapshot_chainstate = WITH_LOCK(::cs_main,
        return std::make_unique<Chainstate>(
            /*mempool=*/nullptr, m_blockman, *this, base_blockhash));

    {
        LOCK(::cs_main);
        snapshot_chainstate->InitCoinsDB(
            static_cast<size_t>(current_coinsdb_cache_size * SNAPSHOT_CACHE_PERC),
            in_memory, false, "chainstate");
        snapshot_chainstate->InitCoinsCache(
            static_cast<size_t>(current_coinstip_cache_size * SNAPSHOT_CACHE_PERC));
    }

    bool snapshot_ok = this->PopulateAndValidateSnapshot(
        *snapshot_chainstate, coins_file, metadata);

    // If not in-memory, persist the base blockhash for use during subsequent
    // initialization.
    if (!in_memory) {
        LOCK(::cs_main);
        if (!node::WriteSnapshotBaseBlockhash(*snapshot_chainstate)) {
            snapshot_ok = false;
        }
    }
    if (!snapshot_ok) {
        LOCK(::cs_main);
        this->MaybeRebalanceCaches();

        // PopulateAndValidateSnapshot can return (in error) before the leveldb datadir
        // has been created, so only attempt removal if we got that far.
        if (auto snapshot_datadir = node::FindSnapshotChainstateDir()) {
            // We have to destruct leveldb::DB in order to release the db lock, otherwise
            // DestroyDB() (in DeleteCoinsDBFromDisk()) will fail. See `leveldb::~DBImpl()`.
            // Destructing the chainstate (and so resetting the coinsviews object) does this.
            snapshot_chainstate.reset();
            bool removed = DeleteCoinsDBFromDisk(*snapshot_datadir, /*is_snapshot=*/true);
            if (!removed) {
                AbortNode(strprintf("Failed to remove snapshot chainstate dir (%s). "
                    "Manually remove it before restarting.\n", fs::PathToString(*snapshot_datadir)));
            }
        }
        return false;
    }

    {
        LOCK(::cs_main);
        assert(!m_snapshot_chainstate);
        m_snapshot_chainstate.swap(snapshot_chainstate);
        const bool chaintip_loaded = m_snapshot_chainstate->LoadChainTip();
        assert(chaintip_loaded);

        m_active_chainstate = m_snapshot_chainstate.get();

        LogPrintf("[snapshot] successfully activated snapshot %s\n", base_blockhash.ToString());
        LogPrintf("[snapshot] (%.2f MB)\n",
            m_snapshot_chainstate->CoinsTip().DynamicMemoryUsage() / (1000 * 1000));

        this->MaybeRebalanceCaches();
    }
    return true;
}

static void FlushSnapshotToDisk(CCoinsViewCache& coins_cache, bool snapshot_loaded)
{
    LOG_TIME_MILLIS_WITH_CATEGORY_MSG_ONCE(
        strprintf("%s (%.2f MB)",
                  snapshot_loaded ? "saving snapshot chainstate" : "flushing coins cache",
                  coins_cache.DynamicMemoryUsage() / (1000 * 1000)),
        BCLog::LogFlags::ALL);

    coins_cache.Flush();
}

bool ChainstateManager::PopulateAndValidateSnapshot(
    Chainstate& snapshot_chainstate,
    AutoFile& coins_file,
    const SnapshotMetadata& metadata)
{
    // It's okay to release cs_main before we're done using `coins_cache` because we know
    // that nothing else will be referencing the newly created snapshot_chainstate yet.
    CCoinsViewCache& coins_cache = *WITH_LOCK(::cs_main, return &snapshot_chainstate.CoinsTip());

    uint256 base_blockhash = metadata.m_base_blockhash;

    CBlockIndex* snapshot_start_block = WITH_LOCK(::cs_main, return m_blockman.LookupBlockIndex(base_blockhash));

    if (!snapshot_start_block) {
        // Needed for ComputeUTXOStats and ExpectedAssumeutxo to determine the
        // height and to avoid a crash when base_blockhash.IsNull()
        LogPrintf("[snapshot] Did not find snapshot start blockheader %s\n",
                  base_blockhash.ToString());
        return false;
    }

    int base_height = snapshot_start_block->nHeight;
    auto maybe_au_data = ExpectedAssumeutxo(base_height, GetParams());

    if (!maybe_au_data) {
        LogPrintf("[snapshot] assumeutxo height in snapshot metadata not recognized " /* Continued */
                  "(%d) - refusing to load snapshot\n", base_height);
        return false;
    }

    const AssumeutxoData& au_data = *maybe_au_data;

    COutPoint outpoint;
    Coin coin;
    const uint64_t coins_count = metadata.m_coins_count;
    uint64_t coins_left = metadata.m_coins_count;

    LogPrintf("[snapshot] loading coins from snapshot %s\n", base_blockhash.ToString());
    int64_t coins_processed{0};

    while (coins_left > 0) {
        try {
            coins_file >> outpoint;
            coins_file >> coin;
        } catch (const std::ios_base::failure&) {
            LogPrintf("[snapshot] bad snapshot format or truncated snapshot after deserializing %d coins\n",
                      coins_count - coins_left);
            return false;
        }
        if (coin.nHeight > base_height ||
            outpoint.n >= std::numeric_limits<decltype(outpoint.n)>::max() // Avoid integer wrap-around in coinstats.cpp:ApplyHash
        ) {
            LogPrintf("[snapshot] bad snapshot data after deserializing %d coins\n",
                      coins_count - coins_left);
            return false;
        }

        coins_cache.EmplaceCoinInternalDANGER(std::move(outpoint), std::move(coin));

        --coins_left;
        ++coins_processed;

        if (coins_processed % 1000000 == 0) {
            LogPrintf("[snapshot] %d coins loaded (%.2f%%, %.2f MB)\n",
                coins_processed,
                static_cast<float>(coins_processed) * 100 / static_cast<float>(coins_count),
                coins_cache.DynamicMemoryUsage() / (1000 * 1000));
        }

        // Batch write and flush (if we need to) every so often.
        //
        // If our average Coin size is roughly 41 bytes, checking every 120,000 coins
        // means <5MB of memory imprecision.
        if (coins_processed % 120000 == 0) {
            if (ShutdownRequested()) {
                return false;
            }

            const auto snapshot_cache_state = WITH_LOCK(::cs_main,
                return snapshot_chainstate.GetCoinsCacheSizeState());

            if (snapshot_cache_state >= CoinsCacheSizeState::CRITICAL) {
                // This is a hack - we don't know what the actual best block is, but that
                // doesn't matter for the purposes of flushing the cache here. We'll set this
                // to its correct value (`base_blockhash`) below after the coins are loaded.
                coins_cache.SetBestBlock(GetRandHash());

                // No need to acquire cs_main since this chainstate isn't being used yet.
                FlushSnapshotToDisk(coins_cache, /*snapshot_loaded=*/false);
            }
        }
    }

    // Important that we set this. This and the coins_cache accesses above are
    // sort of a layer violation, but either we reach into the innards of
    // CCoinsViewCache here or we have to invert some of the Chainstate to
    // embed them in a snapshot-activation-specific CCoinsViewCache bulk load
    // method.
    coins_cache.SetBestBlock(base_blockhash);

    bool out_of_coins{false};
    try {
        coins_file >> outpoint;
    } catch (const std::ios_base::failure&) {
        // We expect an exception since we should be out of coins.
        out_of_coins = true;
    }
    if (!out_of_coins) {
        LogPrintf("[snapshot] bad snapshot - coins left over after deserializing %d coins\n",
            coins_count);
        return false;
    }

    LogPrintf("[snapshot] loaded %d (%.2f MB) coins from snapshot %s\n",
        coins_count,
        coins_cache.DynamicMemoryUsage() / (1000 * 1000),
        base_blockhash.ToString());

    // No need to acquire cs_main since this chainstate isn't being used yet.
    FlushSnapshotToDisk(coins_cache, /*snapshot_loaded=*/true);

    assert(coins_cache.GetBestBlock() == base_blockhash);

    auto breakpoint_fnc = [] { /* TODO insert breakpoint here? */ };

    // As above, okay to immediately release cs_main here since no other context knows
    // about the snapshot_chainstate.
    CCoinsViewDB* snapshot_coinsdb = WITH_LOCK(::cs_main, return &snapshot_chainstate.CoinsDB());

    const std::optional<CCoinsStats> maybe_stats = ComputeUTXOStats(CoinStatsHashType::HASH_SERIALIZED, snapshot_coinsdb, m_blockman, breakpoint_fnc);
    if (!maybe_stats.has_value()) {
        LogPrintf("[snapshot] failed to generate coins stats\n");
        return false;
    }

    // Assert that the deserialized chainstate contents match the expected assumeutxo value.
    if (AssumeutxoHash{maybe_stats->hashSerialized} != au_data.hash_serialized) {
        LogPrintf("[snapshot] bad snapshot content hash: expected %s, got %s\n",
            au_data.hash_serialized.ToString(), maybe_stats->hashSerialized.ToString());
        return false;
    }

    snapshot_chainstate.m_chain.SetTip(*snapshot_start_block);

    // The remainder of this function requires modifying data protected by cs_main.
    LOCK(::cs_main);

    // Fake various pieces of CBlockIndex state:
    CBlockIndex* index = nullptr;

    // Don't make any modifications to the genesis block.
    // This is especially important because we don't want to erroneously
    // apply BLOCK_ASSUMED_VALID to genesis, which would happen if we didn't skip
    // it here (since it apparently isn't BLOCK_VALID_SCRIPTS).
    constexpr int AFTER_GENESIS_START{1};

    for (int i = AFTER_GENESIS_START; i <= snapshot_chainstate.m_chain.Height(); ++i) {
        index = snapshot_chainstate.m_chain[i];

        // Fake nTx so that LoadBlockIndex() loads assumed-valid CBlockIndex
        // entries (among other things)
        if (!index->nTx) {
            index->nTx = 1;
        }
        // Fake nChainTx so that GuessVerificationProgress reports accurately
        index->nChainTx = index->pprev->nChainTx + index->nTx;

        // Mark unvalidated block index entries beneath the snapshot base block as assumed-valid.
        if (!index->IsValid(BLOCK_VALID_SCRIPTS)) {
            // This flag will be removed once the block is fully validated by a
            // background chainstate.
            index->nStatus |= BLOCK_ASSUMED_VALID;
        }

        // Fake BLOCK_OPT_WITNESS so that Chainstate::NeedsRedownload()
        // won't ask to rewind the entire assumed-valid chain on startup.
        if (DeploymentActiveAt(*index, *this, Consensus::DEPLOYMENT_SEGWIT)) {
            index->nStatus |= BLOCK_OPT_WITNESS;
        }

        m_blockman.m_dirty_blockindex.insert(index);
        // Changes to the block index will be flushed to disk after this call
        // returns in `ActivateSnapshot()`, when `MaybeRebalanceCaches()` is
        // called, since we've added a snapshot chainstate and therefore will
        // have to downsize the IBD chainstate, which will result in a call to
        // `FlushStateToDisk(ALWAYS)`.
    }

    assert(index);
    index->nChainTx = au_data.nChainTx;
    snapshot_chainstate.setBlockIndexCandidates.insert(snapshot_start_block);

    LogPrintf("[snapshot] validated snapshot (%.2f MB)\n",
        coins_cache.DynamicMemoryUsage() / (1000 * 1000));
    return true;
}

Chainstate& ChainstateManager::ActiveChainstate() const
{
    LOCK(::cs_main);
    assert(m_active_chainstate);
    return *m_active_chainstate;
}

bool ChainstateManager::IsSnapshotActive() const
{
    LOCK(::cs_main);
    return m_snapshot_chainstate && m_active_chainstate == m_snapshot_chainstate.get();
}

void ChainstateManager::MaybeRebalanceCaches()
{
    AssertLockHeld(::cs_main);
    if (m_ibd_chainstate && !m_snapshot_chainstate) {
        LogPrintf("[snapshot] allocating all cache to the IBD chainstate\n");
        // Allocate everything to the IBD chainstate.
        m_ibd_chainstate->ResizeCoinsCaches(m_total_coinstip_cache, m_total_coinsdb_cache);
    }
    else if (m_snapshot_chainstate && !m_ibd_chainstate) {
        LogPrintf("[snapshot] allocating all cache to the snapshot chainstate\n");
        // Allocate everything to the snapshot chainstate.
        m_snapshot_chainstate->ResizeCoinsCaches(m_total_coinstip_cache, m_total_coinsdb_cache);
    }
    else if (m_ibd_chainstate && m_snapshot_chainstate) {
        // If both chainstates exist, determine who needs more cache based on IBD status.
        //
        // Note: shrink caches first so that we don't inadvertently overwhelm available memory.
        if (m_snapshot_chainstate->IsInitialBlockDownload()) {
            m_ibd_chainstate->ResizeCoinsCaches(
                m_total_coinstip_cache * 0.05, m_total_coinsdb_cache * 0.05);
            m_snapshot_chainstate->ResizeCoinsCaches(
                m_total_coinstip_cache * 0.95, m_total_coinsdb_cache * 0.95);
        } else {
            m_snapshot_chainstate->ResizeCoinsCaches(
                m_total_coinstip_cache * 0.05, m_total_coinsdb_cache * 0.05);
            m_ibd_chainstate->ResizeCoinsCaches(
                m_total_coinstip_cache * 0.95, m_total_coinsdb_cache * 0.95);
        }
    }
}

void ChainstateManager::ResetChainstates()
{
    m_ibd_chainstate.reset();
    m_snapshot_chainstate.reset();
    m_active_chainstate = nullptr;
}

ChainstateManager::~ChainstateManager()
{
    LOCK(::cs_main);

    m_versionbitscache.Clear();

    // TODO: The warning cache should probably become non-global
    for (auto& i : warningcache) {
        i.clear();
    }
}

bool ChainstateManager::DetectSnapshotChainstate(CTxMemPool* mempool)
{
    assert(!m_snapshot_chainstate);
    std::optional<fs::path> path = node::FindSnapshotChainstateDir();
    if (!path) {
        return false;
    }
    std::optional<uint256> base_blockhash = node::ReadSnapshotBaseBlockhash(*path);
    if (!base_blockhash) {
        return false;
    }
    LogPrintf("[snapshot] detected active snapshot chainstate (%s) - loading\n",
        fs::PathToString(*path));

    this->ActivateExistingSnapshot(mempool, *base_blockhash);
    return true;
}

Chainstate& ChainstateManager::ActivateExistingSnapshot(CTxMemPool* mempool, uint256 base_blockhash)
{
    assert(!m_snapshot_chainstate);
    m_snapshot_chainstate =
        std::make_unique<Chainstate>(mempool, m_blockman, *this, base_blockhash);
    LogPrintf("[snapshot] switching active chainstate to %s\n", m_snapshot_chainstate->ToString());
    m_active_chainstate = m_snapshot_chainstate.get();
    return *m_snapshot_chainstate;
}<|MERGE_RESOLUTION|>--- conflicted
+++ resolved
@@ -2185,19 +2185,8 @@
     bool fEnforceBIP30 = (!pindex->phashBlock) || // Enforce on CreateNewBlock invocations which don't have a hash.
                           !(true);
     assert(pindex->pprev);
-<<<<<<< HEAD
 
     if (fEnforceBIP30) {
-=======
-    CBlockIndex* pindexBIP34height = pindex->pprev->GetAncestor(params.GetConsensus().BIP34Height);
-    //Only continue to enforce if we're below BIP34 activation height or the block hash at that height doesn't correspond.
-    fEnforceBIP30 = fEnforceBIP30 && (!pindexBIP34height || !(pindexBIP34height->GetBlockHash() == params.GetConsensus().BIP34Hash));
-
-    // TODO: Remove BIP30 checking from block height 1,983,702 on, once we have a
-    // consensus change that ensures coinbases at those heights cannot
-    // duplicate earlier coinbases.
-    if (fEnforceBIP30 || pindex->nHeight >= BIP34_IMPLIES_BIP30_LIMIT) {
->>>>>>> ac554a35
         for (const auto& tx : block.vtx) {
             for (size_t o = 0; o < tx->vout.size(); o++) {
                 if (view.HaveCoin(COutPoint(tx->GetHash(), o))) {
@@ -2336,7 +2325,6 @@
     if (fJustCheck)
         return true;
 
-<<<<<<< HEAD
     /* Remove expired names from the UTXO set.  They become permanently
        unspendable.  Note that we use nHeight+1 here because a possible
        spending transaction would be at least at that height.  This has
@@ -2345,10 +2333,7 @@
     if (!ExpireNames(pindex->nHeight + 1, view, blockundo, expiredNames))
         return error("%s : ExpireNames failed", __func__);
 
-    if (!m_blockman.WriteUndoDataForBlock(blockundo, state, pindex, m_params)) {
-=======
     if (!m_blockman.WriteUndoDataForBlock(blockundo, state, pindex, params)) {
->>>>>>> ac554a35
         return false;
     }
 
