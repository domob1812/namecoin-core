--- conflicted
+++ resolved
@@ -3306,12 +3306,8 @@
 
     // Start enforcing BIP113 (Median Time Past) together with P2SH.
     int nLockTimeFlags = 0;
-<<<<<<< HEAD
     if (nHeight >= consensusParams.BIP16Height) {
-=======
-    if (VersionBitsState(pindexPrev, consensusParams, Consensus::DEPLOYMENT_CSV, versionbitscache) == ThresholdState::ACTIVE) {
         assert(pindexPrev != nullptr);
->>>>>>> 34241716
         nLockTimeFlags |= LOCKTIME_MEDIAN_TIME_PAST;
     }
 
