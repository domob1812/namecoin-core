--- conflicted
+++ resolved
@@ -1985,16 +1985,12 @@
     }
 
     /* We have auxpow.  Check it.  */
-<<<<<<< HEAD
-
-=======
->>>>>>> 4a780704
+
     if (!block.IsAuxpow()) {
         LogError ("%s : auxpow on block with non-auxpow version", __func__);
         return false;
     }
 
-<<<<<<< HEAD
     /* Temporary check:  Disallow parent blocks with auxpow version.  This is
        for compatibility with the old client.  */
     /* FIXME: Remove this check with a hardfork later on.  */
@@ -2003,8 +1999,6 @@
         return false;
     }
 
-=======
->>>>>>> 4a780704
     if (!CheckProofOfWork(block.auxpow->getParentBlockHash(), block.nBits, params)) {
         LogError ("%s : AUX proof of work failed", __func__);
         return false;
@@ -2503,10 +2497,7 @@
     // Enforce Taproot (BIP340-BIP342)
     if (DeploymentActiveAt(block_index, chainman, Consensus::DEPLOYMENT_TAPROOT)) {
         flags |= SCRIPT_VERIFY_TAPROOT;
-<<<<<<< HEAD
         flags |= SCRIPT_VERIFY_NAMES_LONG_SALT;
-=======
->>>>>>> 4a780704
     }
 
     // Enforce BIP147 NULLDUMMY (activated simultaneously with segwit)
