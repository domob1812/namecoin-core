--- conflicted
+++ resolved
@@ -94,11 +94,8 @@
         TXRECONCILIATION = (CategoryMask{1} << 26),
         SCAN        = (CategoryMask{1} << 27),
         TXPACKAGES  = (CategoryMask{1} << 28),
-<<<<<<< HEAD
-        NAMES       = (CategoryMask{1} << 29),
-=======
         KERNEL      = (CategoryMask{1} << 29),
->>>>>>> 6887e3f0
+        NAMES       = (CategoryMask{1} << 30),
         ALL         = ~NONE,
     };
     enum class Level {
