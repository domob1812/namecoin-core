// Copyright (c) 2011-2021 The Bitcoin Core developers
// Distributed under the MIT software license, see the accompanying
// file COPYING or http://www.opensource.org/licenses/mit-license.php.

#ifndef BITCOIN_QT_WALLETMODEL_H
#define BITCOIN_QT_WALLETMODEL_H

#if defined(HAVE_CONFIG_H)
#include <config/bitcoin-config.h>
#endif

#include <key.h>
#include <script/standard.h>

#include <names/common.h>
#include <qt/walletmodeltransaction.h>

#include <interfaces/wallet.h>
#include <support/allocators/secure.h>

#include <vector>

#include <QObject>

enum class OutputType;

class AddressTableModel;
class ClientModel;
class OptionsModel;
class PlatformStyle;
class RecentRequestsTableModel;
class NameTableModel;
class SendCoinsRecipient;
class TransactionTableModel;
class WalletModelTransaction;

class CKeyID;
class COutPoint;
class CPubKey;
class uint256;

namespace interfaces {
class Node;
} // namespace interfaces
namespace wallet {
class CCoinControl;
} // namespace wallet

QT_BEGIN_NAMESPACE
class QTimer;
QT_END_NAMESPACE

/** Interface to Bitcoin wallet from Qt view code. */
class WalletModel : public QObject
{
    Q_OBJECT

public:
    explicit WalletModel(std::unique_ptr<interfaces::Wallet> wallet, ClientModel& client_model, const PlatformStyle *platformStyle, QObject *parent = nullptr);
    ~WalletModel();

    enum StatusCode // Returned by sendCoins
    {
        OK,
        InvalidAmount,
        InvalidAddress,
        AmountExceedsBalance,
        AmountWithFeeExceedsBalance,
        DuplicateAddress,
        TransactionCreationFailed, // Error returned when wallet is still locked
        AbsurdFee,
        PaymentRequestExpired
    };

    enum EncryptionStatus
    {
        Unencrypted,  // !wallet->IsCrypted()
        Locked,       // wallet->IsCrypted() && wallet->IsLocked()
        Unlocked      // wallet->IsCrypted() && !wallet->IsLocked()
    };

<<<<<<< HEAD
    OptionsModel *getOptionsModel();
    AddressTableModel *getAddressTableModel();
    TransactionTableModel *getTransactionTableModel();
    NameTableModel *getNameTableModel();
    RecentRequestsTableModel *getRecentRequestsTableModel();
=======
    OptionsModel* getOptionsModel() const;
    AddressTableModel* getAddressTableModel() const;
    TransactionTableModel* getTransactionTableModel() const;
    RecentRequestsTableModel* getRecentRequestsTableModel() const;
>>>>>>> a8860b3d

    EncryptionStatus getEncryptionStatus() const;

    // Check address for validity
    bool validateAddress(const QString& address) const;

    // Return status record for SendCoins, contains error id + information
    struct SendCoinsReturn
    {
        SendCoinsReturn(StatusCode _status = OK, QString _reasonCommitFailed = "")
            : status(_status),
              reasonCommitFailed(_reasonCommitFailed)
        {
        }
        StatusCode status;
        QString reasonCommitFailed;
    };

    // prepare transaction for getting txfee before sending coins
    SendCoinsReturn prepareTransaction(WalletModelTransaction &transaction, const wallet::CCoinControl& coinControl);

    // Send coins to a list of recipients
    SendCoinsReturn sendCoins(WalletModelTransaction &transaction);

    // Wallet encryption
    bool setWalletEncrypted(const SecureString& passphrase);
    // Passphrase only needed when unlocking
    bool setWalletLocked(bool locked, const SecureString &passPhrase=SecureString());
    bool changePassphrase(const SecureString &oldPass, const SecureString &newPass);

    // RAI object for unlocking wallet, returned by requestUnlock()
    class UnlockContext
    {
    public:
        UnlockContext(WalletModel *wallet, bool valid, bool relock);
        ~UnlockContext();

        bool isValid() const { return valid; }

        // Copy constructor is disabled.
        UnlockContext(const UnlockContext&) = delete;
        // Move operator and constructor transfer the context
        UnlockContext(UnlockContext&& obj) { CopyFrom(std::move(obj)); }
        UnlockContext& operator=(UnlockContext&& rhs) { CopyFrom(std::move(rhs)); return *this; }
    private:
        WalletModel *wallet;
        bool valid;
        mutable bool relock; // mutable, as it can be set to false by copying

        UnlockContext& operator=(const UnlockContext&) = default;
        void CopyFrom(UnlockContext&& rhs);
    };

    UnlockContext requestUnlock();

    bool bumpFee(uint256 hash, uint256& new_hash);
    bool displayAddress(std::string sAddress) const;

    static bool isWalletEnabled();

    interfaces::Node& node() const { return m_node; }
    interfaces::Wallet& wallet() const { return *m_wallet; }
    ClientModel& clientModel() const { return *m_client_model; }
    void setClientModel(ClientModel* client_model);

    QString getWalletName() const;
    QString getDisplayName() const;

    bool isMultiwallet() const;

    void refresh(bool pk_hash_only = false);

    uint256 getLastBlockProcessed() const;

private:
    std::unique_ptr<interfaces::Wallet> m_wallet;
    std::unique_ptr<interfaces::Handler> m_handler_unload;
    std::unique_ptr<interfaces::Handler> m_handler_status_changed;
    std::unique_ptr<interfaces::Handler> m_handler_address_book_changed;
    std::unique_ptr<interfaces::Handler> m_handler_transaction_changed;
    std::unique_ptr<interfaces::Handler> m_handler_show_progress;
    std::unique_ptr<interfaces::Handler> m_handler_watch_only_changed;
    std::unique_ptr<interfaces::Handler> m_handler_can_get_addrs_changed;
    ClientModel* m_client_model;
    interfaces::Node& m_node;

    bool fHaveWatchOnly;
    bool fForceCheckBalanceChanged{false};

    // Wallet has an options model for wallet-specific options
    // (transaction fee, for example)
    OptionsModel *optionsModel;

    AddressTableModel *addressTableModel;
    TransactionTableModel *transactionTableModel;
    NameTableModel *nameTableModel;
    RecentRequestsTableModel *recentRequestsTableModel;

    // Cache some values to be able to detect changes
    interfaces::WalletBalances m_cached_balances;
    EncryptionStatus cachedEncryptionStatus;
    QTimer* timer;

    // Block hash denoting when the last balance update was done.
    uint256 m_cached_last_update_tip{};

    void subscribeToCoreSignals();
    void unsubscribeFromCoreSignals();
    void checkBalanceChanged(const interfaces::WalletBalances& new_balances);

Q_SIGNALS:
    // Signal that balance in wallet changed
    void balanceChanged(const interfaces::WalletBalances& balances);

    // Encryption status of wallet changed
    void encryptionStatusChanged();

    // Signal emitted when wallet needs to be unlocked
    // It is valid behaviour for listeners to keep the wallet locked after this signal;
    // this means that the unlocking failed or was cancelled.
    void requireUnlock();

    // Fired when a message should be reported to the user
    void message(const QString &title, const QString &message, unsigned int style);

    // Coins sent: from wallet, to recipient, in (serialized) transaction:
    void coinsSent(WalletModel* wallet, SendCoinsRecipient recipient, QByteArray transaction);

    // Show progress dialog e.g. for rescan
    void showProgress(const QString &title, int nProgress);

    // Watch-only address added
    void notifyWatchonlyChanged(bool fHaveWatchonly);

    // Signal that wallet is about to be removed
    void unload();

    // Notify that there are now keys in the keypool
    void canGetAddressesChanged();

    void timerTimeout();

public Q_SLOTS:
    /* Starts a timer to periodically update the balance */
    void startPollBalance();

    /* Wallet status might have changed */
    void updateStatus();
    /* New transaction, or transaction changed status */
    void updateTransaction();
    /* New, updated or removed address book entry */
    void updateAddressBook(const QString &address, const QString &label, bool isMine, const QString &purpose, int status);
    /* Watch-only added */
    void updateWatchOnlyFlag(bool fHaveWatchonly);
    /* Current, immature or unconfirmed balance might have changed - emit 'balanceChanged' if so */
    void pollBalanceChanged();
};

#endif // BITCOIN_QT_WALLETMODEL_H<|MERGE_RESOLUTION|>--- conflicted
+++ resolved
@@ -79,18 +79,11 @@
         Unlocked      // wallet->IsCrypted() && !wallet->IsLocked()
     };
 
-<<<<<<< HEAD
-    OptionsModel *getOptionsModel();
-    AddressTableModel *getAddressTableModel();
-    TransactionTableModel *getTransactionTableModel();
-    NameTableModel *getNameTableModel();
-    RecentRequestsTableModel *getRecentRequestsTableModel();
-=======
-    OptionsModel* getOptionsModel() const;
-    AddressTableModel* getAddressTableModel() const;
-    TransactionTableModel* getTransactionTableModel() const;
-    RecentRequestsTableModel* getRecentRequestsTableModel() const;
->>>>>>> a8860b3d
+    OptionsModel *getOptionsModel() const;
+    AddressTableModel *getAddressTableModel() const;
+    TransactionTableModel *getTransactionTableModel() const;
+    NameTableModel *getNameTableModel() const;
+    RecentRequestsTableModel *getRecentRequestsTableModel() const;
 
     EncryptionStatus getEncryptionStatus() const;
 
