// Copyright (c) 2011-present The Bitcoin Core developers
// Distributed under the MIT software license, see the accompanying
// file COPYING or http://www.opensource.org/licenses/mit-license.php.

#include <qt/transactionrecord.h>

#include <chain.h>
#include <chainparams.h>
#include <interfaces/wallet.h>
#include <key_io.h>
<<<<<<< HEAD
#include <names/applications.h>
#include <script/names.h>
#include <wallet/types.h>
=======
>>>>>>> 71249f3b

#include <cstdint>

#include <QDateTime>

/* Return positive answer if transaction should be shown in list.
 */
bool TransactionRecord::showTransaction()
{
    // There are currently no cases where we hide transactions, but
    // we may want to use this in the future for things like RBF.
    return true;
}

/*
 * Decompose CWallet transaction to model transaction records.
 */
QList<TransactionRecord> TransactionRecord::decomposeTransaction(const interfaces::WalletTx& wtx)
{
    QList<TransactionRecord> parts;
    int64_t nTime = wtx.time;
    CAmount nCredit = wtx.credit;
    CAmount nDebit = wtx.debit;
    CAmount nNet = nCredit - nDebit;
    Txid hash = wtx.tx->GetHash();
    std::map<std::string, std::string> mapValue = wtx.value_map;

    bool all_from_me = true;
    bool any_from_me = false;
    if (wtx.is_coinbase) {
        all_from_me = false;
    } else {
        for (const bool mine : wtx.txin_is_mine)
        {
            all_from_me = all_from_me && mine;
            if (mine) any_from_me = true;
        }
    }

<<<<<<< HEAD
    if (fAllFromMe || !any_from_me) {
        std::optional<CNameScript> nNameCredit = wtx.name_credit;
        std::optional<CNameScript> nNameDebit = wtx.name_debit;

        TransactionRecord nameSub(hash, nTime, TransactionRecord::NameOp, "", 0, 0);

        if(nNameCredit)
        {
            // TODO: Use friendly names based on namespaces
            if(nNameCredit.value().isAnyUpdate())
            {
                if(nNameDebit)
                {
                    if(nNameCredit.value().getNameOp() == OP_NAME_FIRSTUPDATE)
                    {
                        nameSub.nameOpType = TransactionRecord::NameOpType::FirstUpdate;
                    }
                    else
                    {
                        // OP_NAME_UPDATE

                        // Check if renewal (previous value is unchanged)
                        if(nNameDebit.value().isAnyUpdate() && nNameDebit.value().getOpValue() == nNameCredit.value().getOpValue())
                        {
                            nameSub.nameOpType = TransactionRecord::NameOpType::Renew;
                        }
                        else
                        {
                            nameSub.nameOpType = TransactionRecord::NameOpType::Update;
                        }
                    }
                }
                else
                {
                    nameSub.nameOpType = TransactionRecord::NameOpType::Recv;
                }

                nameSub.nameNamespace = NamespaceFromName(nNameCredit.value().getOpName());
                nameSub.address = DescFromName(nNameCredit.value().getOpName(), nameSub.nameNamespace);
            }
            else
            {
                nameSub.nameOpType = TransactionRecord::NameOpType::New;
            }
        }
        else if(nNameDebit)
        {
            nameSub.nameOpType = TransactionRecord::NameOpType::Send;

            if(nNameDebit.value().isAnyUpdate())
            {
                nameSub.nameNamespace = NamespaceFromName(nNameDebit.value().getOpName());
                nameSub.address = DescFromName(nNameDebit.value().getOpName(), nameSub.nameNamespace);
            }
        }

=======
    if (all_from_me || !any_from_me) {
>>>>>>> 71249f3b
        CAmount nTxFee = nDebit - wtx.tx->GetValueOut();

        for(unsigned int i = 0; i < wtx.tx->vout.size(); i++)
        {
            const CTxOut& txout = wtx.tx->vout[i];

            if (all_from_me) {
                // Change is only really possible if we're the sender
                // Otherwise, someone just sent bitcoins to a change address, which should be shown
                if (wtx.txout_is_change[i]) {
                    // Name credits sent to change addresses should not be skipped
                    if (nNameCredit && CNameScript::isNameScript(txout.scriptPubKey)) {
                        nameSub.debit = nNet;
                        nameSub.idx = i;
                        parts.append(nameSub);
                    }

                    continue;
                }

                //
                // Debit
                //

                TransactionRecord sub(hash, nTime);
                sub.idx = i;

                if(nNameDebit && CNameScript::isNameScript(txout.scriptPubKey))
                {
                    nameSub.idx = sub.idx;
                    sub = nameSub;
                }

                if (!std::get_if<CNoDestination>(&wtx.txout_address[i]))
                {
                    // Sent to Bitcoin Address
                    sub.type = TransactionRecord::SendToAddress;
                    sub.address = EncodeDestination(wtx.txout_address[i]);
                }
                else
                {
                    // Sent to IP, or other non-address transaction like OP_EVAL
                    sub.type = TransactionRecord::SendToOther;
                    sub.address = mapValue["to"];
                }

                CAmount nValue = txout.nValue;
                if (sub.type == TransactionRecord::NameOp)
                {
                    // 300k is just a "sufficiently high" height
                    nValue -= Params().GetConsensus().rules->MinNameCoinAmount(300000);
                }
                /* Add fee to first output */
                if (nTxFee > 0)
                {
                    nValue += nTxFee;
                    nTxFee = 0;
                }
                sub.debit = -nValue;

                parts.append(sub);
            }

            bool mine = wtx.txout_is_mine[i];
            if(mine)
            {
                //
                // Credit
                //

                TransactionRecord sub(hash, nTime);
                sub.idx = i; // vout index
                sub.credit = txout.nValue;
                if (wtx.txout_address_is_mine[i])
                {
                    // Received by Bitcoin Address
                    sub.type = TransactionRecord::RecvWithAddress;
                    sub.address = EncodeDestination(wtx.txout_address[i]);
                }
                else
                {
                    // Received by IP connection (deprecated features), or a multisignature or other non-simple transaction
                    sub.type = TransactionRecord::RecvFromOther;
                    sub.address = mapValue["from"];
                }
                if (wtx.is_coinbase)
                {
                    // Generated
                    sub.type = TransactionRecord::Generated;
                }

                parts.append(sub);
            }

            if (nNameCredit) {
                nameSub.debit = nNet;
                parts.append(nameSub);
            }
        }
    } else {
        //
        // Mixed debit transaction, can't break down payees
        //
        parts.append(TransactionRecord(hash, nTime, TransactionRecord::Other, "", nNet, 0));
    }

    return parts;
}

void TransactionRecord::updateStatus(const interfaces::WalletTxStatus& wtx, const uint256& block_hash, int numBlocks, int64_t block_time)
{
    // Determine transaction status

    // Sort order, unrecorded transactions sort to the top
    int typesort;
    switch (type) {
    case SendToAddress: case SendToOther:
        typesort = 2; break;
    case RecvWithAddress: case RecvFromOther:
        typesort = 3; break;
    default:
        typesort = 9;
    }
    status.sortKey = strprintf("%010d-%01d-%010u-%03d-%d",
        wtx.block_height,
        wtx.is_coinbase ? 1 : 0,
        wtx.time_received,
        idx,
        typesort);
    status.countsForBalance = wtx.is_trusted && !(wtx.blocks_to_maturity > 0);
    status.depth = wtx.depth_in_main_chain;
    status.m_cur_block_hash = block_hash;

    // For generated transactions, determine maturity
    if (type == TransactionRecord::Generated) {
        if (wtx.blocks_to_maturity > 0)
        {
            status.status = TransactionStatus::Immature;

            if (wtx.is_in_main_chain)
            {
                status.matures_in = wtx.blocks_to_maturity;
            }
            else
            {
                status.status = TransactionStatus::NotAccepted;
            }
        }
        else
        {
            status.status = TransactionStatus::Confirmed;
        }
    }
    else
    {
        if (status.depth < 0)
        {
            status.status = TransactionStatus::Conflicted;
        }
        else if (status.depth == 0)
        {
            status.status = TransactionStatus::Unconfirmed;
            if (wtx.is_abandoned)
                status.status = TransactionStatus::Abandoned;
        }
        else if (status.depth < RecommendedNumConfirmations)
        {
            status.status = TransactionStatus::Confirming;
        }
        else
        {
            status.status = TransactionStatus::Confirmed;
        }
    }
    status.needsUpdate = false;
}

bool TransactionRecord::statusUpdateNeeded(const uint256& block_hash) const
{
    assert(!block_hash.IsNull());
    return status.m_cur_block_hash != block_hash || status.needsUpdate;
}

QString TransactionRecord::getTxHash() const
{
    return QString::fromStdString(hash.ToString());
}

int TransactionRecord::getOutputIndex() const
{
    return idx;
}<|MERGE_RESOLUTION|>--- conflicted
+++ resolved
@@ -8,12 +8,8 @@
 #include <chainparams.h>
 #include <interfaces/wallet.h>
 #include <key_io.h>
-<<<<<<< HEAD
 #include <names/applications.h>
 #include <script/names.h>
-#include <wallet/types.h>
-=======
->>>>>>> 71249f3b
 
 #include <cstdint>
 
@@ -53,8 +49,7 @@
         }
     }
 
-<<<<<<< HEAD
-    if (fAllFromMe || !any_from_me) {
+    if (all_from_me || !any_from_me) {
         std::optional<CNameScript> nNameCredit = wtx.name_credit;
         std::optional<CNameScript> nNameDebit = wtx.name_debit;
 
@@ -110,9 +105,6 @@
             }
         }
 
-=======
-    if (all_from_me || !any_from_me) {
->>>>>>> 71249f3b
         CAmount nTxFee = nDebit - wtx.tx->GetValueOut();
 
         for(unsigned int i = 0; i < wtx.tx->vout.size(); i++)
