// Copyright (c) 2011-2021 The Bitcoin Core developers
// Distributed under the MIT software license, see the accompanying
// file COPYING or http://www.opensource.org/licenses/mit-license.php.

#include <qt/guiutil.h>

#include <qt/bitcoinaddressvalidator.h>
#include <qt/bitcoinunits.h>
#include <qt/platformstyle.h>
#include <qt/qvalidatedlineedit.h>
#include <qt/sendcoinsrecipient.h>

#include <base58.h>
#include <chainparams.h>
#include <fs.h>
#include <interfaces/node.h>
#include <key_io.h>
#include <policy/policy.h>
#include <primitives/transaction.h>
#include <protocol.h>
#include <script/script.h>
#include <script/standard.h>
#include <util/system.h>
#include <util/time.h>

#ifdef WIN32
#ifndef NOMINMAX
#define NOMINMAX
#endif
#include <shellapi.h>
#include <shlobj.h>
#include <shlwapi.h>
#endif

#include <QAbstractButton>
#include <QAbstractItemView>
#include <QApplication>
#include <QClipboard>
#include <QDateTime>
#include <QDesktopServices>
#include <QDialog>
#include <QDoubleValidator>
#include <QFileDialog>
#include <QFont>
#include <QFontDatabase>
#include <QFontMetrics>
#include <QGuiApplication>
#include <QJsonObject>
#include <QKeyEvent>
#include <QKeySequence>
#include <QLatin1String>
#include <QLineEdit>
#include <QList>
#include <QLocale>
#include <QMenu>
#include <QMouseEvent>
#include <QPluginLoader>
#include <QProgressDialog>
#include <QScreen>
#include <QSettings>
#include <QShortcut>
#include <QSize>
#include <QStandardPaths>
#include <QString>
#include <QTextDocument> // for Qt::mightBeRichText
#include <QThread>
#include <QUrlQuery>
#include <QtGlobal>

#include <cassert>
#include <chrono>
#include <exception>
#include <fstream>
#include <string>
#include <vector>

#if defined(Q_OS_MAC)

#include <QProcess>

void ForceActivation();
#endif

using namespace std::chrono_literals;

#define URI_SCHEME "namecoin"

namespace GUIUtil {

QString dateTimeStr(const QDateTime &date)
{
    return QLocale::system().toString(date.date(), QLocale::ShortFormat) + QString(" ") + date.toString("hh:mm");
}

QString dateTimeStr(qint64 nTime)
{
    return dateTimeStr(QDateTime::fromSecsSinceEpoch(nTime));
}

QFont fixedPitchFont(bool use_embedded_font)
{
    if (use_embedded_font) {
        return {"Roboto Mono"};
    }
    return QFontDatabase::systemFont(QFontDatabase::FixedFont);
}

// Just some dummy data to generate a convincing random-looking (but consistent) address
static const uint8_t dummydata[] = {0xeb,0x15,0x23,0x1d,0xfc,0xeb,0x60,0x92,0x58,0x86,0xb6,0x7d,0x06,0x52,0x99,0x92,0x59,0x15,0xae,0xb1,0x72,0xc0,0x66,0x47};

// Generate a dummy address with invalid CRC, starting with the network prefix.
static std::string DummyAddress(const CChainParams &params)
{
    std::vector<unsigned char> sourcedata = params.Base58Prefix(CChainParams::PUBKEY_ADDRESS);
    sourcedata.insert(sourcedata.end(), dummydata, dummydata + sizeof(dummydata));
    for(int i=0; i<256; ++i) { // Try every trailing byte
        std::string s = EncodeBase58(sourcedata);
        if (!IsValidDestinationString(s)) {
            return s;
        }
        sourcedata[sourcedata.size()-1] += 1;
    }
    return "";
}

void setupAddressWidget(QValidatedLineEdit *widget, QWidget *parent)
{
    parent->setFocusProxy(widget);

    widget->setFont(fixedPitchFont());
    // We don't want translators to use own addresses in translations
    // and this is the only place, where this address is supplied.
    widget->setPlaceholderText(QObject::tr("Enter a Namecoin address (e.g. %1)").arg(
        QString::fromStdString(DummyAddress(Params()))));
    widget->setValidator(new BitcoinAddressEntryValidator(parent));
    widget->setCheckValidator(new BitcoinAddressCheckValidator(parent));
}

void AddButtonShortcut(QAbstractButton* button, const QKeySequence& shortcut)
{
    QObject::connect(new QShortcut(shortcut, button), &QShortcut::activated, [button]() { button->animateClick(); });
}

bool parseBitcoinURI(const QUrl &uri, SendCoinsRecipient *out)
{
    // return if URI is not valid or is no bitcoin: URI
    if(!uri.isValid() || uri.scheme() != QString(URI_SCHEME))
        return false;

    SendCoinsRecipient rv;
    rv.address = uri.path();
    // Trim any following forward slash which may have been added by the OS
    if (rv.address.endsWith("/")) {
        rv.address.truncate(rv.address.length() - 1);
    }
    rv.amount = 0;

    QUrlQuery uriQuery(uri);
    QList<QPair<QString, QString> > items = uriQuery.queryItems();
    for (QList<QPair<QString, QString> >::iterator i = items.begin(); i != items.end(); i++)
    {
        bool fShouldReturnFalse = false;
        if (i->first.startsWith("req-"))
        {
            i->first.remove(0, 4);
            fShouldReturnFalse = true;
        }

        if (i->first == "label")
        {
            rv.label = i->second;
            fShouldReturnFalse = false;
        }
        if (i->first == "message")
        {
            rv.message = i->second;
            fShouldReturnFalse = false;
        }
        else if (i->first == "amount")
        {
            if(!i->second.isEmpty())
            {
                if (!BitcoinUnits::parse(BitcoinUnit::BTC, i->second, &rv.amount)) {
                    return false;
                }
            }
            fShouldReturnFalse = false;
        }

        if (fShouldReturnFalse)
            return false;
    }
    if(out)
    {
        *out = rv;
    }
    return true;
}

bool parseBitcoinURI(QString uri, SendCoinsRecipient *out)
{
    QUrl uriInstance(uri);
    return parseBitcoinURI(uriInstance, out);
}

QString formatBitcoinURI(const SendCoinsRecipient &info)
{
    bool bech_32 = info.address.startsWith(QString::fromStdString(Params().Bech32HRP() + "1"));

    QString ret = QString(URI_SCHEME ":%1").arg(bech_32 ? info.address.toUpper() : info.address);
    int paramCount = 0;

    if (info.amount)
    {
        ret += QString("?amount=%1").arg(BitcoinUnits::format(BitcoinUnit::BTC, info.amount, false, BitcoinUnits::SeparatorStyle::NEVER));
        paramCount++;
    }

    if (!info.label.isEmpty())
    {
        QString lbl(QUrl::toPercentEncoding(info.label));
        ret += QString("%1label=%2").arg(paramCount == 0 ? "?" : "&").arg(lbl);
        paramCount++;
    }

    if (!info.message.isEmpty())
    {
        QString msg(QUrl::toPercentEncoding(info.message));
        ret += QString("%1message=%2").arg(paramCount == 0 ? "?" : "&").arg(msg);
        paramCount++;
    }

    return ret;
}

bool isDust(interfaces::Node& node, const QString& address, const CAmount& amount)
{
    CTxDestination dest = DecodeDestination(address.toStdString());
    CScript script = GetScriptForDestination(dest);
    CTxOut txOut(amount, script);
    return IsDust(txOut, node.getDustRelayFee());
}

QString HtmlEscape(const QString& str, bool fMultiLine)
{
    QString escaped = str.toHtmlEscaped();
    if(fMultiLine)
    {
        escaped = escaped.replace("\n", "<br>\n");
    }
    return escaped;
}

QString HtmlEscape(const std::string& str, bool fMultiLine)
{
    return HtmlEscape(QString::fromStdString(str), fMultiLine);
}

void copyEntryData(const QAbstractItemView *view, int column, int role)
{
    if(!view || !view->selectionModel())
        return;
    QModelIndexList selection = view->selectionModel()->selectedRows(column);

    if(!selection.isEmpty())
    {
        // Copy first item
        setClipboard(selection.at(0).data(role).toString());
    }
}

QList<QModelIndex> getEntryData(const QAbstractItemView *view, int column)
{
    if(!view || !view->selectionModel())
        return QList<QModelIndex>();
    return view->selectionModel()->selectedRows(column);
}

bool hasEntryData(const QAbstractItemView *view, int column, int role)
{
    QModelIndexList selection = getEntryData(view, column);
    if (selection.isEmpty()) return false;
    return !selection.at(0).data(role).toString().isEmpty();
}

void LoadFont(const QString& file_name)
{
    const int id = QFontDatabase::addApplicationFont(file_name);
    assert(id != -1);
}

QString getDefaultDataDirectory()
{
    return PathToQString(GetDefaultDataDir());
}

QString getSaveFileName(QWidget *parent, const QString &caption, const QString &dir,
    const QString &filter,
    QString *selectedSuffixOut)
{
    QString selectedFilter;
    QString myDir;
    if(dir.isEmpty()) // Default to user documents location
    {
        myDir = QStandardPaths::writableLocation(QStandardPaths::DocumentsLocation);
    }
    else
    {
        myDir = dir;
    }
    /* Directly convert path to native OS path separators */
    QString result = QDir::toNativeSeparators(QFileDialog::getSaveFileName(parent, caption, myDir, filter, &selectedFilter));

    /* Extract first suffix from filter pattern "Description (*.foo)" or "Description (*.foo *.bar ...) */
    QRegExp filter_re(".* \\(\\*\\.(.*)[ \\)]");
    QString selectedSuffix;
    if(filter_re.exactMatch(selectedFilter))
    {
        selectedSuffix = filter_re.cap(1);
    }

    /* Add suffix if needed */
    QFileInfo info(result);
    if(!result.isEmpty())
    {
        if(info.suffix().isEmpty() && !selectedSuffix.isEmpty())
        {
            /* No suffix specified, add selected suffix */
            if(!result.endsWith("."))
                result.append(".");
            result.append(selectedSuffix);
        }
    }

    /* Return selected suffix if asked to */
    if(selectedSuffixOut)
    {
        *selectedSuffixOut = selectedSuffix;
    }
    return result;
}

QString getOpenFileName(QWidget *parent, const QString &caption, const QString &dir,
    const QString &filter,
    QString *selectedSuffixOut)
{
    QString selectedFilter;
    QString myDir;
    if(dir.isEmpty()) // Default to user documents location
    {
        myDir = QStandardPaths::writableLocation(QStandardPaths::DocumentsLocation);
    }
    else
    {
        myDir = dir;
    }
    /* Directly convert path to native OS path separators */
    QString result = QDir::toNativeSeparators(QFileDialog::getOpenFileName(parent, caption, myDir, filter, &selectedFilter));

    if(selectedSuffixOut)
    {
        /* Extract first suffix from filter pattern "Description (*.foo)" or "Description (*.foo *.bar ...) */
        QRegExp filter_re(".* \\(\\*\\.(.*)[ \\)]");
        QString selectedSuffix;
        if(filter_re.exactMatch(selectedFilter))
        {
            selectedSuffix = filter_re.cap(1);
        }
        *selectedSuffixOut = selectedSuffix;
    }
    return result;
}

Qt::ConnectionType blockingGUIThreadConnection()
{
    if(QThread::currentThread() != qApp->thread())
    {
        return Qt::BlockingQueuedConnection;
    }
    else
    {
        return Qt::DirectConnection;
    }
}

bool checkPoint(const QPoint &p, const QWidget *w)
{
    QWidget *atW = QApplication::widgetAt(w->mapToGlobal(p));
    if (!atW) return false;
    return atW->window() == w;
}

bool isObscured(QWidget *w)
{
    return !(checkPoint(QPoint(0, 0), w)
        && checkPoint(QPoint(w->width() - 1, 0), w)
        && checkPoint(QPoint(0, w->height() - 1), w)
        && checkPoint(QPoint(w->width() - 1, w->height() - 1), w)
        && checkPoint(QPoint(w->width() / 2, w->height() / 2), w));
}

void bringToFront(QWidget* w)
{
#ifdef Q_OS_MAC
    ForceActivation();
#endif

    if (w) {
        // activateWindow() (sometimes) helps with keyboard focus on Windows
        if (w->isMinimized()) {
            w->showNormal();
        } else {
            w->show();
        }
        w->activateWindow();
        w->raise();
    }
}

void handleCloseWindowShortcut(QWidget* w)
{
    QObject::connect(new QShortcut(QKeySequence(QObject::tr("Ctrl+W")), w), &QShortcut::activated, w, &QWidget::close);
}

void openDebugLogfile()
{
    fs::path pathDebug = gArgs.GetDataDirNet() / "debug.log";

    /* Open debug.log with the associated application */
    if (fs::exists(pathDebug))
        QDesktopServices::openUrl(QUrl::fromLocalFile(PathToQString(pathDebug)));
}

bool openBitcoinConf()
{
    fs::path pathConfig = GetConfigFile(gArgs.GetArg("-conf", BITCOIN_CONF_FILENAME));

    /* Create the file */
    std::ofstream configFile{pathConfig, std::ios_base::app};

    if (!configFile.good())
        return false;

    configFile.close();

    /* Open bitcoin.conf with the associated application */
    bool res = QDesktopServices::openUrl(QUrl::fromLocalFile(PathToQString(pathConfig)));
#ifdef Q_OS_MAC
    // Workaround for macOS-specific behavior; see #15409.
    if (!res) {
        res = QProcess::startDetached("/usr/bin/open", QStringList{"-t", PathToQString(pathConfig)});
    }
#endif

    return res;
}

ToolTipToRichTextFilter::ToolTipToRichTextFilter(int _size_threshold, QObject *parent) :
    QObject(parent),
    size_threshold(_size_threshold)
{

}

bool ToolTipToRichTextFilter::eventFilter(QObject *obj, QEvent *evt)
{
    if(evt->type() == QEvent::ToolTipChange)
    {
        QWidget *widget = static_cast<QWidget*>(obj);
        QString tooltip = widget->toolTip();
        if(tooltip.size() > size_threshold && !tooltip.startsWith("<qt") && !Qt::mightBeRichText(tooltip))
        {
            // Envelop with <qt></qt> to make sure Qt detects this as rich text
            // Escape the current message as HTML and replace \n by <br>
            tooltip = "<qt>" + HtmlEscape(tooltip, true) + "</qt>";
            widget->setToolTip(tooltip);
            return true;
        }
    }
    return QObject::eventFilter(obj, evt);
}

LabelOutOfFocusEventFilter::LabelOutOfFocusEventFilter(QObject* parent)
    : QObject(parent)
{
}

bool LabelOutOfFocusEventFilter::eventFilter(QObject* watched, QEvent* event)
{
    if (event->type() == QEvent::FocusOut) {
        auto focus_out = static_cast<QFocusEvent*>(event);
        if (focus_out->reason() != Qt::PopupFocusReason) {
            auto label = qobject_cast<QLabel*>(watched);
            if (label) {
                auto flags = label->textInteractionFlags();
                label->setTextInteractionFlags(Qt::NoTextInteraction);
                label->setTextInteractionFlags(flags);
            }
        }
    }

    return QObject::eventFilter(watched, event);
}

#ifdef WIN32
fs::path static StartupShortcutPath()
{
    std::string chain = gArgs.GetChainName();
    if (chain == CBaseChainParams::MAIN)
        return GetSpecialFolderPath(CSIDL_STARTUP) / "Namecoin.lnk";
    if (chain == CBaseChainParams::TESTNET) // Remove this special case when CBaseChainParams::TESTNET = "testnet4"
<<<<<<< HEAD
        return GetSpecialFolderPath(CSIDL_STARTUP) / "Namecoin (testnet).lnk";
    return GetSpecialFolderPath(CSIDL_STARTUP) / strprintf("Namecoin (%s).lnk", chain);
=======
        return GetSpecialFolderPath(CSIDL_STARTUP) / "Bitcoin (testnet).lnk";
    return GetSpecialFolderPath(CSIDL_STARTUP) / fs::u8path(strprintf("Bitcoin (%s).lnk", chain));
>>>>>>> 13d76a41
}

bool GetStartOnSystemStartup()
{
    // check for Bitcoin*.lnk
    return fs::exists(StartupShortcutPath());
}

bool SetStartOnSystemStartup(bool fAutoStart)
{
    // If the shortcut exists already, remove it for updating
    fs::remove(StartupShortcutPath());

    if (fAutoStart)
    {
        CoInitialize(nullptr);

        // Get a pointer to the IShellLink interface.
        IShellLinkW* psl = nullptr;
        HRESULT hres = CoCreateInstance(CLSID_ShellLink, nullptr,
            CLSCTX_INPROC_SERVER, IID_IShellLinkW,
            reinterpret_cast<void**>(&psl));

        if (SUCCEEDED(hres))
        {
            // Get the current executable path
            WCHAR pszExePath[MAX_PATH];
            GetModuleFileNameW(nullptr, pszExePath, ARRAYSIZE(pszExePath));

            // Start client minimized
            QString strArgs = "-min";
            // Set -testnet /-regtest options
            strArgs += QString::fromStdString(strprintf(" -chain=%s", gArgs.GetChainName()));

            // Set the path to the shortcut target
            psl->SetPath(pszExePath);
            PathRemoveFileSpecW(pszExePath);
            psl->SetWorkingDirectory(pszExePath);
            psl->SetShowCmd(SW_SHOWMINNOACTIVE);
            psl->SetArguments(strArgs.toStdWString().c_str());

            // Query IShellLink for the IPersistFile interface for
            // saving the shortcut in persistent storage.
            IPersistFile* ppf = nullptr;
            hres = psl->QueryInterface(IID_IPersistFile, reinterpret_cast<void**>(&ppf));
            if (SUCCEEDED(hres))
            {
                // Save the link by calling IPersistFile::Save.
                hres = ppf->Save(StartupShortcutPath().wstring().c_str(), TRUE);
                ppf->Release();
                psl->Release();
                CoUninitialize();
                return true;
            }
            psl->Release();
        }
        CoUninitialize();
        return false;
    }
    return true;
}
#elif defined(Q_OS_LINUX)

// Follow the Desktop Application Autostart Spec:
// https://specifications.freedesktop.org/autostart-spec/autostart-spec-latest.html

fs::path static GetAutostartDir()
{
    char* pszConfigHome = getenv("XDG_CONFIG_HOME");
    if (pszConfigHome) return fs::path(pszConfigHome) / "autostart";
    char* pszHome = getenv("HOME");
    if (pszHome) return fs::path(pszHome) / ".config" / "autostart";
    return fs::path();
}

fs::path static GetAutostartFilePath()
{
    std::string chain = gArgs.GetChainName();
    if (chain == CBaseChainParams::MAIN)
<<<<<<< HEAD
        return GetAutostartDir() / "namecoin.desktop";
    return GetAutostartDir() / strprintf("namecoin-%s.desktop", chain);
=======
        return GetAutostartDir() / "bitcoin.desktop";
    return GetAutostartDir() / fs::u8path(strprintf("bitcoin-%s.desktop", chain));
>>>>>>> 13d76a41
}

bool GetStartOnSystemStartup()
{
    std::ifstream optionFile{GetAutostartFilePath()};
    if (!optionFile.good())
        return false;
    // Scan through file for "Hidden=true":
    std::string line;
    while (!optionFile.eof())
    {
        getline(optionFile, line);
        if (line.find("Hidden") != std::string::npos &&
            line.find("true") != std::string::npos)
            return false;
    }
    optionFile.close();

    return true;
}

bool SetStartOnSystemStartup(bool fAutoStart)
{
    if (!fAutoStart)
        fs::remove(GetAutostartFilePath());
    else
    {
        char pszExePath[MAX_PATH+1];
        ssize_t r = readlink("/proc/self/exe", pszExePath, sizeof(pszExePath) - 1);
        if (r == -1)
            return false;
        pszExePath[r] = '\0';

        fs::create_directories(GetAutostartDir());

        std::ofstream optionFile{GetAutostartFilePath(), std::ios_base::out | std::ios_base::trunc};
        if (!optionFile.good())
            return false;
        std::string chain = gArgs.GetChainName();
        // Write a bitcoin.desktop file to the autostart directory:
        optionFile << "[Desktop Entry]\n";
        optionFile << "Type=Application\n";
        if (chain == CBaseChainParams::MAIN)
            optionFile << "Name=Namecoin\n";
        else
            optionFile << strprintf("Name=Namecoin (%s)\n", chain);
        optionFile << "Exec=" << pszExePath << strprintf(" -min -chain=%s\n", chain);
        optionFile << "Terminal=false\n";
        optionFile << "Hidden=false\n";
        optionFile.close();
    }
    return true;
}

#else

bool GetStartOnSystemStartup() { return false; }
bool SetStartOnSystemStartup(bool fAutoStart) { return false; }

#endif

void setClipboard(const QString& str)
{
    QClipboard* clipboard = QApplication::clipboard();
    clipboard->setText(str, QClipboard::Clipboard);
    if (clipboard->supportsSelection()) {
        clipboard->setText(str, QClipboard::Selection);
    }
}

fs::path QStringToPath(const QString &path)
{
    return fs::u8path(path.toStdString());
}

QString PathToQString(const fs::path &path)
{
    return QString::fromStdString(path.u8string());
}

QString NetworkToQString(Network net)
{
    switch (net) {
    case NET_UNROUTABLE: return QObject::tr("Unroutable");
    case NET_IPV4: return "IPv4";
    case NET_IPV6: return "IPv6";
    case NET_ONION: return "Onion";
    case NET_I2P: return "I2P";
    case NET_CJDNS: return "CJDNS";
    case NET_INTERNAL: return QObject::tr("Internal");
    case NET_MAX: assert(false);
    } // no default case, so the compiler can warn about missing cases
    assert(false);
}

QString ConnectionTypeToQString(ConnectionType conn_type, bool prepend_direction)
{
    QString prefix;
    if (prepend_direction) {
        prefix = (conn_type == ConnectionType::INBOUND) ?
                     /*: An inbound connection from a peer. An inbound connection
                         is a connection initiated by a peer. */
                     QObject::tr("Inbound") :
                     /*: An outbound connection to a peer. An outbound connection
                         is a connection initiated by us. */
                     QObject::tr("Outbound") + " ";
    }
    switch (conn_type) {
    case ConnectionType::INBOUND: return prefix;
    //: Peer connection type that relays all network information.
    case ConnectionType::OUTBOUND_FULL_RELAY: return prefix + QObject::tr("Full Relay");
    /*: Peer connection type that relays network information about
        blocks and not transactions or addresses. */
    case ConnectionType::BLOCK_RELAY: return prefix + QObject::tr("Block Relay");
    //: Peer connection type established manually through one of several methods.
    case ConnectionType::MANUAL: return prefix + QObject::tr("Manual");
    //: Short-lived peer connection type that tests the aliveness of known addresses.
    case ConnectionType::FEELER: return prefix + QObject::tr("Feeler");
    //: Short-lived peer connection type that solicits known addresses from a peer.
    case ConnectionType::ADDR_FETCH: return prefix + QObject::tr("Address Fetch");
    } // no default case, so the compiler can warn about missing cases
    assert(false);
}

QString formatDurationStr(std::chrono::seconds dur)
{
    using days = std::chrono::duration<int, std::ratio<86400>>; // can remove this line after C++20
    const auto d{std::chrono::duration_cast<days>(dur)};
    const auto h{std::chrono::duration_cast<std::chrono::hours>(dur - d)};
    const auto m{std::chrono::duration_cast<std::chrono::minutes>(dur - d - h)};
    const auto s{std::chrono::duration_cast<std::chrono::seconds>(dur - d - h - m)};
    QStringList str_list;
    if (auto d2{d.count()}) str_list.append(QObject::tr("%1 d").arg(d2));
    if (auto h2{h.count()}) str_list.append(QObject::tr("%1 h").arg(h2));
    if (auto m2{m.count()}) str_list.append(QObject::tr("%1 m").arg(m2));
    const auto s2{s.count()};
    if (s2 || str_list.empty()) str_list.append(QObject::tr("%1 s").arg(s2));
    return str_list.join(" ");
}

QString FormatPeerAge(std::chrono::seconds time_connected)
{
    const auto time_now{GetTime<std::chrono::seconds>()};
    const auto age{time_now - time_connected};
    if (age >= 24h) return QObject::tr("%1 d").arg(age / 24h);
    if (age >= 1h) return QObject::tr("%1 h").arg(age / 1h);
    if (age >= 1min) return QObject::tr("%1 m").arg(age / 1min);
    return QObject::tr("%1 s").arg(age / 1s);
}

QString formatServicesStr(quint64 mask)
{
    QStringList strList;

    for (const auto& flag : serviceFlagsToStr(mask)) {
        strList.append(QString::fromStdString(flag));
    }

    if (strList.size())
        return strList.join(", ");
    else
        return QObject::tr("None");
}

QString formatPingTime(std::chrono::microseconds ping_time)
{
    return (ping_time == std::chrono::microseconds::max() || ping_time == 0us) ?
        QObject::tr("N/A") :
        QObject::tr("%1 ms").arg(QString::number((int)(count_microseconds(ping_time) / 1000), 10));
}

QString formatTimeOffset(int64_t nTimeOffset)
{
  return QObject::tr("%1 s").arg(QString::number((int)nTimeOffset, 10));
}

QString formatNiceTimeOffset(qint64 secs)
{
    // Represent time from last generated block in human readable text
    QString timeBehindText;
    const int HOUR_IN_SECONDS = 60*60;
    const int DAY_IN_SECONDS = 24*60*60;
    const int WEEK_IN_SECONDS = 7*24*60*60;
    const int YEAR_IN_SECONDS = 31556952; // Average length of year in Gregorian calendar
    if(secs < 60)
    {
        timeBehindText = QObject::tr("%n second(s)","",secs);
    }
    else if(secs < 2*HOUR_IN_SECONDS)
    {
        timeBehindText = QObject::tr("%n minute(s)","",secs/60);
    }
    else if(secs < 2*DAY_IN_SECONDS)
    {
        timeBehindText = QObject::tr("%n hour(s)","",secs/HOUR_IN_SECONDS);
    }
    else if(secs < 2*WEEK_IN_SECONDS)
    {
        timeBehindText = QObject::tr("%n day(s)","",secs/DAY_IN_SECONDS);
    }
    else if(secs < YEAR_IN_SECONDS)
    {
        timeBehindText = QObject::tr("%n week(s)","",secs/WEEK_IN_SECONDS);
    }
    else
    {
        qint64 years = secs / YEAR_IN_SECONDS;
        qint64 remainder = secs % YEAR_IN_SECONDS;
        timeBehindText = QObject::tr("%1 and %2").arg(QObject::tr("%n year(s)", "", years)).arg(QObject::tr("%n week(s)","", remainder/WEEK_IN_SECONDS));
    }
    return timeBehindText;
}

QString formatBytes(uint64_t bytes)
{
    if (bytes < 1'000)
        return QObject::tr("%1 B").arg(bytes);
    if (bytes < 1'000'000)
        return QObject::tr("%1 kB").arg(bytes / 1'000);
    if (bytes < 1'000'000'000)
        return QObject::tr("%1 MB").arg(bytes / 1'000'000);

    return QObject::tr("%1 GB").arg(bytes / 1'000'000'000);
}

qreal calculateIdealFontSize(int width, const QString& text, QFont font, qreal minPointSize, qreal font_size) {
    while(font_size >= minPointSize) {
        font.setPointSizeF(font_size);
        QFontMetrics fm(font);
        if (TextWidth(fm, text) < width) {
            break;
        }
        font_size -= 0.5;
    }
    return font_size;
}

ThemedLabel::ThemedLabel(const PlatformStyle* platform_style, QWidget* parent)
    : QLabel{parent}, m_platform_style{platform_style}
{
    assert(m_platform_style);
}

void ThemedLabel::setThemedPixmap(const QString& image_filename, int width, int height)
{
    m_image_filename = image_filename;
    m_pixmap_width = width;
    m_pixmap_height = height;
    updateThemedPixmap();
}

void ThemedLabel::changeEvent(QEvent* e)
{
    if (e->type() == QEvent::PaletteChange) {
        updateThemedPixmap();
    }

    QLabel::changeEvent(e);
}

void ThemedLabel::updateThemedPixmap()
{
    setPixmap(m_platform_style->SingleColorIcon(m_image_filename).pixmap(m_pixmap_width, m_pixmap_height));
}

ClickableLabel::ClickableLabel(const PlatformStyle* platform_style, QWidget* parent)
    : ThemedLabel{platform_style, parent}
{
}

void ClickableLabel::mouseReleaseEvent(QMouseEvent *event)
{
    Q_EMIT clicked(event->pos());
}

void ClickableProgressBar::mouseReleaseEvent(QMouseEvent *event)
{
    Q_EMIT clicked(event->pos());
}

bool ItemDelegate::eventFilter(QObject *object, QEvent *event)
{
    if (event->type() == QEvent::KeyPress) {
        if (static_cast<QKeyEvent*>(event)->key() == Qt::Key_Escape) {
            Q_EMIT keyEscapePressed();
        }
    }
    return QItemDelegate::eventFilter(object, event);
}

void PolishProgressDialog(QProgressDialog* dialog)
{
#ifdef Q_OS_MAC
    // Workaround for macOS-only Qt bug; see: QTBUG-65750, QTBUG-70357.
    const int margin = TextWidth(dialog->fontMetrics(), ("X"));
    dialog->resize(dialog->width() + 2 * margin, dialog->height());
#endif
    // QProgressDialog estimates the time the operation will take (based on time
    // for steps), and only shows itself if that estimate is beyond minimumDuration.
    // The default minimumDuration value is 4 seconds, and it could make users
    // think that the GUI is frozen.
    dialog->setMinimumDuration(0);
}

int TextWidth(const QFontMetrics& fm, const QString& text)
{
    return fm.horizontalAdvance(text);
}

void LogQtInfo()
{
#ifdef QT_STATIC
    const std::string qt_link{"static"};
#else
    const std::string qt_link{"dynamic"};
#endif
#ifdef QT_STATICPLUGIN
    const std::string plugin_link{"static"};
#else
    const std::string plugin_link{"dynamic"};
#endif
    LogPrintf("Qt %s (%s), plugin=%s (%s)\n", qVersion(), qt_link, QGuiApplication::platformName().toStdString(), plugin_link);
    const auto static_plugins = QPluginLoader::staticPlugins();
    if (static_plugins.empty()) {
        LogPrintf("No static plugins.\n");
    } else {
        LogPrintf("Static plugins:\n");
        for (const QStaticPlugin& p : static_plugins) {
            QJsonObject meta_data = p.metaData();
            const std::string plugin_class = meta_data.take(QString("className")).toString().toStdString();
            const int plugin_version = meta_data.take(QString("version")).toInt();
            LogPrintf(" %s, version %d\n", plugin_class, plugin_version);
        }
    }

    LogPrintf("Style: %s / %s\n", QApplication::style()->objectName().toStdString(), QApplication::style()->metaObject()->className());
    LogPrintf("System: %s, %s\n", QSysInfo::prettyProductName().toStdString(), QSysInfo::buildAbi().toStdString());
    for (const QScreen* s : QGuiApplication::screens()) {
        LogPrintf("Screen: %s %dx%d, pixel ratio=%.1f\n", s->name().toStdString(), s->size().width(), s->size().height(), s->devicePixelRatio());
    }
}

void PopupMenu(QMenu* menu, const QPoint& point, QAction* at_action)
{
    // The qminimal plugin does not provide window system integration.
    if (QApplication::platformName() == "minimal") return;
    menu->popup(point, at_action);
}

QDateTime StartOfDay(const QDate& date)
{
#if (QT_VERSION >= QT_VERSION_CHECK(5, 14, 0))
    return date.startOfDay();
#else
    return QDateTime(date);
#endif
}

bool HasPixmap(const QLabel* label)
{
#if (QT_VERSION >= QT_VERSION_CHECK(5, 15, 0))
    return !label->pixmap(Qt::ReturnByValue).isNull();
#else
    return label->pixmap() != nullptr;
#endif
}

QImage GetImage(const QLabel* label)
{
    if (!HasPixmap(label)) {
        return QImage();
    }

#if (QT_VERSION >= QT_VERSION_CHECK(5, 15, 0))
    return label->pixmap(Qt::ReturnByValue).toImage();
#else
    return label->pixmap()->toImage();
#endif
}

QString MakeHtmlLink(const QString& source, const QString& link)
{
    return QString(source).replace(
        link,
        QLatin1String("<a href=\"") + link + QLatin1String("\">") + link + QLatin1String("</a>"));
}

void PrintSlotException(
    const std::exception* exception,
    const QObject* sender,
    const QObject* receiver)
{
    std::string description = sender->metaObject()->className();
    description += "->";
    description += receiver->metaObject()->className();
    PrintExceptionContinue(exception, description.c_str());
}

void ShowModalDialogAsynchronously(QDialog* dialog)
{
    dialog->setAttribute(Qt::WA_DeleteOnClose);
    dialog->setWindowModality(Qt::ApplicationModal);
    dialog->show();
}

} // namespace GUIUtil<|MERGE_RESOLUTION|>--- conflicted
+++ resolved
@@ -509,13 +509,8 @@
     if (chain == CBaseChainParams::MAIN)
         return GetSpecialFolderPath(CSIDL_STARTUP) / "Namecoin.lnk";
     if (chain == CBaseChainParams::TESTNET) // Remove this special case when CBaseChainParams::TESTNET = "testnet4"
-<<<<<<< HEAD
         return GetSpecialFolderPath(CSIDL_STARTUP) / "Namecoin (testnet).lnk";
-    return GetSpecialFolderPath(CSIDL_STARTUP) / strprintf("Namecoin (%s).lnk", chain);
-=======
-        return GetSpecialFolderPath(CSIDL_STARTUP) / "Bitcoin (testnet).lnk";
-    return GetSpecialFolderPath(CSIDL_STARTUP) / fs::u8path(strprintf("Bitcoin (%s).lnk", chain));
->>>>>>> 13d76a41
+    return GetSpecialFolderPath(CSIDL_STARTUP) / fs::u8path(strprintf("Namecoin (%s).lnk", chain));
 }
 
 bool GetStartOnSystemStartup()
@@ -595,13 +590,8 @@
 {
     std::string chain = gArgs.GetChainName();
     if (chain == CBaseChainParams::MAIN)
-<<<<<<< HEAD
         return GetAutostartDir() / "namecoin.desktop";
-    return GetAutostartDir() / strprintf("namecoin-%s.desktop", chain);
-=======
-        return GetAutostartDir() / "bitcoin.desktop";
-    return GetAutostartDir() / fs::u8path(strprintf("bitcoin-%s.desktop", chain));
->>>>>>> 13d76a41
+    return GetAutostartDir() / fs::u8path(strprintf("namecoin-%s.desktop", chain));
 }
 
 bool GetStartOnSystemStartup()
