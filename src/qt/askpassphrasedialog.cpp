// Copyright (c) 2011-2021 The Bitcoin Core developers
// Distributed under the MIT software license, see the accompanying
// file COPYING or http://www.opensource.org/licenses/mit-license.php.

#include <qt/askpassphrasedialog.h>
#include <qt/forms/ui_askpassphrasedialog.h>

#include <qt/guiconstants.h>
#include <qt/guiutil.h>
#include <qt/walletmodel.h>

#include <support/allocators/secure.h>

#include <QKeyEvent>
#include <QMessageBox>
#include <QPushButton>

AskPassphraseDialog::AskPassphraseDialog(Mode _mode, QWidget *parent, SecureString* passphrase_out) :
    QDialog(parent, GUIUtil::dialog_flags),
    ui(new Ui::AskPassphraseDialog),
    mode(_mode),
    m_passphrase_out(passphrase_out)
{
    ui->setupUi(this);

    ui->passEdit1->setMinimumSize(ui->passEdit1->sizeHint());
    ui->passEdit2->setMinimumSize(ui->passEdit2->sizeHint());
    ui->passEdit3->setMinimumSize(ui->passEdit3->sizeHint());

    ui->passEdit1->setMaxLength(MAX_PASSPHRASE_SIZE);
    ui->passEdit2->setMaxLength(MAX_PASSPHRASE_SIZE);
    ui->passEdit3->setMaxLength(MAX_PASSPHRASE_SIZE);

    // Setup Caps Lock detection.
    ui->passEdit1->installEventFilter(this);
    ui->passEdit2->installEventFilter(this);
    ui->passEdit3->installEventFilter(this);

    switch(mode)
    {
        case Encrypt: // Ask passphrase x2
            ui->warningLabel->setText(tr("Enter the new passphrase for the wallet.<br/>Please use a passphrase of <b>ten or more random characters</b>, or <b>eight or more words</b>."));
            ui->passLabel1->hide();
            ui->passEdit1->hide();
            setWindowTitle(tr("Encrypt wallet"));
            break;
        case Unlock: // Ask passphrase
            ui->warningLabel->setText(tr("This operation needs your wallet passphrase to unlock the wallet."));
            ui->passLabel2->hide();
            ui->passEdit2->hide();
            ui->passLabel3->hide();
            ui->passEdit3->hide();
            setWindowTitle(tr("Unlock wallet"));
            break;
        case ChangePass: // Ask old passphrase + new passphrase x2
            setWindowTitle(tr("Change passphrase"));
            ui->warningLabel->setText(tr("Enter the old passphrase and new passphrase for the wallet."));
            break;
    }
    textChanged();
    connect(ui->toggleShowPasswordButton, &QPushButton::toggled, this, &AskPassphraseDialog::toggleShowPassword);
    connect(ui->passEdit1, &QLineEdit::textChanged, this, &AskPassphraseDialog::textChanged);
    connect(ui->passEdit2, &QLineEdit::textChanged, this, &AskPassphraseDialog::textChanged);
    connect(ui->passEdit3, &QLineEdit::textChanged, this, &AskPassphraseDialog::textChanged);

    GUIUtil::handleCloseWindowShortcut(this);
}

AskPassphraseDialog::~AskPassphraseDialog()
{
    secureClearPassFields();
    delete ui;
}

void AskPassphraseDialog::setModel(WalletModel *_model)
{
    this->model = _model;
}

void AskPassphraseDialog::accept()
{
    SecureString oldpass, newpass1, newpass2;
    if (!model && mode != Encrypt)
        return;
    oldpass.reserve(MAX_PASSPHRASE_SIZE);
    newpass1.reserve(MAX_PASSPHRASE_SIZE);
    newpass2.reserve(MAX_PASSPHRASE_SIZE);

    oldpass.assign(std::string_view{ui->passEdit1->text().toStdString()});
    newpass1.assign(std::string_view{ui->passEdit2->text().toStdString()});
    newpass2.assign(std::string_view{ui->passEdit3->text().toStdString()});

    secureClearPassFields();

    switch(mode)
    {
    case Encrypt: {
        if(newpass1.empty() || newpass2.empty())
        {
            // Cannot encrypt with empty passphrase
            break;
        }
<<<<<<< HEAD
        QMessageBox::StandardButton retval = QMessageBox::question(this, tr("Confirm wallet encryption"),
                 tr("Warning: If you encrypt your wallet and lose your passphrase, you will <b>LOSE ALL OF YOUR NAMECOINS AND NAMES</b>!") + "<br><br>" + tr("Are you sure you wish to encrypt your wallet?"),
                 QMessageBox::Yes|QMessageBox::Cancel,
                 QMessageBox::Cancel);
=======
        QMessageBox msgBoxConfirm(QMessageBox::Question,
                                  tr("Confirm wallet encryption"),
                                  tr("Warning: If you encrypt your wallet and lose your passphrase, you will <b>LOSE ALL OF YOUR BITCOINS</b>!") + "<br><br>" + tr("Are you sure you wish to encrypt your wallet?"),
                                  QMessageBox::Cancel | QMessageBox::Yes, this);
        msgBoxConfirm.button(QMessageBox::Yes)->setText(tr("Continue"));
        msgBoxConfirm.button(QMessageBox::Cancel)->setText(tr("Back"));
        msgBoxConfirm.setDefaultButton(QMessageBox::Cancel);
        QMessageBox::StandardButton retval = (QMessageBox::StandardButton)msgBoxConfirm.exec();
>>>>>>> 8aff7d64
        if(retval == QMessageBox::Yes)
        {
            if(newpass1 == newpass2)
            {
                QString encryption_reminder = tr("Remember that encrypting your wallet cannot fully protect "
                "your coins and names from being stolen by malware infecting your computer.");
                if (m_passphrase_out) {
                    m_passphrase_out->assign(newpass1);
                    QMessageBox msgBoxWarning(QMessageBox::Warning,
                                              tr("Wallet to be encrypted"),
                                              "<qt>" +
                                                  tr("Your wallet is about to be encrypted. ") + encryption_reminder + " " +
                                                  tr("Are you sure you wish to encrypt your wallet?") +
                                                  "</b></qt>",
                                              QMessageBox::Cancel | QMessageBox::Yes, this);
                    msgBoxWarning.setDefaultButton(QMessageBox::Cancel);
                    QMessageBox::StandardButton retval = (QMessageBox::StandardButton)msgBoxWarning.exec();
                    if (retval == QMessageBox::Cancel) {
                        QDialog::reject();
                        return;
                    }
                } else {
                    assert(model != nullptr);
                    if (model->setWalletEncrypted(newpass1)) {
                        QMessageBox::warning(this, tr("Wallet encrypted"),
                                             "<qt>" +
                                             tr("Your wallet is now encrypted. ") + encryption_reminder +
                                             "<br><br><b>" +
                                             tr("IMPORTANT: Any previous backups you have made of your wallet file "
                                             "should be replaced with the newly generated, encrypted wallet file. "
                                             "For security reasons, previous backups of the unencrypted wallet file "
                                             "will become useless as soon as you start using the new, encrypted wallet.") +
                                             "</b></qt>");
                    } else {
                        QMessageBox::critical(this, tr("Wallet encryption failed"),
                                             tr("Wallet encryption failed due to an internal error. Your wallet was not encrypted."));
                    }
                }
                QDialog::accept(); // Success
            }
            else
            {
                QMessageBox::critical(this, tr("Wallet encryption failed"),
                                     tr("The supplied passphrases do not match."));
            }
        }
    } break;
    case Unlock:
        try {
            if (!model->setWalletLocked(false, oldpass)) {
                // Check if the passphrase has a null character (see #27067 for details)
                if (oldpass.find('\0') == std::string::npos) {
                    QMessageBox::critical(this, tr("Wallet unlock failed"),
                                          tr("The passphrase entered for the wallet decryption was incorrect."));
                } else {
                    QMessageBox::critical(this, tr("Wallet unlock failed"),
                                          tr("The passphrase entered for the wallet decryption is incorrect. "
                                             "It contains a null character (ie - a zero byte). "
                                             "If the passphrase was set with a version of this software prior to 25.0, "
                                             "please try again with only the characters up to — but not including — "
                                             "the first null character. If this is successful, please set a new "
                                             "passphrase to avoid this issue in the future."));
                }
            } else {
                if (m_passphrase_out) {
                    m_passphrase_out->assign(oldpass);
                }
                QDialog::accept(); // Success
            }
        } catch (const std::runtime_error& e) {
            QMessageBox::critical(this, tr("Wallet unlock failed"), e.what());
        }
        break;
    case ChangePass:
        if(newpass1 == newpass2)
        {
            if(model->changePassphrase(oldpass, newpass1))
            {
                QMessageBox::information(this, tr("Wallet encrypted"),
                                     tr("Wallet passphrase was successfully changed."));
                QDialog::accept(); // Success
            }
            else
            {
                // Check if the old passphrase had a null character (see #27067 for details)
                if (oldpass.find('\0') == std::string::npos) {
                    QMessageBox::critical(this, tr("Passphrase change failed"),
                                          tr("The passphrase entered for the wallet decryption was incorrect."));
                } else {
                    QMessageBox::critical(this, tr("Passphrase change failed"),
                                          tr("The old passphrase entered for the wallet decryption is incorrect. "
                                             "It contains a null character (ie - a zero byte). "
                                             "If the passphrase was set with a version of this software prior to 25.0, "
                                             "please try again with only the characters up to — but not including — "
                                             "the first null character."));
                }
            }
        }
        else
        {
            QMessageBox::critical(this, tr("Wallet encryption failed"),
                                 tr("The supplied passphrases do not match."));
        }
        break;
    }
}

void AskPassphraseDialog::textChanged()
{
    // Validate input, set Ok button to enabled when acceptable
    bool acceptable = false;
    switch(mode)
    {
    case Encrypt: // New passphrase x2
        acceptable = !ui->passEdit2->text().isEmpty() && !ui->passEdit3->text().isEmpty();
        break;
    case Unlock: // Old passphrase x1
        acceptable = !ui->passEdit1->text().isEmpty();
        break;
    case ChangePass: // Old passphrase x1, new passphrase x2
        acceptable = !ui->passEdit1->text().isEmpty() && !ui->passEdit2->text().isEmpty() && !ui->passEdit3->text().isEmpty();
        break;
    }
    ui->buttonBox->button(QDialogButtonBox::Ok)->setEnabled(acceptable);
}

bool AskPassphraseDialog::event(QEvent *event)
{
    // Detect Caps Lock key press.
    if (event->type() == QEvent::KeyPress) {
        QKeyEvent *ke = static_cast<QKeyEvent *>(event);
        if (ke->key() == Qt::Key_CapsLock) {
            fCapsLock = !fCapsLock;
        }
        if (fCapsLock) {
            ui->capsLabel->setText(tr("Warning: The Caps Lock key is on!"));
        } else {
            ui->capsLabel->clear();
        }
    }
    return QWidget::event(event);
}

void AskPassphraseDialog::toggleShowPassword(bool show)
{
    ui->toggleShowPasswordButton->setDown(show);
    const auto mode = show ? QLineEdit::Normal : QLineEdit::Password;
    ui->passEdit1->setEchoMode(mode);
    ui->passEdit2->setEchoMode(mode);
    ui->passEdit3->setEchoMode(mode);
}

bool AskPassphraseDialog::eventFilter(QObject *object, QEvent *event)
{
    /* Detect Caps Lock.
     * There is no good OS-independent way to check a key state in Qt, but we
     * can detect Caps Lock by checking for the following condition:
     * Shift key is down and the result is a lower case character, or
     * Shift key is not down and the result is an upper case character.
     */
    if (event->type() == QEvent::KeyPress) {
        QKeyEvent *ke = static_cast<QKeyEvent *>(event);
        QString str = ke->text();
        if (str.length() != 0) {
            const QChar *psz = str.unicode();
            bool fShift = (ke->modifiers() & Qt::ShiftModifier) != 0;
            if ((fShift && *psz >= 'a' && *psz <= 'z') || (!fShift && *psz >= 'A' && *psz <= 'Z')) {
                fCapsLock = true;
                ui->capsLabel->setText(tr("Warning: The Caps Lock key is on!"));
            } else if (psz->isLetter()) {
                fCapsLock = false;
                ui->capsLabel->clear();
            }
        }
    }
    return QDialog::eventFilter(object, event);
}

static void SecureClearQLineEdit(QLineEdit* edit)
{
    // Attempt to overwrite text so that they do not linger around in memory
    edit->setText(QString(" ").repeated(edit->text().size()));
    edit->clear();
}

void AskPassphraseDialog::secureClearPassFields()
{
    SecureClearQLineEdit(ui->passEdit1);
    SecureClearQLineEdit(ui->passEdit2);
    SecureClearQLineEdit(ui->passEdit3);
}<|MERGE_RESOLUTION|>--- conflicted
+++ resolved
@@ -100,21 +100,14 @@
             // Cannot encrypt with empty passphrase
             break;
         }
-<<<<<<< HEAD
-        QMessageBox::StandardButton retval = QMessageBox::question(this, tr("Confirm wallet encryption"),
-                 tr("Warning: If you encrypt your wallet and lose your passphrase, you will <b>LOSE ALL OF YOUR NAMECOINS AND NAMES</b>!") + "<br><br>" + tr("Are you sure you wish to encrypt your wallet?"),
-                 QMessageBox::Yes|QMessageBox::Cancel,
-                 QMessageBox::Cancel);
-=======
         QMessageBox msgBoxConfirm(QMessageBox::Question,
                                   tr("Confirm wallet encryption"),
-                                  tr("Warning: If you encrypt your wallet and lose your passphrase, you will <b>LOSE ALL OF YOUR BITCOINS</b>!") + "<br><br>" + tr("Are you sure you wish to encrypt your wallet?"),
+                                  tr("Warning: If you encrypt your wallet and lose your passphrase, you will <b>LOSE ALL OF YOUR COINS AND NAMES</b>!") + "<br><br>" + tr("Are you sure you wish to encrypt your wallet?"),
                                   QMessageBox::Cancel | QMessageBox::Yes, this);
         msgBoxConfirm.button(QMessageBox::Yes)->setText(tr("Continue"));
         msgBoxConfirm.button(QMessageBox::Cancel)->setText(tr("Back"));
         msgBoxConfirm.setDefaultButton(QMessageBox::Cancel);
         QMessageBox::StandardButton retval = (QMessageBox::StandardButton)msgBoxConfirm.exec();
->>>>>>> 8aff7d64
         if(retval == QMessageBox::Yes)
         {
             if(newpass1 == newpass2)
