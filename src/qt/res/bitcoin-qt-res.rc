IDI_ICON1 ICON DISCARDABLE "icons/bitcoin.ico"
IDI_ICON2 ICON DISCARDABLE "icons/bitcoin_testnet.ico"
IDI_ICON3 ICON DISCARDABLE "icons/bitcoin_signet.ico"
IDI_ICON4 ICON DISCARDABLE "icons/bitcoin_testnet.ico" // testnet4

#include <windows.h>             // needed for VERSIONINFO
#include "../../clientversion.h" // holds the needed client version information

#define VER_PRODUCTVERSION     CLIENT_VERSION_MAJOR,CLIENT_VERSION_MINOR,CLIENT_VERSION_BUILD
#define VER_PRODUCTVERSION_STR STRINGIZE(CLIENT_VERSION_MAJOR) "." STRINGIZE(CLIENT_VERSION_MINOR) "." STRINGIZE(CLIENT_VERSION_BUILD)
#define VER_FILEVERSION        VER_PRODUCTVERSION
#define VER_FILEVERSION_STR    VER_PRODUCTVERSION_STR

VS_VERSION_INFO VERSIONINFO
FILEVERSION     VER_FILEVERSION
PRODUCTVERSION  VER_PRODUCTVERSION
FILEOS          VOS_NT_WINDOWS32
FILETYPE        VFT_APP
BEGIN
    BLOCK "StringFileInfo"
    BEGIN
        BLOCK "040904E4" // U.S. English - multilingual (hex)
        BEGIN
<<<<<<< HEAD
            VALUE "CompanyName",        "Namecoin"
            VALUE "FileDescription",    PACKAGE_NAME " (GUI node for Namecoin)"
=======
            VALUE "CompanyName",        "Bitcoin"
            VALUE "FileDescription",    CLIENT_NAME " (GUI node for Bitcoin)"
>>>>>>> ba4f3b9e
            VALUE "FileVersion",        VER_FILEVERSION_STR
            VALUE "InternalName",       "namecoin-qt"
            VALUE "LegalCopyright",     COPYRIGHT_STR
            VALUE "LegalTrademarks1",   "Distributed under the MIT software license, see the accompanying file COPYING or http://www.opensource.org/licenses/mit-license.php."
<<<<<<< HEAD
            VALUE "OriginalFilename",   "namecoin-qt.exe"
            VALUE "ProductName",        PACKAGE_NAME
=======
            VALUE "OriginalFilename",   "bitcoin-qt.exe"
            VALUE "ProductName",        CLIENT_NAME
>>>>>>> ba4f3b9e
            VALUE "ProductVersion",     VER_PRODUCTVERSION_STR
        END
    END

    BLOCK "VarFileInfo"
    BEGIN
        VALUE "Translation", 0x0, 1252 // language neutral - multilingual (decimal)
    END
END<|MERGE_RESOLUTION|>--- conflicted
+++ resolved
@@ -21,24 +21,14 @@
     BEGIN
         BLOCK "040904E4" // U.S. English - multilingual (hex)
         BEGIN
-<<<<<<< HEAD
             VALUE "CompanyName",        "Namecoin"
-            VALUE "FileDescription",    PACKAGE_NAME " (GUI node for Namecoin)"
-=======
-            VALUE "CompanyName",        "Bitcoin"
-            VALUE "FileDescription",    CLIENT_NAME " (GUI node for Bitcoin)"
->>>>>>> ba4f3b9e
+            VALUE "FileDescription",    CLIENT_NAME " (GUI node for Namecoin)"
             VALUE "FileVersion",        VER_FILEVERSION_STR
             VALUE "InternalName",       "namecoin-qt"
             VALUE "LegalCopyright",     COPYRIGHT_STR
             VALUE "LegalTrademarks1",   "Distributed under the MIT software license, see the accompanying file COPYING or http://www.opensource.org/licenses/mit-license.php."
-<<<<<<< HEAD
             VALUE "OriginalFilename",   "namecoin-qt.exe"
-            VALUE "ProductName",        PACKAGE_NAME
-=======
-            VALUE "OriginalFilename",   "bitcoin-qt.exe"
             VALUE "ProductName",        CLIENT_NAME
->>>>>>> ba4f3b9e
             VALUE "ProductVersion",     VER_PRODUCTVERSION_STR
         END
     END
