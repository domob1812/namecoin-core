// Copyright (c) 2011-2022 The Bitcoin Core developers
// Distributed under the MIT software license, see the accompanying
// file COPYING or http://www.opensource.org/licenses/mit-license.php.

#include <bitcoin-build-config.h> // IWYU pragma: keep

#include <qt/utilitydialog.h>

#include <qt/forms/ui_helpmessagedialog.h>

#include <qt/guiutil.h>

#include <clientversion.h>
#include <common/args.h>
#include <init.h>
#include <util/strencodings.h>

#include <cstdio>

#include <QCloseEvent>
#include <QLabel>
#include <QMainWindow>
#include <QRegularExpression>
#include <QString>
#include <QTextCursor>
#include <QTextTable>
#include <QVBoxLayout>

/** "Help message" or "About" dialog box */
HelpMessageDialog::HelpMessageDialog(QWidget *parent, bool about) :
    QDialog(parent, GUIUtil::dialog_flags),
    ui(new Ui::HelpMessageDialog)
{
    ui->setupUi(this);

    QString version = QString{CLIENT_NAME} + " " + tr("version") + " " + QString::fromStdString(FormatFullVersion());

    if (about)
    {
        setWindowTitle(tr("About %1").arg(CLIENT_NAME));

        std::string licenseInfo = LicenseInfo();
        /// HTML-format the license message from the core
        QString licenseInfoHTML = QString::fromStdString(LicenseInfo());
        // Make URLs clickable
        QRegularExpression uri(QStringLiteral("<(.*)>"), QRegularExpression::InvertedGreedinessOption);
        licenseInfoHTML.replace(uri, QStringLiteral("<a href=\"\\1\">\\1</a>"));
        // Replace newlines with HTML breaks
        licenseInfoHTML.replace("\n", "<br>");

        ui->aboutMessage->setTextFormat(Qt::RichText);
        ui->scrollArea->setVerticalScrollBarPolicy(Qt::ScrollBarAsNeeded);
        text = version + "\n" + QString::fromStdString(FormatParagraph(licenseInfo));
        ui->aboutMessage->setText(version + "<br><br>" + licenseInfoHTML);
        ui->aboutMessage->setWordWrap(true);
        ui->helpMessage->setVisible(false);
    } else {
        setWindowTitle(tr("Command-line options"));
<<<<<<< HEAD
        QString header = "Usage: namecoin-qt [command-line options] [URI]\n\n"
                         "Optional URI is a Namecoin address in BIP21 URI format.\n";
=======
        QString header = "The bitcoin-qt application provides a graphical interface for interacting with " CLIENT_NAME ".\n\n"
                         "It combines the core functionalities of bitcoind with a user-friendly interface for wallet management, transaction history, and network statistics.\n\n"
                         "It is suitable for users who prefer a graphical over a command-line interface.\n\n"
                         "You can optionally specify a payment [URI], in e.g. the BIP21 URI format.\n\n"
                         "Usage: bitcoin-qt [options] [URI]\n\n";
>>>>>>> 24512d6a
        QTextCursor cursor(ui->helpMessage->document());
        cursor.insertText(version);
        cursor.insertBlock();
        cursor.insertText(header);
        cursor.insertBlock();

        std::string strUsage = gArgs.GetHelpMessage();
        QString coreOptions = QString::fromStdString(strUsage);
        text = version + "\n\n" + header + "\n" + coreOptions;

        QTextTableFormat tf;
        tf.setBorderStyle(QTextFrameFormat::BorderStyle_None);
        tf.setCellPadding(2);
        QVector<QTextLength> widths;
        widths << QTextLength(QTextLength::PercentageLength, 35);
        widths << QTextLength(QTextLength::PercentageLength, 65);
        tf.setColumnWidthConstraints(widths);

        QTextCharFormat bold;
        bold.setFontWeight(QFont::Bold);

        for (const QString &line : coreOptions.split("\n")) {
            if (line.startsWith("  -"))
            {
                cursor.currentTable()->appendRows(1);
                cursor.movePosition(QTextCursor::PreviousCell);
                cursor.movePosition(QTextCursor::NextRow);
                cursor.insertText(line.trimmed());
                cursor.movePosition(QTextCursor::NextCell);
            } else if (line.startsWith("   ")) {
                cursor.insertText(line.trimmed()+' ');
            } else if (line.size() > 0) {
                //Title of a group
                if (cursor.currentTable())
                    cursor.currentTable()->appendRows(1);
                cursor.movePosition(QTextCursor::Down);
                cursor.insertText(line.trimmed(), bold);
                cursor.insertTable(1, 2, tf);
            }
        }

        ui->helpMessage->moveCursor(QTextCursor::Start);
        ui->scrollArea->setVisible(false);
        ui->aboutLogo->setVisible(false);
    }

    GUIUtil::handleCloseWindowShortcut(this);
}

HelpMessageDialog::~HelpMessageDialog()
{
    delete ui;
}

void HelpMessageDialog::printToConsole()
{
    // On other operating systems, the expected action is to print the message to the console.
    tfm::format(std::cout, "%s", qPrintable(text));
}

void HelpMessageDialog::showOrPrint()
{
#if defined(WIN32)
    // On Windows, show a message box, as there is no stderr/stdout in windowed applications
    exec();
#else
    // On other operating systems, print help text to console
    printToConsole();
#endif
}

void HelpMessageDialog::on_okButton_accepted()
{
    close();
}


/** "Shutdown" window */
ShutdownWindow::ShutdownWindow(QWidget *parent, Qt::WindowFlags f):
    QWidget(parent, f)
{
    QVBoxLayout *layout = new QVBoxLayout();
    layout->addWidget(new QLabel(
        tr("%1 is shutting down…").arg(CLIENT_NAME) + "<br /><br />" +
        tr("Do not shut down the computer until this window disappears.")));
    setLayout(layout);

    GUIUtil::handleCloseWindowShortcut(this);
}

QWidget* ShutdownWindow::showShutdownWindow(QMainWindow* window)
{
    assert(window != nullptr);

    // Show a simple window indicating shutdown status
    QWidget *shutdownWindow = new ShutdownWindow();
    shutdownWindow->setWindowTitle(window->windowTitle());

    // Center shutdown window at where main window was
    const QPoint global = window->mapToGlobal(window->rect().center());
    shutdownWindow->move(global.x() - shutdownWindow->width() / 2, global.y() - shutdownWindow->height() / 2);
    shutdownWindow->show();
    return shutdownWindow;
}

void ShutdownWindow::closeEvent(QCloseEvent *event)
{
    event->ignore();
}<|MERGE_RESOLUTION|>--- conflicted
+++ resolved
@@ -56,16 +56,11 @@
         ui->helpMessage->setVisible(false);
     } else {
         setWindowTitle(tr("Command-line options"));
-<<<<<<< HEAD
-        QString header = "Usage: namecoin-qt [command-line options] [URI]\n\n"
-                         "Optional URI is a Namecoin address in BIP21 URI format.\n";
-=======
-        QString header = "The bitcoin-qt application provides a graphical interface for interacting with " CLIENT_NAME ".\n\n"
-                         "It combines the core functionalities of bitcoind with a user-friendly interface for wallet management, transaction history, and network statistics.\n\n"
+        QString header = "The namecoin-qt application provides a graphical interface for interacting with " CLIENT_NAME ".\n\n"
+                         "It combines the core functionalities of namecoind with a user-friendly interface for wallet management, transaction history, and network statistics.\n\n"
                          "It is suitable for users who prefer a graphical over a command-line interface.\n\n"
                          "You can optionally specify a payment [URI], in e.g. the BIP21 URI format.\n\n"
-                         "Usage: bitcoin-qt [options] [URI]\n\n";
->>>>>>> 24512d6a
+                         "Usage: namecoin-qt [options] [URI]\n\n";
         QTextCursor cursor(ui->helpMessage->document());
         cursor.insertText(version);
         cursor.insertBlock();
