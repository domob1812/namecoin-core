--- conflicted
+++ resolved
@@ -40,20 +40,13 @@
   COMMAND test_namecoin-qt
 )
 if(WIN32 AND VCPKG_TARGET_TRIPLET)
-<<<<<<< HEAD
-  # On Windows, vcpkg configures Qt with `-opengl dynamic`, which makes
-  # the "minimal" platform plugin unusable due to internal Qt bugs.
-  set_tests_properties(test_namecoin-qt PROPERTIES
-    ENVIRONMENT "QT_QPA_PLATFORM=windows"
-=======
   set(plugin_path "$<SHELL_PATH:$<PATH:GET_PARENT_PATH,$<PATH:GET_PARENT_PATH,$<TARGET_PROPERTY:Qt6::QWindowsIntegrationPlugin,LOCATION_$<CONFIG>>>>>")
-  set_property(TEST test_bitcoin-qt APPEND PROPERTY
+  set_property(TEST test_namecoin-qt APPEND PROPERTY
     ENVIRONMENT_MODIFICATION
       # On Windows, vcpkg configures Qt with `-opengl dynamic`, which makes
       # the "minimal" platform plugin unusable due to internal Qt bugs.
       QT_QPA_PLATFORM=set:windows
       QT_PLUGIN_PATH=set:${plugin_path}
->>>>>>> 019c9257
   )
   unset(plugin_path)
 endif()
