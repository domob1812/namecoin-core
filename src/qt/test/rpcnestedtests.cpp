// Copyright (c) 2016-2019 The Bitcoin Core developers
// Distributed under the MIT software license, see the accompanying
// file COPYING or http://www.opensource.org/licenses/mit-license.php.

#include <qt/test/rpcnestedtests.h>

#include <interfaces/node.h>
#include <rpc/server.h>
#include <qt/rpcconsole.h>
#include <test/util/setup_common.h>
#include <univalue.h>
#include <util/system.h>

#include <QDir>
#include <QtGlobal>

static RPCHelpMan rpcNestedTest_rpc()
{
    return RPCHelpMan{
        "rpcNestedTest",
        "echo the passed string(s)",
        {
            {"arg1", RPCArg::Type::STR, RPCArg::Optional::OMITTED, ""},
            {"arg2", RPCArg::Type::STR, RPCArg::Optional::OMITTED, ""},
            {"arg3", RPCArg::Type::STR, RPCArg::Optional::OMITTED, ""},
        },
        {},
        RPCExamples{""},
        [](const RPCHelpMan& self, const JSONRPCRequest& request) -> UniValue {
            return request.params.write(0, 0);
        },
    };
}

static const CRPCCommand vRPCCommands[] = {
    {"test", "rpcNestedTest", &rpcNestedTest_rpc, {"arg1", "arg2", "arg3"}},
};

void RPCNestedTests::rpcNestedTests()
{
    // do some test setup
    // could be moved to a more generic place when we add more tests on QT level
    tableRPC.appendCommand("rpcNestedTest", &vRPCCommands[0]);

    TestingSetup test;
    m_node.setContext(&test.m_node);

    if (RPCIsInWarmup(nullptr)) SetRPCWarmupFinished();

    std::string result;
    std::string result2;
    std::string filtered;
    RPCConsole::RPCExecuteCommandLine(m_node, result, "getblockchaininfo()[chain]", &filtered); //simple result filtering with path
    QVERIFY(result=="main");
    QVERIFY(filtered == "getblockchaininfo()[chain]");

    RPCConsole::RPCExecuteCommandLine(m_node, result, "getblock(getbestblockhash())"); //simple 2 level nesting
    RPCConsole::RPCExecuteCommandLine(m_node, result, "getblock(getblock(getbestblockhash())[hash], true)");

    RPCConsole::RPCExecuteCommandLine(m_node, result, "getblock( getblock( getblock(getbestblockhash())[hash] )[hash], true)"); //4 level nesting with whitespace, filtering path and boolean parameter

    RPCConsole::RPCExecuteCommandLine(m_node, result, "getblockchaininfo");
    QVERIFY(result.substr(0,1) == "{");

    RPCConsole::RPCExecuteCommandLine(m_node, result, "getblockchaininfo()");
    QVERIFY(result.substr(0,1) == "{");

    RPCConsole::RPCExecuteCommandLine(m_node, result, "getblockchaininfo "); //whitespace at the end will be tolerated
    QVERIFY(result.substr(0,1) == "{");

    (RPCConsole::RPCExecuteCommandLine(m_node, result, "getblockchaininfo()[\"chain\"]")); //Quote path identifier are allowed, but look after a child containing the quotes in the key
    QVERIFY(result == "null");

    (RPCConsole::RPCExecuteCommandLine(m_node, result, "createrawtransaction [] {} 0")); //parameter not in brackets are allowed
    (RPCConsole::RPCExecuteCommandLine(m_node, result2, "createrawtransaction([],{},0)")); //parameter in brackets are allowed
    QVERIFY(result == result2);
    (RPCConsole::RPCExecuteCommandLine(m_node, result2, "createrawtransaction( [],  {} , 0   )")); //whitespace between parameters is allowed
    QVERIFY(result == result2);

<<<<<<< HEAD
    RPCConsole::RPCExecuteCommandLine(*node, result, "getblock(getbestblockhash())[tx][0]", &filtered);
    QVERIFY(result == "41c62dbd9068c89a449525e3cd5ac61b20ece28c3c38b3f35b2161f0e6d3cb0d");
=======
    RPCConsole::RPCExecuteCommandLine(m_node, result, "getblock(getbestblockhash())[tx][0]", &filtered);
    QVERIFY(result == "4a5e1e4baab89f3a32518a88c31bc87f618f76673e2cc77ab2127b7afdeda33b");
>>>>>>> 0a8158b7
    QVERIFY(filtered == "getblock(getbestblockhash())[tx][0]");

    RPCConsole::RPCParseCommandLine(nullptr, result, "importprivkey", false, &filtered);
    QVERIFY(filtered == "importprivkey(…)");
    RPCConsole::RPCParseCommandLine(nullptr, result, "signmessagewithprivkey abc", false, &filtered);
    QVERIFY(filtered == "signmessagewithprivkey(…)");
    RPCConsole::RPCParseCommandLine(nullptr, result, "signmessagewithprivkey abc,def", false, &filtered);
    QVERIFY(filtered == "signmessagewithprivkey(…)");
    RPCConsole::RPCParseCommandLine(nullptr, result, "signrawtransactionwithkey(abc)", false, &filtered);
    QVERIFY(filtered == "signrawtransactionwithkey(…)");
    RPCConsole::RPCParseCommandLine(nullptr, result, "walletpassphrase(help())", false, &filtered);
    QVERIFY(filtered == "walletpassphrase(…)");
    RPCConsole::RPCParseCommandLine(nullptr, result, "walletpassphrasechange(help(walletpassphrasechange(abc)))", false, &filtered);
    QVERIFY(filtered == "walletpassphrasechange(…)");
    RPCConsole::RPCParseCommandLine(nullptr, result, "help(encryptwallet(abc, def))", false, &filtered);
    QVERIFY(filtered == "help(encryptwallet(…))");
    RPCConsole::RPCParseCommandLine(nullptr, result, "help(importprivkey())", false, &filtered);
    QVERIFY(filtered == "help(importprivkey(…))");
    RPCConsole::RPCParseCommandLine(nullptr, result, "help(importprivkey(help()))", false, &filtered);
    QVERIFY(filtered == "help(importprivkey(…))");
    RPCConsole::RPCParseCommandLine(nullptr, result, "help(importprivkey(abc), walletpassphrase(def))", false, &filtered);
    QVERIFY(filtered == "help(importprivkey(…), walletpassphrase(…))");

    RPCConsole::RPCExecuteCommandLine(m_node, result, "rpcNestedTest");
    QVERIFY(result == "[]");
    RPCConsole::RPCExecuteCommandLine(m_node, result, "rpcNestedTest ''");
    QVERIFY(result == "[\"\"]");
    RPCConsole::RPCExecuteCommandLine(m_node, result, "rpcNestedTest \"\"");
    QVERIFY(result == "[\"\"]");
    RPCConsole::RPCExecuteCommandLine(m_node, result, "rpcNestedTest '' abc");
    QVERIFY(result == "[\"\",\"abc\"]");
    RPCConsole::RPCExecuteCommandLine(m_node, result, "rpcNestedTest abc '' abc");
    QVERIFY(result == "[\"abc\",\"\",\"abc\"]");
    RPCConsole::RPCExecuteCommandLine(m_node, result, "rpcNestedTest abc  abc");
    QVERIFY(result == "[\"abc\",\"abc\"]");
    RPCConsole::RPCExecuteCommandLine(m_node, result, "rpcNestedTest abc\t\tabc");
    QVERIFY(result == "[\"abc\",\"abc\"]");
    RPCConsole::RPCExecuteCommandLine(m_node, result, "rpcNestedTest(abc )");
    QVERIFY(result == "[\"abc\"]");
    RPCConsole::RPCExecuteCommandLine(m_node, result, "rpcNestedTest( abc )");
    QVERIFY(result == "[\"abc\"]");
    RPCConsole::RPCExecuteCommandLine(m_node, result, "rpcNestedTest(   abc   ,   cba )");
    QVERIFY(result == "[\"abc\",\"cba\"]");

    // do the QVERIFY_EXCEPTION_THROWN checks only with Qt5.3 and higher (QVERIFY_EXCEPTION_THROWN was introduced in Qt5.3)
    QVERIFY_EXCEPTION_THROWN(RPCConsole::RPCExecuteCommandLine(m_node, result, "getblockchaininfo() .\n"), std::runtime_error); //invalid syntax
    QVERIFY_EXCEPTION_THROWN(RPCConsole::RPCExecuteCommandLine(m_node, result, "getblockchaininfo() getblockchaininfo()"), std::runtime_error); //invalid syntax
    (RPCConsole::RPCExecuteCommandLine(m_node, result, "getblockchaininfo(")); //tolerate non closing brackets if we have no arguments
    (RPCConsole::RPCExecuteCommandLine(m_node, result, "getblockchaininfo()()()")); //tolerate non command brackts
    QVERIFY_EXCEPTION_THROWN(RPCConsole::RPCExecuteCommandLine(m_node, result, "getblockchaininfo(True)"), UniValue); //invalid argument
    QVERIFY_EXCEPTION_THROWN(RPCConsole::RPCExecuteCommandLine(m_node, result, "a(getblockchaininfo(True))"), UniValue); //method not found
    QVERIFY_EXCEPTION_THROWN(RPCConsole::RPCExecuteCommandLine(m_node, result, "rpcNestedTest abc,,abc"), std::runtime_error); //don't tollerate empty arguments when using ,
    QVERIFY_EXCEPTION_THROWN(RPCConsole::RPCExecuteCommandLine(m_node, result, "rpcNestedTest(abc,,abc)"), std::runtime_error); //don't tollerate empty arguments when using ,
    QVERIFY_EXCEPTION_THROWN(RPCConsole::RPCExecuteCommandLine(m_node, result, "rpcNestedTest(abc,,)"), std::runtime_error); //don't tollerate empty arguments when using ,
}<|MERGE_RESOLUTION|>--- conflicted
+++ resolved
@@ -77,13 +77,8 @@
     (RPCConsole::RPCExecuteCommandLine(m_node, result2, "createrawtransaction( [],  {} , 0   )")); //whitespace between parameters is allowed
     QVERIFY(result == result2);
 
-<<<<<<< HEAD
-    RPCConsole::RPCExecuteCommandLine(*node, result, "getblock(getbestblockhash())[tx][0]", &filtered);
+    RPCConsole::RPCExecuteCommandLine(m_node, result, "getblock(getbestblockhash())[tx][0]", &filtered);
     QVERIFY(result == "41c62dbd9068c89a449525e3cd5ac61b20ece28c3c38b3f35b2161f0e6d3cb0d");
-=======
-    RPCConsole::RPCExecuteCommandLine(m_node, result, "getblock(getbestblockhash())[tx][0]", &filtered);
-    QVERIFY(result == "4a5e1e4baab89f3a32518a88c31bc87f618f76673e2cc77ab2127b7afdeda33b");
->>>>>>> 0a8158b7
     QVERIFY(filtered == "getblock(getbestblockhash())[tx][0]");
 
     RPCConsole::RPCParseCommandLine(nullptr, result, "importprivkey", false, &filtered);
