// Copyright (c) 2016 The Bitcoin Core developers
// Distributed under the MIT software license, see the accompanying
// file COPYING or http://www.opensource.org/licenses/mit-license.php.

#include "bench.h"
#include "key.h"
#if defined(HAVE_CONSENSUS_LIB)
#include "script/namecoinconsensus.h"
#endif
#include "script/script.h"
#include "script/sign.h"
#include "streams.h"

// FIXME: Dedup with BuildCreditingTransaction in test/script_tests.cpp.
static CMutableTransaction BuildCreditingTransaction(const CScript& scriptPubKey)
{
    CMutableTransaction txCredit;
    txCredit.nVersion = 1;
    txCredit.nLockTime = 0;
    txCredit.vin.resize(1);
    txCredit.vout.resize(1);
    txCredit.vin[0].prevout.SetNull();
    txCredit.vin[0].scriptSig = CScript() << CScriptNum(0) << CScriptNum(0);
    txCredit.vin[0].nSequence = CTxIn::SEQUENCE_FINAL;
    txCredit.vout[0].scriptPubKey = scriptPubKey;
    txCredit.vout[0].nValue = 1;

    return txCredit;
}

// FIXME: Dedup with BuildSpendingTransaction in test/script_tests.cpp.
static CMutableTransaction BuildSpendingTransaction(const CScript& scriptSig, const CMutableTransaction& txCredit)
{
    CMutableTransaction txSpend;
    txSpend.nVersion = 1;
    txSpend.nLockTime = 0;
    txSpend.vin.resize(1);
    txSpend.vout.resize(1);
    txSpend.wit.vtxinwit.resize(1);
    txSpend.vin[0].prevout.hash = txCredit.GetHash();
    txSpend.vin[0].prevout.n = 0;
    txSpend.vin[0].scriptSig = scriptSig;
    txSpend.vin[0].nSequence = CTxIn::SEQUENCE_FINAL;
    txSpend.vout[0].scriptPubKey = CScript();
    txSpend.vout[0].nValue = txCredit.vout[0].nValue;

    return txSpend;
}

// Microbenchmark for verification of a basic P2WPKH script. Can be easily
// modified to measure performance of other types of scripts.
static void VerifyScriptBench(benchmark::State& state)
{
    const int flags = SCRIPT_VERIFY_WITNESS | SCRIPT_VERIFY_P2SH;
    const int witnessversion = 0;

    // Keypair.
    CKey key;
    const unsigned char vchKey[32] = {0, 0, 0, 0, 0, 0, 0, 0, 0, 0, 0, 0, 0, 0, 0, 0, 0, 0, 0, 0, 0, 0, 0, 0, 0, 0, 0, 0, 0, 0, 0, 1};
    key.Set(vchKey, vchKey + 32, false);
    CPubKey pubkey = key.GetPubKey();
    uint160 pubkeyHash;
    CHash160().Write(pubkey.begin(), pubkey.size()).Finalize(pubkeyHash.begin());

    // Script.
    CScript scriptPubKey = CScript() << witnessversion << ToByteVector(pubkeyHash);
    CScript scriptSig;
    CScript witScriptPubkey = CScript() << OP_DUP << OP_HASH160 << ToByteVector(pubkeyHash) << OP_EQUALVERIFY << OP_CHECKSIG;
    CTransaction txCredit = BuildCreditingTransaction(scriptPubKey);
    CMutableTransaction txSpend = BuildSpendingTransaction(scriptSig, txCredit);
    CScriptWitness& witness = txSpend.wit.vtxinwit[0].scriptWitness;
    witness.stack.emplace_back();
    key.Sign(SignatureHash(witScriptPubkey, txSpend, 0, SIGHASH_ALL, txCredit.vout[0].nValue, SIGVERSION_WITNESS_V0), witness.stack.back(), 0);
    witness.stack.back().push_back(static_cast<unsigned char>(SIGHASH_ALL));
    witness.stack.push_back(ToByteVector(pubkey));

    // Benchmark.
    while (state.KeepRunning()) {
        ScriptError err;
        bool success = VerifyScript(
            txSpend.vin[0].scriptSig,
            txCredit.vout[0].scriptPubKey,
            &txSpend.wit.vtxinwit[0].scriptWitness,
            flags,
            MutableTransactionSignatureChecker(&txSpend, 0, txCredit.vout[0].nValue),
            &err);
        assert(err == SCRIPT_ERR_OK);
        assert(success);

#if defined(HAVE_CONSENSUS_LIB)
        CDataStream stream(SER_NETWORK, PROTOCOL_VERSION);
        stream << txSpend;
<<<<<<< HEAD
        int csuccess = namecoinconsensus_verify_script_with_amount(
            begin_ptr(txCredit.vout[0].scriptPubKey),
=======
        int csuccess = bitcoinconsensus_verify_script_with_amount(
            txCredit.vout[0].scriptPubKey.data(),
>>>>>>> d4b42ea7
            txCredit.vout[0].scriptPubKey.size(),
            txCredit.vout[0].nValue,
            (const unsigned char*)&stream[0], stream.size(), 0, flags, nullptr);
        assert(csuccess == 1);
#endif
    }
}

BENCHMARK(VerifyScriptBench);<|MERGE_RESOLUTION|>--- conflicted
+++ resolved
@@ -90,13 +90,8 @@
 #if defined(HAVE_CONSENSUS_LIB)
         CDataStream stream(SER_NETWORK, PROTOCOL_VERSION);
         stream << txSpend;
-<<<<<<< HEAD
         int csuccess = namecoinconsensus_verify_script_with_amount(
-            begin_ptr(txCredit.vout[0].scriptPubKey),
-=======
-        int csuccess = bitcoinconsensus_verify_script_with_amount(
             txCredit.vout[0].scriptPubKey.data(),
->>>>>>> d4b42ea7
             txCredit.vout[0].scriptPubKey.size(),
             txCredit.vout[0].nValue,
             (const unsigned char*)&stream[0], stream.size(), 0, flags, nullptr);
