// Copyright (c) 2016-2022 The Bitcoin Core developers
// Distributed under the MIT software license, see the accompanying
// file COPYING or http://www.opensource.org/licenses/mit-license.php.

#include <bench/bench.h>
#include <key.h>
#if defined(HAVE_CONSENSUS_LIB)
#include <script/namecoinconsensus.h>
#endif
#include <script/script.h>
#include <script/interpreter.h>
#include <streams.h>
#include <test/util/transaction_utils.h>

#include <array>

// Microbenchmark for verification of a basic P2WPKH script. Can be easily
// modified to measure performance of other types of scripts.
static void VerifyScriptBench(benchmark::Bench& bench)
{
    ECC_Start();

    const uint32_t flags{SCRIPT_VERIFY_WITNESS | SCRIPT_VERIFY_P2SH};
    const int witnessversion = 0;

    // Key pair.
    CKey key;
    static const std::array<unsigned char, 32> vchKey = {
        {
            0, 0, 0, 0, 0, 0, 0, 0, 0, 0, 0, 0, 0, 0, 0, 0, 0, 0, 0, 0, 0, 0, 0, 0, 0, 0, 0, 0, 0, 0, 0, 1
        }
    };
    key.Set(vchKey.begin(), vchKey.end(), false);
    CPubKey pubkey = key.GetPubKey();
    uint160 pubkeyHash;
    CHash160().Write(pubkey).Finalize(pubkeyHash);

    // Script.
    CScript scriptPubKey = CScript() << witnessversion << ToByteVector(pubkeyHash);
    CScript scriptSig;
    CScript witScriptPubkey = CScript() << OP_DUP << OP_HASH160 << ToByteVector(pubkeyHash) << OP_EQUALVERIFY << OP_CHECKSIG;
    const CMutableTransaction& txCredit = BuildCreditingTransaction(scriptPubKey, 1);
    CMutableTransaction txSpend = BuildSpendingTransaction(scriptSig, CScriptWitness(), CTransaction(txCredit));
    CScriptWitness& witness = txSpend.vin[0].scriptWitness;
    witness.stack.emplace_back();
    key.Sign(SignatureHash(witScriptPubkey, txSpend, 0, SIGHASH_ALL, txCredit.vout[0].nValue, SigVersion::WITNESS_V0), witness.stack.back());
    witness.stack.back().push_back(static_cast<unsigned char>(SIGHASH_ALL));
    witness.stack.push_back(ToByteVector(pubkey));

    // Benchmark.
    bench.run([&] {
        ScriptError err;
        bool success = VerifyScript(
            txSpend.vin[0].scriptSig,
            txCredit.vout[0].scriptPubKey,
            &txSpend.vin[0].scriptWitness,
            flags,
            MutableTransactionSignatureChecker(&txSpend, 0, txCredit.vout[0].nValue, MissingDataBehavior::ASSERT_FAIL),
            &err);
        assert(err == SCRIPT_ERR_OK);
        assert(success);

#if defined(HAVE_CONSENSUS_LIB)
<<<<<<< HEAD
        CDataStream stream(SER_NETWORK, PROTOCOL_VERSION);
        stream << txSpend;
        int csuccess = namecoinconsensus_verify_script_with_amount(
=======
        DataStream stream;
        stream << TX_WITH_WITNESS(txSpend);
        int csuccess = bitcoinconsensus_verify_script_with_amount(
>>>>>>> 88a6751a
            txCredit.vout[0].scriptPubKey.data(),
            txCredit.vout[0].scriptPubKey.size(),
            txCredit.vout[0].nValue,
            (const unsigned char*)stream.data(), stream.size(), 0, flags, nullptr);
        assert(csuccess == 1);
#endif
    });
    ECC_Stop();
}

static void VerifyNestedIfScript(benchmark::Bench& bench)
{
    std::vector<std::vector<unsigned char>> stack;
    CScript script;
    for (int i = 0; i < 100; ++i) {
        script << OP_1 << OP_IF;
    }
    for (int i = 0; i < 1000; ++i) {
        script << OP_1;
    }
    for (int i = 0; i < 100; ++i) {
        script << OP_ENDIF;
    }
    bench.run([&] {
        auto stack_copy = stack;
        ScriptError error;
        bool ret = EvalScript(stack_copy, script, 0, BaseSignatureChecker(), SigVersion::BASE, &error);
        assert(ret);
    });
}

BENCHMARK(VerifyScriptBench, benchmark::PriorityLevel::HIGH);
BENCHMARK(VerifyNestedIfScript, benchmark::PriorityLevel::HIGH);<|MERGE_RESOLUTION|>--- conflicted
+++ resolved
@@ -61,15 +61,9 @@
         assert(success);
 
 #if defined(HAVE_CONSENSUS_LIB)
-<<<<<<< HEAD
-        CDataStream stream(SER_NETWORK, PROTOCOL_VERSION);
-        stream << txSpend;
-        int csuccess = namecoinconsensus_verify_script_with_amount(
-=======
         DataStream stream;
         stream << TX_WITH_WITNESS(txSpend);
-        int csuccess = bitcoinconsensus_verify_script_with_amount(
->>>>>>> 88a6751a
+        int csuccess = namecoinconsensus_verify_script_with_amount(
             txCredit.vout[0].scriptPubKey.data(),
             txCredit.vout[0].scriptPubKey.size(),
             txCredit.vout[0].nValue,
