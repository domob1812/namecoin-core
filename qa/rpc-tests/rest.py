--- conflicted
+++ resolved
@@ -115,7 +115,13 @@
         for tx in txs:
             assert_equal(tx in json_obj['tx'], True)
 
-<<<<<<< HEAD
+        #test rest bestblock
+        bb_hash = self.nodes[0].getbestblockhash()
+        
+        json_string = http_get_call(url.hostname, url.port, '/rest/chaininfo.json')
+        json_obj = json.loads(json_string)
+        assert_equal(json_obj['bestblockhash'], bb_hash)
+
         # Test name handling.
         self.name_tests(url)
 
@@ -166,14 +172,6 @@
             query = '/rest/name/' + encName + self.FORMAT_SEPARATOR + 'bin'
             res = http_get_call(url.hostname, url.port, query, True)
             assert_equal(res.status, httplib.BAD_REQUEST)
-=======
-        #test rest bestblock
-        bb_hash = self.nodes[0].getbestblockhash()
-        
-        json_string = http_get_call(url.hostname, url.port, '/rest/chaininfo.json')
-        json_obj = json.loads(json_string)
-        assert_equal(json_obj['bestblockhash'], bb_hash)
->>>>>>> 854e7ca0
 
 if __name__ == '__main__':
     RESTTest ().main ()