--- conflicted
+++ resolved
@@ -896,14 +896,12 @@
         self.test_invalid_tx_in_compactblock(self.nodes[1], self.segwit_node, False)
         self.test_invalid_tx_in_compactblock(self.nodes[1], self.old_node, False)
 
-<<<<<<< HEAD
+        print("\tTesting reconstructing compact blocks from all peers...")
+        self.test_compactblock_reconstruction_multiple_peers(self.nodes[1], self.segwit_node, self.old_node)
+        sync_blocks(self.nodes)
+
         # FIXME: Re-enable once segwit and BIP9 are active.
         return
-=======
-        print("\tTesting reconstructing compact blocks from all peers...")
-        self.test_compactblock_reconstruction_multiple_peers(self.nodes[1], self.segwit_node, self.old_node)
-        sync_blocks(self.nodes)
->>>>>>> 041331e1
 
         # Advance to segwit activation
         print ("\nAdvancing to segwit activation\n")
