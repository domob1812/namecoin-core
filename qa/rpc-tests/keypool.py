--- conflicted
+++ resolved
@@ -108,54 +108,5 @@
     except JSONRPCException as e:
         assert(e.error['code']==-12)
 
-<<<<<<< HEAD
-def main():
-    import optparse
-
-    parser = optparse.OptionParser(usage="%prog [options]")
-    parser.add_option("--nocleanup", dest="nocleanup", default=False, action="store_true",
-                      help="Leave namecoinds and test.* datadir on exit or error")
-    parser.add_option("--srcdir", dest="srcdir", default="../../src",
-                      help="Source directory containing namecoind/namecoin-cli (default: %default%)")
-    parser.add_option("--tmpdir", dest="tmpdir", default=tempfile.mkdtemp(prefix="test"),
-                      help="Root directory for datadirs")
-    (options, args) = parser.parse_args()
-
-    os.environ['PATH'] = options.srcdir+":"+os.environ['PATH']
-
-    check_json_precision()
-
-    success = False
-    nodes = []
-    try:
-        print("Initializing test directory "+options.tmpdir)
-        if not os.path.isdir(options.tmpdir):
-            os.makedirs(options.tmpdir)
-        initialize_chain(options.tmpdir)
-
-        nodes = start_nodes(1, options.tmpdir)
-
-        run_test(nodes, options.tmpdir)
-
-        success = True
-
-    except AssertionError as e:
-        print("Assertion failed: "+e.message)
-    except JSONRPCException as e:
-        print("JSONRPC error: "+e.error['message'])
-        traceback.print_tb(sys.exc_info()[2])
-    except Exception as e:
-        print("Unexpected exception caught during testing: "+str(sys.exc_info()[0]))
-        traceback.print_tb(sys.exc_info()[2])
-
-    def setup_chain(self):
-        print("Initializing test directory "+self.options.tmpdir)
-        initialize_chain(self.options.tmpdir)
-
-    def setup_network(self):
-        self.nodes = start_nodes(1, self.options.tmpdir)
-
-=======
->>>>>>> 2492b236
 if __name__ == '__main__':
     KeyPoolTest().main()