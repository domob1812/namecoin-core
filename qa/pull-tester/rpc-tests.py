--- conflicted
+++ resolved
@@ -125,13 +125,10 @@
     # FIXME: Reenable and possibly fix once the BIP9 mining is activated.
     #'p2p-versionbits-warning.py',
     'importprunedfunds.py',
-<<<<<<< HEAD
+    'signmessages.py',
 
     # auxpow tests
     'getauxblock.py',
-=======
-    'signmessages.py'
->>>>>>> fbd84788
 ]
 if ENABLE_ZMQ:
     testScripts.append('zmq_test.py')
