#!/usr/bin/env python2
# Copyright (c) 2014-2015 The Bitcoin Core developers
# Distributed under the MIT software license, see the accompanying
# file COPYING or http://www.opensource.org/licenses/mit-license.php.

"""
Run Regression Test Suite

This module calls down into individual test cases via subprocess. It will
forward all unrecognized arguments onto the individual test scripts, other
than:

    - `-extended`: run the "extended" test suite in addition to the basic one.
    - `-win`: signal that this is running in a Windows environment, and we
      should run the tests.
    - `--coverage`: this generates a basic coverage report for the RPC
      interface.

For a description of arguments recognized by test scripts, see
`qa/pull-tester/test_framework/test_framework.py:BitcoinTestFramework.main`.

"""

import os
import time
import shutil
import sys
import subprocess
import tempfile
import re

from tests_config import *

#If imported values are not defined then set to zero (or disabled)
if not vars().has_key('ENABLE_WALLET'):
    ENABLE_WALLET=0
if not vars().has_key('ENABLE_BITCOIND'):
    ENABLE_BITCOIND=0
if not vars().has_key('ENABLE_UTILS'):
    ENABLE_UTILS=0
if not vars().has_key('ENABLE_ZMQ'):
    ENABLE_ZMQ=0
    
# python-zmq may not be installed. Handle this gracefully and with some helpful info
if ENABLE_ZMQ:
    try:
        import zmq
    except ImportError:
        print("WARNING: \"import zmq\" failed. Setting ENABLE_ZMQ=0. " \
            "To run zmq tests, see dependency info in /qa/README.md.")
        ENABLE_ZMQ=0

ENABLE_COVERAGE=0

#Create a set to store arguments and create the passOn string
opts = set()
passOn = ""
p = re.compile("^--")

bold = ("","")
if (os.name == 'posix'):
    bold = ('\033[0m', '\033[1m')

for arg in sys.argv[1:]:
    if arg == '--coverage':
        ENABLE_COVERAGE = 1
    elif (p.match(arg) or arg == "-h"):
        passOn += " " + arg
    else:
        opts.add(arg)

#Set env vars
buildDir = BUILDDIR
if "BITCOIND" not in os.environ:
    os.environ["BITCOIND"] = buildDir + '/src/namecoind' + EXEEXT
if "BITCOINCLI" not in os.environ:
    os.environ["BITCOINCLI"] = buildDir + '/src/namecoin-cli' + EXEEXT

#Disable Windows tests by default
if EXEEXT == ".exe" and "-win" not in opts:
    print "Win tests currently disabled.  Use -win option to enable"
    sys.exit(0)

#Tests
testScripts = [
    'wallet.py',
    'listtransactions.py',
    'receivedby.py',
    'mempool_resurrect_test.py',
    'txn_doublespend.py --mineblock',
    'txn_clone.py',
    'getchaintips.py',
    'rawtransactions.py',
    'rest.py',
    'mempool_spendcoinbase.py',
    'mempool_reorg.py',
    'mempool_limit.py',
    'httpbasics.py',
    'multi_rpc.py',
    'zapwallettxes.py',
    'proxy_test.py',
    'merkle_blocks.py',
    'fundrawtransaction.py',
    'signrawtransactions.py',
    'walletbackup.py',
    'nodehandling.py',
    'reindex.py',
    'decodescript.py',
    'p2p-fullblocktest.py',
    'blockchain.py',
    'disablewallet.py',
    'sendheaders.py',
    'keypool.py',
    'prioritise_transaction.py',
    'invalidblockrequest.py',
    'invalidtxrequest.py',
    'abandonconflict.py',
    # FIXME: Reenable and possibly fix once the BIP9 mining is activated.
    #'p2p-versionbits-warning.py',

    # auxpow tests
    'getauxblock.py',
<<<<<<< HEAD

    # name tests
    'name_expiration.py',
    'name_list.py',
    'name_multisig.py',
    'name_pending.py',
    'name_rawtx.py',
    'name_registration.py',
    'name_reorg.py',
    'name_scanning.py',
    'name_wallet.py',
=======
    'always-auxpow.py',
>>>>>>> 4f67bee5
]
testScriptsExt = [
    'bip65-cltv.py',
    'bip65-cltv-p2p.py',
    'bip68-sequence.py',
    'bipdersig-p2p.py',
    'bipdersig.py',
    'txn_doublespend.py',
    'txn_clone.py --mineblock',
    'pruning.py',
    'forknotify.py',
    'invalidateblock.py',
#    'rpcbind_test.py', #temporary, bug in libevent, see #6655
    'smartfees.py',
    'maxblocksinflight.py',
    'p2p-acceptblock.py',
    'mempool_packages.py',
    'maxuploadtarget.py',
    'replace-by-fee.py',
]

#Enable ZMQ tests
if ENABLE_ZMQ == 1:
    testScripts.append('zmq_test.py')


def runtests():
    coverage = None

    if ENABLE_COVERAGE:
        coverage = RPCCoverage()
        print("Initializing coverage directory at %s\n" % coverage.dir)

    if(ENABLE_WALLET == 1 and ENABLE_UTILS == 1 and ENABLE_BITCOIND == 1):
        rpcTestDir = buildDir + '/qa/rpc-tests/'
        run_extended = '-extended' in opts
        cov_flag = coverage.flag if coverage else ''
        flags = " --srcdir %s/src %s %s" % (buildDir, cov_flag, passOn)

        #Run Tests
        for i in range(len(testScripts)):
            if (len(opts) == 0
                    or (len(opts) == 1 and "-win" in opts )
                    or run_extended
                    or testScripts[i] in opts
                    or re.sub(".py$", "", testScripts[i]) in opts ):

                print("Running testscript %s%s%s ..." % (bold[1], testScripts[i], bold[0]))
                time0 = time.time()
                subprocess.check_call(
                    rpcTestDir + testScripts[i] + flags, shell=True)
                print("Duration: %s s\n" % (int(time.time() - time0)))

                # exit if help is called so we print just one set of
                # instructions
                p = re.compile(" -h| --help")
                if p.match(passOn):
                    sys.exit(0)

        # Run Extended Tests
        for i in range(len(testScriptsExt)):
            if (run_extended or testScriptsExt[i] in opts
                    or re.sub(".py$", "", testScriptsExt[i]) in opts):

                print(
                    "Running 2nd level testscript "
                    + "%s%s%s ..." % (bold[1], testScriptsExt[i], bold[0]))
                time0 = time.time()
                subprocess.check_call(
                    rpcTestDir + testScriptsExt[i] + flags, shell=True)
                print("Duration: %s s\n" % (int(time.time() - time0)))

        if coverage:
            coverage.report_rpc_coverage()

            print("Cleaning up coverage data")
            coverage.cleanup()

    else:
        print "No rpc tests to run. Wallet, utils, and bitcoind must all be enabled"


class RPCCoverage(object):
    """
    Coverage reporting utilities for pull-tester.

    Coverage calculation works by having each test script subprocess write
    coverage files into a particular directory. These files contain the RPC
    commands invoked during testing, as well as a complete listing of RPC
    commands per `bitcoin-cli help` (`rpc_interface.txt`).

    After all tests complete, the commands run are combined and diff'd against
    the complete list to calculate uncovered RPC commands.

    See also: qa/rpc-tests/test_framework/coverage.py

    """
    def __init__(self):
        self.dir = tempfile.mkdtemp(prefix="coverage")
        self.flag = '--coveragedir %s' % self.dir

    def report_rpc_coverage(self):
        """
        Print out RPC commands that were unexercised by tests.

        """
        uncovered = self._get_uncovered_rpc_commands()

        if uncovered:
            print("Uncovered RPC commands:")
            print("".join(("  - %s\n" % i) for i in sorted(uncovered)))
        else:
            print("All RPC commands covered.")

    def cleanup(self):
        return shutil.rmtree(self.dir)

    def _get_uncovered_rpc_commands(self):
        """
        Return a set of currently untested RPC commands.

        """
        # This is shared from `qa/rpc-tests/test-framework/coverage.py`
        REFERENCE_FILENAME = 'rpc_interface.txt'
        COVERAGE_FILE_PREFIX = 'coverage.'

        coverage_ref_filename = os.path.join(self.dir, REFERENCE_FILENAME)
        coverage_filenames = set()
        all_cmds = set()
        covered_cmds = set()

        if not os.path.isfile(coverage_ref_filename):
            raise RuntimeError("No coverage reference found")

        with open(coverage_ref_filename, 'r') as f:
            all_cmds.update([i.strip() for i in f.readlines()])

        for root, dirs, files in os.walk(self.dir):
            for filename in files:
                if filename.startswith(COVERAGE_FILE_PREFIX):
                    coverage_filenames.add(os.path.join(root, filename))

        for filename in coverage_filenames:
            with open(filename, 'r') as f:
                covered_cmds.update([i.strip() for i in f.readlines()])

        return all_cmds - covered_cmds


if __name__ == '__main__':
    runtests()<|MERGE_RESOLUTION|>--- conflicted
+++ resolved
@@ -120,7 +120,7 @@
 
     # auxpow tests
     'getauxblock.py',
-<<<<<<< HEAD
+    'always-auxpow.py',
 
     # name tests
     'name_expiration.py',
@@ -132,9 +132,6 @@
     'name_reorg.py',
     'name_scanning.py',
     'name_wallet.py',
-=======
-    'always-auxpow.py',
->>>>>>> 4f67bee5
 ]
 testScriptsExt = [
     'bip65-cltv.py',
