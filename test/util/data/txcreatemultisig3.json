--- conflicted
+++ resolved
@@ -15,16 +15,8 @@
             "scriptPubKey": {
                 "asm": "0 e15a86a23178f433d514dbbce042e87d72662b8b5edcacfd2e37ab7a2d135f05",
                 "hex": "0020e15a86a23178f433d514dbbce042e87d72662b8b5edcacfd2e37ab7a2d135f05",
-<<<<<<< HEAD
-                "reqSigs": 1,
-                "type": "witness_v0_scripthash",
-                "addresses": [
-                    "nc1qu9dgdg330r6r84g5mw7wqshg04exv2uttmw2elfwx74h5tgntuzsewxgh0"
-                ]
-=======
-                "address": "bc1qu9dgdg330r6r84g5mw7wqshg04exv2uttmw2elfwx74h5tgntuzs44gyfg",
+                "address": "nc1qu9dgdg330r6r84g5mw7wqshg04exv2uttmw2elfwx74h5tgntuzsewxgh0",
                 "type": "witness_v0_scripthash"
->>>>>>> 440ca5b9
             }
         }
     ],
