--- conflicted
+++ resolved
@@ -46,22 +46,12 @@
     "description": "Creates a blank transaction when nothing is piped into namecoin-tx"
   },
   { "exec": "./namecoin-tx",
-    "args": ["-json","-"],
-    "input": "blanktx.hex",
-    "output_cmp": "blanktx.json",
-    "description": "Creates a blank transaction when nothing is piped into namecoin-tx (output in json)"
-  },
-<<<<<<< HEAD
-  { "exec": "./namecoin-tx",
-=======
-  { "exec": "./bitcoin-tx",
     "args": ["-create", "nversion=+1"],
     "return_code": 1,
     "error_txt": "error: Invalid TX version requested",
     "description": "Tests the check for invalid nversion value"
   },
-  { "exec": "./bitcoin-tx",
->>>>>>> e47e0cef
+  { "exec": "./namecoin-tx",
     "args": ["-create", "nversion=1foo"],
     "return_code": 1,
     "error_txt": "error: Invalid TX version requested",
@@ -131,17 +121,13 @@
     "output_cmp": "tt-locktime317000-out.json",
     "description": "Adds an nlocktime to a transaction (output in json)"
   },
-<<<<<<< HEAD
-  { "exec": "./namecoin-tx",
-=======
-  { "exec": "./bitcoin-tx",
+  { "exec": "./namecoin-tx",
     "args": ["-create", "locktime=+317"],
     "return_code": 1,
     "error_txt": "error: Invalid TX locktime requested",
     "description": "Tests the check for invalid locktime value"
   },
-  { "exec": "./bitcoin-tx",
->>>>>>> e47e0cef
+  { "exec": "./namecoin-tx",
     "args": ["-create", "locktime=317000foo"],
     "return_code": 1,
     "error_txt": "error: Invalid TX locktime requested",
@@ -180,7 +166,7 @@
     "error_txt": "error: Invalid TX input index",
     "description": "Tests the check for an invalid string input index with replaceable"
   },
-  { "exec": "./bitcoin-tx",
+  { "exec": "./namecoin-tx",
     "args":
     ["-create",
      "in=5897de6bd6027a475eadd57019d4e6872c396d0716c4875a5f1a6fcfdf385c1f:0",
@@ -275,7 +261,7 @@
     "error_txt": "error: invalid TX input vout",
     "description": "Tests the check for an invalid vout value when adding an input"
   },
-  { "exec": "./bitcoin-tx",
+  { "exec": "./namecoin-tx",
     "args":
     ["-create",
      "in=5897de6bd6027a475eadd57019d4e6872c396d0716c4875a5f1a6fcfdf385c1f:0x"],
@@ -794,7 +780,7 @@
      "outaddr=0.01:MyUGVwiPwomjPJwBBud1pxnmNp73dKB9s1",
      "nameupdate=1:642f666f6f626172:76616c7565"],
     "return_code": 1,
-    "error_txt": "error: invalid tx output index '1' for name operation",
+    "error_txt": "error: Invalid TX output index '1' for name operation",
     "description": "Verify bounds check for name op output index"
   },
   { "exec": "./namecoin-tx",
