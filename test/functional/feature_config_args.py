--- conflicted
+++ resolved
@@ -68,13 +68,8 @@
     def test_negated_config(self):
         self.log.info('Disabling configuration via -noconf')
 
-<<<<<<< HEAD
         conf_path = self.nodes[0].datadir_path / config_file
-        with open(conf_path, encoding='utf-8') as conf:
-=======
-        conf_path = self.nodes[0].datadir_path / 'bitcoin.conf'
         with open(conf_path) as conf:
->>>>>>> 1d37ca88
             settings = [f'-{line.rstrip()}' for line in conf if len(line) > 1 and line[0] != '[']
         os.rename(conf_path, conf_path.with_suffix('.confbkp'))
 
@@ -113,11 +108,7 @@
             expected_msg=conf_in_config_file_err,
         )
         inc_conf_file_path = self.nodes[0].datadir_path / 'include.conf'
-<<<<<<< HEAD
-        with open(self.nodes[0].datadir_path / config_file, 'a', encoding='utf-8') as conf:
-=======
-        with open(self.nodes[0].datadir_path / 'bitcoin.conf', 'a') as conf:
->>>>>>> 1d37ca88
+        with open(self.nodes[0].datadir_path / config_file, 'a') as conf:
             conf.write(f'includeconf={inc_conf_file_path}\n')
         with open(inc_conf_file_path, 'w') as conf:
             conf.write('conf=some.conf\n')
@@ -175,11 +166,7 @@
         self.nodes[0].assert_start_raises_init_error(expected_msg='Error: Error reading configuration file: parse error on line 4, using # in rpcpassword can be ambiguous and should be avoided')
 
         inc_conf_file2_path = self.nodes[0].datadir_path / 'include2.conf'
-<<<<<<< HEAD
-        with open(self.nodes[0].datadir_path / config_file, 'a', encoding='utf-8') as conf:
-=======
-        with open(self.nodes[0].datadir_path / 'bitcoin.conf', 'a') as conf:
->>>>>>> 1d37ca88
+        with open(self.nodes[0].datadir_path / config_file, 'a') as conf:
             conf.write(f'includeconf={inc_conf_file2_path}\n')
 
         with open(inc_conf_file_path, 'w') as conf:
