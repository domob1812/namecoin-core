#!/usr/bin/env python3
# Copyright (c) 2017-2020 The Bitcoin Core developers
# Distributed under the MIT software license, see the accompanying
# file COPYING or http://www.opensource.org/licenses/mit-license.php.
"""Test various command line arguments and configuration file parameters."""

import os

from test_framework.test_framework import BitcoinTestFramework
<<<<<<< HEAD
from test_framework.util import config_file
=======
from test_framework import util
>>>>>>> 79377c37


class ConfArgsTest(BitcoinTestFramework):
    def set_test_params(self):
        self.setup_clean_chain = True
        self.num_nodes = 1
        self.supports_cli = False
        self.wallet_names = []

    def test_config_file_parser(self):
        # Assume node is stopped

        inc_conf_file_path = os.path.join(self.nodes[0].datadir, 'include.conf')
        with open(os.path.join(self.nodes[0].datadir, config_file), 'a', encoding='utf-8') as conf:
            conf.write('includeconf={}\n'.format(inc_conf_file_path))

        self.nodes[0].assert_start_raises_init_error(
            expected_msg='Error: Error parsing command line arguments: Invalid parameter -dash_cli=1',
            extra_args=['-dash_cli=1'],
        )
        with open(inc_conf_file_path, 'w', encoding='utf-8') as conf:
            conf.write('dash_conf=1\n')
        with self.nodes[0].assert_debug_log(expected_msgs=['Ignoring unknown configuration value dash_conf']):
            self.start_node(0)
        self.stop_node(0)

        with open(inc_conf_file_path, 'w', encoding='utf-8') as conf:
            conf.write('-dash=1\n')
        self.nodes[0].assert_start_raises_init_error(expected_msg='Error: Error reading configuration file: parse error on line 1: -dash=1, options in configuration file must be specified without leading -')

        if self.is_wallet_compiled():
            with open(inc_conf_file_path, 'w', encoding='utf8') as conf:
                conf.write("wallet=foo\n")
            self.nodes[0].assert_start_raises_init_error(expected_msg='Error: Config setting for -wallet only applied on %s network when in [%s] section.' % (self.chain, self.chain))

        main_conf_file_path = os.path.join(self.options.tmpdir, 'node0', 'bitcoin_main.conf')
        util.write_config(main_conf_file_path, n=0, chain='', extra_config='includeconf={}\n'.format(inc_conf_file_path))
        with open(inc_conf_file_path, 'w', encoding='utf-8') as conf:
            conf.write('acceptnonstdtxn=1\n')
        self.nodes[0].assert_start_raises_init_error(extra_args=["-conf={}".format(main_conf_file_path)], expected_msg='Error: acceptnonstdtxn is not currently supported for main chain')

        with open(inc_conf_file_path, 'w', encoding='utf-8') as conf:
            conf.write('nono\n')
        self.nodes[0].assert_start_raises_init_error(expected_msg='Error: Error reading configuration file: parse error on line 1: nono, if you intended to specify a negated option, use nono=1 instead')

        with open(inc_conf_file_path, 'w', encoding='utf-8') as conf:
            conf.write('server=1\nrpcuser=someuser\nrpcpassword=some#pass')
        self.nodes[0].assert_start_raises_init_error(expected_msg='Error: Error reading configuration file: parse error on line 3, using # in rpcpassword can be ambiguous and should be avoided')

        with open(inc_conf_file_path, 'w', encoding='utf-8') as conf:
            conf.write('server=1\nrpcuser=someuser\nmain.rpcpassword=some#pass')
        self.nodes[0].assert_start_raises_init_error(expected_msg='Error: Error reading configuration file: parse error on line 3, using # in rpcpassword can be ambiguous and should be avoided')

        with open(inc_conf_file_path, 'w', encoding='utf-8') as conf:
            conf.write('server=1\nrpcuser=someuser\n[main]\nrpcpassword=some#pass')
        self.nodes[0].assert_start_raises_init_error(expected_msg='Error: Error reading configuration file: parse error on line 4, using # in rpcpassword can be ambiguous and should be avoided')

        inc_conf_file2_path = os.path.join(self.nodes[0].datadir, 'include2.conf')
        with open(os.path.join(self.nodes[0].datadir, 'namecoin.conf'), 'a', encoding='utf-8') as conf:
            conf.write('includeconf={}\n'.format(inc_conf_file2_path))

        with open(inc_conf_file_path, 'w', encoding='utf-8') as conf:
            conf.write('testnot.datadir=1\n')
        with open(inc_conf_file2_path, 'w', encoding='utf-8') as conf:
            conf.write('[testnet]\n')
        self.restart_node(0)
        self.nodes[0].stop_node(expected_stderr='Warning: ' + inc_conf_file_path + ':1 Section [testnot] is not recognized.' + os.linesep + inc_conf_file2_path + ':1 Section [testnet] is not recognized.')

        with open(inc_conf_file_path, 'w', encoding='utf-8') as conf:
            conf.write('')  # clear
        with open(inc_conf_file2_path, 'w', encoding='utf-8') as conf:
            conf.write('')  # clear

    def test_invalid_command_line_options(self):
        self.nodes[0].assert_start_raises_init_error(
            expected_msg='Error: No proxy server specified. Use -proxy=<ip> or -proxy=<ip:port>.',
            extra_args=['-proxy'],
        )

    def test_log_buffer(self):
        with self.nodes[0].assert_debug_log(expected_msgs=['Warning: parsed potentially confusing double-negative -connect=0\n']):
            self.start_node(0, extra_args=['-noconnect=0'])
        self.stop_node(0)

    def test_args_log(self):
        self.log.info('Test config args logging')
        with self.nodes[0].assert_debug_log(
                expected_msgs=[
                    'Command-line arg: addnode="some.node"',
                    'Command-line arg: rpcauth=****',
                    'Command-line arg: rpcbind=****',
                    'Command-line arg: rpcpassword=****',
                    'Command-line arg: rpcuser=****',
                    'Command-line arg: torpassword=****',
                    'Config file arg: %s="1"' % self.chain,
                    'Config file arg: [%s] server="1"' % self.chain,
                ],
                unexpected_msgs=[
                    'alice:f7efda5c189b999524f151318c0c86$d5b51b3beffbc0',
                    '127.1.1.1',
                    'secret-rpcuser',
                    'secret-torpassword',
                ]):
            self.start_node(0, extra_args=[
                '-addnode=some.node',
                '-rpcauth=alice:f7efda5c189b999524f151318c0c86$d5b51b3beffbc0',
                '-rpcbind=127.1.1.1',
                '-rpcpassword=',
                '-rpcuser=secret-rpcuser',
                '-torpassword=secret-torpassword',
            ])
        self.stop_node(0)

    def test_networkactive(self):
        self.log.info('Test -networkactive option')
        with self.nodes[0].assert_debug_log(expected_msgs=['SetNetworkActive: true\n']):
            self.start_node(0)
        self.stop_node(0)

        with self.nodes[0].assert_debug_log(expected_msgs=['SetNetworkActive: true\n']):
            self.start_node(0, extra_args=['-networkactive'])
        self.stop_node(0)

        with self.nodes[0].assert_debug_log(expected_msgs=['SetNetworkActive: true\n']):
            self.start_node(0, extra_args=['-networkactive=1'])
        self.stop_node(0)

        with self.nodes[0].assert_debug_log(expected_msgs=['SetNetworkActive: false\n']):
            self.start_node(0, extra_args=['-networkactive=0'])
        self.stop_node(0)

        with self.nodes[0].assert_debug_log(expected_msgs=['SetNetworkActive: false\n']):
            self.start_node(0, extra_args=['-nonetworkactive'])
        self.stop_node(0)

        with self.nodes[0].assert_debug_log(expected_msgs=['SetNetworkActive: false\n']):
            self.start_node(0, extra_args=['-nonetworkactive=1'])
        self.stop_node(0)

    def run_test(self):
        self.stop_node(0)

        self.test_log_buffer()
        self.test_args_log()
        self.test_networkactive()

        self.test_config_file_parser()
        self.test_invalid_command_line_options()

        # Remove the -datadir argument so it doesn't override the config file
        self.nodes[0].args = [arg for arg in self.nodes[0].args if not arg.startswith("-datadir")]

        default_data_dir = self.nodes[0].datadir
        new_data_dir = os.path.join(default_data_dir, 'newdatadir')
        new_data_dir_2 = os.path.join(default_data_dir, 'newdatadir2')

        # Check that using -datadir argument on non-existent directory fails
        self.nodes[0].datadir = new_data_dir
        self.nodes[0].assert_start_raises_init_error(['-datadir=' + new_data_dir], 'Error: Specified data directory "' + new_data_dir + '" does not exist.')

        # Check that using non-existent datadir in conf file fails
        conf_file = os.path.join(default_data_dir, config_file)

        # datadir needs to be set before [chain] section
        conf_file_contents = open(conf_file, encoding='utf8').read()
        with open(conf_file, 'w', encoding='utf8') as f:
            f.write("datadir=" + new_data_dir + "\n")
            f.write(conf_file_contents)

        self.nodes[0].assert_start_raises_init_error(['-conf=' + conf_file], 'Error: Error reading configuration file: specified data directory "' + new_data_dir + '" does not exist.')

        # Create the directory and ensure the config file now works
        os.mkdir(new_data_dir)
        self.start_node(0, ['-conf='+conf_file])
        self.stop_node(0)
        assert os.path.exists(os.path.join(new_data_dir, self.chain, 'blocks'))

        # Ensure command line argument overrides datadir in conf
        os.mkdir(new_data_dir_2)
        self.nodes[0].datadir = new_data_dir_2
        self.start_node(0, ['-datadir='+new_data_dir_2, '-conf='+conf_file])
        assert os.path.exists(os.path.join(new_data_dir_2, self.chain, 'blocks'))


if __name__ == '__main__':
    ConfArgsTest().main()<|MERGE_RESOLUTION|>--- conflicted
+++ resolved
@@ -7,11 +7,8 @@
 import os
 
 from test_framework.test_framework import BitcoinTestFramework
-<<<<<<< HEAD
+from test_framework import util
 from test_framework.util import config_file
-=======
-from test_framework import util
->>>>>>> 79377c37
 
 
 class ConfArgsTest(BitcoinTestFramework):
