#!/usr/bin/env python3
# Copyright (c) 2020 The Bitcoin Core developers
# Distributed under the MIT software license, see the accompanying
# file COPYING or http://www.opensource.org/licenses/mit-license.php.
"""Test coinstatsindex across nodes.

Test that the values returned by gettxoutsetinfo are consistent
between a node running the coinstatsindex and a node without
the index.
"""

from decimal import Decimal

from test_framework.blocktools import (
    COINBASE_MATURITY,
    create_block,
    create_coinbase,
)
from test_framework.messages import (
    COIN,
    COutPoint,
    CTransaction,
    CTxIn,
    CTxOut,
)
from test_framework.script import (
    CScript,
    OP_FALSE,
    OP_RETURN,
)
from test_framework.test_framework import BitcoinTestFramework
from test_framework.util import (
    assert_equal,
    assert_raises_rpc_error,
)

class CoinStatsIndexTest(BitcoinTestFramework):
    def set_test_params(self):
        self.setup_clean_chain = True
        self.num_nodes = 2
        self.supports_cli = False
        self.extra_args = [
            [],
            ["-coinstatsindex"]
        ]

    def skip_test_if_missing_module(self):
        self.skip_if_no_wallet()

    def run_test(self):
        self._test_coin_stats_index()
        self._test_use_index_option()
        self._test_reorg_index()
        self._test_index_rejects_hash_serialized()

    def block_sanity_check(self, block_info):
        block_subsidy = 50
        assert_equal(
            block_info['prevout_spent'] + block_subsidy,
            block_info['new_outputs_ex_coinbase'] + block_info['coinbase'] + block_info['unspendable']
        )

    def _test_coin_stats_index(self):
        node = self.nodes[0]
        index_node = self.nodes[1]
        # Both none and muhash options allow the usage of the index
        index_hash_options = ['none', 'muhash']

        # Generate a normal transaction and mine it
        self.generate(node, COINBASE_MATURITY + 1)
        address = self.nodes[0].get_deterministic_priv_key().address
        node.sendtoaddress(address=address, amount=10, subtractfeefromamount=True)
        self.generate(node, 1)

        self.sync_blocks(timeout=120)

        self.log.info("Test that gettxoutsetinfo() output is consistent with or without coinstatsindex option")
        res0 = node.gettxoutsetinfo('none')

        # The fields 'disk_size' and 'transactions' do not exist on the index
        del res0['disk_size'], res0['transactions']

        for hash_option in index_hash_options:
            res1 = index_node.gettxoutsetinfo(hash_option)
            # The fields 'block_info' and 'total_unspendable_amount' only exist on the index
            del res1['block_info'], res1['total_unspendable_amount']
            res1.pop('muhash', None)

            # Everything left should be the same
            assert_equal(res1, res0)

        self.log.info("Test that gettxoutsetinfo() can get fetch data on specific heights with index")

        # Generate a new tip
        self.generate(node, 5)

        for hash_option in index_hash_options:
            # Fetch old stats by height
            res2 = index_node.gettxoutsetinfo(hash_option, 102)
            del res2['block_info'], res2['total_unspendable_amount']
            res2.pop('muhash', None)
            assert_equal(res0, res2)

            # Fetch old stats by hash
            res3 = index_node.gettxoutsetinfo(hash_option, res0['bestblock'])
            del res3['block_info'], res3['total_unspendable_amount']
            res3.pop('muhash', None)
            assert_equal(res0, res3)

            # It does not work without coinstatsindex
            assert_raises_rpc_error(-8, "Querying specific block heights requires coinstatsindex", node.gettxoutsetinfo, hash_option, 102)

        self.log.info("Test gettxoutsetinfo() with index and verbose flag")

        for hash_option in index_hash_options:
            # Genesis block is unspendable
            res4 = index_node.gettxoutsetinfo(hash_option, 0)
            assert_equal(res4['total_unspendable_amount'], 50)
            assert_equal(res4['block_info'], {
                'unspendable': 50,
                'prevout_spent': 0,
                'new_outputs_ex_coinbase': 0,
                'coinbase': 0,
                'unspendables': {
                    'genesis_block': 50,
                    'bip30': 0,
                    'scripts': 0,
                    'unclaimed_rewards': 0
                }
            })
            self.block_sanity_check(res4['block_info'])

            # Test an older block height that included a normal tx
            res5 = index_node.gettxoutsetinfo(hash_option, 102)
            assert_equal(res5['total_unspendable_amount'], 50)
            assert_equal(res5['block_info'], {
                'unspendable': 0,
                'prevout_spent': 50,
                'new_outputs_ex_coinbase': Decimal('49.99995500'),
                'coinbase': Decimal('50.00004500'),
                'unspendables': {
                    'genesis_block': 0,
                    'bip30': 0,
                    'scripts': 0,
                    'unclaimed_rewards': 0
                }
            })
            self.block_sanity_check(res5['block_info'])

        # Generate and send a normal tx with two outputs
        tx1_inputs = []
        tx1_outputs = {self.nodes[0].getnewaddress(): 21, self.nodes[0].getnewaddress(): 42}
        raw_tx1 = self.nodes[0].createrawtransaction(tx1_inputs, tx1_outputs)
        funded_tx1 = self.nodes[0].fundrawtransaction(raw_tx1)
        signed_tx1 = self.nodes[0].signrawtransactionwithwallet(funded_tx1['hex'])
        tx1_txid = self.nodes[0].sendrawtransaction(signed_tx1['hex'])

        # Find the right position of the 21 BTC output
        tx1_final = self.nodes[0].gettransaction(tx1_txid)
        for output in tx1_final['details']:
            if output['amount'] == Decimal('21.00000000') and output['category'] == 'receive':
                n = output['vout']

        # Generate and send another tx with an OP_RETURN output (which is unspendable)
        tx2 = CTransaction()
        tx2.vin.append(CTxIn(COutPoint(int(tx1_txid, 16), n), b''))
        tx2.vout.append(CTxOut(int(Decimal('20.99') * COIN), CScript([OP_RETURN] + [OP_FALSE]*30)))
        tx2_hex = self.nodes[0].signrawtransactionwithwallet(tx2.serialize().hex())['hex']
        self.nodes[0].sendrawtransaction(tx2_hex)

        # Include both txs in a block
        self.generate(self.nodes[0], 1)
        self.sync_all()

        for hash_option in index_hash_options:
            # Check all amounts were registered correctly
            res6 = index_node.gettxoutsetinfo(hash_option, 108)
            assert_equal(res6['total_unspendable_amount'], Decimal('70.99000000'))
            assert_equal(res6['block_info'], {
                'unspendable': Decimal('20.99000000'),
                'prevout_spent': 111,
<<<<<<< HEAD
                'new_outputs_ex_coinbase': Decimal('89.99991880'),
                'coinbase': Decimal('50.01008121'),
=======
                'new_outputs_ex_coinbase': Decimal('89.99993620'),
                'coinbase': Decimal('50.01006380'),
>>>>>>> 09cb5ec6
                'unspendables': {
                    'genesis_block': 0,
                    'bip30': 0,
                    'scripts': Decimal('20.99000000'),
                    'unclaimed_rewards': 0
                }
            })
            self.block_sanity_check(res6['block_info'])

        # Create a coinbase that does not claim full subsidy and also
        # has two outputs
        cb = create_coinbase(109, nValue=35)
        cb.vout.append(CTxOut(5 * COIN, CScript([OP_FALSE])))
        cb.rehash()

        # Generate a block that includes previous coinbase
        tip = self.nodes[0].getbestblockhash()
        block_time = self.nodes[0].getblock(tip)['time'] + 1
        block = create_block(int(tip, 16), cb, block_time)
        block.solve()
        self.nodes[0].submitblock(block.serialize().hex())
        self.sync_all()

        for hash_option in index_hash_options:
            res7 = index_node.gettxoutsetinfo(hash_option, 109)
            assert_equal(res7['total_unspendable_amount'], Decimal('80.99000000'))
            assert_equal(res7['block_info'], {
                'unspendable': 10,
                'prevout_spent': 0,
                'new_outputs_ex_coinbase': 0,
                'coinbase': 40,
                'unspendables': {
                    'genesis_block': 0,
                    'bip30': 0,
                    'scripts': 0,
                    'unclaimed_rewards': 10
                }
            })
            self.block_sanity_check(res7['block_info'])

        self.log.info("Test that the index is robust across restarts")

        res8 = index_node.gettxoutsetinfo('muhash')
        self.restart_node(1, extra_args=self.extra_args[1])
        res9 = index_node.gettxoutsetinfo('muhash')
        assert_equal(res8, res9)

        self.generate(index_node, 1)
        res10 = index_node.gettxoutsetinfo('muhash')
        assert(res8['txouts'] < res10['txouts'])

    def _test_use_index_option(self):
        self.log.info("Test use_index option for nodes running the index")

        self.connect_nodes(0, 1)
        self.nodes[0].waitforblockheight(110)
        res = self.nodes[0].gettxoutsetinfo('muhash')
        option_res = self.nodes[1].gettxoutsetinfo(hash_type='muhash', hash_or_height=None, use_index=False)
        del res['disk_size'], option_res['disk_size']
        assert_equal(res, option_res)

    def _test_reorg_index(self):
        self.log.info("Test that index can handle reorgs")

        # Generate two block, let the index catch up, then invalidate the blocks
        index_node = self.nodes[1]
        reorg_blocks = self.generatetoaddress(index_node, 2, index_node.getnewaddress())
        reorg_block = reorg_blocks[1]
        res_invalid = index_node.gettxoutsetinfo('muhash')
        index_node.invalidateblock(reorg_blocks[0])
        assert_equal(index_node.gettxoutsetinfo('muhash')['height'], 110)

        # Add two new blocks
        block = self.generate(index_node, 2)[1]
        res = index_node.gettxoutsetinfo(hash_type='muhash', hash_or_height=None, use_index=False)

        # Test that the result of the reorged block is not returned for its old block height
        res2 = index_node.gettxoutsetinfo(hash_type='muhash', hash_or_height=112)
        assert_equal(res["bestblock"], block)
        assert_equal(res["muhash"], res2["muhash"])
        assert(res["muhash"] != res_invalid["muhash"])

        # Test that requesting reorged out block by hash is still returning correct results
        res_invalid2 = index_node.gettxoutsetinfo(hash_type='muhash', hash_or_height=reorg_block)
        assert_equal(res_invalid2["muhash"], res_invalid["muhash"])
        assert(res["muhash"] != res_invalid2["muhash"])

        # Add another block, so we don't depend on reconsiderblock remembering which
        # blocks were touched by invalidateblock
        self.generate(index_node, 1)
        self.sync_all()

        # Ensure that removing and re-adding blocks yields consistent results
        block = index_node.getblockhash(99)
        index_node.invalidateblock(block)
        index_node.reconsiderblock(block)
        res3 = index_node.gettxoutsetinfo(hash_type='muhash', hash_or_height=112)
        assert_equal(res2, res3)

        self.log.info("Test that a node aware of stale blocks syncs them as well")
        node = self.nodes[0]
        # Ensure the node is aware of a stale block prior to restart
        node.getblock(reorg_block)

        self.restart_node(0, ["-coinstatsindex"])
        assert_raises_rpc_error(-32603, "Unable to get data because coinstatsindex is still syncing.", node.gettxoutsetinfo, 'muhash', reorg_block)

    def _test_index_rejects_hash_serialized(self):
        self.log.info("Test that the rpc raises if the legacy hash is passed with the index")

        msg = "hash_serialized_2 hash type cannot be queried for a specific block"
        assert_raises_rpc_error(-8, msg, self.nodes[1].gettxoutsetinfo, hash_type='hash_serialized_2', hash_or_height=111)

        for use_index in {True, False, None}:
            assert_raises_rpc_error(-8, msg, self.nodes[1].gettxoutsetinfo, hash_type='hash_serialized_2', hash_or_height=111, use_index=use_index)


if __name__ == '__main__':
    CoinStatsIndexTest().main()<|MERGE_RESOLUTION|>--- conflicted
+++ resolved
@@ -179,13 +179,8 @@
             assert_equal(res6['block_info'], {
                 'unspendable': Decimal('20.99000000'),
                 'prevout_spent': 111,
-<<<<<<< HEAD
                 'new_outputs_ex_coinbase': Decimal('89.99991880'),
-                'coinbase': Decimal('50.01008121'),
-=======
-                'new_outputs_ex_coinbase': Decimal('89.99993620'),
-                'coinbase': Decimal('50.01006380'),
->>>>>>> 09cb5ec6
+                'coinbase': Decimal('50.01008120'),
                 'unspendables': {
                     'genesis_block': 0,
                     'bip30': 0,
