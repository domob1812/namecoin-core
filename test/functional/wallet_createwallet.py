--- conflicted
+++ resolved
@@ -25,11 +25,10 @@
 
     def set_test_params(self):
         self.num_nodes = 1
-<<<<<<< HEAD
-        self.extra_args = [['-addresstype=bech32']] * self.num_nodes
-=======
-        self.extra_args = [["-deprecatedrpc=walletwarningfield"]]
->>>>>>> b22c2755
+        self.extra_args = [[
+          "-deprecatedrpc=walletwarningfield",
+          "-addresstype=bech32",
+        ]]
 
     def skip_test_if_missing_module(self):
         self.skip_if_no_wallet()
