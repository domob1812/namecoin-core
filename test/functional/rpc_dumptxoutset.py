#!/usr/bin/env python3
# Copyright (c) 2019-2022 The Bitcoin Core developers
# Distributed under the MIT software license, see the accompanying
# file COPYING or http://www.opensource.org/licenses/mit-license.php.
"""Test the generation of UTXO snapshots using `dumptxoutset`.
"""
from pathlib import Path

from test_framework.blocktools import COINBASE_MATURITY
from test_framework.test_framework import BitcoinTestFramework
from test_framework.util import (
    assert_equal,
    assert_raises_rpc_error,
    sha256sum_file,
)


class DumptxoutsetTest(BitcoinTestFramework):
    def set_test_params(self):
        self.setup_clean_chain = True
        self.num_nodes = 1

    def run_test(self):
        """Test a trivial usage of the dumptxoutset RPC command."""
        node = self.nodes[0]
        mocktime = node.getblockheader(node.getblockhash(0))['time'] + 1
        node.setmocktime(mocktime)
        self.generate(node, COINBASE_MATURITY)

        FILENAME = 'txoutset.dat'
        out = node.dumptxoutset(FILENAME)
        expected_path = Path(node.datadir) / self.chain / FILENAME

        assert expected_path.is_file()

        assert_equal(out['coins_written'], 100)
        assert_equal(out['base_height'], 100)
        assert_equal(out['path'], str(expected_path))
        # Blockhash should be deterministic based on mocked time.
        assert_equal(
            out['base_hash'],
            'ef4526133e4eaa9ee88b2e5c3fd49a6dd1cb6a282b49dc6d8ea6334786eeb829')

<<<<<<< HEAD
        with open(str(expected_path), 'rb') as f:
            digest = hashlib.sha256(f.read()).hexdigest()
            # UTXO snapshot hash should be deterministic based on mocked time.
            assert_equal(
                digest, '69edbefdd3e951378cc480652d1a3092789aa6cc92435f415fd0c48ccda6646f')
=======
        # UTXO snapshot hash should be deterministic based on mocked time.
        assert_equal(
            sha256sum_file(str(expected_path)).hex(),
            '574223b4e9d79b75614104b7e78036b292d5f9c82e6445fdefdc53fa8cb9ee1b')
>>>>>>> 2135ffde

        assert_equal(
            out['txoutset_hash'], '8f24c0bc714b85bf5c104f478f1948e691a5da934515a966e8eb2940adf4d6c7')
        assert_equal(out['nchaintx'], 101)

        # Specifying a path to an existing or invalid file will fail.
        assert_raises_rpc_error(
            -8, '{} already exists'.format(FILENAME),  node.dumptxoutset, FILENAME)
        invalid_path = node.datadir_path / "invalid" / "path"
        assert_raises_rpc_error(
            -8, "Couldn't open file {}.incomplete for writing".format(invalid_path), node.dumptxoutset, invalid_path)


if __name__ == '__main__':
    DumptxoutsetTest().main()<|MERGE_RESOLUTION|>--- conflicted
+++ resolved
@@ -41,18 +41,10 @@
             out['base_hash'],
             'ef4526133e4eaa9ee88b2e5c3fd49a6dd1cb6a282b49dc6d8ea6334786eeb829')
 
-<<<<<<< HEAD
-        with open(str(expected_path), 'rb') as f:
-            digest = hashlib.sha256(f.read()).hexdigest()
-            # UTXO snapshot hash should be deterministic based on mocked time.
-            assert_equal(
-                digest, '69edbefdd3e951378cc480652d1a3092789aa6cc92435f415fd0c48ccda6646f')
-=======
         # UTXO snapshot hash should be deterministic based on mocked time.
         assert_equal(
             sha256sum_file(str(expected_path)).hex(),
-            '574223b4e9d79b75614104b7e78036b292d5f9c82e6445fdefdc53fa8cb9ee1b')
->>>>>>> 2135ffde
+            '69edbefdd3e951378cc480652d1a3092789aa6cc92435f415fd0c48ccda6646f')
 
         assert_equal(
             out['txoutset_hash'], '8f24c0bc714b85bf5c104f478f1948e691a5da934515a966e8eb2940adf4d6c7')
