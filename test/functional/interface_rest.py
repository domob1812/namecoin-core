#!/usr/bin/env python3
# Copyright (c) 2014-2021 The Bitcoin Core developers
# Distributed under the MIT software license, see the accompanying
# file COPYING or http://www.opensource.org/licenses/mit-license.php.
"""Test the REST API."""

import binascii
from decimal import Decimal
from enum import Enum
import http.client
from io import BytesIO
import json
from struct import pack, unpack
import typing
import urllib.parse


from test_framework.messages import (
    BLOCK_HEADER_SIZE,
    COIN,
)
from test_framework.script import CScript
from test_framework.test_framework import BitcoinTestFramework
from test_framework.util import (
    assert_equal,
    assert_greater_than,
    assert_greater_than_or_equal,
)
from test_framework.wallet import (
    MiniWallet,
    getnewdestination,
)

from test_framework.auxpow_testing import mineAuxpowBlock
from test_framework.messages import BLOCK_HEADER_SIZE

INVALID_PARAM = "abc"
UNKNOWN_PARAM = "0000000000000000000000000000000000000000000000000000000000000000"


class ReqType(Enum):
    JSON = 1
    BIN = 2
    HEX = 3

class RetType(Enum):
    OBJ = 1
    BYTES = 2
    JSON = 3

def filter_output_indices_by_value(vouts, value):
    for vout in vouts:
        if vout['value'] == value:
            yield vout['n']

class RESTTest (BitcoinTestFramework):
    def set_test_params(self):
        self.num_nodes = 2
        self.extra_args = [["-rest", "-blockfilterindex=1", "-valueencoding=hex"], []]
        # whitelist peers to speed up tx relay / mempool sync
        for args in self.extra_args:
            args.append("-whitelist=noban@127.0.0.1")
        self.supports_cli = False

    def test_rest_request(
            self,
            uri: str,
            http_method: str = 'GET',
            req_type: ReqType = ReqType.JSON,
            body: str = '',
            status: int = 200,
            ret_type: RetType = RetType.JSON,
            query_params: typing.Dict[str, typing.Any] = None,
            ) -> typing.Union[http.client.HTTPResponse, bytes, str, None]:
        rest_uri = '/rest' + uri
        if req_type in ReqType:
            rest_uri += f'.{req_type.name.lower()}'
        if query_params:
            rest_uri += f'?{urllib.parse.urlencode(query_params)}'

        conn = http.client.HTTPConnection(self.url.hostname, self.url.port)
        self.log.debug(f'{http_method} {rest_uri} {body}')
        if http_method == 'GET':
            conn.request('GET', rest_uri)
        elif http_method == 'POST':
            conn.request('POST', rest_uri, body)
        resp = conn.getresponse()

        assert_equal(resp.status, status)

        if ret_type == RetType.OBJ:
            return resp
        elif ret_type == RetType.BYTES:
            return resp.read()
        elif ret_type == RetType.JSON:
            return json.loads(resp.read().decode('utf-8'), parse_float=Decimal)

        return None

    def run_test(self):
        self.url = urllib.parse.urlparse(self.nodes[0].url)
        self.wallet = MiniWallet(self.nodes[0])
        self.wallet.rescan_utxos()

        self.log.info("Broadcast test transaction and sync nodes")
        txid, _ = self.wallet.send_to(from_node=self.nodes[0], scriptPubKey=getnewdestination()[1], amount=int(0.1 * COIN))
        self.sync_all()

        self.log.info("Test the /tx URI")

        json_obj = self.test_rest_request(f"/tx/{txid}")
        assert_equal(json_obj['txid'], txid)

        # Check hex format response
        hex_response = self.test_rest_request(f"/tx/{txid}", req_type=ReqType.HEX, ret_type=RetType.OBJ)
        assert_greater_than_or_equal(int(hex_response.getheader('content-length')),
                                     json_obj['size']*2)

        spent = (json_obj['vin'][0]['txid'], json_obj['vin'][0]['vout'])  # get the vin to later check for utxo (should be spent by then)
        # get n of 0.1 outpoint
        n, = filter_output_indices_by_value(json_obj['vout'], Decimal('0.1'))
        spending = (txid, n)

        # Test /tx with an invalid and an unknown txid
        resp = self.test_rest_request(uri=f"/tx/{INVALID_PARAM}", ret_type=RetType.OBJ, status=400)
        assert_equal(resp.read().decode('utf-8').rstrip(), f"Invalid hash: {INVALID_PARAM}")
        resp = self.test_rest_request(uri=f"/tx/{UNKNOWN_PARAM}", ret_type=RetType.OBJ, status=404)
        assert_equal(resp.read().decode('utf-8').rstrip(), f"{UNKNOWN_PARAM} not found")

        self.log.info("Query an unspent TXO using the /getutxos URI")

        self.generate(self.wallet, 1)
        bb_hash = self.nodes[0].getbestblockhash()

        # Check chainTip response
        json_obj = self.test_rest_request(f"/getutxos/{spending[0]}-{spending[1]}")
        assert_equal(json_obj['chaintipHash'], bb_hash)

        # Make sure there is one utxo
        assert_equal(len(json_obj['utxos']), 1)
        assert_equal(json_obj['utxos'][0]['value'], Decimal('0.1'))

        self.log.info("Query a spent TXO using the /getutxos URI")

        json_obj = self.test_rest_request(f"/getutxos/{spent[0]}-{spent[1]}")

        # Check chainTip response
        assert_equal(json_obj['chaintipHash'], bb_hash)

        # Make sure there is no utxo in the response because this outpoint has been spent
        assert_equal(len(json_obj['utxos']), 0)

        # Check bitmap
        assert_equal(json_obj['bitmap'], "0")

        self.log.info("Query two TXOs using the /getutxos URI")

        json_obj = self.test_rest_request(f"/getutxos/{spending[0]}-{spending[1]}/{spent[0]}-{spent[1]}")

        assert_equal(len(json_obj['utxos']), 1)
        assert_equal(json_obj['bitmap'], "10")

        self.log.info("Query the TXOs using the /getutxos URI with a binary response")

        bin_request = b'\x01\x02'
        for txid, n in [spending, spent]:
            bin_request += bytes.fromhex(txid)
            bin_request += pack("i", n)

        bin_response = self.test_rest_request("/getutxos", http_method='POST', req_type=ReqType.BIN, body=bin_request, ret_type=RetType.BYTES)
        output = BytesIO(bin_response)
        chain_height, = unpack("<i", output.read(4))
        response_hash = output.read(32)[::-1].hex()

        assert_equal(bb_hash, response_hash)  # check if getutxo's chaintip during calculation was fine
        assert_equal(chain_height, 201)  # chain height must be 201 (pre-mined chain [200] + generated block [1])

        self.log.info("Test the /getutxos URI with and without /checkmempool")
        # Create a transaction, check that it's found with /checkmempool, but
        # not found without. Then confirm the transaction and check that it's
        # found with or without /checkmempool.

        # do a tx and don't sync
        txid, _ = self.wallet.send_to(from_node=self.nodes[0], scriptPubKey=getnewdestination()[1], amount=int(0.1 * COIN))
        json_obj = self.test_rest_request(f"/tx/{txid}")
        # get the spent output to later check for utxo (should be spent by then)
        spent = (json_obj['vin'][0]['txid'], json_obj['vin'][0]['vout'])
        # get n of 0.1 outpoint
        n, = filter_output_indices_by_value(json_obj['vout'], Decimal('0.1'))
        spending = (txid, n)

        json_obj = self.test_rest_request(f"/getutxos/{spending[0]}-{spending[1]}")
        assert_equal(len(json_obj['utxos']), 0)

        json_obj = self.test_rest_request(f"/getutxos/checkmempool/{spending[0]}-{spending[1]}")
        assert_equal(len(json_obj['utxos']), 1)

        json_obj = self.test_rest_request(f"/getutxos/{spent[0]}-{spent[1]}")
        assert_equal(len(json_obj['utxos']), 1)

        json_obj = self.test_rest_request(f"/getutxos/checkmempool/{spent[0]}-{spent[1]}")
        assert_equal(len(json_obj['utxos']), 0)

        self.generate(self.nodes[0], 1)

        json_obj = self.test_rest_request(f"/getutxos/{spending[0]}-{spending[1]}")
        assert_equal(len(json_obj['utxos']), 1)

        json_obj = self.test_rest_request(f"/getutxos/checkmempool/{spending[0]}-{spending[1]}")
        assert_equal(len(json_obj['utxos']), 1)

        # Do some invalid requests
        self.test_rest_request("/getutxos", http_method='POST', req_type=ReqType.JSON, body='{"checkmempool', status=400, ret_type=RetType.OBJ)
        self.test_rest_request("/getutxos", http_method='POST', req_type=ReqType.BIN, body='{"checkmempool', status=400, ret_type=RetType.OBJ)
        self.test_rest_request("/getutxos/checkmempool", http_method='POST', req_type=ReqType.JSON, status=400, ret_type=RetType.OBJ)

        # Test limits
        long_uri = '/'.join([f"{txid}-{n_}" for n_ in range(20)])
        self.test_rest_request(f"/getutxos/checkmempool/{long_uri}", http_method='POST', status=400, ret_type=RetType.OBJ)

        long_uri = '/'.join([f'{txid}-{n_}' for n_ in range(15)])
        self.test_rest_request(f"/getutxos/checkmempool/{long_uri}", http_method='POST', status=200)

        mineAuxpowBlock(self.nodes[0], getnewdestination()[2])  # generate block to not affect upcoming tests
        self.sync_all()
        bb_hash = self.nodes[0].getbestblockhash()

        self.log.info("Test the /block, /blockhashbyheight and /headers URIs")
        bb_hash = self.nodes[0].getbestblockhash()

        # Check result if block does not exists
        assert_equal(self.test_rest_request(f"/headers/{UNKNOWN_PARAM}", query_params={"count": 1}), [])
        self.test_rest_request(f"/block/{UNKNOWN_PARAM}", status=404, ret_type=RetType.OBJ)

        # Check result if block is not in the active chain
        self.nodes[0].invalidateblock(bb_hash)
        assert_equal(self.test_rest_request(f'/headers/{bb_hash}', query_params={'count': 1}), [])
        self.test_rest_request(f'/block/{bb_hash}')
        self.nodes[0].reconsiderblock(bb_hash)

        # Check binary format
        response = self.test_rest_request(f"/block/{bb_hash}", req_type=ReqType.BIN, ret_type=RetType.OBJ)
        assert_greater_than(int(response.getheader('content-length')), BLOCK_HEADER_SIZE)
        response_bytes = response.read()

        # Compare with block header
        response_header = self.test_rest_request(f"/headers/{bb_hash}", req_type=ReqType.BIN, ret_type=RetType.OBJ, query_params={"count": 1})
        headerLen = int(response_header.getheader('content-length'))
        assert_greater_than(headerLen, BLOCK_HEADER_SIZE)
        response_header_bytes = response_header.read()
        assert_equal(response_bytes[:headerLen], response_header_bytes)

        # Check block hex format
        response_hex = self.test_rest_request(f"/block/{bb_hash}", req_type=ReqType.HEX, ret_type=RetType.OBJ)
        assert_greater_than(int(response_hex.getheader('content-length')), BLOCK_HEADER_SIZE*2)
        response_hex_bytes = response_hex.read().strip(b'\n')
        assert_equal(response_bytes.hex().encode(), response_hex_bytes)

        # Compare with hex block header
        response_header_hex = self.test_rest_request(f"/headers/{bb_hash}", req_type=ReqType.HEX, ret_type=RetType.OBJ, query_params={"count": 1})
        assert_greater_than(int(response_header_hex.getheader('content-length')), BLOCK_HEADER_SIZE*2)
        response_header_hex_bytes = response_header_hex.read().strip()
        headerLen = len (response_header_hex_bytes) // 2
        assert_equal(response_bytes[:headerLen].hex().encode(), response_header_hex_bytes)

        # Check json format
        block_json_obj = self.test_rest_request(f"/block/{bb_hash}")
        assert_equal(block_json_obj['hash'], bb_hash)
        assert_equal(self.test_rest_request(f"/blockhashbyheight/{block_json_obj['height']}")['blockhash'], bb_hash)

        # Check hex/bin format
        resp_hex = self.test_rest_request(f"/blockhashbyheight/{block_json_obj['height']}", req_type=ReqType.HEX, ret_type=RetType.OBJ)
        assert_equal(resp_hex.read().decode('utf-8').rstrip(), bb_hash)
        resp_bytes = self.test_rest_request(f"/blockhashbyheight/{block_json_obj['height']}", req_type=ReqType.BIN, ret_type=RetType.BYTES)
        blockhash = resp_bytes[::-1].hex()
        assert_equal(blockhash, bb_hash)

        # Check invalid blockhashbyheight requests
        resp = self.test_rest_request(f"/blockhashbyheight/{INVALID_PARAM}", ret_type=RetType.OBJ, status=400)
        assert_equal(resp.read().decode('utf-8').rstrip(), f"Invalid height: {INVALID_PARAM}")
        resp = self.test_rest_request("/blockhashbyheight/1000000", ret_type=RetType.OBJ, status=404)
        assert_equal(resp.read().decode('utf-8').rstrip(), "Block height out of range")
        resp = self.test_rest_request("/blockhashbyheight/-1", ret_type=RetType.OBJ, status=400)
        assert_equal(resp.read().decode('utf-8').rstrip(), "Invalid height: -1")
        self.test_rest_request("/blockhashbyheight/", ret_type=RetType.OBJ, status=400)

        # Compare with json block header
        json_obj = self.test_rest_request(f"/headers/{bb_hash}", query_params={"count": 1})
        assert_equal(len(json_obj), 1)  # ensure that there is one header in the json response
        assert_equal(json_obj[0]['hash'], bb_hash)  # request/response hash should be the same

        # Compare with normal RPC block response
        rpc_block_json = self.nodes[0].getblock(bb_hash)
        for key in ['hash', 'confirmations', 'height', 'version', 'merkleroot', 'time', 'nonce', 'bits', 'difficulty', 'chainwork', 'previousblockhash']:
            assert_equal(json_obj[0][key], rpc_block_json[key])

        # See if we can get 5 headers in one response
        self.generate(self.nodes[1], 5)
        json_obj = self.test_rest_request(f"/headers/{bb_hash}", query_params={"count": 5})
        assert_equal(len(json_obj), 5)  # now we should have 5 header objects
        json_obj = self.test_rest_request(f"/blockfilterheaders/basic/{bb_hash}", query_params={"count": 5})
        first_filter_header = json_obj[0]
        assert_equal(len(json_obj), 5)  # now we should have 5 filter header objects
        json_obj = self.test_rest_request(f"/blockfilter/basic/{bb_hash}")

        # Compare with normal RPC blockfilter response
        rpc_blockfilter = self.nodes[0].getblockfilter(bb_hash)
        assert_equal(first_filter_header, rpc_blockfilter['header'])
        assert_equal(json_obj['filter'], rpc_blockfilter['filter'])

        # Test number parsing
        for num in ['5a', '-5', '0', '2001', '99999999999999999999999999999999999']:
            assert_equal(
                bytes(f'Header count is invalid or out of acceptable range (1-2000): {num}\r\n', 'ascii'),
                self.test_rest_request(f"/headers/{bb_hash}", ret_type=RetType.BYTES, status=400, query_params={"count": num}),
            )

        self.log.info("Test tx inclusion in the /mempool and /block URIs")

        # Make 3 chained txs and mine them on node 1
        txs = []
        input_txid = txid
        for _ in range(3):
            utxo_to_spend = self.wallet.get_utxo(txid=input_txid)
            txs.append(self.wallet.send_self_transfer(from_node=self.nodes[0], utxo_to_spend=utxo_to_spend)['txid'])
            input_txid = txs[-1]
        self.sync_all()

        # Check that there are exactly 3 transactions in the TX memory pool before generating the block
        json_obj = self.test_rest_request("/mempool/info")
        assert_equal(json_obj['size'], 3)
        # the size of the memory pool should be greater than 3x ~100 bytes
        assert_greater_than(json_obj['bytes'], 300)

        # Check that there are our submitted transactions in the TX memory pool
        json_obj = self.test_rest_request("/mempool/contents")
        for i, tx in enumerate(txs):
            assert tx in json_obj
            assert_equal(json_obj[tx]['spentby'], txs[i + 1:i + 2])
            assert_equal(json_obj[tx]['depends'], txs[i - 1:i])

        # Now mine the transactions
        newblockhash = self.generate(self.nodes[1], 1)

        # Check if the 3 tx show up in the new block
        json_obj = self.test_rest_request(f"/block/{newblockhash[0]}")
        non_coinbase_txs = {tx['txid'] for tx in json_obj['tx']
                            if 'coinbase' not in tx['vin'][0]}
        assert_equal(non_coinbase_txs, set(txs))

        # Verify that the non-coinbase tx has "prevout" key set
        for tx_obj in json_obj["tx"]:
            for vin in tx_obj["vin"]:
                if "coinbase" not in vin:
                    assert "prevout" in vin
                    assert_equal(vin["prevout"]["generated"], False)
                else:
                    assert "prevout" not in vin

        # Check the same but without tx details
        json_obj = self.test_rest_request(f"/block/notxdetails/{newblockhash[0]}")
        for tx in txs:
            assert tx in json_obj['tx']

        self.log.info("Test the /chaininfo URI")

        bb_hash = self.nodes[0].getbestblockhash()

        json_obj = self.test_rest_request("/chaininfo")
        assert_equal(json_obj['bestblockhash'], bb_hash)

<<<<<<< HEAD
        # Test name handling.
        self.log.info("Test the /name URI")
        self.name_tests()

    def name_tests(self):
        """
        Run REST tests specific to names.
        """

        # We need a wallet to register a test name.
        self.nodes[0].createwallet ("")
        addr = self.nodes[0].getnewaddress ()
        info = self.nodes[0].getaddressinfo (addr)
        pubKey = CScript (binascii.unhexlify (info["scriptPubKey"]))
        self.wallet.send_to (from_node=self.nodes[0], scriptPubKey=pubKey, amount=COIN)
        self.generate (self.nodes[0], 1)

        # Start by registering a test name.
        name = "d/some weird.name++"
        binData = bytearray ([0, 1]).decode ("ascii")
        value = "correct value\nwith newlines\nand binary: " + binData
        hexValue = value.encode ('ascii').hex ()
        newData = self.nodes[0].name_new(name)
        self.generate (self.nodes[0], 10)
        self.nodes[0].name_firstupdate(name, newData[1], newData[0], hexValue)
        self.generate (self.nodes[0], 5)
        nameData = self.nodes[0].name_show(name)
        assert_equal(nameData['name_encoding'], 'ascii')
        assert_equal(nameData['name'], name)
        assert_equal(nameData['value_encoding'], 'hex')
        assert_equal(nameData['value'], hexValue)
        # The REST interface explicitly does not include the 'ismine' field
        # that the RPC interface has.  Thus remove the field for the comparison
        # below.
        del nameData['ismine']

        # Different variants of the encoded name that should all work.
        variants = [urllib.parse.quote_plus(name), "d/some+weird.name%2b%2B"]

        for encName in variants:
            query = '/name/' + encName

            # Query JSON data of the name.
            data = self.test_rest_request (query, req_type=ReqType.JSON)
            assert_equal(data, nameData)

            # Query plain value.
            res = self.test_rest_request (query, req_type=ReqType.BIN,
                                          ret_type=RetType.BYTES)
            assert_equal(res.decode("ascii"), value)

            # Query hex value.
            res = self.test_rest_request (query, req_type=ReqType.HEX,
                                          ret_type=RetType.BYTES)
            assert_equal(res.decode ('ascii'), hexValue + "\n")

        # Check invalid encoded names.
        invalid = ['%', '%2', '%2x', '%x2']
        for encName in invalid:
            query = '/name/' + encName
            res = self.test_rest_request (query, status=http.client.BAD_REQUEST,
                                          req_type=ReqType.BIN,
                                          ret_type=RetType.OBJ)
=======
        # Test compatibility of deprecated and newer endpoints
        self.log.info("Test compatibility of deprecated and newer endpoints")
        assert_equal(self.test_rest_request(f"/headers/{bb_hash}", query_params={"count": 1}), self.test_rest_request(f"/headers/1/{bb_hash}"))
        assert_equal(self.test_rest_request(f"/blockfilterheaders/basic/{bb_hash}", query_params={"count": 1}), self.test_rest_request(f"/blockfilterheaders/basic/5/{bb_hash}"))
>>>>>>> 92d5ea20


if __name__ == '__main__':
    RESTTest().main()<|MERGE_RESOLUTION|>--- conflicted
+++ resolved
@@ -369,7 +369,11 @@
         json_obj = self.test_rest_request("/chaininfo")
         assert_equal(json_obj['bestblockhash'], bb_hash)
 
-<<<<<<< HEAD
+        # Test compatibility of deprecated and newer endpoints
+        self.log.info("Test compatibility of deprecated and newer endpoints")
+        assert_equal(self.test_rest_request(f"/headers/{bb_hash}", query_params={"count": 1}), self.test_rest_request(f"/headers/1/{bb_hash}"))
+        assert_equal(self.test_rest_request(f"/blockfilterheaders/basic/{bb_hash}", query_params={"count": 1}), self.test_rest_request(f"/blockfilterheaders/basic/5/{bb_hash}"))
+
         # Test name handling.
         self.log.info("Test the /name URI")
         self.name_tests()
@@ -433,12 +437,6 @@
             res = self.test_rest_request (query, status=http.client.BAD_REQUEST,
                                           req_type=ReqType.BIN,
                                           ret_type=RetType.OBJ)
-=======
-        # Test compatibility of deprecated and newer endpoints
-        self.log.info("Test compatibility of deprecated and newer endpoints")
-        assert_equal(self.test_rest_request(f"/headers/{bb_hash}", query_params={"count": 1}), self.test_rest_request(f"/headers/1/{bb_hash}"))
-        assert_equal(self.test_rest_request(f"/blockfilterheaders/basic/{bb_hash}", query_params={"count": 1}), self.test_rest_request(f"/blockfilterheaders/basic/5/{bb_hash}"))
->>>>>>> 92d5ea20
 
 
 if __name__ == '__main__':
