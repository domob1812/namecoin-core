#!/usr/bin/env python3
# Copyright (c) 2014-2019 The Bitcoin Core developers
# Distributed under the MIT software license, see the accompanying
# file COPYING or http://www.opensource.org/licenses/mit-license.php.
"""Test the REST API."""

from decimal import Decimal
from enum import Enum
from io import BytesIO
import json
from struct import pack, unpack

import http.client
import urllib.parse

from test_framework.test_framework import BitcoinTestFramework
from test_framework.util import (
    assert_equal,
    assert_greater_than,
    assert_greater_than_or_equal,
)

from test_framework.auxpow_testing import mineAuxpowBlock
from test_framework.messages import BLOCK_HEADER_SIZE

class ReqType(Enum):
    JSON = 1
    BIN = 2
    HEX = 3

class RetType(Enum):
    OBJ = 1
    BYTES = 2
    JSON = 3

def filter_output_indices_by_value(vouts, value):
    for vout in vouts:
        if vout['value'] == value:
            yield vout['n']

class RESTTest (BitcoinTestFramework):
    def set_test_params(self):
        self.setup_clean_chain = True
        self.num_nodes = 2
        self.extra_args = [["-rest"], []]
        self.supports_cli = False

    def skip_test_if_missing_module(self):
        self.skip_if_no_wallet()

    def test_rest_request(self, uri, http_method='GET', req_type=ReqType.JSON, body='', status=200, ret_type=RetType.JSON):
        rest_uri = '/rest' + uri
        if req_type == ReqType.JSON:
            rest_uri += '.json'
        elif req_type == ReqType.BIN:
            rest_uri += '.bin'
        elif req_type == ReqType.HEX:
            rest_uri += '.hex'

        conn = http.client.HTTPConnection(self.url.hostname, self.url.port)
        self.log.debug(f'{http_method} {rest_uri} {body}')
        if http_method == 'GET':
            conn.request('GET', rest_uri)
        elif http_method == 'POST':
            conn.request('POST', rest_uri, body)
        resp = conn.getresponse()

        assert_equal(resp.status, status)

        if ret_type == RetType.OBJ:
            return resp
        elif ret_type == RetType.BYTES:
            return resp.read()
        elif ret_type == RetType.JSON:
            return json.loads(resp.read().decode('utf-8'), parse_float=Decimal)

    def run_test(self):
        self.url = urllib.parse.urlparse(self.nodes[0].url)
        self.log.info("Mine blocks and send Bitcoin to node 1")

        # Random address so node1's balance doesn't increase
        not_related_address = "2MxqoHEdNQTyYeX1mHcbrrpzgojbosTpCvJ"

        self.generate(self.nodes[0], 1)
        self.sync_all()
        self.generatetoaddress(self.nodes[1], 100, not_related_address)
        self.sync_all()

        assert_equal(self.nodes[0].getbalance(), 50)

        txid = self.nodes[0].sendtoaddress(self.nodes[1].getnewaddress(), 0.1)
        self.sync_all()

        self.log.info("Test the /tx URI")

        json_obj = self.test_rest_request(f"/tx/{txid}")
        assert_equal(json_obj['txid'], txid)

        # Check hex format response
        hex_response = self.test_rest_request(f"/tx/{txid}", req_type=ReqType.HEX, ret_type=RetType.OBJ)
        assert_greater_than_or_equal(int(hex_response.getheader('content-length')),
                                     json_obj['size']*2)

        spent = (json_obj['vin'][0]['txid'], json_obj['vin'][0]['vout'])  # get the vin to later check for utxo (should be spent by then)
        # get n of 0.1 outpoint
        n, = filter_output_indices_by_value(json_obj['vout'], Decimal('0.1'))
        spending = (txid, n)

        self.log.info("Query an unspent TXO using the /getutxos URI")

        self.generatetoaddress(self.nodes[1], 1, not_related_address)
        self.sync_all()
        bb_hash = self.nodes[0].getbestblockhash()

        assert_equal(self.nodes[1].getbalance(), Decimal("0.1"))

        # Check chainTip response
        json_obj = self.test_rest_request(f"/getutxos/{spending[0]}-{spending[1]}")
        assert_equal(json_obj['chaintipHash'], bb_hash)

        # Make sure there is one utxo
        assert_equal(len(json_obj['utxos']), 1)
        assert_equal(json_obj['utxos'][0]['value'], Decimal('0.1'))

        self.log.info("Query a spent TXO using the /getutxos URI")

        json_obj = self.test_rest_request(f"/getutxos/{spent[0]}-{spent[1]}")

        # Check chainTip response
        assert_equal(json_obj['chaintipHash'], bb_hash)

        # Make sure there is no utxo in the response because this outpoint has been spent
        assert_equal(len(json_obj['utxos']), 0)

        # Check bitmap
        assert_equal(json_obj['bitmap'], "0")

        self.log.info("Query two TXOs using the /getutxos URI")

        json_obj = self.test_rest_request(f"/getutxos/{spending[0]}-{spending[1]}/{spent[0]}-{spent[1]}")

        assert_equal(len(json_obj['utxos']), 1)
        assert_equal(json_obj['bitmap'], "10")

        self.log.info("Query the TXOs using the /getutxos URI with a binary response")

        bin_request = b'\x01\x02'
        for txid, n in [spending, spent]:
            bin_request += bytes.fromhex(txid)
            bin_request += pack("i", n)

        bin_response = self.test_rest_request("/getutxos", http_method='POST', req_type=ReqType.BIN, body=bin_request, ret_type=RetType.BYTES)
        output = BytesIO(bin_response)
        chain_height, = unpack("<i", output.read(4))
        response_hash = output.read(32)[::-1].hex()

        assert_equal(bb_hash, response_hash)  # check if getutxo's chaintip during calculation was fine
        assert_equal(chain_height, 102)  # chain height must be 102

        self.log.info("Test the /getutxos URI with and without /checkmempool")
        # Create a transaction, check that it's found with /checkmempool, but
        # not found without. Then confirm the transaction and check that it's
        # found with or without /checkmempool.

        # do a tx and don't sync
        txid = self.nodes[0].sendtoaddress(self.nodes[1].getnewaddress(), 0.1)
        json_obj = self.test_rest_request(f"/tx/{txid}")
        # get the spent output to later check for utxo (should be spent by then)
        spent = (json_obj['vin'][0]['txid'], json_obj['vin'][0]['vout'])
        # get n of 0.1 outpoint
        n, = filter_output_indices_by_value(json_obj['vout'], Decimal('0.1'))
        spending = (txid, n)

        json_obj = self.test_rest_request(f"/getutxos/{spending[0]}-{spending[1]}")
        assert_equal(len(json_obj['utxos']), 0)

        json_obj = self.test_rest_request(f"/getutxos/checkmempool/{spending[0]}-{spending[1]}")
        assert_equal(len(json_obj['utxos']), 1)

        json_obj = self.test_rest_request(f"/getutxos/{spent[0]}-{spent[1]}")
        assert_equal(len(json_obj['utxos']), 1)

        json_obj = self.test_rest_request(f"/getutxos/checkmempool/{spent[0]}-{spent[1]}")
        assert_equal(len(json_obj['utxos']), 0)

        self.generate(self.nodes[0], 1)
        self.sync_all()

        json_obj = self.test_rest_request(f"/getutxos/{spending[0]}-{spending[1]}")
        assert_equal(len(json_obj['utxos']), 1)

        json_obj = self.test_rest_request(f"/getutxos/checkmempool/{spending[0]}-{spending[1]}")
        assert_equal(len(json_obj['utxos']), 1)

        # Do some invalid requests
        self.test_rest_request("/getutxos", http_method='POST', req_type=ReqType.JSON, body='{"checkmempool', status=400, ret_type=RetType.OBJ)
        self.test_rest_request("/getutxos", http_method='POST', req_type=ReqType.BIN, body='{"checkmempool', status=400, ret_type=RetType.OBJ)
        self.test_rest_request("/getutxos/checkmempool", http_method='POST', req_type=ReqType.JSON, status=400, ret_type=RetType.OBJ)

        # Test limits
        long_uri = '/'.join([f"{txid}-{n_}" for n_ in range(20)])
        self.test_rest_request(f"/getutxos/checkmempool/{long_uri}", http_method='POST', status=400, ret_type=RetType.OBJ)

        long_uri = '/'.join([f'{txid}-{n_}' for n_ in range(15)])
        self.test_rest_request(f"/getutxos/checkmempool/{long_uri}", http_method='POST', status=200)

<<<<<<< HEAD
        mineAuxpowBlock(self.nodes[0])  # generate block to not affect upcoming tests
=======
        self.generate(self.nodes[0], 1)  # generate block to not affect upcoming tests
>>>>>>> 5895a502
        self.sync_all()
        bb_hash = self.nodes[0].getbestblockhash()

        self.log.info("Test the /block, /blockhashbyheight and /headers URIs")
        bb_hash = self.nodes[0].getbestblockhash()

        # Check result if block does not exists
        assert_equal(self.test_rest_request('/headers/1/0000000000000000000000000000000000000000000000000000000000000000'), [])
        self.test_rest_request('/block/0000000000000000000000000000000000000000000000000000000000000000', status=404, ret_type=RetType.OBJ)

        # Check result if block is not in the active chain
        self.nodes[0].invalidateblock(bb_hash)
        assert_equal(self.test_rest_request(f'/headers/1/{bb_hash}'), [])
        self.test_rest_request(f'/block/{bb_hash}')
        self.nodes[0].reconsiderblock(bb_hash)

        # Check binary format
        response = self.test_rest_request(f"/block/{bb_hash}", req_type=ReqType.BIN, ret_type=RetType.OBJ)
        assert_greater_than(int(response.getheader('content-length')), BLOCK_HEADER_SIZE)
        response_bytes = response.read()

        # Compare with block header
        response_header = self.test_rest_request(f"/headers/1/{bb_hash}", req_type=ReqType.BIN, ret_type=RetType.OBJ)
        headerLen = int(response_header.getheader('content-length'))
        assert_greater_than(headerLen, BLOCK_HEADER_SIZE)
        response_header_bytes = response_header.read()
        assert_equal(response_bytes[:headerLen], response_header_bytes)

        # Check block hex format
        response_hex = self.test_rest_request(f"/block/{bb_hash}", req_type=ReqType.HEX, ret_type=RetType.OBJ)
        assert_greater_than(int(response_hex.getheader('content-length')), BLOCK_HEADER_SIZE*2)
        response_hex_bytes = response_hex.read().strip(b'\n')
        assert_equal(response_bytes.hex().encode(), response_hex_bytes)

        # Compare with hex block header
        response_header_hex = self.test_rest_request(f"/headers/1/{bb_hash}", req_type=ReqType.HEX, ret_type=RetType.OBJ)
        assert_greater_than(int(response_header_hex.getheader('content-length')), BLOCK_HEADER_SIZE*2)
        response_header_hex_bytes = response_header_hex.read().strip()
        headerLen = len (response_header_hex_bytes) // 2
        assert_equal(response_bytes[:headerLen].hex().encode(), response_header_hex_bytes)

        # Check json format
        block_json_obj = self.test_rest_request(f"/block/{bb_hash}")
        assert_equal(block_json_obj['hash'], bb_hash)
        assert_equal(self.test_rest_request(f"/blockhashbyheight/{block_json_obj['height']}")['blockhash'], bb_hash)

        # Check hex/bin format
        resp_hex = self.test_rest_request(f"/blockhashbyheight/{block_json_obj['height']}", req_type=ReqType.HEX, ret_type=RetType.OBJ)
        assert_equal(resp_hex.read().decode('utf-8').rstrip(), bb_hash)
        resp_bytes = self.test_rest_request(f"/blockhashbyheight/{block_json_obj['height']}", req_type=ReqType.BIN, ret_type=RetType.BYTES)
        blockhash = resp_bytes[::-1].hex()
        assert_equal(blockhash, bb_hash)

        # Check invalid blockhashbyheight requests
        resp = self.test_rest_request("/blockhashbyheight/abc", ret_type=RetType.OBJ, status=400)
        assert_equal(resp.read().decode('utf-8').rstrip(), "Invalid height: abc")
        resp = self.test_rest_request("/blockhashbyheight/1000000", ret_type=RetType.OBJ, status=404)
        assert_equal(resp.read().decode('utf-8').rstrip(), "Block height out of range")
        resp = self.test_rest_request("/blockhashbyheight/-1", ret_type=RetType.OBJ, status=400)
        assert_equal(resp.read().decode('utf-8').rstrip(), "Invalid height: -1")
        self.test_rest_request("/blockhashbyheight/", ret_type=RetType.OBJ, status=400)

        # Compare with json block header
        json_obj = self.test_rest_request(f"/headers/1/{bb_hash}")
        assert_equal(len(json_obj), 1)  # ensure that there is one header in the json response
        assert_equal(json_obj[0]['hash'], bb_hash)  # request/response hash should be the same

        # Compare with normal RPC block response
        rpc_block_json = self.nodes[0].getblock(bb_hash)
        for key in ['hash', 'confirmations', 'height', 'version', 'merkleroot', 'time', 'nonce', 'bits', 'difficulty', 'chainwork', 'previousblockhash']:
            assert_equal(json_obj[0][key], rpc_block_json[key])

        # See if we can get 5 headers in one response
        self.generate(self.nodes[1], 5)
        self.sync_all()
        json_obj = self.test_rest_request(f"/headers/5/{bb_hash}")
        assert_equal(len(json_obj), 5)  # now we should have 5 header objects

        self.log.info("Test tx inclusion in the /mempool and /block URIs")

        # Make 3 tx and mine them on node 1
        txs = []
        txs.append(self.nodes[0].sendtoaddress(not_related_address, 11))
        txs.append(self.nodes[0].sendtoaddress(not_related_address, 11))
        txs.append(self.nodes[0].sendtoaddress(not_related_address, 11))
        self.sync_all()

        # Check that there are exactly 3 transactions in the TX memory pool before generating the block
        json_obj = self.test_rest_request("/mempool/info")
        assert_equal(json_obj['size'], 3)
        # the size of the memory pool should be greater than 3x ~100 bytes
        assert_greater_than(json_obj['bytes'], 300)

        # Check that there are our submitted transactions in the TX memory pool
        json_obj = self.test_rest_request("/mempool/contents")
        for i, tx in enumerate(txs):
            assert tx in json_obj
            assert_equal(json_obj[tx]['spentby'], txs[i + 1:i + 2])
            assert_equal(json_obj[tx]['depends'], txs[i - 1:i])

        # Now mine the transactions
        newblockhash = self.generate(self.nodes[1], 1)
        self.sync_all()

        # Check if the 3 tx show up in the new block
        json_obj = self.test_rest_request(f"/block/{newblockhash[0]}")
        non_coinbase_txs = {tx['txid'] for tx in json_obj['tx']
                            if 'coinbase' not in tx['vin'][0]}
        assert_equal(non_coinbase_txs, set(txs))

        # Check the same but without tx details
        json_obj = self.test_rest_request(f"/block/notxdetails/{newblockhash[0]}")
        for tx in txs:
            assert tx in json_obj['tx']

        self.log.info("Test the /chaininfo URI")

        bb_hash = self.nodes[0].getbestblockhash()

        json_obj = self.test_rest_request("/chaininfo")
        assert_equal(json_obj['bestblockhash'], bb_hash)

if __name__ == '__main__':
    RESTTest().main()<|MERGE_RESOLUTION|>--- conflicted
+++ resolved
@@ -204,11 +204,7 @@
         long_uri = '/'.join([f'{txid}-{n_}' for n_ in range(15)])
         self.test_rest_request(f"/getutxos/checkmempool/{long_uri}", http_method='POST', status=200)
 
-<<<<<<< HEAD
         mineAuxpowBlock(self.nodes[0])  # generate block to not affect upcoming tests
-=======
-        self.generate(self.nodes[0], 1)  # generate block to not affect upcoming tests
->>>>>>> 5895a502
         self.sync_all()
         bb_hash = self.nodes[0].getbestblockhash()
 
