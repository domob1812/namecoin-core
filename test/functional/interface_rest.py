#!/usr/bin/env python3
# Copyright (c) 2014-2021 The Bitcoin Core developers
# Distributed under the MIT software license, see the accompanying
# file COPYING or http://www.opensource.org/licenses/mit-license.php.
"""Test the REST API."""

from decimal import Decimal
from enum import Enum
import http.client
from io import BytesIO
import json
from struct import pack, unpack
import typing
import urllib.parse


from test_framework.messages import (
    BLOCK_HEADER_SIZE,
    COIN,
)
from test_framework.test_framework import BitcoinTestFramework
from test_framework.util import (
    assert_equal,
    assert_greater_than,
    assert_greater_than_or_equal,
)
from test_framework.wallet import (
    MiniWallet,
    getnewdestination,
)

from test_framework.auxpow_testing import mineAuxpowBlock
from test_framework.messages import BLOCK_HEADER_SIZE

INVALID_PARAM = "abc"
UNKNOWN_PARAM = "0000000000000000000000000000000000000000000000000000000000000000"


class ReqType(Enum):
    JSON = 1
    BIN = 2
    HEX = 3

class RetType(Enum):
    OBJ = 1
    BYTES = 2
    JSON = 3

def filter_output_indices_by_value(vouts, value):
    for vout in vouts:
        if vout['value'] == value:
            yield vout['n']

class RESTTest (BitcoinTestFramework):
    def set_test_params(self):
        self.num_nodes = 2
        self.extra_args = [["-rest", "-blockfilterindex=1"], []]
        # whitelist peers to speed up tx relay / mempool sync
        for args in self.extra_args:
            args.append("-whitelist=noban@127.0.0.1")
        self.supports_cli = False

    def test_rest_request(
            self,
            uri: str,
            http_method: str = 'GET',
            req_type: ReqType = ReqType.JSON,
            body: str = '',
            status: int = 200,
            ret_type: RetType = RetType.JSON,
            query_params: typing.Dict[str, typing.Any] = None,
            ) -> typing.Union[http.client.HTTPResponse, bytes, str, None]:
        rest_uri = '/rest' + uri
        if req_type in ReqType:
            rest_uri += f'.{req_type.name.lower()}'
        if query_params:
            rest_uri += f'?{urllib.parse.urlencode(query_params)}'

        conn = http.client.HTTPConnection(self.url.hostname, self.url.port)
        self.log.debug(f'{http_method} {rest_uri} {body}')
        if http_method == 'GET':
            conn.request('GET', rest_uri)
        elif http_method == 'POST':
            conn.request('POST', rest_uri, body)
        resp = conn.getresponse()

        assert_equal(resp.status, status)

        if ret_type == RetType.OBJ:
            return resp
        elif ret_type == RetType.BYTES:
            return resp.read()
        elif ret_type == RetType.JSON:
            return json.loads(resp.read().decode('utf-8'), parse_float=Decimal)

        return None

    def run_test(self):
        self.url = urllib.parse.urlparse(self.nodes[0].url)
        self.wallet = MiniWallet(self.nodes[0])
        self.wallet.rescan_utxos()

        self.log.info("Broadcast test transaction and sync nodes")
        txid, _ = self.wallet.send_to(from_node=self.nodes[0], scriptPubKey=getnewdestination()[1], amount=int(0.1 * COIN))
        self.sync_all()

        self.log.info("Test the /tx URI")

        json_obj = self.test_rest_request(f"/tx/{txid}")
        assert_equal(json_obj['txid'], txid)

        # Check hex format response
        hex_response = self.test_rest_request(f"/tx/{txid}", req_type=ReqType.HEX, ret_type=RetType.OBJ)
        assert_greater_than_or_equal(int(hex_response.getheader('content-length')),
                                     json_obj['size']*2)

        spent = (json_obj['vin'][0]['txid'], json_obj['vin'][0]['vout'])  # get the vin to later check for utxo (should be spent by then)
        # get n of 0.1 outpoint
        n, = filter_output_indices_by_value(json_obj['vout'], Decimal('0.1'))
        spending = (txid, n)

        # Test /tx with an invalid and an unknown txid
        resp = self.test_rest_request(uri=f"/tx/{INVALID_PARAM}", ret_type=RetType.OBJ, status=400)
        assert_equal(resp.read().decode('utf-8').rstrip(), f"Invalid hash: {INVALID_PARAM}")
        resp = self.test_rest_request(uri=f"/tx/{UNKNOWN_PARAM}", ret_type=RetType.OBJ, status=404)
        assert_equal(resp.read().decode('utf-8').rstrip(), f"{UNKNOWN_PARAM} not found")

        self.log.info("Query an unspent TXO using the /getutxos URI")

        self.generate(self.wallet, 1)
        bb_hash = self.nodes[0].getbestblockhash()

        # Check chainTip response
        json_obj = self.test_rest_request(f"/getutxos/{spending[0]}-{spending[1]}")
        assert_equal(json_obj['chaintipHash'], bb_hash)

        # Make sure there is one utxo
        assert_equal(len(json_obj['utxos']), 1)
        assert_equal(json_obj['utxos'][0]['value'], Decimal('0.1'))

        self.log.info("Query a spent TXO using the /getutxos URI")

        json_obj = self.test_rest_request(f"/getutxos/{spent[0]}-{spent[1]}")

        # Check chainTip response
        assert_equal(json_obj['chaintipHash'], bb_hash)

        # Make sure there is no utxo in the response because this outpoint has been spent
        assert_equal(len(json_obj['utxos']), 0)

        # Check bitmap
        assert_equal(json_obj['bitmap'], "0")

        self.log.info("Query two TXOs using the /getutxos URI")

        json_obj = self.test_rest_request(f"/getutxos/{spending[0]}-{spending[1]}/{spent[0]}-{spent[1]}")

        assert_equal(len(json_obj['utxos']), 1)
        assert_equal(json_obj['bitmap'], "10")

        self.log.info("Query the TXOs using the /getutxos URI with a binary response")

        bin_request = b'\x01\x02'
        for txid, n in [spending, spent]:
            bin_request += bytes.fromhex(txid)
            bin_request += pack("i", n)

        bin_response = self.test_rest_request("/getutxos", http_method='POST', req_type=ReqType.BIN, body=bin_request, ret_type=RetType.BYTES)
        output = BytesIO(bin_response)
        chain_height, = unpack("<i", output.read(4))
        response_hash = output.read(32)[::-1].hex()

        assert_equal(bb_hash, response_hash)  # check if getutxo's chaintip during calculation was fine
        assert_equal(chain_height, 201)  # chain height must be 201 (pre-mined chain [200] + generated block [1])

        self.log.info("Test the /getutxos URI with and without /checkmempool")
        # Create a transaction, check that it's found with /checkmempool, but
        # not found without. Then confirm the transaction and check that it's
        # found with or without /checkmempool.

        # do a tx and don't sync
        txid, _ = self.wallet.send_to(from_node=self.nodes[0], scriptPubKey=getnewdestination()[1], amount=int(0.1 * COIN))
        json_obj = self.test_rest_request(f"/tx/{txid}")
        # get the spent output to later check for utxo (should be spent by then)
        spent = (json_obj['vin'][0]['txid'], json_obj['vin'][0]['vout'])
        # get n of 0.1 outpoint
        n, = filter_output_indices_by_value(json_obj['vout'], Decimal('0.1'))
        spending = (txid, n)

        json_obj = self.test_rest_request(f"/getutxos/{spending[0]}-{spending[1]}")
        assert_equal(len(json_obj['utxos']), 0)

        json_obj = self.test_rest_request(f"/getutxos/checkmempool/{spending[0]}-{spending[1]}")
        assert_equal(len(json_obj['utxos']), 1)

        json_obj = self.test_rest_request(f"/getutxos/{spent[0]}-{spent[1]}")
        assert_equal(len(json_obj['utxos']), 1)

        json_obj = self.test_rest_request(f"/getutxos/checkmempool/{spent[0]}-{spent[1]}")
        assert_equal(len(json_obj['utxos']), 0)

        self.generate(self.nodes[0], 1)

        json_obj = self.test_rest_request(f"/getutxos/{spending[0]}-{spending[1]}")
        assert_equal(len(json_obj['utxos']), 1)

        json_obj = self.test_rest_request(f"/getutxos/checkmempool/{spending[0]}-{spending[1]}")
        assert_equal(len(json_obj['utxos']), 1)

        # Do some invalid requests
        self.test_rest_request("/getutxos", http_method='POST', req_type=ReqType.JSON, body='{"checkmempool', status=400, ret_type=RetType.OBJ)
        self.test_rest_request("/getutxos", http_method='POST', req_type=ReqType.BIN, body='{"checkmempool', status=400, ret_type=RetType.OBJ)
        self.test_rest_request("/getutxos/checkmempool", http_method='POST', req_type=ReqType.JSON, status=400, ret_type=RetType.OBJ)

        # Test limits
        long_uri = '/'.join([f"{txid}-{n_}" for n_ in range(20)])
        self.test_rest_request(f"/getutxos/checkmempool/{long_uri}", http_method='POST', status=400, ret_type=RetType.OBJ)

        long_uri = '/'.join([f'{txid}-{n_}' for n_ in range(15)])
        self.test_rest_request(f"/getutxos/checkmempool/{long_uri}", http_method='POST', status=200)

        mineAuxpowBlock(self.nodes[0], getnewdestination()[2])  # generate block to not affect upcoming tests
        self.sync_all()
        bb_hash = self.nodes[0].getbestblockhash()

        self.log.info("Test the /block, /blockhashbyheight and /headers URIs")
        bb_hash = self.nodes[0].getbestblockhash()

        # Check result if block does not exists
        assert_equal(self.test_rest_request(f"/headers/{UNKNOWN_PARAM}", query_params={"count": 1}), [])
        self.test_rest_request(f"/block/{UNKNOWN_PARAM}", status=404, ret_type=RetType.OBJ)

        # Check result if block is not in the active chain
        self.nodes[0].invalidateblock(bb_hash)
        assert_equal(self.test_rest_request(f'/headers/{bb_hash}', query_params={'count': 1}), [])
        self.test_rest_request(f'/block/{bb_hash}')
        self.nodes[0].reconsiderblock(bb_hash)

        # Check binary format
        response = self.test_rest_request(f"/block/{bb_hash}", req_type=ReqType.BIN, ret_type=RetType.OBJ)
        assert_greater_than(int(response.getheader('content-length')), BLOCK_HEADER_SIZE)
        response_bytes = response.read()

        # Compare with block header
<<<<<<< HEAD
        response_header = self.test_rest_request(f"/headers/1/{bb_hash}", req_type=ReqType.BIN, ret_type=RetType.OBJ)
        headerLen = int(response_header.getheader('content-length'))
        assert_greater_than(headerLen, BLOCK_HEADER_SIZE)
=======
        response_header = self.test_rest_request(f"/headers/{bb_hash}", req_type=ReqType.BIN, ret_type=RetType.OBJ, query_params={"count": 1})
        assert_equal(int(response_header.getheader('content-length')), BLOCK_HEADER_SIZE)
>>>>>>> 747cdf1d
        response_header_bytes = response_header.read()
        assert_equal(response_bytes[:headerLen], response_header_bytes)

        # Check block hex format
        response_hex = self.test_rest_request(f"/block/{bb_hash}", req_type=ReqType.HEX, ret_type=RetType.OBJ)
        assert_greater_than(int(response_hex.getheader('content-length')), BLOCK_HEADER_SIZE*2)
        response_hex_bytes = response_hex.read().strip(b'\n')
        assert_equal(response_bytes.hex().encode(), response_hex_bytes)

        # Compare with hex block header
        response_header_hex = self.test_rest_request(f"/headers/{bb_hash}", req_type=ReqType.HEX, ret_type=RetType.OBJ, query_params={"count": 1})
        assert_greater_than(int(response_header_hex.getheader('content-length')), BLOCK_HEADER_SIZE*2)
        response_header_hex_bytes = response_header_hex.read().strip()
        headerLen = len (response_header_hex_bytes) // 2
        assert_equal(response_bytes[:headerLen].hex().encode(), response_header_hex_bytes)

        # Check json format
        block_json_obj = self.test_rest_request(f"/block/{bb_hash}")
        assert_equal(block_json_obj['hash'], bb_hash)
        assert_equal(self.test_rest_request(f"/blockhashbyheight/{block_json_obj['height']}")['blockhash'], bb_hash)

        # Check hex/bin format
        resp_hex = self.test_rest_request(f"/blockhashbyheight/{block_json_obj['height']}", req_type=ReqType.HEX, ret_type=RetType.OBJ)
        assert_equal(resp_hex.read().decode('utf-8').rstrip(), bb_hash)
        resp_bytes = self.test_rest_request(f"/blockhashbyheight/{block_json_obj['height']}", req_type=ReqType.BIN, ret_type=RetType.BYTES)
        blockhash = resp_bytes[::-1].hex()
        assert_equal(blockhash, bb_hash)

        # Check invalid blockhashbyheight requests
        resp = self.test_rest_request(f"/blockhashbyheight/{INVALID_PARAM}", ret_type=RetType.OBJ, status=400)
        assert_equal(resp.read().decode('utf-8').rstrip(), f"Invalid height: {INVALID_PARAM}")
        resp = self.test_rest_request("/blockhashbyheight/1000000", ret_type=RetType.OBJ, status=404)
        assert_equal(resp.read().decode('utf-8').rstrip(), "Block height out of range")
        resp = self.test_rest_request("/blockhashbyheight/-1", ret_type=RetType.OBJ, status=400)
        assert_equal(resp.read().decode('utf-8').rstrip(), "Invalid height: -1")
        self.test_rest_request("/blockhashbyheight/", ret_type=RetType.OBJ, status=400)

        # Compare with json block header
        json_obj = self.test_rest_request(f"/headers/{bb_hash}", query_params={"count": 1})
        assert_equal(len(json_obj), 1)  # ensure that there is one header in the json response
        assert_equal(json_obj[0]['hash'], bb_hash)  # request/response hash should be the same

        # Compare with normal RPC block response
        rpc_block_json = self.nodes[0].getblock(bb_hash)
        for key in ['hash', 'confirmations', 'height', 'version', 'merkleroot', 'time', 'nonce', 'bits', 'difficulty', 'chainwork', 'previousblockhash']:
            assert_equal(json_obj[0][key], rpc_block_json[key])

        # See if we can get 5 headers in one response
        self.generate(self.nodes[1], 5)
        json_obj = self.test_rest_request(f"/headers/{bb_hash}", query_params={"count": 5})
        assert_equal(len(json_obj), 5)  # now we should have 5 header objects
        json_obj = self.test_rest_request(f"/blockfilterheaders/basic/{bb_hash}", query_params={"count": 5})
        first_filter_header = json_obj[0]
        assert_equal(len(json_obj), 5)  # now we should have 5 filter header objects
        json_obj = self.test_rest_request(f"/blockfilter/basic/{bb_hash}")

        # Compare with normal RPC blockfilter response
        rpc_blockfilter = self.nodes[0].getblockfilter(bb_hash)
        assert_equal(first_filter_header, rpc_blockfilter['header'])
        assert_equal(json_obj['filter'], rpc_blockfilter['filter'])

        # Test number parsing
        for num in ['5a', '-5', '0', '2001', '99999999999999999999999999999999999']:
            assert_equal(
                bytes(f'Header count is invalid or out of acceptable range (1-2000): {num}\r\n', 'ascii'),
                self.test_rest_request(f"/headers/{bb_hash}", ret_type=RetType.BYTES, status=400, query_params={"count": num}),
            )

        self.log.info("Test tx inclusion in the /mempool and /block URIs")

        # Make 3 chained txs and mine them on node 1
        txs = []
        input_txid = txid
        for _ in range(3):
            utxo_to_spend = self.wallet.get_utxo(txid=input_txid)
            txs.append(self.wallet.send_self_transfer(from_node=self.nodes[0], utxo_to_spend=utxo_to_spend)['txid'])
            input_txid = txs[-1]
        self.sync_all()

        # Check that there are exactly 3 transactions in the TX memory pool before generating the block
        json_obj = self.test_rest_request("/mempool/info")
        assert_equal(json_obj['size'], 3)
        # the size of the memory pool should be greater than 3x ~100 bytes
        assert_greater_than(json_obj['bytes'], 300)

        # Check that there are our submitted transactions in the TX memory pool
        json_obj = self.test_rest_request("/mempool/contents")
        for i, tx in enumerate(txs):
            assert tx in json_obj
            assert_equal(json_obj[tx]['spentby'], txs[i + 1:i + 2])
            assert_equal(json_obj[tx]['depends'], txs[i - 1:i])

        # Now mine the transactions
        newblockhash = self.generate(self.nodes[1], 1)

        # Check if the 3 tx show up in the new block
        json_obj = self.test_rest_request(f"/block/{newblockhash[0]}")
        non_coinbase_txs = {tx['txid'] for tx in json_obj['tx']
                            if 'coinbase' not in tx['vin'][0]}
        assert_equal(non_coinbase_txs, set(txs))

        # Verify that the non-coinbase tx has "prevout" key set
        for tx_obj in json_obj["tx"]:
            for vin in tx_obj["vin"]:
                if "coinbase" not in vin:
                    assert "prevout" in vin
                    assert_equal(vin["prevout"]["generated"], False)
                else:
                    assert "prevout" not in vin

        # Check the same but without tx details
        json_obj = self.test_rest_request(f"/block/notxdetails/{newblockhash[0]}")
        for tx in txs:
            assert tx in json_obj['tx']

        self.log.info("Test the /chaininfo URI")

        bb_hash = self.nodes[0].getbestblockhash()

        json_obj = self.test_rest_request("/chaininfo")
        assert_equal(json_obj['bestblockhash'], bb_hash)

        # Test compatibility of deprecated and newer endpoints
        self.log.info("Test compatibility of deprecated and newer endpoints")
        assert_equal(self.test_rest_request(f"/headers/{bb_hash}", query_params={"count": 1}), self.test_rest_request(f"/headers/1/{bb_hash}"))
        assert_equal(self.test_rest_request(f"/blockfilterheaders/basic/{bb_hash}", query_params={"count": 1}), self.test_rest_request(f"/blockfilterheaders/basic/5/{bb_hash}"))


if __name__ == '__main__':
    RESTTest().main()<|MERGE_RESOLUTION|>--- conflicted
+++ resolved
@@ -242,14 +242,9 @@
         response_bytes = response.read()
 
         # Compare with block header
-<<<<<<< HEAD
-        response_header = self.test_rest_request(f"/headers/1/{bb_hash}", req_type=ReqType.BIN, ret_type=RetType.OBJ)
+        response_header = self.test_rest_request(f"/headers/{bb_hash}", req_type=ReqType.BIN, ret_type=RetType.OBJ, query_params={"count": 1})
         headerLen = int(response_header.getheader('content-length'))
         assert_greater_than(headerLen, BLOCK_HEADER_SIZE)
-=======
-        response_header = self.test_rest_request(f"/headers/{bb_hash}", req_type=ReqType.BIN, ret_type=RetType.OBJ, query_params={"count": 1})
-        assert_equal(int(response_header.getheader('content-length')), BLOCK_HEADER_SIZE)
->>>>>>> 747cdf1d
         response_header_bytes = response_header.read()
         assert_equal(response_bytes[:headerLen], response_header_bytes)
 
