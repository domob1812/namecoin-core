#!/usr/bin/env python3
# Copyright (c) 2014-2018 The Bitcoin Core developers
# Distributed under the MIT software license, see the accompanying
# file COPYING or http://www.opensource.org/licenses/mit-license.php.
"""Test the REST API."""

import binascii
from decimal import Decimal
from enum import Enum
from io import BytesIO
import json
from struct import pack, unpack

import http.client
import urllib.parse

from test_framework.test_framework import BitcoinTestFramework
from test_framework.util import (
    assert_equal,
    assert_greater_than,
    assert_greater_than_or_equal,
    hex_str_to_bytes,
)

<<<<<<< HEAD
from test_framework.auxpow_testing import mineAuxpowBlock
=======
from test_framework.messages import BLOCK_HEADER_SIZE
>>>>>>> b72c787d

class ReqType(Enum):
    JSON = 1
    BIN = 2
    HEX = 3

class RetType(Enum):
    OBJ = 1
    BYTES = 2
    JSON = 3

def filter_output_indices_by_value(vouts, value):
    for vout in vouts:
        if vout['value'] == value:
            yield vout['n']

class RESTTest (BitcoinTestFramework):
    def set_test_params(self):
        self.setup_clean_chain = True
        self.num_nodes = 2
        # TODO: remove -txindex. Currently required for getrawtransaction call.
        self.extra_args = [["-rest", "-txindex"], []]

    def skip_test_if_missing_module(self):
        self.skip_if_no_wallet()

    def test_rest_request(self, uri, http_method='GET', req_type=ReqType.JSON, body='', status=200, ret_type=RetType.JSON):
        rest_uri = '/rest' + uri
        if req_type == ReqType.JSON:
            rest_uri += '.json'
        elif req_type == ReqType.BIN:
            rest_uri += '.bin'
        elif req_type == ReqType.HEX:
            rest_uri += '.hex'

        conn = http.client.HTTPConnection(self.url.hostname, self.url.port)
        self.log.debug('%s %s %s', http_method, rest_uri, body)
        if http_method == 'GET':
            conn.request('GET', rest_uri)
        elif http_method == 'POST':
            conn.request('POST', rest_uri, body)
        resp = conn.getresponse()

        assert_equal(resp.status, status)

        if ret_type == RetType.OBJ:
            return resp
        elif ret_type == RetType.BYTES:
            return resp.read()
        elif ret_type == RetType.JSON:
            return json.loads(resp.read().decode('utf-8'), parse_float=Decimal)

    def run_test(self):
        self.url = urllib.parse.urlparse(self.nodes[0].url)
        self.log.info("Mine blocks and send Bitcoin to node 1")

        # Random address so node1's balance doesn't increase
        not_related_address = "2MxqoHEdNQTyYeX1mHcbrrpzgojbosTpCvJ"

        self.nodes[0].generate(1)
        self.sync_all()
        self.nodes[1].generatetoaddress(100, not_related_address)
        self.sync_all()

        assert_equal(self.nodes[0].getbalance(), 50)

        txid = self.nodes[0].sendtoaddress(self.nodes[1].getnewaddress(), 0.1)
        self.sync_all()
        self.nodes[1].generatetoaddress(1, not_related_address)
        self.sync_all()
        bb_hash = self.nodes[0].getbestblockhash()

        assert_equal(self.nodes[1].getbalance(), Decimal("0.1"))

        self.log.info("Load the transaction using the /tx URI")

        json_obj = self.test_rest_request("/tx/{}".format(txid))
        spent = (json_obj['vin'][0]['txid'], json_obj['vin'][0]['vout'])  # get the vin to later check for utxo (should be spent by then)
        # get n of 0.1 outpoint
        n, = filter_output_indices_by_value(json_obj['vout'], Decimal('0.1'))
        spending = (txid, n)

        self.log.info("Query an unspent TXO using the /getutxos URI")

        json_obj = self.test_rest_request("/getutxos/{}-{}".format(*spending))

        # Check chainTip response
        assert_equal(json_obj['chaintipHash'], bb_hash)

        # Make sure there is one utxo
        assert_equal(len(json_obj['utxos']), 1)
        assert_equal(json_obj['utxos'][0]['value'], Decimal('0.1'))

        self.log.info("Query a spent TXO using the /getutxos URI")

        json_obj = self.test_rest_request("/getutxos/{}-{}".format(*spent))

        # Check chainTip response
        assert_equal(json_obj['chaintipHash'], bb_hash)

        # Make sure there is no utxo in the response because this outpoint has been spent
        assert_equal(len(json_obj['utxos']), 0)

        # Check bitmap
        assert_equal(json_obj['bitmap'], "0")

        self.log.info("Query two TXOs using the /getutxos URI")

        json_obj = self.test_rest_request("/getutxos/{}-{}/{}-{}".format(*(spending + spent)))

        assert_equal(len(json_obj['utxos']), 1)
        assert_equal(json_obj['bitmap'], "10")

        self.log.info("Query the TXOs using the /getutxos URI with a binary response")

        bin_request = b'\x01\x02'
        for txid, n in [spending, spent]:
            bin_request += hex_str_to_bytes(txid)
            bin_request += pack("i", n)

        bin_response = self.test_rest_request("/getutxos", http_method='POST', req_type=ReqType.BIN, body=bin_request, ret_type=RetType.BYTES)
        output = BytesIO(bin_response)
        chain_height, = unpack("i", output.read(4))
        response_hash = binascii.hexlify(output.read(32)[::-1]).decode('ascii')

        assert_equal(bb_hash, response_hash)  # check if getutxo's chaintip during calculation was fine
        assert_equal(chain_height, 102)  # chain height must be 102

        self.log.info("Test the /getutxos URI with and without /checkmempool")
        # Create a transaction, check that it's found with /checkmempool, but
        # not found without. Then confirm the transaction and check that it's
        # found with or without /checkmempool.

        # do a tx and don't sync
        txid = self.nodes[0].sendtoaddress(self.nodes[1].getnewaddress(), 0.1)
        json_obj = self.test_rest_request("/tx/{}".format(txid))
        # get the spent output to later check for utxo (should be spent by then)
        spent = (json_obj['vin'][0]['txid'], json_obj['vin'][0]['vout'])
        # get n of 0.1 outpoint
        n, = filter_output_indices_by_value(json_obj['vout'], Decimal('0.1'))
        spending = (txid, n)

        json_obj = self.test_rest_request("/getutxos/{}-{}".format(*spending))
        assert_equal(len(json_obj['utxos']), 0)

        json_obj = self.test_rest_request("/getutxos/checkmempool/{}-{}".format(*spending))
        assert_equal(len(json_obj['utxos']), 1)

        json_obj = self.test_rest_request("/getutxos/{}-{}".format(*spent))
        assert_equal(len(json_obj['utxos']), 1)

        json_obj = self.test_rest_request("/getutxos/checkmempool/{}-{}".format(*spent))
        assert_equal(len(json_obj['utxos']), 0)

        self.nodes[0].generate(1)
        self.sync_all()

        json_obj = self.test_rest_request("/getutxos/{}-{}".format(*spending))
        assert_equal(len(json_obj['utxos']), 1)

        json_obj = self.test_rest_request("/getutxos/checkmempool/{}-{}".format(*spending))
        assert_equal(len(json_obj['utxos']), 1)

        # Do some invalid requests
        self.test_rest_request("/getutxos", http_method='POST', req_type=ReqType.JSON, body='{"checkmempool', status=400, ret_type=RetType.OBJ)
        self.test_rest_request("/getutxos", http_method='POST', req_type=ReqType.BIN, body='{"checkmempool', status=400, ret_type=RetType.OBJ)
        self.test_rest_request("/getutxos/checkmempool", http_method='POST', req_type=ReqType.JSON, status=400, ret_type=RetType.OBJ)

        # Test limits
        long_uri = '/'.join(["{}-{}".format(txid, n_) for n_ in range(20)])
        self.test_rest_request("/getutxos/checkmempool/{}".format(long_uri), http_method='POST', status=400, ret_type=RetType.OBJ)

        long_uri = '/'.join(['{}-{}'.format(txid, n_) for n_ in range(15)])
        self.test_rest_request("/getutxos/checkmempool/{}".format(long_uri), http_method='POST', status=200)

        mineAuxpowBlock(self.nodes[0])  # generate block to not affect upcoming tests
        self.sync_all()
        bb_hash = self.nodes[0].getbestblockhash()

        self.log.info("Test the /block, /blockhashbyheight and /headers URIs")
        bb_hash = self.nodes[0].getbestblockhash()

        # Check result if block does not exists
        assert_equal(self.test_rest_request('/headers/1/0000000000000000000000000000000000000000000000000000000000000000'), [])
        self.test_rest_request('/block/0000000000000000000000000000000000000000000000000000000000000000', status=404, ret_type=RetType.OBJ)

        # Check result if block is not in the active chain
        self.nodes[0].invalidateblock(bb_hash)
        assert_equal(self.test_rest_request('/headers/1/{}'.format(bb_hash)), [])
        self.test_rest_request('/block/{}'.format(bb_hash))
        self.nodes[0].reconsiderblock(bb_hash)

        # Check binary format
        response = self.test_rest_request("/block/{}".format(bb_hash), req_type=ReqType.BIN, ret_type=RetType.OBJ)
        assert_greater_than(int(response.getheader('content-length')), BLOCK_HEADER_SIZE)
        response_bytes = response.read()

        # Compare with block header
        response_header = self.test_rest_request("/headers/1/{}".format(bb_hash), req_type=ReqType.BIN, ret_type=RetType.OBJ)
<<<<<<< HEAD
        headerLen = int(response_header.getheader('content-length'))
        assert_greater_than(headerLen, 80)
        response_header_bytes = response_header.read()
        assert_equal(response_bytes[:headerLen], response_header_bytes)
=======
        assert_equal(int(response_header.getheader('content-length')), BLOCK_HEADER_SIZE)
        response_header_bytes = response_header.read()
        assert_equal(response_bytes[:BLOCK_HEADER_SIZE], response_header_bytes)
>>>>>>> b72c787d

        # Check block hex format
        response_hex = self.test_rest_request("/block/{}".format(bb_hash), req_type=ReqType.HEX, ret_type=RetType.OBJ)
        assert_greater_than(int(response_hex.getheader('content-length')), BLOCK_HEADER_SIZE*2)
        response_hex_bytes = response_hex.read().strip(b'\n')
        assert_equal(binascii.hexlify(response_bytes), response_hex_bytes)

        # Compare with hex block header
        response_header_hex = self.test_rest_request("/headers/1/{}".format(bb_hash), req_type=ReqType.HEX, ret_type=RetType.OBJ)
<<<<<<< HEAD
        assert_greater_than(int(response_header_hex.getheader('content-length')), 160)
        response_header_hex_bytes = response_header_hex.read().strip()
        headerLen = len (response_header_hex_bytes) // 2
        assert_equal(binascii.hexlify(response_bytes[:headerLen]), response_header_hex_bytes)
=======
        assert_greater_than(int(response_header_hex.getheader('content-length')), BLOCK_HEADER_SIZE*2)
        response_header_hex_bytes = response_header_hex.read(BLOCK_HEADER_SIZE*2)
        assert_equal(binascii.hexlify(response_bytes[:BLOCK_HEADER_SIZE]), response_header_hex_bytes)
>>>>>>> b72c787d

        # Check json format
        block_json_obj = self.test_rest_request("/block/{}".format(bb_hash))
        assert_equal(block_json_obj['hash'], bb_hash)
        assert_equal(self.test_rest_request("/blockhashbyheight/{}".format(block_json_obj['height']))['blockhash'], bb_hash)

        # Check hex/bin format
        resp_hex = self.test_rest_request("/blockhashbyheight/{}".format(block_json_obj['height']), req_type=ReqType.HEX, ret_type=RetType.OBJ)
        assert_equal(resp_hex.read().decode('utf-8').rstrip(), bb_hash)
        resp_bytes = self.test_rest_request("/blockhashbyheight/{}".format(block_json_obj['height']), req_type=ReqType.BIN, ret_type=RetType.BYTES)
        blockhash = binascii.hexlify(resp_bytes[::-1]).decode('utf-8')
        assert_equal(blockhash, bb_hash)

        # Check invalid blockhashbyheight requests
        resp = self.test_rest_request("/blockhashbyheight/abc", ret_type=RetType.OBJ, status=400)
        assert_equal(resp.read().decode('utf-8').rstrip(), "Invalid height: abc")
        resp = self.test_rest_request("/blockhashbyheight/1000000", ret_type=RetType.OBJ, status=404)
        assert_equal(resp.read().decode('utf-8').rstrip(), "Block height out of range")
        resp = self.test_rest_request("/blockhashbyheight/-1", ret_type=RetType.OBJ, status=400)
        assert_equal(resp.read().decode('utf-8').rstrip(), "Invalid height: -1")
        self.test_rest_request("/blockhashbyheight/", ret_type=RetType.OBJ, status=400)

        # Compare with json block header
        json_obj = self.test_rest_request("/headers/1/{}".format(bb_hash))
        assert_equal(len(json_obj), 1)  # ensure that there is one header in the json response
        assert_equal(json_obj[0]['hash'], bb_hash)  # request/response hash should be the same

        # Compare with normal RPC block response
        rpc_block_json = self.nodes[0].getblock(bb_hash)
        for key in ['hash', 'confirmations', 'height', 'version', 'merkleroot', 'time', 'nonce', 'bits', 'difficulty', 'chainwork', 'previousblockhash']:
            assert_equal(json_obj[0][key], rpc_block_json[key])

        # See if we can get 5 headers in one response
        self.nodes[1].generate(5)
        self.sync_all()
        json_obj = self.test_rest_request("/headers/5/{}".format(bb_hash))
        assert_equal(len(json_obj), 5)  # now we should have 5 header objects

        self.log.info("Test the /tx URI")

        tx_hash = block_json_obj['tx'][0]['txid']
        json_obj = self.test_rest_request("/tx/{}".format(tx_hash))
        assert_equal(json_obj['txid'], tx_hash)

        # Check hex format response
        hex_response = self.test_rest_request("/tx/{}".format(tx_hash), req_type=ReqType.HEX, ret_type=RetType.OBJ)
        assert_greater_than_or_equal(int(hex_response.getheader('content-length')),
                                     json_obj['size']*2)

        self.log.info("Test tx inclusion in the /mempool and /block URIs")

        # Make 3 tx and mine them on node 1
        txs = []
        txs.append(self.nodes[0].sendtoaddress(not_related_address, 11))
        txs.append(self.nodes[0].sendtoaddress(not_related_address, 11))
        txs.append(self.nodes[0].sendtoaddress(not_related_address, 11))
        self.sync_all()

        # Check that there are exactly 3 transactions in the TX memory pool before generating the block
        json_obj = self.test_rest_request("/mempool/info")
        assert_equal(json_obj['size'], 3)
        # the size of the memory pool should be greater than 3x ~100 bytes
        assert_greater_than(json_obj['bytes'], 300)

        # Check that there are our submitted transactions in the TX memory pool
        json_obj = self.test_rest_request("/mempool/contents")
        for i, tx in enumerate(txs):
            assert tx in json_obj
            assert_equal(json_obj[tx]['spentby'], txs[i + 1:i + 2])
            assert_equal(json_obj[tx]['depends'], txs[i - 1:i])

        # Now mine the transactions
        newblockhash = self.nodes[1].generate(1)
        self.sync_all()

        # Check if the 3 tx show up in the new block
        json_obj = self.test_rest_request("/block/{}".format(newblockhash[0]))
        non_coinbase_txs = {tx['txid'] for tx in json_obj['tx']
                            if 'coinbase' not in tx['vin'][0]}
        assert_equal(non_coinbase_txs, set(txs))

        # Check the same but without tx details
        json_obj = self.test_rest_request("/block/notxdetails/{}".format(newblockhash[0]))
        for tx in txs:
            assert tx in json_obj['tx']

        self.log.info("Test the /chaininfo URI")

        bb_hash = self.nodes[0].getbestblockhash()

        json_obj = self.test_rest_request("/chaininfo")
        assert_equal(json_obj['bestblockhash'], bb_hash)

if __name__ == '__main__':
    RESTTest().main()<|MERGE_RESOLUTION|>--- conflicted
+++ resolved
@@ -22,11 +22,8 @@
     hex_str_to_bytes,
 )
 
-<<<<<<< HEAD
 from test_framework.auxpow_testing import mineAuxpowBlock
-=======
 from test_framework.messages import BLOCK_HEADER_SIZE
->>>>>>> b72c787d
 
 class ReqType(Enum):
     JSON = 1
@@ -226,16 +223,10 @@
 
         # Compare with block header
         response_header = self.test_rest_request("/headers/1/{}".format(bb_hash), req_type=ReqType.BIN, ret_type=RetType.OBJ)
-<<<<<<< HEAD
         headerLen = int(response_header.getheader('content-length'))
-        assert_greater_than(headerLen, 80)
+        assert_greater_than(headerLen, BLOCK_HEADER_SIZE)
         response_header_bytes = response_header.read()
         assert_equal(response_bytes[:headerLen], response_header_bytes)
-=======
-        assert_equal(int(response_header.getheader('content-length')), BLOCK_HEADER_SIZE)
-        response_header_bytes = response_header.read()
-        assert_equal(response_bytes[:BLOCK_HEADER_SIZE], response_header_bytes)
->>>>>>> b72c787d
 
         # Check block hex format
         response_hex = self.test_rest_request("/block/{}".format(bb_hash), req_type=ReqType.HEX, ret_type=RetType.OBJ)
@@ -245,16 +236,10 @@
 
         # Compare with hex block header
         response_header_hex = self.test_rest_request("/headers/1/{}".format(bb_hash), req_type=ReqType.HEX, ret_type=RetType.OBJ)
-<<<<<<< HEAD
-        assert_greater_than(int(response_header_hex.getheader('content-length')), 160)
+        assert_greater_than(int(response_header_hex.getheader('content-length')), BLOCK_HEADER_SIZE*2)
         response_header_hex_bytes = response_header_hex.read().strip()
         headerLen = len (response_header_hex_bytes) // 2
         assert_equal(binascii.hexlify(response_bytes[:headerLen]), response_header_hex_bytes)
-=======
-        assert_greater_than(int(response_header_hex.getheader('content-length')), BLOCK_HEADER_SIZE*2)
-        response_header_hex_bytes = response_header_hex.read(BLOCK_HEADER_SIZE*2)
-        assert_equal(binascii.hexlify(response_bytes[:BLOCK_HEADER_SIZE]), response_header_hex_bytes)
->>>>>>> b72c787d
 
         # Check json format
         block_json_obj = self.test_rest_request("/block/{}".format(bb_hash))
