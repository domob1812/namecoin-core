--- conflicted
+++ resolved
@@ -69,13 +69,8 @@
         assert_equal(finalized[::-1].hex(), node_muhash)
 
         self.log.info("Test deterministic UTXO set hash results")
-<<<<<<< HEAD
-        assert_equal(node.gettxoutsetinfo()['hash_serialized_2'], "125e19f6c48590ff130f3332fac8069cfb69d414f54ce36b7d4dbae2d54f65c3")
-        assert_equal(node.gettxoutsetinfo("muhash")['muhash'], "4b8803075d7151d06fad3e88b68ba726886794873fbfa841d12aefb2cc2b881b")
-=======
-        assert_equal(node.gettxoutsetinfo()['hash_serialized_2'], "221f245cf4c9010eeb7f5183d342c002ae6c1c27e98aa357dccb788c21d98049")
+        assert_equal(node.gettxoutsetinfo()['hash_serialized_2'], "18d9b71946b826fa775f084ee28e68ef03569fac6e40ce9dfb2ef973c22c5b90")
         assert_equal(node.gettxoutsetinfo("muhash")['muhash'], "7c0890c68501f7630d36aeb3999dc924e63af084ae1bbfba11dd462144637635")
->>>>>>> a85442f6
 
     def run_test(self):
         self.test_muhash_implementation()
