--- conflicted
+++ resolved
@@ -69,13 +69,8 @@
         assert_equal(finalized[::-1].hex(), node_muhash)
 
         self.log.info("Test deterministic UTXO set hash results")
-<<<<<<< HEAD
-        assert_equal(node.gettxoutsetinfo()['hash_serialized_2'], "2e49ec1bef70952d5b366b81880a951e599b9c998474d90fae5d425811ec18a5")
-        assert_equal(node.gettxoutsetinfo("muhash")['muhash'], "f1db74a8cd35d6725dfffeda7478bd1bace2f0fbf2cdf5db6e914c7adea671ad")
-=======
-        assert_equal(node.gettxoutsetinfo()['hash_serialized_2'], "a9e64c298b432f8e78bd77c113e227bfa53ea71c78e3b49cb1f067b8b6d17dcb")
-        assert_equal(node.gettxoutsetinfo("muhash")['muhash'], "d1725b2fe3ef43e55aa4907480aea98d406fc9e0bf8f60169e2305f1fbf5961b")
->>>>>>> 92d5ea20
+        assert_equal(node.gettxoutsetinfo()['hash_serialized_2'], "0c799bf428b1d4caadfa33cd8580d9997aff8038e55e86fd437326d1a577953b")
+        assert_equal(node.gettxoutsetinfo("muhash")['muhash'], "c4293d77dd4e971d95093febac8be2f31954b10147132d209bce472ecbcdafbc")
 
     def run_test(self):
         self.test_muhash_implementation()
