--- conflicted
+++ resolved
@@ -528,8 +528,10 @@
             % (self.nVersion, repr(self.vin), repr(self.vout), repr(self.wit), self.nLockTime)
 
 
-<<<<<<< HEAD
 class CAuxPow(CTransaction):
+    __slots__ = ("hashBlock", "vMerkleBranch", "nIndex",
+                 "vChainMerkleBranch", "nChainIndex", "parentBlock")
+
     def __init__(self):
         super(CAuxPow, self).__init__()
         self.hashBlock = 0
@@ -560,13 +562,11 @@
         return r
 
 
-class CBlockHeader():
-=======
 class CBlockHeader:
     __slots__ = ("hash", "hashMerkleRoot", "hashPrevBlock", "nBits", "nNonce",
+                 "auxpow",
                  "nTime", "nVersion", "sha256")
 
->>>>>>> 011c39c2
     def __init__(self, header=None):
         if header is None:
             self.set_null()
