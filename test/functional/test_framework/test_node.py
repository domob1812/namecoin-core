#!/usr/bin/env python3
# Copyright (c) 2017-present The Bitcoin Core developers
# Distributed under the MIT software license, see the accompanying
# file COPYING or http://www.opensource.org/licenses/mit-license.php.
"""Class for namecoind node under test"""

import contextlib
import decimal
import errno
from enum import Enum
import json
import logging
import os
import platform
import re
import subprocess
import tempfile
import time
import urllib.parse
import collections
import shlex
import sys
from pathlib import Path

from .authproxy import (
    JSONRPCException,
    serialization_fallback,
)
from .descriptors import descsum_create
from .messages import NODE_P2P_V2
from .p2p import P2P_SERVICES, P2P_SUBVERSION
from .util import (
    MAX_NODES,
    assert_equal,
    assert_not_equal,
    append_config,
    config_file,
    delete_cookie_file,
    get_auth_cookie,
    get_rpc_proxy,
    rpc_url,
    wait_until_helper_internal,
    p2p_port,
    tor_port,
)

BITCOIND_PROC_WAIT_TIMEOUT = 60
# The size of the blocks xor key
# from InitBlocksdirXorKey::xor_key.size()
NUM_XOR_BYTES = 8
# The null blocks key (all 0s)
NULL_BLK_XOR_KEY = bytes([0] * NUM_XOR_BYTES)
BITCOIN_PID_FILENAME_DEFAULT = "namecoind.pid"


class FailedToStartError(Exception):
    """Raised when a node fails to start correctly."""


class ErrorMatch(Enum):
    FULL_TEXT = 1
    FULL_REGEX = 2
    PARTIAL_REGEX = 3


class TestNode():
    """A class for representing a namecoind node under test.

    This class contains:

    - state about the node (whether it's running, etc)
    - a Python subprocess.Popen object representing the running process
    - an RPC connection to the node
    - one or more P2P connections to the node


    To make things easier for the test writer, any unrecognised messages will
    be dispatched to the RPC connection."""

    def __init__(self, i, datadir_path, *, chain, rpchost, timewait, timeout_factor, binaries, coverage_dir, cwd, extra_conf=None, extra_args=None, use_cli=False, start_perf=False, use_valgrind=False, version=None, v2transport=False, uses_wallet=False):
        """
        Kwargs:
            start_perf (bool): If True, begin profiling the node with `perf` as soon as
                the node starts.
        """

        self.index = i
        self.p2p_conn_index = 1
        self.datadir_path = datadir_path
        self.bitcoinconf = self.datadir_path / config_file
        self.stdout_dir = self.datadir_path / "stdout"
        self.stderr_dir = self.datadir_path / "stderr"
        self.chain = chain
        self.rpchost = rpchost
        self.rpc_timeout = timewait
        self.binaries = binaries
        self.coverage_dir = coverage_dir
        self.cwd = cwd
        self.has_explicit_bind = False
        if extra_conf is not None:
            append_config(self.datadir_path, extra_conf)
            # Remember if there is bind=... in the config file.
            self.has_explicit_bind = any(e.startswith("bind=") for e in extra_conf)
        # Most callers will just need to add extra args to the standard list below.
        # For those callers that need more flexibility, they can just set the args property directly.
        # Note that common args are set in the config file (see initialize_datadir)
        self.extra_args = extra_args
        self.version = version
        # Configuration for logging is set as command-line args rather than in the bitcoin.conf file.
        # This means that starting a bitcoind using the temp dir to debug a failed test won't
        # spam debug.log.
        self.args = self.binaries.daemon_argv() + [
            f"-datadir={self.datadir_path}",
            "-logtimemicros",
            "-debug",
            "-debugexclude=libevent",
            "-debugexclude=leveldb",
            "-debugexclude=rand",
            "-uacomment=testnode%d" % i,  # required for subversion uniqueness across peers
        ]
        if uses_wallet is not None and not uses_wallet:
            self.args.append("-disablewallet")

        # Use valgrind, expect for previous release binaries
        if use_valgrind and version is None:
            default_suppressions_file = Path(__file__).parents[3] / "contrib" / "valgrind.supp"
            suppressions_file = os.getenv("VALGRIND_SUPPRESSIONS_FILE",
                                          default_suppressions_file)
            self.args = ["valgrind", "--suppressions={}".format(suppressions_file),
                         "--gen-suppressions=all", "--exit-on-first-error=yes",
                         "--error-exitcode=1", "--quiet"] + self.args

        if self.version_is_at_least(190000):
            self.args.append("-logthreadnames")
        if self.version_is_at_least(219900):
            self.args.append("-logsourcelocations")
        if self.version_is_at_least(239000):
            self.args.append("-loglevel=trace")

        # Default behavior from global -v2transport flag is added to args to persist it over restarts.
        # May be overwritten in individual tests, using extra_args.
        self.default_to_v2 = v2transport
        if self.version_is_at_least(260000):
            # 26.0 and later support v2transport
            if v2transport:
                self.args.append("-v2transport=1")
            else:
                self.args.append("-v2transport=0")
        # if v2transport is requested via global flag but not supported for node version, ignore it

        self.cli = TestNodeCLI(binaries, self.datadir_path)
        self.use_cli = use_cli
        self.start_perf = start_perf

        self.running = False
        self.process = None
        self.rpc_connected = False
        self.rpc = None
        self.url = None
        self.log = logging.getLogger('TestFramework.node%d' % i)
        # Cache perf subprocesses here by their data output filename.
        self.perf_subprocesses = {}

        self.p2ps = []
        self.timeout_factor = timeout_factor

        self.mocktime = None

    AddressKeyPair = collections.namedtuple('AddressKeyPair', ['address', 'key'])
    PRIV_KEYS = [
            # address , privkey
            AddressKeyPair('mjTkW3DjgyZck4KbiRusZsqTgaYTxdSz6z', 'cVpF924EspNh8KjYsfhgY96mmxvT6DgdWiTYMtMjuM74hJaU5psW'),
            AddressKeyPair('msX6jQXvxiNhx3Q62PKeLPrhrqZQdSimTg', 'cUxsWyKyZ9MAQTaAhUQWJmBbSvHMwSmuv59KgxQV7oZQU3PXN3KE'),
            AddressKeyPair('mnonCMyH9TmAsSj3M59DsbH8H63U3RKoFP', 'cTrh7dkEAeJd6b3MRX9bZK8eRmNqVCMH3LSUkE3dSFDyzjU38QxK'),
            AddressKeyPair('mqJupas8Dt2uestQDvV2NH3RU8uZh2dqQR', 'cVuKKa7gbehEQvVq717hYcbE9Dqmq7KEBKqWgWrYBa2CKKrhtRim'),
            AddressKeyPair('msYac7Rvd5ywm6pEmkjyxhbCDKqWsVeYws', 'cQDCBuKcjanpXDpCqacNSjYfxeQj8G6CAtH1Dsk3cXyqLNC4RPuh'),
            AddressKeyPair('n2rnuUnwLgXqf9kk2kjvVm8R5BZK1yxQBi', 'cQakmfPSLSqKHyMFGwAqKHgWUiofJCagVGhiB4KCainaeCSxeyYq'),
            AddressKeyPair('myzuPxRwsf3vvGzEuzPfK9Nf2RfwauwYe6', 'cQMpDLJwA8DBe9NcQbdoSb1BhmFxVjWD5gRyrLZCtpuF9Zi3a9RK'),
            AddressKeyPair('mumwTaMtbxEPUswmLBBN3vM9oGRtGBrys8', 'cSXmRKXVcoouhNNVpcNKFfxsTsToY5pvB9DVsFksF1ENunTzRKsy'),
            AddressKeyPair('mpV7aGShMkJCZgbW7F6iZgrvuPHjZjH9qg', 'cSoXt6tm3pqy43UMabY6eUTmR3eSUYFtB2iNQDGgb3VUnRsQys2k'),
            AddressKeyPair('mq4fBNdckGtvY2mijd9am7DRsbRB4KjUkf', 'cN55daf1HotwBAgAKWVgDcoppmUNDtQSfb7XLutTLeAgVc3u8hik'),
            AddressKeyPair('mpFAHDjX7KregM3rVotdXzQmkbwtbQEnZ6', 'cT7qK7g1wkYEMvKowd2ZrX1E5f6JQ7TM246UfqbCiyF7kZhorpX3'),
            AddressKeyPair('mzRe8QZMfGi58KyWCse2exxEFry2sfF2Y7', 'cPiRWE8KMjTRxH1MWkPerhfoHFn5iHPWVK5aPqjW8NxmdwenFinJ'),
    ]

    def get_deterministic_priv_key(self):
        """Return a deterministic priv key in base58, that only depends on the node's index"""
        assert len(self.PRIV_KEYS) == MAX_NODES
        return self.PRIV_KEYS[self.index]

    def _node_msg(self, msg: str) -> str:
        """Return a modified msg that identifies this node by its index as a debugging aid."""
        return "[node %d] %s" % (self.index, msg)

    def _raise_assertion_error(self, msg: str):
        """Raise an AssertionError with msg modified to identify this node."""
        raise AssertionError(self._node_msg(msg))

    def __del__(self):
        # Ensure that we don't leave any bitcoind processes lying around after
        # the test ends
        if self.process:
            # Should only happen on test failure
            # Avoid using logger, as that may have already been shutdown when
            # this destructor is called.
            print(self._node_msg("Cleaning up leftover process"), file=sys.stderr)
            self.process.kill()

    def __getattr__(self, name):
        """Dispatches any unrecognised messages to the RPC connection or a CLI instance."""
        if self.use_cli:
            return getattr(RPCOverloadWrapper(self.cli), name)
        else:
            assert self.rpc_connected and self.rpc is not None, self._node_msg("Error: no RPC connection")
            return getattr(RPCOverloadWrapper(self.rpc), name)

    def start(self, extra_args=None, *, cwd=None, stdout=None, stderr=None, env=None, **kwargs):
        """Start the node."""
        if extra_args is None:
            extra_args = self.extra_args

        # If listening and no -bind is given, then bitcoind would bind P2P ports on
        # 0.0.0.0:P and 127.0.0.1:P+1 (for incoming Tor connections), where P is
        # a unique port chosen by the test framework and configured as port=P in
        # bitcoin.conf. To avoid collisions, change it to 127.0.0.1:tor_port().
        will_listen = all(e != "-nolisten" and e != "-listen=0" for e in extra_args)
        has_explicit_bind = self.has_explicit_bind or any(e.startswith("-bind=") for e in extra_args)
        if will_listen and not has_explicit_bind:
            extra_args.append(f"-bind=0.0.0.0:{p2p_port(self.index)}")
            extra_args.append(f"-bind=127.0.0.1:{tor_port(self.index)}=onion")

        self.use_v2transport = "-v2transport=1" in extra_args or (self.default_to_v2 and "-v2transport=0" not in extra_args)

        # Set the value of -minrelaytxfee and -mintxfee to the defaults used
        # in upstream Bitcoin (rather than the one from Namecoin) unless an
        # explicit value is given.  This makes sure that tx fees hardcoded in
        # some tests are adequate and do not need changes for Namecoin.
        explicit_fees = set ()
        fee_args = ["-minrelaytxfee", "-mintxfee"]
        for arg in extra_args:
            for fee_arg in fee_args:
                if arg.startswith (fee_arg):
                    explicit_fees.add (fee_arg)
        for fee_arg in fee_args:
            if fee_arg in explicit_fees:
                continue

            # There is some extra handling of -wallet arguments at the end
            # of extra_args, so we add ours at the beginning to not mess with
            # the way upstream works.
            extra_args = ["%s=0.00001" % fee_arg] + extra_args

        # Add a new stdout and stderr file each time bitcoind is started
        if stderr is None:
            stderr = tempfile.NamedTemporaryFile(dir=self.stderr_dir, delete=False)
        if stdout is None:
            stdout = tempfile.NamedTemporaryFile(dir=self.stdout_dir, delete=False)
        self.stderr = stderr
        self.stdout = stdout

        if cwd is None:
            cwd = self.cwd

        # Delete any existing cookie file -- if such a file exists (eg due to
        # unclean shutdown), it will get overwritten anyway by bitcoind, and
        # potentially interfere with our attempt to authenticate
        delete_cookie_file(self.datadir_path, self.chain)

        # add environment variable LIBC_FATAL_STDERR_=1 so that libc errors are written to stderr and not the terminal
        subp_env = dict(os.environ, LIBC_FATAL_STDERR_="1")
        if env is not None:
            subp_env.update(env)

        self.process = subprocess.Popen(self.args + extra_args, env=subp_env, stdout=stdout, stderr=stderr, cwd=cwd, **kwargs)

        self.running = True
        self.log.debug("namecoind started, waiting for RPC to come up")

        if self.start_perf:
            self._start_perf()

    def wait_for_rpc_connection(self, *, wait_for_import=True):
        """Sets up an RPC connection to the bitcoind process. Returns False if unable to connect."""
        # Poll at a rate of four times per second
        poll_per_s = 4
        suppressed_errors = collections.defaultdict(int)
        latest_error = ""
        for _ in range(poll_per_s * self.rpc_timeout):
            if self.process.poll() is not None:
                # Attach abrupt shutdown error/s to the exception message
                self.stderr.seek(0)
                str_error = ''.join(line.decode('utf-8') for line in self.stderr)
                str_error += "************************\n" if str_error else ''

                raise FailedToStartError(self._node_msg(
                    f'namecoind exited with status {self.process.returncode} during initialization. {str_error}'))
            try:
                rpc = get_rpc_proxy(
                    rpc_url(self.datadir_path, self.index, self.chain, self.rpchost),
                    self.index,
                    timeout=self.rpc_timeout // 2,  # Shorter timeout to allow for one retry in case of ETIMEDOUT
                    coveragedir=self.coverage_dir,
                )
                rpc.getblockcount()
                # If the call to getblockcount() succeeds then the RPC connection is up
                if self.version_is_at_least(190000) and wait_for_import:
                    # getmempoolinfo.loaded is available since commit
                    # bb8ae2c (version 0.19.0)
                    self.wait_until(lambda: rpc.getmempoolinfo()['loaded'])
                    # Wait for the node to finish reindex, block import, and
                    # loading the mempool. Usually importing happens fast or
                    # even "immediate" when the node is started. However, there
                    # is no guarantee and sometimes ImportBlocks might finish
                    # later. This is going to cause intermittent test failures,
                    # because generally the tests assume the node is fully
                    # ready after being started.
                    #
                    # For example, the node will reject block messages from p2p
                    # when it is still importing with the error "Unexpected
                    # block message received"
                    #
                    # The wait is done here to make tests as robust as possible
                    # and prevent racy tests and intermittent failures as much
                    # as possible. Some tests might not need this, but the
                    # overhead is trivial, and the added guarantees are worth
                    # the minimal performance cost.
                self.log.debug("RPC successfully started")
                # Set rpc_connected even if we are in use_cli mode so that we know we can call self.stop() if needed.
                self.rpc_connected = True
                if self.use_cli:
                    return
                self.rpc = rpc
                self.url = self.rpc.rpc_url
                return
            except JSONRPCException as e:
                # Suppress these as they are expected during initialization.
                # -28 RPC in warmup
                # -342 Service unavailable, could be starting up or shutting down
                if e.error['code'] not in [-28, -342]:
                    raise  # unknown JSON RPC exception
                suppressed_errors[f"JSONRPCException {e.error['code']}"] += 1
                latest_error = repr(e)
            except OSError as e:
                error_num = e.errno
                # Work around issue where socket timeouts don't have errno set.
                # https://github.com/python/cpython/issues/109601
                if error_num is None and isinstance(e, TimeoutError):
                    error_num = errno.ETIMEDOUT

                # Suppress similarly to the above JSONRPCException errors.
                if error_num not in [
                    errno.ECONNRESET,   # This might happen when the RPC server is in warmup,
                                        # but shut down before the call to getblockcount succeeds.
                    errno.ETIMEDOUT,    # Treat identical to ECONNRESET
                    errno.ECONNREFUSED  # Port not yet open?
                ]:
                    raise  # unknown OS error
                suppressed_errors[f"OSError {errno.errorcode[error_num]}"] += 1
                latest_error = repr(e)
            except ValueError as e:
                # Suppress if cookie file isn't generated yet and no rpcuser or rpcpassword; bitcoind may be starting.
                if "No RPC credentials" not in str(e):
                    raise
                suppressed_errors["missing_credentials"] += 1
                latest_error = repr(e)
            time.sleep(1.0 / poll_per_s)
<<<<<<< HEAD
        self._raise_assertion_error("Unable to connect to namecoind after {}s".format(self.rpc_timeout))
=======
        self._raise_assertion_error(f"Unable to connect to bitcoind after {self.rpc_timeout}s (ignored errors: {str(dict(suppressed_errors))}, latest error: {latest_error})")
>>>>>>> 1b4133d3

    def wait_for_cookie_credentials(self):
        """Ensures auth cookie credentials can be read, e.g. for testing CLI with -rpcwait before RPC connection is up."""
        self.log.debug("Waiting for cookie credentials")
        # Poll at a rate of four times per second.
        poll_per_s = 4
        for _ in range(poll_per_s * self.rpc_timeout):
            try:
                get_auth_cookie(self.datadir_path, self.chain)
                self.log.debug("Cookie credentials successfully retrieved")
                return
            except ValueError:  # cookie file not found and no rpcuser or rpcpassword; bitcoind is still starting
                pass            # so we continue polling until RPC credentials are retrieved
            time.sleep(1.0 / poll_per_s)
        self._raise_assertion_error("Unable to retrieve cookie credentials after {}s".format(self.rpc_timeout))

    def generate(self, nblocks, maxtries=1000000, **kwargs):
        self.log.debug("TestNode.generate() dispatches `generate` call to `generatetoaddress`")
        return self.generatetoaddress(nblocks=nblocks, address=self.get_deterministic_priv_key().address, maxtries=maxtries, **kwargs)

    def generateblock(self, *args, called_by_framework, **kwargs):
        assert called_by_framework, "Direct call of this mining RPC is discouraged. Please use one of the self.generate* methods on the test framework, which sync the nodes to avoid intermittent test issues. You may use sync_fun=self.no_op to disable the sync explicitly."
        return self.__getattr__('generateblock')(*args, **kwargs)

    def generatetoaddress(self, *args, called_by_framework, **kwargs):
        assert called_by_framework, "Direct call of this mining RPC is discouraged. Please use one of the self.generate* methods on the test framework, which sync the nodes to avoid intermittent test issues. You may use sync_fun=self.no_op to disable the sync explicitly."
        return self.__getattr__('generatetoaddress')(*args, **kwargs)

    def generatetodescriptor(self, *args, called_by_framework, **kwargs):
        assert called_by_framework, "Direct call of this mining RPC is discouraged. Please use one of the self.generate* methods on the test framework, which sync the nodes to avoid intermittent test issues. You may use sync_fun=self.no_op to disable the sync explicitly."
        return self.__getattr__('generatetodescriptor')(*args, **kwargs)

    def setmocktime(self, timestamp):
        """Wrapper for setmocktime RPC, sets self.mocktime"""
        if timestamp == 0:
            # setmocktime(0) resets to system time.
            self.mocktime = None
        else:
            self.mocktime = timestamp
        return self.__getattr__('setmocktime')(timestamp)

    def get_wallet_rpc(self, wallet_name):
        if self.use_cli:
            return RPCOverloadWrapper(self.cli("-rpcwallet={}".format(wallet_name)))
        else:
            assert self.rpc_connected and self.rpc, self._node_msg("RPC not connected")
            wallet_path = "wallet/{}".format(urllib.parse.quote(wallet_name))
            return RPCOverloadWrapper(self.rpc / wallet_path)

    def version_is_at_least(self, ver):
        return self.version is None or self.version >= ver

    def stop_node(self, expected_stderr='', *, wait=0, wait_until_stopped=True):
        """Stop the node."""
        if not self.running:
            return
        assert self.rpc_connected, self._node_msg(
            "Should only call stop_node() on a running node after wait_for_rpc_connection() succeeded. "
            f"Did you forget to call the latter after start()? Not connected to process: {self.process.pid}")
        self.log.debug("Stopping node")
        # Do not use wait argument when testing older nodes, e.g. in wallet_backwards_compatibility.py
        if self.version_is_at_least(180000):
            self.stop(wait=wait)
        else:
            self.stop()

        # If there are any running perf processes, stop them.
        for profile_name in tuple(self.perf_subprocesses.keys()):
            self._stop_perf(profile_name)

        del self.p2ps[:]

        assert (not expected_stderr) or wait_until_stopped  # Must wait to check stderr
        if wait_until_stopped:
            self.wait_until_stopped(expected_stderr=expected_stderr)

    def is_node_stopped(self, *, expected_stderr="", expected_ret_code=0):
        """Checks whether the node has stopped.

        Returns True if the node has stopped. False otherwise.
        This method is responsible for freeing resources (self.process)."""
        if not self.running:
            return True
        return_code = self.process.poll()
        if return_code is None:
            return False

        # process has stopped. Assert that it didn't return an error code.
        assert return_code == expected_ret_code, self._node_msg(
            f"Node returned unexpected exit code ({return_code}) vs ({expected_ret_code}) when stopping")
        # Check that stderr is as expected
        self.stderr.seek(0)
        stderr = self.stderr.read().decode('utf-8').strip()
        if stderr != expected_stderr:
            raise AssertionError("Unexpected stderr {} != {}".format(stderr, expected_stderr))

        self.stdout.close()
        self.stderr.close()

        self.running = False
        self.process = None
        self.rpc_connected = False
        self.rpc = None
        self.log.debug("Node stopped")
        return True

    def wait_until_stopped(self, *, timeout=BITCOIND_PROC_WAIT_TIMEOUT, expect_error=False, **kwargs):
        if "expected_ret_code" not in kwargs:
            kwargs["expected_ret_code"] = 1 if expect_error else 0  # Whether node shutdown return EXIT_FAILURE or EXIT_SUCCESS
        self.wait_until(lambda: self.is_node_stopped(**kwargs), timeout=timeout)

    def kill_process(self):
        self.process.kill()
        self.wait_until_stopped(expected_ret_code=1 if platform.system() == "Windows" else -9)
        assert self.is_node_stopped()

    def replace_in_config(self, replacements):
        """
        Perform replacements in the configuration file.
        The substitutions are passed as a list of search-replace-tuples, e.g.
            [("old", "new"), ("foo", "bar"), ...]
        """
        with open(self.bitcoinconf, 'r', encoding='utf8') as conf:
            conf_data = conf.read()
        for replacement in replacements:
            assert_equal(len(replacement), 2)
            old, new = replacement[0], replacement[1]
            conf_data = conf_data.replace(old, new)
        with open(self.bitcoinconf, 'w', encoding='utf8') as conf:
            conf.write(conf_data)

    @property
    def chain_path(self) -> Path:
        return self.datadir_path / self.chain

    @property
    def debug_log_path(self) -> Path:
        return self.chain_path / 'debug.log'

    @property
    def blocks_path(self) -> Path:
        return self.chain_path / "blocks"

    @property
    def blocks_key_path(self) -> Path:
        return self.blocks_path / "xor.dat"

    def read_xor_key(self) -> bytes:
        with open(self.blocks_key_path, "rb") as xor_f:
            return xor_f.read(NUM_XOR_BYTES)

    @property
    def wallets_path(self) -> Path:
        return self.chain_path / "wallets"

    def debug_log_size(self, **kwargs) -> int:
        with open(self.debug_log_path, **kwargs) as dl:
            dl.seek(0, 2)
            return dl.tell()

    @contextlib.contextmanager
    def assert_debug_log(self, expected_msgs, unexpected_msgs=None, timeout=2):
        if unexpected_msgs is None:
            unexpected_msgs = []
        assert_equal(type(expected_msgs), list)
        assert_equal(type(unexpected_msgs), list)

        time_end = time.time() + timeout * self.timeout_factor
        prev_size = self.debug_log_size(encoding="utf-8")  # Must use same encoding that is used to read() below

        yield

        while True:
            found = True
            with open(self.debug_log_path, encoding="utf-8", errors="replace") as dl:
                dl.seek(prev_size)
                log = dl.read()
            print_log = " - " + "\n - ".join(log.splitlines())
            for unexpected_msg in unexpected_msgs:
                if re.search(re.escape(unexpected_msg), log, flags=re.MULTILINE):
                    self._raise_assertion_error('Unexpected message "{}" partially matches log:\n\n{}\n\n'.format(unexpected_msg, print_log))
            for expected_msg in expected_msgs:
                if re.search(re.escape(expected_msg), log, flags=re.MULTILINE) is None:
                    found = False
            if found:
                return
            if time.time() >= time_end:
                break
            time.sleep(0.05)
        self._raise_assertion_error('Expected messages "{}" does not partially match log:\n\n{}\n\n'.format(str(expected_msgs), print_log))

    @contextlib.contextmanager
    def busy_wait_for_debug_log(self, expected_msgs, timeout=60):
        """
        Block until we see a particular debug log message fragment or until we exceed the timeout.
        Return:
            the number of log lines we encountered when matching
        """
        time_end = time.time() + timeout * self.timeout_factor
        prev_size = self.debug_log_size(mode="rb")  # Must use same mode that is used to read() below

        yield

        while True:
            found = True
            with open(self.debug_log_path, "rb") as dl:
                dl.seek(prev_size)
                log = dl.read()

            for expected_msg in expected_msgs:
                if expected_msg not in log:
                    found = False

            if found:
                return

            if time.time() >= time_end:
                print_log = " - " + "\n - ".join(log.decode("utf8", errors="replace").splitlines())
                break

            # No sleep here because we want to detect the message fragment as fast as
            # possible.

        self._raise_assertion_error(
            'Expected messages "{}" does not partially match log:\n\n{}\n\n'.format(
                str(expected_msgs), print_log))

    @contextlib.contextmanager
    def wait_for_new_peer(self, timeout=5):
        """
        Wait until the node is connected to at least one new peer. We detect this
        by watching for an increased highest peer id, using the `getpeerinfo` RPC call.
        Note that the simpler approach of only accounting for the number of peers
        suffers from race conditions, as disconnects from unrelated previous peers
        could happen anytime in-between.
        """
        def get_highest_peer_id():
            peer_info = self.getpeerinfo()
            return peer_info[-1]["id"] if peer_info else -1

        initial_peer_id = get_highest_peer_id()
        yield
        self.wait_until(lambda: get_highest_peer_id() > initial_peer_id, timeout=timeout)

    @contextlib.contextmanager
    def profile_with_perf(self, profile_name: str):
        """
        Context manager that allows easy profiling of node activity using `perf`.

        See `test/functional/README.md` for details on perf usage.

        Args:
            profile_name: This string will be appended to the
                profile data filename generated by perf.
        """
        subp = self._start_perf(profile_name)

        yield

        if subp:
            self._stop_perf(profile_name)

    def _start_perf(self, profile_name=None):
        """Start a perf process to profile this node.

        Returns the subprocess running perf."""
        subp = None

        def test_success(cmd):
            return subprocess.call(
                # shell=True required for pipe use below
                cmd, shell=True,
                stderr=subprocess.DEVNULL, stdout=subprocess.DEVNULL) == 0

        if platform.system() != 'Linux':
            self.log.warning("Can't profile with perf; only available on Linux platforms")
            return None

        if not test_success('which perf'):
            self.log.warning("Can't profile with perf; must install perf-tools")
            return None

        if not test_success('readelf -S {} | grep .debug_str'.format(shlex.quote(self.binary))):
            self.log.warning(
                "perf output won't be very useful without debug symbols compiled into bitcoind")

        output_path = tempfile.NamedTemporaryFile(
            dir=self.datadir_path,
            prefix="{}.perf.data.".format(profile_name or 'test'),
            delete=False,
        ).name

        cmd = [
            'perf', 'record',
            '-g',                     # Record the callgraph.
            '--call-graph', 'dwarf',  # Compatibility for gcc's --fomit-frame-pointer.
            '-F', '101',              # Sampling frequency in Hz.
            '-p', str(self.process.pid),
            '-o', output_path,
        ]
        subp = subprocess.Popen(cmd, stdout=subprocess.PIPE, stderr=subprocess.PIPE)
        self.perf_subprocesses[profile_name] = subp

        return subp

    def _stop_perf(self, profile_name):
        """Stop (and pop) a perf subprocess."""
        subp = self.perf_subprocesses.pop(profile_name)
        output_path = subp.args[subp.args.index('-o') + 1]

        subp.terminate()
        subp.wait(timeout=10)

        stderr = subp.stderr.read().decode()
        if 'Consider tweaking /proc/sys/kernel/perf_event_paranoid' in stderr:
            self.log.warning(
                "perf couldn't collect data! Try "
                "'sudo sysctl -w kernel.perf_event_paranoid=-1'")
        else:
            report_cmd = "perf report -i {}".format(output_path)
            self.log.info("See perf output by running '{}'".format(report_cmd))

    def assert_start_raises_init_error(self, extra_args=None, expected_msg=None, match=ErrorMatch.FULL_TEXT, *args, **kwargs):
        """Attempt to start the node and expect it to raise an error.

        extra_args: extra arguments to pass through to bitcoind
        expected_msg: regex that stderr should match when bitcoind fails

        Will throw if bitcoind starts without an error.
        Will throw if an expected_msg is provided and it does not match bitcoind's stdout."""
        assert not self.running
        with tempfile.NamedTemporaryFile(dir=self.stderr_dir, delete=False) as log_stderr, \
             tempfile.NamedTemporaryFile(dir=self.stdout_dir, delete=False) as log_stdout:
            try:
                self.start(extra_args, stdout=log_stdout, stderr=log_stderr, *args, **kwargs)
                ret = self.process.wait(timeout=self.rpc_timeout)
                self.log.debug(self._node_msg(f'namecoind exited with status {ret} during initialization'))
                assert_not_equal(ret, 0) # Exit code must indicate failure
                self.running = False
                self.process = None
                # Check stderr for expected message
                if expected_msg is not None:
                    log_stderr.seek(0)
                    stderr = log_stderr.read().decode('utf-8').strip()
                    if match == ErrorMatch.PARTIAL_REGEX:
                        if re.search(expected_msg, stderr, flags=re.MULTILINE) is None:
                            self._raise_assertion_error(
                                'Expected message "{}" does not partially match stderr:\n"{}"'.format(expected_msg, stderr))
                    elif match == ErrorMatch.FULL_REGEX:
                        if re.fullmatch(expected_msg, stderr) is None:
                            self._raise_assertion_error(
                                'Expected message "{}" does not fully match stderr:\n"{}"'.format(expected_msg, stderr))
                    elif match == ErrorMatch.FULL_TEXT:
                        if expected_msg != stderr:
                            self._raise_assertion_error(
                                'Expected message "{}" does not fully match stderr:\n"{}"'.format(expected_msg, stderr))
            except subprocess.TimeoutExpired:
                self.process.kill()
                self.running = False
                self.process = None
                assert_msg = f'namecoind should have exited within {self.rpc_timeout}s '
                if expected_msg is None:
                    assert_msg += "with an error"
                else:
                    assert_msg += "with expected error " + expected_msg
                self._raise_assertion_error(assert_msg)

    def add_p2p_connection(self, p2p_conn, *, wait_for_verack=True, send_version=True, supports_v2_p2p=None, wait_for_v2_handshake=True, expect_success=True, **kwargs):
        """Add an inbound p2p connection to the node.

        This method adds the p2p connection to the self.p2ps list and also
        returns the connection to the caller.

        When self.use_v2transport is True, TestNode advertises NODE_P2P_V2 service flag

        An inbound connection is made from TestNode <------ P2PConnection
        - if TestNode doesn't advertise NODE_P2P_V2 service, P2PConnection sends version message and v1 P2P is followed
        - if TestNode advertises NODE_P2P_V2 service, (and if P2PConnections supports v2 P2P)
                P2PConnection sends ellswift bytes and v2 P2P is followed
        """
        if 'dstport' not in kwargs:
            kwargs['dstport'] = p2p_port(self.index)
        if 'dstaddr' not in kwargs:
            kwargs['dstaddr'] = '127.0.0.1'
        if supports_v2_p2p is None:
            supports_v2_p2p = self.use_v2transport

        if self.use_v2transport:
            kwargs['services'] = kwargs.get('services', P2P_SERVICES) | NODE_P2P_V2
        supports_v2_p2p = self.use_v2transport and supports_v2_p2p
        p2p_conn.peer_connect(**kwargs, send_version=send_version, net=self.chain, timeout_factor=self.timeout_factor, supports_v2_p2p=supports_v2_p2p)()

        self.p2ps.append(p2p_conn)
        if not expect_success:
            return p2p_conn
        p2p_conn.wait_until(lambda: p2p_conn.is_connected, check_connected=False)
        if supports_v2_p2p and wait_for_v2_handshake:
            p2p_conn.wait_until(lambda: p2p_conn.v2_state.tried_v2_handshake)
        if send_version:
            p2p_conn.wait_until(lambda: not p2p_conn.on_connection_send_msg)
        if wait_for_verack:
            # Wait for the node to send us the version and verack
            p2p_conn.wait_for_verack()
            # At this point we have sent our version message and received the version and verack, however the full node
            # has not yet received the verack from us (in reply to their version). So, the connection is not yet fully
            # established (fSuccessfullyConnected).
            #
            # This shouldn't lead to any issues when sending messages, since the verack will be in-flight before the
            # message we send. However, it might lead to races where we are expecting to receive a message. E.g. a
            # transaction that will be added to the mempool as soon as we return here.
            #
            # So syncing here is redundant when we only want to send a message, but the cost is low (a few milliseconds)
            # in comparison to the upside of making tests less fragile and unexpected intermittent errors less likely.
            p2p_conn.sync_with_ping()

            # Consistency check that the node received our user agent string.
            # Find our connection in getpeerinfo by our address:port and theirs, as this combination is unique.
            sockname = p2p_conn._transport.get_extra_info("socket").getsockname()
            our_addr_and_port = f"{sockname[0]}:{sockname[1]}"
            dst_addr_and_port = f"{p2p_conn.dstaddr}:{p2p_conn.dstport}"
            info = [peer for peer in self.getpeerinfo() if peer["addr"] == our_addr_and_port and peer["addrbind"] == dst_addr_and_port]
            assert_equal(len(info), 1)
            assert_equal(info[0]["subver"], P2P_SUBVERSION)

        return p2p_conn

    def add_outbound_p2p_connection(self, p2p_conn, *, wait_for_verack=True, wait_for_disconnect=False, p2p_idx, connection_type="outbound-full-relay", supports_v2_p2p=None, advertise_v2_p2p=None, **kwargs):
        """Add an outbound p2p connection from node. Must be an
        "outbound-full-relay", "block-relay-only", "addr-fetch" or "feeler" connection.

        This method adds the p2p connection to the self.p2ps list and returns
        the connection to the caller.

        p2p_idx must be different for simultaneously connected peers. When reusing it for the next peer
        after disconnecting the previous one, it is necessary to wait for the disconnect to finish to avoid
        a race condition.

        Parameters:
            supports_v2_p2p: whether p2p_conn supports v2 P2P or not
            advertise_v2_p2p: whether p2p_conn is advertised to support v2 P2P or not

        An outbound connection is made from TestNode -------> P2PConnection
            - if P2PConnection doesn't advertise_v2_p2p, TestNode sends version message and v1 P2P is followed
            - if P2PConnection both supports_v2_p2p and advertise_v2_p2p, TestNode sends ellswift bytes and v2 P2P is followed
            - if P2PConnection doesn't supports_v2_p2p but advertise_v2_p2p,
                TestNode sends ellswift bytes and P2PConnection disconnects,
                TestNode reconnects by sending version message and v1 P2P is followed
        """

        def addconnection_callback(address, port):
            self.log.debug("Connecting to %s:%d %s" % (address, port, connection_type))
            self.addconnection('%s:%d' % (address, port), connection_type, advertise_v2_p2p)

        if supports_v2_p2p is None:
            supports_v2_p2p = self.use_v2transport
        if advertise_v2_p2p is None:
            advertise_v2_p2p = self.use_v2transport

        if advertise_v2_p2p:
            kwargs['services'] = kwargs.get('services', P2P_SERVICES) | NODE_P2P_V2
            assert self.use_v2transport  # only a v2 TestNode could make a v2 outbound connection

        # if P2PConnection is advertised to support v2 P2P when it doesn't actually support v2 P2P,
        # reconnection needs to be attempted using v1 P2P by sending version message
        reconnect = advertise_v2_p2p and not supports_v2_p2p
        # P2PConnection needs to be advertised to support v2 P2P so that ellswift bytes are sent instead of msg_version
        supports_v2_p2p = supports_v2_p2p and advertise_v2_p2p
        p2p_conn.peer_accept_connection(connect_cb=addconnection_callback, connect_id=p2p_idx + 1, net=self.chain, timeout_factor=self.timeout_factor, supports_v2_p2p=supports_v2_p2p, reconnect=reconnect, **kwargs)()

        if reconnect:
            p2p_conn.wait_for_reconnect()

        if connection_type == "feeler" or wait_for_disconnect:
            # feeler connections are closed as soon as the node receives a `version` message
            p2p_conn.wait_until(lambda: p2p_conn.message_count["version"] == 1, check_connected=False)
            p2p_conn.wait_until(lambda: not p2p_conn.is_connected, check_connected=False)
        else:
            p2p_conn.wait_for_connect()
            self.p2ps.append(p2p_conn)

            if supports_v2_p2p:
                p2p_conn.wait_until(lambda: p2p_conn.v2_state.tried_v2_handshake)
            p2p_conn.wait_until(lambda: not p2p_conn.on_connection_send_msg)
            if wait_for_verack:
                p2p_conn.wait_for_verack()
                p2p_conn.sync_with_ping()

        return p2p_conn

    def num_test_p2p_connections(self):
        """Return number of test framework p2p connections to the node."""
        return len([peer for peer in self.getpeerinfo() if peer['subver'] == P2P_SUBVERSION])

    def disconnect_p2ps(self):
        """Close all p2p connections to the node.
        The state of the peers (such as txrequests) may not be fully cleared
        yet, even after this method returns."""
        for p in self.p2ps:
            p.peer_disconnect()
        del self.p2ps[:]

        self.wait_until(lambda: self.num_test_p2p_connections() == 0)

    def bumpmocktime(self, seconds):
        """Fast forward using setmocktime to self.mocktime + seconds. Requires setmocktime to have
        been called at some point in the past."""
        assert self.mocktime
        self.mocktime += seconds
        self.setmocktime(self.mocktime)

    def wait_until(self, test_function, timeout=60, check_interval=0.05):
        return wait_until_helper_internal(test_function, timeout=timeout, timeout_factor=self.timeout_factor, check_interval=check_interval)


class TestNodeCLIAttr:
    def __init__(self, cli, command):
        self.cli = cli
        self.command = command

    def __call__(self, *args, **kwargs):
        return self.cli.send_cli(self.command, *args, **kwargs)

    def get_request(self, *args, **kwargs):
        return lambda: self(*args, **kwargs)


def arg_to_cli(arg):
    if isinstance(arg, bool):
        return str(arg).lower()
    elif arg is None:
        return 'null'
    elif isinstance(arg, dict) or isinstance(arg, list):
        return json.dumps(arg, default=serialization_fallback)
    else:
        return str(arg)


class TestNodeCLI():
    """Interface to bitcoin-cli for an individual node"""
    def __init__(self, binaries, datadir):
        self.options = []
        self.binaries = binaries
        self.datadir = datadir
        self.input = None
        self.log = logging.getLogger('TestFramework.namecoincli')

    def __call__(self, *options, input=None):
        # TestNodeCLI is callable with bitcoin-cli command-line options
        cli = TestNodeCLI(self.binaries, self.datadir)
        cli.options = [str(o) for o in options]
        cli.input = input
        return cli

    def __getattr__(self, command):
        return TestNodeCLIAttr(self, command)

    def batch(self, requests):
        results = []
        for request in requests:
            try:
                results.append(dict(result=request()))
            except JSONRPCException as e:
                results.append(dict(error=e))
        return results

    def send_cli(self, clicommand=None, *args, **kwargs):
        """Run bitcoin-cli command. Deserializes returned string as python object."""
        pos_args = [arg_to_cli(arg) for arg in args]
        named_args = [str(key) + "=" + arg_to_cli(value) for (key, value) in kwargs.items()]
        p_args = self.binaries.rpc_argv() + [f"-datadir={self.datadir}"] + self.options
        if named_args:
            p_args += ["-named"]
        if clicommand is not None:
            p_args += [clicommand]
        p_args += pos_args + named_args
        self.log.debug("Running namecoin-cli {}".format(p_args[2:]))
        process = subprocess.Popen(p_args, stdin=subprocess.PIPE, stdout=subprocess.PIPE, stderr=subprocess.PIPE, text=True)
        cli_stdout, cli_stderr = process.communicate(input=self.input)
        returncode = process.poll()
        if returncode:
            match = re.match(r'error code: ([-0-9]+)\nerror message:\n(.*)', cli_stderr)
            if match:
                code, message = match.groups()
                raise JSONRPCException(dict(code=int(code), message=message))
            # Ignore cli_stdout, raise with cli_stderr
            raise subprocess.CalledProcessError(returncode, p_args, output=cli_stderr)
        try:
            if not cli_stdout.strip():
                return None
            return json.loads(cli_stdout, parse_float=decimal.Decimal)
        except (json.JSONDecodeError, decimal.InvalidOperation):
            return cli_stdout.rstrip("\n")

class RPCOverloadWrapper():
    def __init__(self, rpc):
        self.rpc = rpc

    def __getattr__(self, name):
        return getattr(self.rpc, name)

    def importprivkey(self, privkey, *, label=None, rescan=None):
        wallet_info = self.getwalletinfo()
        if 'descriptors' not in wallet_info or ('descriptors' in wallet_info and not wallet_info['descriptors']):
            return self.__getattr__('importprivkey')(privkey, label, rescan)
        desc = descsum_create('combo(' + privkey + ')')
        req = [{
            'desc': desc,
            'timestamp': 0 if rescan else 'now',
            'label': label if label else '',
        }]
        import_res = self.importdescriptors(req)
        if not import_res[0]['success']:
            raise JSONRPCException(import_res[0]['error'])

    def addmultisigaddress(self, nrequired, keys, *, label=None, address_type=None):
        wallet_info = self.getwalletinfo()
        if 'descriptors' not in wallet_info or ('descriptors' in wallet_info and not wallet_info['descriptors']):
            return self.__getattr__('addmultisigaddress')(nrequired, keys, label, address_type)
        cms = self.createmultisig(nrequired, keys, address_type)
        req = [{
            'desc': cms['descriptor'],
            'timestamp': 0,
            'label': label if label else '',
        }]
        import_res = self.importdescriptors(req)
        if not import_res[0]['success']:
            raise JSONRPCException(import_res[0]['error'])
        return cms

    def importpubkey(self, pubkey, *, label=None, rescan=None):
        wallet_info = self.getwalletinfo()
        if 'descriptors' not in wallet_info or ('descriptors' in wallet_info and not wallet_info['descriptors']):
            return self.__getattr__('importpubkey')(pubkey, label, rescan)
        desc = descsum_create('combo(' + pubkey + ')')
        req = [{
            'desc': desc,
            'timestamp': 0 if rescan else 'now',
            'label': label if label else '',
        }]
        import_res = self.importdescriptors(req)
        if not import_res[0]['success']:
            raise JSONRPCException(import_res[0]['error'])

    def importaddress(self, address, *, label=None, rescan=None, p2sh=None):
        wallet_info = self.getwalletinfo()
        if 'descriptors' not in wallet_info or ('descriptors' in wallet_info and not wallet_info['descriptors']):
            return self.__getattr__('importaddress')(address, label, rescan, p2sh)
        is_hex = False
        try:
            int(address ,16)
            is_hex = True
            desc = descsum_create('raw(' + address + ')')
        except Exception:
            desc = descsum_create('addr(' + address + ')')
        reqs = [{
            'desc': desc,
            'timestamp': 0 if rescan else 'now',
            'label': label if label else '',
        }]
        if is_hex and p2sh:
            reqs.append({
                'desc': descsum_create('p2sh(raw(' + address + '))'),
                'timestamp': 0 if rescan else 'now',
                'label': label if label else '',
            })
        import_res = self.importdescriptors(reqs)
        for res in import_res:
            if not res['success']:
                raise JSONRPCException(res['error'])<|MERGE_RESOLUTION|>--- conflicted
+++ resolved
@@ -364,11 +364,7 @@
                 suppressed_errors["missing_credentials"] += 1
                 latest_error = repr(e)
             time.sleep(1.0 / poll_per_s)
-<<<<<<< HEAD
-        self._raise_assertion_error("Unable to connect to namecoind after {}s".format(self.rpc_timeout))
-=======
-        self._raise_assertion_error(f"Unable to connect to bitcoind after {self.rpc_timeout}s (ignored errors: {str(dict(suppressed_errors))}, latest error: {latest_error})")
->>>>>>> 1b4133d3
+        self._raise_assertion_error(f"Unable to connect to namecoind after {self.rpc_timeout}s (ignored errors: {str(dict(suppressed_errors))}, latest error: {latest_error})")
 
     def wait_for_cookie_credentials(self):
         """Ensures auth cookie credentials can be read, e.g. for testing CLI with -rpcwait before RPC connection is up."""
