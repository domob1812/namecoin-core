--- conflicted
+++ resolved
@@ -74,19 +74,11 @@
         self.log.debug("namecoind started, waiting for RPC to come up")
 
     def wait_for_rpc_connection(self):
-<<<<<<< HEAD
-        """Sets up an RPC connection to the namecoind process. Returns False if unable to connect."""
-
-        # Wait for up to 10 seconds for the RPC server to respond
-        for _ in range(40):
-            assert not self.process.poll(), "namecoind exited with status %i during initialization" % self.process.returncode
-=======
         """Sets up an RPC connection to the bitcoind process. Returns False if unable to connect."""
         # Poll at a rate of four times per second
         poll_per_s = 4
         for _ in range(poll_per_s * self.rpc_timeout):
-            assert self.process.poll() is None, "bitcoind exited with status %i during initialization" % self.process.returncode
->>>>>>> 4216705b
+            assert self.process.poll() is None, "namecoind exited with status %i during initialization" % self.process.returncode
             try:
                 self.rpc = get_rpc_proxy(rpc_url(self.datadir, self.index, self.rpchost), self.index, coveragedir=self.coverage_dir)
                 self.rpc.getblockcount()
@@ -104,13 +96,8 @@
             except ValueError as e:  # cookie file not found and no rpcuser or rpcassword. bitcoind still starting
                 if "No RPC credentials" not in str(e):
                     raise
-<<<<<<< HEAD
-            time.sleep(0.25)
+            time.sleep(1.0 / poll_per_s)
         raise AssertionError("Unable to connect to namecoind")
-=======
-            time.sleep(1.0 / poll_per_s)
-        raise AssertionError("Unable to connect to bitcoind")
->>>>>>> 4216705b
 
     def get_wallet_rpc(self, wallet_name):
         assert self.rpc_connected
