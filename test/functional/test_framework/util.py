--- conflicted
+++ resolved
@@ -597,11 +597,7 @@
 
 
 def append_config(datadir, options):
-<<<<<<< HEAD
-    with open(os.path.join(datadir, config_file), 'a', encoding='utf8') as f:
-=======
-    with open(os.path.join(datadir, "bitcoin.conf"), 'a') as f:
->>>>>>> 1d37ca88
+    with open(os.path.join(datadir, config_file), 'a') as f:
         for option in options:
             f.write(option + "\n")
 
@@ -609,13 +605,8 @@
 def get_auth_cookie(datadir, chain):
     user = None
     password = None
-<<<<<<< HEAD
     if os.path.isfile(os.path.join(datadir, config_file)):
-        with open(os.path.join(datadir, config_file), 'r', encoding='utf8') as f:
-=======
-    if os.path.isfile(os.path.join(datadir, "bitcoin.conf")):
-        with open(os.path.join(datadir, "bitcoin.conf"), 'r') as f:
->>>>>>> 1d37ca88
+        with open(os.path.join(datadir, config_file), 'r') as f:
             for line in f:
                 if line.startswith("rpcuser="):
                     assert user is None  # Ensure that there is only one rpcuser line
