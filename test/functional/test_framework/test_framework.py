#!/usr/bin/env python3
# Copyright (c) 2014-present The Bitcoin Core developers
# Distributed under the MIT software license, see the accompanying
# file COPYING or http://www.opensource.org/licenses/mit-license.php.
"""Base class for RPC testing."""

import configparser
from enum import Enum
import argparse
from datetime import datetime, timezone
import json
import logging
import os
import platform
import pdb
import random
import re
import shlex
import shutil
import subprocess
import sys
import tempfile
import time
import types

from .address import create_deterministic_address_bcrt1_p2tr_op_true
from .authproxy import JSONRPCException
from . import coverage
from .p2p import NetworkThread
from .test_node import TestNode
from .util import (
    MAX_NODES,
    PortSeed,
    assert_equal,
    check_json_precision,
    find_vout_for_address,
    get_datadir_path,
    initialize_datadir,
    p2p_port,
    wait_until_helper_internal,
    wallet_importprivkey,
)


class TestStatus(Enum):
    PASSED = 1
    FAILED = 2
    SKIPPED = 3

TEST_EXIT_PASSED = 0
TEST_EXIT_FAILED = 1
TEST_EXIT_SKIPPED = 77

TMPDIR_PREFIX = "namecoin_func_test_"


class SkipTest(Exception):
    """This exception is raised to skip a test"""

    def __init__(self, message):
        self.message = message


class Binaries:
    """Helper class to provide information about bitcoin binaries

    Attributes:
        paths: Object returned from get_binary_paths() containing information
            which binaries and command lines to use from environment variables and
            the config file.
        bin_dir: An optional string containing a directory path to look for
            binaries, which takes precedence over the paths above, if specified.
            This is used by tests calling binaries from previous releases.
    """
    def __init__(self, paths, bin_dir):
        self.paths = paths
        self.bin_dir = bin_dir

    def node_argv(self):
        "Return argv array that should be used to invoke bitcoind"
        return self._argv("node", self.paths.bitcoind)

    def rpc_argv(self):
        "Return argv array that should be used to invoke bitcoin-cli"
        # Add -nonamed because "bitcoin rpc" enables -named by default, but bitcoin-cli doesn't
        return self._argv("rpc", self.paths.bitcoincli) + ["-nonamed"]

    def tx_argv(self):
        "Return argv array that should be used to invoke bitcoin-tx"
        return self._argv("tx", self.paths.bitcointx)

    def util_argv(self):
        "Return argv array that should be used to invoke bitcoin-util"
        return self._argv("util", self.paths.bitcoinutil)

    def wallet_argv(self):
        "Return argv array that should be used to invoke bitcoin-wallet"
        return self._argv("wallet", self.paths.bitcoinwallet)

    def chainstate_argv(self):
        "Return argv array that should be used to invoke bitcoin-chainstate"
        return self._argv("chainstate", self.paths.bitcoinchainstate)

    def _argv(self, command, bin_path):
        """Return argv array that should be used to invoke the command. It
        either uses the bitcoin wrapper executable (if BITCOIN_CMD is set), or
        the direct binary path (bitcoind, etc). When bin_dir is set (by tests
        calling binaries from previous releases) it always uses the direct
        path."""
        if self.bin_dir is not None:
            return [os.path.join(self.bin_dir, os.path.basename(bin_path))]
        elif self.paths.bitcoin_cmd is not None:
            return self.paths.bitcoin_cmd + [command]
        else:
            return [bin_path]


class BitcoinTestMetaClass(type):
    """Metaclass for BitcoinTestFramework.

    Ensures that any attempt to register a subclass of `BitcoinTestFramework`
    adheres to a standard whereby the subclass overrides `set_test_params` and
    `run_test` but DOES NOT override either `__init__` or `main`. If any of
    those standards are violated, a ``TypeError`` is raised."""

    def __new__(cls, clsname, bases, dct):
        if not clsname in ['BitcoinTestFramework', 'NameTestFramework']:
            if not ('run_test' in dct and 'set_test_params' in dct):
                raise TypeError("BitcoinTestFramework subclasses must override "
                                "'run_test' and 'set_test_params'")
            if '__init__' in dct or 'main' in dct:
                raise TypeError("BitcoinTestFramework subclasses may not override "
                                "'__init__' or 'main'")

        return super().__new__(cls, clsname, bases, dct)


class BitcoinTestFramework(metaclass=BitcoinTestMetaClass):
    """Base class for a bitcoin test script.

    Individual bitcoin test scripts should subclass this class and override the set_test_params() and run_test() methods.

    Individual tests can also override the following methods to customize the test setup:

    - add_options()
    - setup_chain()
    - setup_network()
    - setup_nodes()

    The __init__() and main() methods should not be overridden.

    This class also contains various public and private helper methods."""

    def __init__(self, test_file) -> None:
        """Sets test framework defaults. Do not override this method. Instead, override the set_test_params() method"""
        self.chain: str = 'regtest'
        self.setup_clean_chain: bool = False
        self.noban_tx_relay: bool = False
        self.nodes: list[TestNode] = []
        self.extra_args = None
        self.network_thread = None
        self.rpc_timeout = 60  # Wait for up to 60 seconds for the RPC server to respond
        self.supports_cli = True
        self.bind_to_localhost_only = True
        self.parse_args(test_file)
        self.default_wallet_name = "default_wallet"
        self.wallet_data_filename = "wallet.dat"
        # Optional list of wallet names that can be set in set_test_params to
        # create and import keys to. If unset, default is len(nodes) *
        # [default_wallet_name]. If wallet names are None, wallet creation is
        # skipped. If list is truncated, wallet creation is skipped and keys
        # are not imported.
        self.wallet_names = None
        # By default the wallet is not required. Set to true by skip_if_no_wallet().
        # Can also be set to None to indicate that the wallet will be used if available.
        # When False or None, we ignore wallet_names in setup_nodes().
        self.uses_wallet = False
        # Disable ThreadOpenConnections by default, so that adding entries to
        # addrman will not result in automatic connections to them.
        self.disable_autoconnect = True
        self.set_test_params()
        assert self.wallet_names is None or len(self.wallet_names) <= self.num_nodes
        self.rpc_timeout = int(self.rpc_timeout * self.options.timeout_factor) # optionally, increase timeout by a factor

    def main(self):
        """Main function. This should not be overridden by the subclass test scripts."""

        assert hasattr(self, "num_nodes"), "Test must set self.num_nodes in set_test_params()"

        try:
            self.setup()
            if self.options.test_methods:
                self.run_test_methods()
            else:
                self.run_test()

        except JSONRPCException:
            self.log.exception("JSONRPC error")
            self.success = TestStatus.FAILED
        except SkipTest as e:
            self.log.warning("Test Skipped: %s" % e.message)
            self.success = TestStatus.SKIPPED
        except AssertionError:
            self.log.exception("Assertion failed")
            self.success = TestStatus.FAILED
        except KeyError:
            self.log.exception("Key error")
            self.success = TestStatus.FAILED
        except subprocess.CalledProcessError as e:
            self.log.exception("Called Process failed with '{}'".format(e.output))
            self.success = TestStatus.FAILED
        except Exception:
            self.log.exception("Unexpected exception caught during testing")
            self.success = TestStatus.FAILED
        except KeyboardInterrupt:
            self.log.warning("Exiting after keyboard interrupt")
            self.success = TestStatus.FAILED
        finally:
            exit_code = self.shutdown()
            sys.exit(exit_code)

    def run_test_methods(self):
        for method_name in self.options.test_methods:
            self.log.info(f"Attempting to execute method: {method_name}")
            method = getattr(self, method_name)
            method()
            self.log.info(f"Method '{method_name}' executed successfully.")

    def parse_args(self, test_file):
        previous_releases_path = os.getenv("PREVIOUS_RELEASES_DIR") or os.getcwd() + "/releases"
        parser = argparse.ArgumentParser(usage="%(prog)s [options]")
        parser.add_argument("--nocleanup", dest="nocleanup", default=False, action="store_true",
                            help="Leave namecoinds and test.* datadir on exit or error")
        parser.add_argument("--cachedir", dest="cachedir", default=os.path.abspath(os.path.dirname(test_file) + "/../cache"),
                            help="Directory for caching pregenerated datadirs (default: %(default)s)")
        parser.add_argument("--tmpdir", dest="tmpdir", help="Root directory for datadirs (must not exist)")
        parser.add_argument("-l", "--loglevel", dest="loglevel", default="INFO",
                            help="log events at this level and higher to the console. Can be set to DEBUG, INFO, WARNING, ERROR or CRITICAL. Passing --loglevel DEBUG will output all logs to console. Note that logs at all levels are always written to the test_framework.log file in the temporary test directory.")
        parser.add_argument("--tracerpc", dest="trace_rpc", default=False, action="store_true",
                            help="Print out all RPC calls as they are made")
        parser.add_argument("--portseed", dest="port_seed", default=os.getpid(), type=int,
                            help="The seed to use for assigning port numbers (default: current process id)")
        parser.add_argument("--previous-releases", dest="prev_releases", action="store_true",
                            default=os.path.isdir(previous_releases_path) and bool(os.listdir(previous_releases_path)),
                            help="Force test of previous releases (default: %(default)s)")
        parser.add_argument("--coveragedir", dest="coveragedir",
                            help="Write tested RPC commands into this directory")
        parser.add_argument("--configfile", dest="configfile",
                            default=os.path.abspath(os.path.dirname(test_file) + "/../config.ini"),
                            help="Location of the test framework config file (default: %(default)s)")
        parser.add_argument("--pdbonfailure", dest="pdbonfailure", default=False, action="store_true",
                            help="Attach a python debugger if test fails")
        parser.add_argument("--usecli", dest="usecli", default=False, action="store_true",
                            help="use namecoin-cli instead of RPC for all commands")
        parser.add_argument("--perf", dest="perf", default=False, action="store_true",
                            help="profile running nodes with perf for the duration of the test")
        parser.add_argument("--valgrind", dest="valgrind", default=False, action="store_true",
                            help="run nodes under the valgrind memory error detector: expect at least a ~10x slowdown. valgrind 3.14 or later required. Does not apply to previous release binaries.")
        parser.add_argument("--randomseed", type=int,
                            help="set a random seed for deterministically reproducing a previous test run")
        parser.add_argument("--timeout-factor", dest="timeout_factor", type=float, help="adjust test timeouts by a factor. Setting it to 0 disables all timeouts")
        parser.add_argument("--v2transport", dest="v2transport", default=False, action="store_true",
                            help="use BIP324 v2 connections between all nodes by default")
        parser.add_argument("--v1transport", dest="v1transport", default=False, action="store_true",
                            help="Explicitly use v1 transport (can be used to overwrite global --v2transport option)")
        parser.add_argument("--test_methods", dest="test_methods", nargs='*',
                            help="Run specified test methods sequentially instead of the full test. Use only for methods that do not depend on any context set up in run_test or other methods.")

        self.add_options(parser)
        # Running TestShell in a Jupyter notebook causes an additional -f argument
        # To keep TestShell from failing with an "unrecognized argument" error, we add a dummy "-f" argument
        # source: https://stackoverflow.com/questions/48796169/how-to-fix-ipykernel-launcher-py-error-unrecognized-arguments-in-jupyter/56349168#56349168
        parser.add_argument("-f", "--fff", help="a dummy argument to fool ipython", default="1")
        self.options = parser.parse_args()
        if self.options.timeout_factor == 0:
            self.options.timeout_factor = 999
        self.options.timeout_factor = self.options.timeout_factor or (4 if self.options.valgrind else 1)
        self.options.previous_releases_path = previous_releases_path

        self.config = configparser.ConfigParser()
        self.config.read_file(open(self.options.configfile))
        self.binary_paths = self.get_binary_paths()
        if self.options.v1transport:
            self.options.v2transport=False

        PortSeed.n = self.options.port_seed

    def get_binary_paths(self):
        """Get paths of all binaries from environment variables or their default values"""

        paths = types.SimpleNamespace()
        binaries = {
<<<<<<< HEAD
            "namecoind": ("bitcoind", "BITCOIND"),
            "namecoin-cli": ("bitcoincli", "BITCOINCLI"),
            "namecoin-util": ("bitcoinutil", "BITCOINUTIL"),
            "namecoin-chainstate": ("bitcoinchainstate", "BITCOINCHAINSTATE"),
            "namecoin-wallet": ("bitcoinwallet", "BITCOINWALLET"),
=======
            "bitcoind": "BITCOIND",
            "bitcoin-cli": "BITCOINCLI",
            "bitcoin-util": "BITCOINUTIL",
            "bitcoin-tx": "BITCOINTX",
            "bitcoin-chainstate": "BITCOINCHAINSTATE",
            "bitcoin-wallet": "BITCOINWALLET",
>>>>>>> 1e072053
        }
        for binary, env_variable_name in binaries.items():
            default_filename = os.path.join(
                self.config["environment"]["BUILDDIR"],
                "bin",
                binary + self.config["environment"]["EXEEXT"],
            )
            setattr(paths, env_variable_name.lower(), os.getenv(env_variable_name, default=default_filename))
        # BITCOIN_CMD environment variable can be specified to invoke bitcoin
        # wrapper binary instead of other executables.
        paths.bitcoin_cmd = shlex.split(os.getenv("BITCOIN_CMD", "")) or None
        return paths

    def get_binaries(self, bin_dir=None):
        return Binaries(self.binary_paths, bin_dir)

    def setup(self):
        """Call this method to start up the test framework object with options set."""

        check_json_precision()

        self.options.cachedir = os.path.abspath(self.options.cachedir)

        os.environ['PATH'] = os.pathsep.join([
            os.path.join(self.config["environment"]["BUILDDIR"], "bin"),
            os.environ['PATH']
        ])

        # Set up temp directory and start logging
        if self.options.tmpdir:
            self.options.tmpdir = os.path.abspath(self.options.tmpdir)
            os.makedirs(self.options.tmpdir, exist_ok=False)
        else:
            self.options.tmpdir = tempfile.mkdtemp(prefix=TMPDIR_PREFIX)
        self._start_logging()

        # Seed the PRNG. Note that test runs are reproducible if and only if
        # a single thread accesses the PRNG. For more information, see
        # https://docs.python.org/3/library/random.html#notes-on-reproducibility.
        # The network thread shouldn't access random. If we need to change the
        # network thread to access randomness, it should instantiate its own
        # random.Random object.
        seed = self.options.randomseed

        if seed is None:
            seed = random.randrange(sys.maxsize)
        else:
            self.log.info("User supplied random seed {}".format(seed))

        random.seed(seed)
        self.log.info("PRNG seed is: {}".format(seed))

        self.log.debug('Setting up network thread')
        self.network_thread = NetworkThread()
        self.network_thread.start()

        if self.options.usecli:
            if not self.supports_cli:
                raise SkipTest("--usecli specified but test does not support using CLI")
            self.skip_if_no_cli()
        self.skip_test_if_missing_module()
        self.setup_chain()
        self.setup_network()

        self.success = TestStatus.PASSED

    def shutdown(self):
        """Call this method to shut down the test framework object."""

        if self.success == TestStatus.FAILED and self.options.pdbonfailure:
            print("Testcase failed. Attaching python debugger. Enter ? for help")
            pdb.set_trace()

        self.log.debug('Closing down network thread')
        self.network_thread.close()
        if self.success == TestStatus.FAILED:
            self.log.info("Not stopping nodes as test failed. The dangling processes will be cleaned up later.")
        else:
            self.log.info("Stopping nodes")
            if self.nodes:
                self.stop_nodes()

        should_clean_up = (
            not self.options.nocleanup and
            self.success != TestStatus.FAILED and
            not self.options.perf
        )
        if should_clean_up:
            self.log.info("Cleaning up {} on exit".format(self.options.tmpdir))
            cleanup_tree_on_exit = True
        elif self.options.perf:
            self.log.warning("Not cleaning up dir {} due to perf data".format(self.options.tmpdir))
            cleanup_tree_on_exit = False
        else:
            self.log.warning("Not cleaning up dir {}".format(self.options.tmpdir))
            cleanup_tree_on_exit = False

        if self.success == TestStatus.PASSED:
            self.log.info("Tests successful")
            exit_code = TEST_EXIT_PASSED
        elif self.success == TestStatus.SKIPPED:
            self.log.info("Test skipped")
            exit_code = TEST_EXIT_SKIPPED
        else:
            self.log.error("Test failed. Test logging available at %s/test_framework.log", self.options.tmpdir)
            self.log.error("")
            self.log.error("Hint: Call {} '{}' to consolidate all logs".format(os.path.normpath(os.path.dirname(os.path.realpath(__file__)) + "/../combine_logs.py"), self.options.tmpdir))
            self.log.error("")
            self.log.error("If this failure happened unexpectedly or intermittently, please file a bug and provide a link or upload of the combined log.")
            self.log.error(self.config['environment']['CLIENT_BUGREPORT'])
            self.log.error("")
            exit_code = TEST_EXIT_FAILED
        # Logging.shutdown will not remove stream- and filehandlers, so we must
        # do it explicitly. Handlers are removed so the next test run can apply
        # different log handler settings.
        # See: https://docs.python.org/3/library/logging.html#logging.shutdown
        for h in list(self.log.handlers):
            h.flush()
            h.close()
            self.log.removeHandler(h)
        rpc_logger = logging.getLogger("BitcoinRPC")
        for h in list(rpc_logger.handlers):
            h.flush()
            rpc_logger.removeHandler(h)
        if cleanup_tree_on_exit:
            shutil.rmtree(self.options.tmpdir)

        self.nodes.clear()
        return exit_code

    # Methods to override in subclass test scripts.
    def set_test_params(self):
        """Tests must override this method to change default values for number of nodes, topology, etc"""
        raise NotImplementedError

    def add_options(self, parser):
        """Override this method to add command-line options to the test"""
        pass

    def skip_test_if_missing_module(self):
        """Override this method to skip a test if a module is not compiled"""
        pass

    def setup_chain(self):
        """Override this method to customize blockchain setup"""
        self.log.info("Initializing test directory " + self.options.tmpdir)
        if self.setup_clean_chain:
            self._initialize_chain_clean()
        else:
            self._initialize_chain()

    def setup_network(self):
        """Override this method to customize test network topology"""
        self.setup_nodes()

        # Connect the nodes as a "chain".  This allows us
        # to split the network between nodes 1 and 2 to get
        # two halves that can work on competing chains.
        #
        # Topology looks like this:
        # node0 <-- node1 <-- node2 <-- node3
        #
        # If all nodes are in IBD (clean chain from genesis), node0 is assumed to be the source of blocks (miner). To
        # ensure block propagation, all nodes will establish outgoing connections toward node0.
        # See fPreferredDownload in net_processing.
        #
        # If further outbound connections are needed, they can be added at the beginning of the test with e.g.
        # self.connect_nodes(1, 2)
        for i in range(self.num_nodes - 1):
            self.connect_nodes(i + 1, i)
        self.sync_all()

    def setup_nodes(self):
        """Override this method to customize test node setup"""
        self.add_nodes(self.num_nodes, self.extra_args)
        self.start_nodes()
        if self.uses_wallet:
            self.import_deterministic_coinbase_privkeys()
        if not self.setup_clean_chain:
            for n in self.nodes:
                assert_equal(n.getblockchaininfo()["blocks"], 199)
            # To ensure that all nodes are out of IBD, the most recent block
            # must have a timestamp not too old (see IsInitialBlockDownload()).
            self.log.debug('Generate a block with current time')
            block_hash = self.generate(self.nodes[0], 1, sync_fun=self.no_op)[0]
            block = self.nodes[0].getblock(blockhash=block_hash, verbosity=0)
            for n in self.nodes:
                n.submitblock(block)
                chain_info = n.getblockchaininfo()
                assert_equal(chain_info["blocks"], 200)
                assert_equal(chain_info["initialblockdownload"], False)

    def import_deterministic_coinbase_privkeys(self):
        for i in range(self.num_nodes):
            self.init_wallet(node=i)

    def init_wallet(self, *, node):
        wallet_name = self.default_wallet_name if self.wallet_names is None else self.wallet_names[node] if node < len(self.wallet_names) else False
        if wallet_name is not False:
            n = self.nodes[node]
            if wallet_name is not None:
                n.createwallet(wallet_name=wallet_name, load_on_startup=True)
            wallet_importprivkey(n.get_wallet_rpc(wallet_name), n.get_deterministic_priv_key().key, 0, label="coinbase")

    def run_test(self):
        """Tests must override this method to define test logic"""
        raise NotImplementedError

    # Public helper methods. These can be accessed by the subclass test scripts.

    def add_nodes(self, num_nodes: int, extra_args=None, *, rpchost=None, versions=None):
        """Instantiate TestNode objects.

        Should only be called once after the nodes have been specified in
        set_test_params()."""
        def bin_dir_from_version(version):
            if not version:
                return None
            if version > 219999:
                # Starting at client version 220000 the first two digits represent
                # the major version, e.g. v22.0 instead of v0.22.0.
                version *= 100
            return os.path.join(
                self.options.previous_releases_path,
                re.sub(
                    r'\.0$' if version <= 219999 else r'(\.0){1,2}$',
                    '', # Remove trailing dot for point releases, after 22.0 also remove double trailing dot.
                    'v{}.{}.{}.{}'.format(
                        (version % 100000000) // 1000000,
                        (version % 1000000) // 10000,
                        (version % 10000) // 100,
                        (version % 100) // 1,
                    ),
                ),
                'bin',
            )

        if self.bind_to_localhost_only:
            extra_confs = [["bind=127.0.0.1"]] * num_nodes
        else:
            extra_confs = [[]] * num_nodes
        if extra_args is None:
            extra_args = [[]] * num_nodes
        # Whitelist peers to speed up tx relay / mempool sync. Don't use it if testing tx relay or timing.
        if self.noban_tx_relay:
            for i in range(len(extra_args)):
                extra_args[i] = extra_args[i] + ["-whitelist=noban,in,out@127.0.0.1"]
        if versions is None:
            versions = [None] * num_nodes
        bin_dirs = [bin_dir_from_version(v) for v in versions]
        # Fail test if any of the needed release binaries is missing
        bins_missing = False
        for bin_path in (argv[0] for bin_dir in bin_dirs
                                 for binaries in (self.get_binaries(bin_dir),)
                                 for argv in (binaries.node_argv(), binaries.rpc_argv())):
            if shutil.which(bin_path) is None:
                self.log.error(f"Binary not found: {bin_path}")
                bins_missing = True
        if bins_missing:
            raise AssertionError("At least one release binary is missing. "
                                 "Previous releases binaries can be downloaded via `test/get_previous_releases.py`.")
        assert_equal(len(extra_confs), num_nodes)
        assert_equal(len(extra_args), num_nodes)
        assert_equal(len(versions), num_nodes)
        assert_equal(len(bin_dirs), num_nodes)
        for i in range(num_nodes):
            args = list(extra_args[i])
            test_node_i = TestNode(
                i,
                get_datadir_path(self.options.tmpdir, i),
                chain=self.chain,
                rpchost=rpchost,
                timewait=self.rpc_timeout,
                timeout_factor=self.options.timeout_factor,
                binaries=self.get_binaries(bin_dirs[i]),
                version=versions[i],
                coverage_dir=self.options.coveragedir,
                cwd=self.options.tmpdir,
                extra_conf=extra_confs[i],
                extra_args=args,
                use_cli=self.options.usecli,
                start_perf=self.options.perf,
                use_valgrind=self.options.valgrind,
                v2transport=self.options.v2transport,
                uses_wallet=self.uses_wallet,
            )
            self.nodes.append(test_node_i)
            if not test_node_i.version_is_at_least(170000):
                # adjust conf for pre 17
                test_node_i.replace_in_config([('[regtest]', '')])

    def start_node(self, i, *args, **kwargs):
        """Start a bitcoind"""

        node = self.nodes[i]

        node.start(*args, **kwargs)
        node.wait_for_rpc_connection()

        if self.options.coveragedir is not None:
            coverage.write_all_rpc_commands(self.options.coveragedir, node._rpc)

    def start_nodes(self, extra_args=None, *args, **kwargs):
        """Start multiple bitcoinds"""

        if extra_args is None:
            extra_args = [None] * self.num_nodes
        assert_equal(len(extra_args), self.num_nodes)
        for i, node in enumerate(self.nodes):
            node.start(extra_args[i], *args, **kwargs)
        for node in self.nodes:
            node.wait_for_rpc_connection()

        if self.options.coveragedir is not None:
            for node in self.nodes:
                coverage.write_all_rpc_commands(self.options.coveragedir, node._rpc)

    def stop_node(self, i, expected_stderr='', wait=0):
        """Stop a bitcoind test node"""
        self.nodes[i].stop_node(expected_stderr, wait=wait)

    def stop_nodes(self, wait=0):
        """Stop multiple bitcoind test nodes"""
        for node in self.nodes:
            # Issue RPC to stop nodes
            node.stop_node(wait=wait, wait_until_stopped=False)

        for node in self.nodes:
            # Wait for nodes to stop
            node.wait_until_stopped()

    def restart_node(self, i, extra_args=None, clear_addrman=False, *, expected_stderr=''):
        """Stop and start a test node"""
        self.stop_node(i, expected_stderr=expected_stderr)
        if clear_addrman:
            peers_dat = self.nodes[i].chain_path / "peers.dat"
            os.remove(peers_dat)
            with self.nodes[i].assert_debug_log(expected_msgs=[f'Creating peers.dat because the file was not found ("{peers_dat}")']):
                self.start_node(i, extra_args)
        else:
            self.start_node(i, extra_args)

    def wait_for_node_exit(self, i, timeout):
        self.nodes[i].process.wait(timeout)

    def connect_nodes(self, a, b, *, peer_advertises_v2=None, wait_for_connect: bool = True):
        """
        Kwargs:
            wait_for_connect: if True, block until the nodes are verified as connected. You might
                want to disable this when using -stopatheight with one of the connected nodes,
                since there will be a race between the actual connection and performing
                the assertions before one node shuts down.
        """
        from_connection = self.nodes[a]
        to_connection = self.nodes[b]
        ip_port = "127.0.0.1:" + str(p2p_port(b))

        if peer_advertises_v2 is None:
            peer_advertises_v2 = from_connection.use_v2transport

        if peer_advertises_v2 != from_connection.use_v2transport:
            from_connection.addnode(node=ip_port, command="onetry", v2transport=peer_advertises_v2)
        else:
            # skip the optional third argument if it matches the default, for
            # compatibility with older clients
            from_connection.addnode(ip_port, "onetry")

        if not wait_for_connect:
            return

        # Use subversion as peer id. Test nodes have their node number appended to the user agent string
        from_connection_subver = from_connection.getnetworkinfo()['subversion']
        to_connection_subver = to_connection.getnetworkinfo()['subversion']

        def find_conn(node, peer_subversion, inbound):
            return next(filter(lambda peer: peer['subver'] == peer_subversion and peer['inbound'] == inbound, node.getpeerinfo()), None)

        self.wait_until(lambda: find_conn(from_connection, to_connection_subver, inbound=False) is not None)
        self.wait_until(lambda: find_conn(to_connection, from_connection_subver, inbound=True) is not None)

        def check_bytesrecv(peer, msg_type, min_bytes_recv):
            assert peer is not None, "Error: peer disconnected"
            return peer['bytesrecv_per_msg'].pop(msg_type, 0) >= min_bytes_recv

        # Poll until version handshake (fSuccessfullyConnected) is complete to
        # avoid race conditions, because some message types are blocked from
        # being sent or received before fSuccessfullyConnected.
        #
        # As the flag fSuccessfullyConnected is not exposed, check it by
        # waiting for a pong, which can only happen after the flag was set.
        self.wait_until(lambda: check_bytesrecv(find_conn(from_connection, to_connection_subver, inbound=False), 'pong', 29))
        self.wait_until(lambda: check_bytesrecv(find_conn(to_connection, from_connection_subver, inbound=True), 'pong', 29))

    def disconnect_nodes(self, a, b):
        def disconnect_nodes_helper(node_a, node_b):
            def get_peer_ids(from_connection, node_num):
                result = []
                for peer in from_connection.getpeerinfo():
                    if "testnode{}".format(node_num) in peer['subver']:
                        result.append(peer['id'])
                return result

            peer_ids = get_peer_ids(node_a, node_b.index)
            if not peer_ids:
                self.log.warning("disconnect_nodes: {} and {} were not connected".format(
                    node_a.index,
                    node_b.index,
                ))
                return
            for peer_id in peer_ids:
                try:
                    node_a.disconnectnode(nodeid=peer_id)
                except JSONRPCException as e:
                    # If this node is disconnected between calculating the peer id
                    # and issuing the disconnect, don't worry about it.
                    # This avoids a race condition if we're mass-disconnecting peers.
                    if e.error['code'] != -29:  # RPC_CLIENT_NODE_NOT_CONNECTED
                        raise

            # wait to disconnect
            self.wait_until(lambda: not get_peer_ids(node_a, node_b.index), timeout=5)
            self.wait_until(lambda: not get_peer_ids(node_b, node_a.index), timeout=5)

        disconnect_nodes_helper(self.nodes[a], self.nodes[b])

    def split_network(self):
        """
        Split the network of four nodes into nodes 0/1 and 2/3.
        """
        self.disconnect_nodes(1, 2)
        self.sync_all(self.nodes[:2])
        self.sync_all(self.nodes[2:])

    def join_network(self):
        """
        Join the (previously split) network halves together.
        """
        self.connect_nodes(1, 2)

        # Only sync blocks after re-joining the network, since the mempools
        # might conflict.
        self.sync_blocks()

    def no_op(self):
        pass

    def generate(self, generator, *args, sync_fun=None, **kwargs):
        blocks = generator.generate(*args, called_by_framework=True, **kwargs)
        sync_fun() if sync_fun else self.sync_all()
        return blocks

    def generateblock(self, generator, *args, sync_fun=None, **kwargs):
        blocks = generator.generateblock(*args, called_by_framework=True, **kwargs)
        sync_fun() if sync_fun else self.sync_all()
        return blocks

    def generatetoaddress(self, generator, *args, sync_fun=None, **kwargs):
        blocks = generator.generatetoaddress(*args, called_by_framework=True, **kwargs)
        sync_fun() if sync_fun else self.sync_all()
        return blocks

    def generatetodescriptor(self, generator, *args, sync_fun=None, **kwargs):
        blocks = generator.generatetodescriptor(*args, called_by_framework=True, **kwargs)
        sync_fun() if sync_fun else self.sync_all()
        return blocks

    def create_outpoints(self, node, *, outputs):
        """Send funds to a given list of `{address: amount}` targets using the bitcoind
        wallet and return the corresponding outpoints as a list of dictionaries
        `[{"txid": txid, "vout": vout1}, {"txid": txid, "vout": vout2}, ...]`.
        The result can be used to specify inputs for RPCs like `createrawtransaction`,
        `createpsbt`, `lockunspent` etc."""
        assert all(len(output.keys()) == 1 for output in outputs)
        send_res = node.send(outputs)
        assert send_res["complete"]
        utxos = []
        for output in outputs:
            address = list(output.keys())[0]
            vout = find_vout_for_address(node, send_res["txid"], address)
            utxos.append({"txid": send_res["txid"], "vout": vout})
        return utxos

    def sync_blocks(self, nodes=None, wait=1, timeout=60):
        """
        Wait until everybody has the same tip.
        sync_blocks needs to be called with an rpc_connections set that has least
        one node already synced to the latest, stable tip, otherwise there's a
        chance it might return before all nodes are stably synced.
        """
        rpc_connections = nodes or self.nodes
        timeout = int(timeout * self.options.timeout_factor)
        stop_time = time.time() + timeout
        while time.time() <= stop_time:
            best_hash = [x.getbestblockhash() for x in rpc_connections]
            if best_hash.count(best_hash[0]) == len(rpc_connections):
                return
            # Check that each peer has at least one connection
            assert (all([len(x.getpeerinfo()) for x in rpc_connections]))
            time.sleep(wait)
        raise AssertionError("Block sync timed out after {}s:{}".format(
            timeout,
            "".join("\n  {!r}".format(b) for b in best_hash),
        ))

    def sync_mempools(self, nodes=None, wait=1, timeout=60, flush_scheduler=True):
        """
        Wait until everybody has the same transactions in their memory
        pools
        """
        rpc_connections = nodes or self.nodes
        timeout = int(timeout * self.options.timeout_factor)
        stop_time = time.time() + timeout
        while time.time() <= stop_time:
            pool = [set(r.getrawmempool()) for r in rpc_connections]
            if pool.count(pool[0]) == len(rpc_connections):
                if flush_scheduler:
                    for r in rpc_connections:
                        r.syncwithvalidationinterfacequeue()
                return
            # Check that each peer has at least one connection
            assert (all([len(x.getpeerinfo()) for x in rpc_connections]))
            time.sleep(wait)
        raise AssertionError("Mempool sync timed out after {}s:{}".format(
            timeout,
            "".join("\n  {!r}".format(m) for m in pool),
        ))

    def sync_all(self, nodes=None):
        self.sync_blocks(nodes)
        self.sync_mempools(nodes)

    def wait_until(self, test_function, timeout=60, check_interval=0.05):
        return wait_until_helper_internal(test_function, timeout=timeout, timeout_factor=self.options.timeout_factor, check_interval=check_interval)

    # Private helper methods. These should not be accessed by the subclass test scripts.

    def _start_logging(self):
        # Add logger and logging handlers
        self.log = logging.getLogger('TestFramework')
        self.log.setLevel(logging.DEBUG)
        # Create file handler to log all messages
        fh = logging.FileHandler(self.options.tmpdir + '/test_framework.log', encoding='utf-8')
        fh.setLevel(logging.DEBUG)
        # Create console handler to log messages to stderr. By default this logs only error messages, but can be configured with --loglevel.
        ch = logging.StreamHandler(sys.stdout)
        # User can provide log level as a number or string (eg DEBUG). loglevel was caught as a string, so try to convert it to an int
        ll = int(self.options.loglevel) if self.options.loglevel.isdigit() else self.options.loglevel.upper()
        ch.setLevel(ll)

        # Format logs the same as bitcoind's debug.log with microprecision (so log files can be concatenated and sorted)
        class MicrosecondFormatter(logging.Formatter):
            def formatTime(self, record, _=None):
                dt = datetime.fromtimestamp(record.created, timezone.utc)
                return dt.strftime('%Y-%m-%dT%H:%M:%S.%f')

        formatter = MicrosecondFormatter(
            fmt='%(asctime)sZ %(name)s (%(levelname)s): %(message)s',
        )
        fh.setFormatter(formatter)
        ch.setFormatter(formatter)
        # add the handlers to the logger
        self.log.addHandler(fh)
        self.log.addHandler(ch)

        if self.options.trace_rpc:
            rpc_logger = logging.getLogger("BitcoinRPC")
            rpc_logger.setLevel(logging.DEBUG)
            rpc_handler = logging.StreamHandler(sys.stdout)
            rpc_handler.setLevel(logging.DEBUG)
            rpc_logger.addHandler(rpc_handler)

    def _initialize_chain(self):
        """Initialize a pre-mined blockchain for use by the test.

        Create a cache of a 199-block-long chain
        Afterward, create num_nodes copies from the cache."""

        CACHE_NODE_ID = 0  # Use node 0 to create the cache for all other nodes
        cache_node_dir = get_datadir_path(self.options.cachedir, CACHE_NODE_ID)
        assert self.num_nodes <= MAX_NODES

        if not os.path.isdir(cache_node_dir):
            self.log.debug("Creating cache directory {}".format(cache_node_dir))

            initialize_datadir(self.options.cachedir, CACHE_NODE_ID, self.chain, self.disable_autoconnect)
            self.nodes.append(
                TestNode(
                    CACHE_NODE_ID,
                    cache_node_dir,
                    chain=self.chain,
                    extra_conf=["bind=127.0.0.1"],
                    extra_args=['-disablewallet'],
                    rpchost=None,
                    timewait=self.rpc_timeout,
                    timeout_factor=self.options.timeout_factor,
                    binaries=self.get_binaries(),
                    coverage_dir=None,
                    cwd=self.options.tmpdir,
                    uses_wallet=self.uses_wallet,
                ))
            self.start_node(CACHE_NODE_ID)
            cache_node = self.nodes[CACHE_NODE_ID]

            # Wait for RPC connections to be ready
            cache_node.wait_for_rpc_connection()

            # Set a time in the past, so that blocks don't end up in the future
            cache_node.setmocktime(cache_node.getblockheader(cache_node.getbestblockhash())['time'])

            # Create a 199-block-long chain; each of the 3 first nodes
            # gets 25 mature blocks and 25 immature.
            # The 4th address gets 25 mature and only 24 immature blocks so that the very last
            # block in the cache does not age too much (have an old tip age).
            # This is needed so that we are out of IBD when the test starts,
            # see the tip age check in IsInitialBlockDownload().
            gen_addresses = [k.address for k in TestNode.PRIV_KEYS][:3] + [create_deterministic_address_bcrt1_p2tr_op_true()[0]]
            assert_equal(len(gen_addresses), 4)
            for i in range(8):
                self.generatetoaddress(
                    cache_node,
                    nblocks=25 if i != 7 else 24,
                    address=gen_addresses[i % len(gen_addresses)],
                )

            assert_equal(cache_node.getblockchaininfo()["blocks"], 199)

            # Shut it down, and clean up cache directories:
            self.stop_nodes()
            self.nodes = []

            def cache_path(*paths):
                return os.path.join(cache_node_dir, self.chain, *paths)

            os.rmdir(cache_path('wallets'))  # Remove empty wallets dir
            for entry in os.listdir(cache_path()):
                if entry not in ['chainstate', 'blocks', 'indexes']:  # Only indexes, chainstate and blocks folders
                    os.remove(cache_path(entry))

        for i in range(self.num_nodes):
            self.log.debug("Copy cache directory {} to node {}".format(cache_node_dir, i))
            to_dir = get_datadir_path(self.options.tmpdir, i)
            shutil.copytree(cache_node_dir, to_dir)
            initialize_datadir(self.options.tmpdir, i, self.chain, self.disable_autoconnect)  # Overwrite port/rpcport in bitcoin.conf

    def _initialize_chain_clean(self):
        """Initialize empty blockchain for use by the test.

        Create an empty blockchain and num_nodes wallets.
        Useful if a test case wants complete control over initialization."""
        for i in range(self.num_nodes):
            initialize_datadir(self.options.tmpdir, i, self.chain, self.disable_autoconnect)

    def skip_if_no_py3_zmq(self):
        """Attempt to import the zmq package and skip the test if the import fails."""
        try:
            import zmq  # noqa
        except ImportError:
            raise SkipTest("python3-zmq module not available.")

    def skip_if_no_py_sqlite3(self):
        """Attempt to import the sqlite3 package and skip the test if the import fails."""
        try:
            import sqlite3  # noqa
        except ImportError:
            raise SkipTest("sqlite3 module not available.")

    def skip_if_no_python_bcc(self):
        """Attempt to import the bcc package and skip the tests if the import fails."""
        try:
            import bcc  # type: ignore[import] # noqa: F401
        except ImportError:
            raise SkipTest("bcc python module not available")

    def skip_if_no_bitcoind_tracepoints(self):
        """Skip the running test if bitcoind has not been compiled with USDT tracepoint support."""
        if not self.is_usdt_compiled():
            raise SkipTest("bitcoind has not been built with USDT tracepoints enabled.")

    def skip_if_no_bpf_permissions(self):
        """Skip the running test if we don't have permissions to do BPF syscalls and load BPF maps."""
        # check for 'root' permissions
        if os.geteuid() != 0:
            raise SkipTest("no permissions to use BPF (please review the tests carefully before running them with higher privileges)")

    def skip_if_platform_not_linux(self):
        """Skip the running test if we are not on a Linux platform"""
        if platform.system() != "Linux":
            raise SkipTest("not on a Linux system")

    def skip_if_platform_not_posix(self):
        """Skip the running test if we are not on a POSIX platform"""
        if os.name != 'posix':
            raise SkipTest("not on a POSIX system")

    def skip_if_no_bitcoind_zmq(self):
        """Skip the running test if bitcoind has not been compiled with zmq support."""
        if not self.is_zmq_compiled():
            raise SkipTest("bitcoind has not been built with zmq enabled.")

    def skip_if_no_wallet(self):
        """Skip the running test if wallet has not been compiled."""
        self.uses_wallet = True
        if not self.is_wallet_compiled():
            raise SkipTest("wallet has not been compiled.")

    def skip_if_no_wallet_tool(self):
        """Skip the running test if bitcoin-wallet has not been compiled."""
        if not self.is_wallet_tool_compiled():
            raise SkipTest("bitcoin-wallet has not been compiled")

    def skip_if_no_bitcoin_tx(self):
        """Skip the running test if bitcoin-tx has not been compiled."""
        if not self.is_bitcoin_tx_compiled():
            raise SkipTest("bitcoin-tx has not been compiled")

    def skip_if_no_bitcoin_util(self):
        """Skip the running test if bitcoin-util has not been compiled."""
        if not self.is_bitcoin_util_compiled():
            raise SkipTest("bitcoin-util has not been compiled")

    def skip_if_no_bitcoin_chainstate(self):
        """Skip the running test if bitcoin-chainstate has not been compiled."""
        if not self.is_bitcoin_chainstate_compiled():
            raise SkipTest("bitcoin-chainstate has not been compiled")

    def skip_if_no_cli(self):
        """Skip the running test if bitcoin-cli has not been compiled."""
        if not self.is_cli_compiled():
            raise SkipTest("bitcoin-cli has not been compiled.")

    def skip_if_no_previous_releases(self):
        """Skip the running test if previous releases are not available."""
        if not self.has_previous_releases():
            raise SkipTest("previous releases not available or disabled")

    def has_previous_releases(self):
        """Checks whether previous releases are present and enabled."""
        if not os.path.isdir(self.options.previous_releases_path):
            if self.options.prev_releases:
                raise AssertionError("Force test of previous releases but releases missing: {}".format(
                    self.options.previous_releases_path))
        return self.options.prev_releases

    def skip_if_no_external_signer(self):
        """Skip the running test if external signer support has not been compiled."""
        if not self.is_external_signer_compiled():
            raise SkipTest("external signer support has not been compiled.")

    def skip_if_running_under_valgrind(self):
        """Skip the running test if Valgrind is being used."""
        if self.options.valgrind:
            raise SkipTest("This test is not compatible with Valgrind.")

    def is_cli_compiled(self):
        """Checks whether bitcoin-cli was compiled."""
        return self.config["components"].getboolean("ENABLE_CLI")

    def is_external_signer_compiled(self):
        """Checks whether external signer support was compiled."""
        return self.config["components"].getboolean("ENABLE_EXTERNAL_SIGNER")

    def is_wallet_compiled(self):
        """Checks whether the wallet module was compiled."""
        return self.config["components"].getboolean("ENABLE_WALLET")

    def is_wallet_tool_compiled(self):
        """Checks whether bitcoin-wallet was compiled."""
        return self.config["components"].getboolean("ENABLE_WALLET_TOOL")

    def is_bitcoin_tx_compiled(self):
        """Checks whether bitcoin-tx was compiled."""
        return self.config["components"].getboolean("BUILD_BITCOIN_TX")

    def is_bitcoin_util_compiled(self):
        """Checks whether bitcoin-util was compiled."""
        return self.config["components"].getboolean("ENABLE_BITCOIN_UTIL")

    def is_bitcoin_chainstate_compiled(self):
        """Checks whether bitcoin-chainstate was compiled."""
        return self.config["components"].getboolean("ENABLE_BITCOIN_CHAINSTATE")

    def is_zmq_compiled(self):
        """Checks whether the zmq module was compiled."""
        return self.config["components"].getboolean("ENABLE_ZMQ")

    def is_usdt_compiled(self):
        """Checks whether the USDT tracepoints were compiled."""
        return self.config["components"].getboolean("ENABLE_USDT_TRACEPOINTS")

    def has_blockfile(self, node, filenum: str):
        return (node.blocks_path/ f"blk{filenum}.dat").is_file()

    def convert_to_json_for_cli(self, text):
        if self.options.usecli:
            return json.dumps(text)
        return text<|MERGE_RESOLUTION|>--- conflicted
+++ resolved
@@ -290,20 +290,12 @@
 
         paths = types.SimpleNamespace()
         binaries = {
-<<<<<<< HEAD
-            "namecoind": ("bitcoind", "BITCOIND"),
-            "namecoin-cli": ("bitcoincli", "BITCOINCLI"),
-            "namecoin-util": ("bitcoinutil", "BITCOINUTIL"),
-            "namecoin-chainstate": ("bitcoinchainstate", "BITCOINCHAINSTATE"),
-            "namecoin-wallet": ("bitcoinwallet", "BITCOINWALLET"),
-=======
-            "bitcoind": "BITCOIND",
-            "bitcoin-cli": "BITCOINCLI",
-            "bitcoin-util": "BITCOINUTIL",
-            "bitcoin-tx": "BITCOINTX",
-            "bitcoin-chainstate": "BITCOINCHAINSTATE",
-            "bitcoin-wallet": "BITCOINWALLET",
->>>>>>> 1e072053
+            "namecoind": "BITCOIND",
+            "namecoin-cli": "BITCOINCLI",
+            "namecoin-util": "BITCOINUTIL",
+            "namecoin-tx": "BITCOINTX",
+            "namecoin-chainstate": "BITCOINCHAINSTATE",
+            "namecoin-wallet": "BITCOINWALLET",
         }
         for binary, env_variable_name in binaries.items():
             default_filename = os.path.join(
