--- conflicted
+++ resolved
@@ -282,22 +282,13 @@
 
         paths = types.SimpleNamespace()
         binaries = {
-<<<<<<< HEAD
+            "namecoin": "BITCOIN_BIN",
             "namecoind": "BITCOIND",
             "namecoin-cli": "BITCOINCLI",
             "namecoin-util": "BITCOINUTIL",
             "namecoin-tx": "BITCOINTX",
             "namecoin-chainstate": "BITCOINCHAINSTATE",
             "namecoin-wallet": "BITCOINWALLET",
-=======
-            "bitcoin": "BITCOIN_BIN",
-            "bitcoind": "BITCOIND",
-            "bitcoin-cli": "BITCOINCLI",
-            "bitcoin-util": "BITCOINUTIL",
-            "bitcoin-tx": "BITCOINTX",
-            "bitcoin-chainstate": "BITCOINCHAINSTATE",
-            "bitcoin-wallet": "BITCOINWALLET",
->>>>>>> 6dd1792b
         }
         # Set paths to bitcoin core binaries allowing overrides with environment
         # variables.
