#!/usr/bin/env python3
# Copyright (c) 2017-2021 The Bitcoin Core developers
# Distributed under the MIT software license, see the accompanying
# file COPYING or http://www.opensource.org/licenses/mit-license.php.
"""Test various command line arguments and configuration file parameters."""

import json


from test_framework.test_framework import BitcoinTestFramework
from test_framework.test_node import ErrorMatch
from test_framework.util import assert_equal, config_file


class SettingsTest(BitcoinTestFramework):
    def set_test_params(self):
        self.setup_clean_chain = True
        self.num_nodes = 1
        self.wallet_names = []

    def run_test(self):
        node, = self.nodes
<<<<<<< HEAD
        settings = Path(node.chain_path, "settings.json")
        conf = Path(node.datadir, config_file)
=======
        settings = node.chain_path / "settings.json"
        conf = node.datadir_path / "bitcoin.conf"
>>>>>>> 411caa0c

        # Assert empty settings file was created
        self.stop_node(0)
        with settings.open() as fp:
            assert_equal(json.load(fp), {})

        # Assert settings are parsed and logged
        with settings.open("w") as fp:
            json.dump({"string": "string", "num": 5, "bool": True, "null": None, "list": [6, 7]}, fp)
        with node.assert_debug_log(expected_msgs=[
                'Ignoring unknown rw_settings value bool',
                'Ignoring unknown rw_settings value list',
                'Ignoring unknown rw_settings value null',
                'Ignoring unknown rw_settings value num',
                'Ignoring unknown rw_settings value string',
                'Setting file arg: string = "string"',
                'Setting file arg: num = 5',
                'Setting file arg: bool = true',
                'Setting file arg: null = null',
                'Setting file arg: list = [6,7]',
        ]):
            self.start_node(0)
            self.stop_node(0)

        # Assert settings are unchanged after shutdown
        with settings.open() as fp:
            assert_equal(json.load(fp), {"string": "string", "num": 5, "bool": True, "null": None, "list": [6, 7]})

        # Test invalid json
        with settings.open("w") as fp:
            fp.write("invalid json")
        node.assert_start_raises_init_error(expected_msg='Unable to parse settings file', match=ErrorMatch.PARTIAL_REGEX)

        # Test invalid json object
        with settings.open("w") as fp:
            fp.write('"string"')
        node.assert_start_raises_init_error(expected_msg='Found non-object value "string" in settings file', match=ErrorMatch.PARTIAL_REGEX)

        # Test invalid settings file containing duplicate keys
        with settings.open("w") as fp:
            fp.write('{"key": 1, "key": 2}')
        node.assert_start_raises_init_error(expected_msg='Found duplicate key key in settings file', match=ErrorMatch.PARTIAL_REGEX)

        # Test invalid settings file is ignored with command line -nosettings
        with node.assert_debug_log(expected_msgs=['Command-line arg: settings=false']):
            self.start_node(0, extra_args=["-nosettings"])
            self.stop_node(0)

        # Test invalid settings file is ignored with config file -nosettings
        with conf.open('a') as conf:
            conf.write('nosettings=1\n')
        with node.assert_debug_log(expected_msgs=['Config file arg: [regtest] settings=false']):
            self.start_node(0)
            self.stop_node(0)

        # Test alternate settings path
        altsettings = node.datadir_path / "altsettings.json"
        with altsettings.open("w") as fp:
            fp.write('{"key": "value"}')
        with node.assert_debug_log(expected_msgs=['Setting file arg: key = "value"']):
            self.start_node(0, extra_args=[f"-settings={altsettings}"])
            self.stop_node(0)


if __name__ == '__main__':
    SettingsTest().main()<|MERGE_RESOLUTION|>--- conflicted
+++ resolved
@@ -20,13 +20,8 @@
 
     def run_test(self):
         node, = self.nodes
-<<<<<<< HEAD
-        settings = Path(node.chain_path, "settings.json")
-        conf = Path(node.datadir, config_file)
-=======
         settings = node.chain_path / "settings.json"
-        conf = node.datadir_path / "bitcoin.conf"
->>>>>>> 411caa0c
+        conf = node.datadir_path / config_file
 
         # Assert empty settings file was created
         self.stop_node(0)
