#!/usr/bin/env python3
# Copyright (c) 2014-2020 The Bitcoin Core developers
# Distributed under the MIT software license, see the accompanying
# file COPYING or http://www.opensource.org/licenses/mit-license.php.
"""Test RPCs related to blockchainstate.

Test the following RPCs:
    - getblockchaininfo
    - getchaintxstats
    - gettxoutsetinfo
    - getblockheader
    - getdifficulty
    - getnetworkhashps
    - waitforblockheight
    - getblock
    - getblockhash
    - getbestblockhash
    - verifychain

Tests correspond to code in rpc/blockchain.cpp.
"""

from decimal import Decimal
import http.client
import os
import subprocess

from test_framework.address import ADDRESS_BCRT1_P2WSH_OP_TRUE
from test_framework.blocktools import (
    create_block,
    create_coinbase,
    TIME_GENESIS_BLOCK,
)
from test_framework.messages import (
    CBlockHeader,
    from_hex,
    msg_block,
)
from test_framework.p2p import P2PInterface
from test_framework.test_framework import BitcoinTestFramework
from test_framework.util import (
    assert_equal,
    assert_greater_than,
    assert_greater_than_or_equal,
    assert_raises,
    assert_raises_rpc_error,
    assert_is_hex_string,
    assert_is_hash_string,
    get_datadir_path,
)
from test_framework.wallet import MiniWallet


HEIGHT = 200  # blocks mined
TIME_RANGE_STEP = 600  # ten-minute steps
TIME_RANGE_MTP = TIME_GENESIS_BLOCK + (HEIGHT - 6) * TIME_RANGE_STEP
TIME_RANGE_END = TIME_GENESIS_BLOCK + HEIGHT * TIME_RANGE_STEP


class BlockchainTest(BitcoinTestFramework):
    def set_test_params(self):
        self.setup_clean_chain = True
        self.num_nodes = 1
        self.supports_cli = False

    def run_test(self):
        self.mine_chain()
        self.restart_node(0, extra_args=['-stopatheight=207', '-prune=1'])  # Set extra args with pruning after rescan is complete

        self._test_getblockchaininfo()
        self._test_getchaintxstats()
        self._test_gettxoutsetinfo()
        self._test_getblockheader()
        self._test_getdifficulty()
        self._test_getnetworkhashps()
        self._test_stopatheight()
        self._test_waitforblockheight()
        self._test_getblock()
        assert self.nodes[0].verifychain(4, 0)

    def mine_chain(self):
        self.log.info(f"Generate {HEIGHT} blocks after the genesis block in ten-minute steps")
        for t in range(TIME_GENESIS_BLOCK, TIME_RANGE_END, TIME_RANGE_STEP):
            self.nodes[0].setmocktime(t)
            self.nodes[0].generatetoaddress(1, ADDRESS_BCRT1_P2WSH_OP_TRUE)
        assert_equal(self.nodes[0].getblockchaininfo()['blocks'], HEIGHT)

    def _test_getblockchaininfo(self):
        self.log.info("Test getblockchaininfo")

        keys = [
            'bestblockhash',
            'blocks',
            'chain',
            'chainwork',
            'difficulty',
            'headers',
            'initialblockdownload',
            'mediantime',
            'pruned',
            'size_on_disk',
            'softforks',
            'time',
            'verificationprogress',
            'warnings',
        ]
        res = self.nodes[0].getblockchaininfo()

        assert_equal(res['time'], TIME_RANGE_END - TIME_RANGE_STEP)
        assert_equal(res['mediantime'], TIME_RANGE_MTP)

        # result should have these additional pruning keys if manual pruning is enabled
        assert_equal(sorted(res.keys()), sorted(['pruneheight', 'automatic_pruning'] + keys))

        # size_on_disk should be > 0
        assert_greater_than(res['size_on_disk'], 0)

        # pruneheight should be greater or equal to 0
        assert_greater_than_or_equal(res['pruneheight'], 0)

        # check other pruning fields given that prune=1
        assert res['pruned']
        assert not res['automatic_pruning']

        self.restart_node(0, ['-stopatheight=207'])
        res = self.nodes[0].getblockchaininfo()
        # should have exact keys
        assert_equal(sorted(res.keys()), keys)

        self.restart_node(0, ['-stopatheight=207', '-prune=550'])
        res = self.nodes[0].getblockchaininfo()
        # result should have these additional pruning keys if prune=550
        assert_equal(sorted(res.keys()), sorted(['pruneheight', 'automatic_pruning', 'prune_target_size'] + keys))

        # check related fields
        assert res['pruned']
        assert_equal(res['pruneheight'], 0)
        assert res['automatic_pruning']
        assert_equal(res['prune_target_size'], 576716800)
        assert_greater_than(res['size_on_disk'], 0)

        assert_equal(res['softforks'], {
            'bip16': {'type': 'buried', 'active': True, 'height': 0},
            'bip34': {'type': 'buried', 'active': False, 'height': 500},
            'bip66': {'type': 'buried', 'active': False, 'height': 1251},
            'bip65': {'type': 'buried', 'active': False, 'height': 1351},
            'csv': {'type': 'buried', 'active': False, 'height': 432},
            'segwit': {'type': 'buried', 'active': True, 'height': 0},
        })

    def _test_getchaintxstats(self):
        self.log.info("Test getchaintxstats")

        # Test `getchaintxstats` invalid extra parameters
        assert_raises_rpc_error(-1, 'getchaintxstats', self.nodes[0].getchaintxstats, 0, '', 0)

        # Test `getchaintxstats` invalid `nblocks`
        assert_raises_rpc_error(-1, "JSON value is not an integer as expected", self.nodes[0].getchaintxstats, '')
        assert_raises_rpc_error(-8, "Invalid block count: should be between 0 and the block's height - 1", self.nodes[0].getchaintxstats, -1)
        assert_raises_rpc_error(-8, "Invalid block count: should be between 0 and the block's height - 1", self.nodes[0].getchaintxstats, self.nodes[0].getblockcount())

        # Test `getchaintxstats` invalid `blockhash`
        assert_raises_rpc_error(-1, "JSON value is not a string as expected", self.nodes[0].getchaintxstats, blockhash=0)
        assert_raises_rpc_error(-8, "blockhash must be of length 64 (not 1, for '0')", self.nodes[0].getchaintxstats, blockhash='0')
        assert_raises_rpc_error(-8, "blockhash must be hexadecimal string (not 'ZZZ0000000000000000000000000000000000000000000000000000000000000')", self.nodes[0].getchaintxstats, blockhash='ZZZ0000000000000000000000000000000000000000000000000000000000000')
        assert_raises_rpc_error(-5, "Block not found", self.nodes[0].getchaintxstats, blockhash='0000000000000000000000000000000000000000000000000000000000000000')
        blockhash = self.nodes[0].getblockhash(HEIGHT)
        self.nodes[0].invalidateblock(blockhash)
        assert_raises_rpc_error(-8, "Block is not in main chain", self.nodes[0].getchaintxstats, blockhash=blockhash)
        self.nodes[0].reconsiderblock(blockhash)

        chaintxstats = self.nodes[0].getchaintxstats(nblocks=1)
        # 200 txs plus genesis tx
        assert_equal(chaintxstats['txcount'], HEIGHT + 1)
        # tx rate should be 1 per 10 minutes, or 1/600
        # we have to round because of binary math
        assert_equal(round(chaintxstats['txrate'] * TIME_RANGE_STEP, 10), Decimal(1))

        b1_hash = self.nodes[0].getblockhash(1)
        b1 = self.nodes[0].getblock(b1_hash)
        b200_hash = self.nodes[0].getblockhash(HEIGHT)
        b200 = self.nodes[0].getblock(b200_hash)
        time_diff = b200['mediantime'] - b1['mediantime']

        chaintxstats = self.nodes[0].getchaintxstats()
        assert_equal(chaintxstats['time'], b200['time'])
        assert_equal(chaintxstats['txcount'], HEIGHT + 1)
        assert_equal(chaintxstats['window_final_block_hash'], b200_hash)
        assert_equal(chaintxstats['window_final_block_height'], HEIGHT )
        assert_equal(chaintxstats['window_block_count'], HEIGHT - 1)
        assert_equal(chaintxstats['window_tx_count'], HEIGHT - 1)
        assert_equal(chaintxstats['window_interval'], time_diff)
        assert_equal(round(chaintxstats['txrate'] * time_diff, 10), Decimal(HEIGHT - 1))

        chaintxstats = self.nodes[0].getchaintxstats(blockhash=b1_hash)
        assert_equal(chaintxstats['time'], b1['time'])
        assert_equal(chaintxstats['txcount'], 2)
        assert_equal(chaintxstats['window_final_block_hash'], b1_hash)
        assert_equal(chaintxstats['window_final_block_height'], 1)
        assert_equal(chaintxstats['window_block_count'], 0)
        assert 'window_tx_count' not in chaintxstats
        assert 'window_interval' not in chaintxstats
        assert 'txrate' not in chaintxstats

    def _test_gettxoutsetinfo(self):
        node = self.nodes[0]
        res = node.gettxoutsetinfo()

<<<<<<< HEAD
        assert_equal(res['amount']['total'], Decimal('8725.00000000'))
        assert_equal(res['transactions'], 200)
        assert_equal(res['height'], 200)
        assert_equal(res['txouts'], 200)
=======
        assert_equal(res['total_amount'], Decimal('8725.00000000'))
        assert_equal(res['transactions'], HEIGHT)
        assert_equal(res['height'], HEIGHT)
        assert_equal(res['txouts'], HEIGHT)
>>>>>>> ace6c1e7
        assert_equal(res['bogosize'], 16800),
        assert_equal(res['bestblock'], node.getblockhash(HEIGHT))
        size = res['disk_size']
        assert size > 6400
        assert size < 64000
        assert_equal(len(res['bestblock']), 64)
        assert_equal(len(res['hash_serialized_2']), 64)

        self.log.info("Test gettxoutsetinfo works for blockchain with just the genesis block")
        b1hash = node.getblockhash(1)
        node.invalidateblock(b1hash)

        res2 = node.gettxoutsetinfo()
        assert_equal(res2['transactions'], 0)
        assert_equal(res2['amount']['total'], Decimal('0'))
        assert_equal(res2['height'], 0)
        assert_equal(res2['txouts'], 0)
        assert_equal(res2['bogosize'], 0),
        assert_equal(res2['bestblock'], node.getblockhash(0))
        assert_equal(len(res2['hash_serialized_2']), 64)

        self.log.info("Test gettxoutsetinfo returns the same result after invalidate/reconsider block")
        node.reconsiderblock(b1hash)

        res3 = node.gettxoutsetinfo()
        # The field 'disk_size' is non-deterministic and can thus not be
        # compared between res and res3.  Everything else should be the same.
        del res['disk_size'], res3['disk_size']
        assert_equal(res, res3)

        self.log.info("Test gettxoutsetinfo hash_type option")
        # Adding hash_type 'hash_serialized_2', which is the default, should
        # not change the result.
        res4 = node.gettxoutsetinfo(hash_type='hash_serialized_2')
        del res4['disk_size']
        assert_equal(res, res4)

        # hash_type none should not return a UTXO set hash.
        res5 = node.gettxoutsetinfo(hash_type='none')
        assert 'hash_serialized_2' not in res5

        # hash_type muhash should return a different UTXO set hash.
        res6 = node.gettxoutsetinfo(hash_type='muhash')
        assert 'muhash' in res6
        assert(res['hash_serialized_2'] != res6['muhash'])

        # muhash should not be returned unless requested.
        for r in [res, res2, res3, res4, res5]:
            assert 'muhash' not in r

        # Unknown hash_type raises an error
        assert_raises_rpc_error(-8, "foohash is not a valid hash_type", node.gettxoutsetinfo, "foohash")

    def _test_getblockheader(self):
        self.log.info("Test getblockheader")
        node = self.nodes[0]

        assert_raises_rpc_error(-8, "hash must be of length 64 (not 8, for 'nonsense')", node.getblockheader, "nonsense")
        assert_raises_rpc_error(-8, "hash must be hexadecimal string (not 'ZZZ7bb8b1697ea987f3b223ba7819250cae33efacb068d23dc24859824a77844')", node.getblockheader, "ZZZ7bb8b1697ea987f3b223ba7819250cae33efacb068d23dc24859824a77844")
        assert_raises_rpc_error(-5, "Block not found", node.getblockheader, "0cf7bb8b1697ea987f3b223ba7819250cae33efacb068d23dc24859824a77844")

        besthash = node.getbestblockhash()
        secondbesthash = node.getblockhash(HEIGHT - 1)
        header = node.getblockheader(blockhash=besthash)

        assert_equal(header['hash'], besthash)
        assert_equal(header['height'], HEIGHT)
        assert_equal(header['confirmations'], 1)
        assert_equal(header['previousblockhash'], secondbesthash)
        assert_is_hex_string(header['chainwork'])
        assert_equal(header['nTx'], 1)
        assert_is_hash_string(header['hash'])
        assert_is_hash_string(header['previousblockhash'])
        assert_is_hash_string(header['merkleroot'])
        assert_is_hash_string(header['bits'], length=None)
        assert isinstance(header['time'], int)
        assert_equal(header['mediantime'], TIME_RANGE_MTP)
        assert isinstance(header['nonce'], int)
        assert isinstance(header['version'], int)
        assert isinstance(int(header['versionHex'], 16), int)
        assert isinstance(header['difficulty'], Decimal)

        # Test with verbose=False, which should return the header as hex.
        header_hex = node.getblockheader(blockhash=besthash, verbose=False)
        assert_is_hex_string(header_hex)

        header = from_hex(CBlockHeader(), header_hex)
        header.calc_sha256()
        assert_equal(header.hash, besthash)

        assert 'previousblockhash' not in node.getblockheader(node.getblockhash(0))
        assert 'nextblockhash' not in node.getblockheader(node.getbestblockhash())

    def _test_getdifficulty(self):
        self.log.info("Test getdifficulty")
        difficulty = self.nodes[0].getdifficulty()
        # 1 hash in 2 should be valid, so difficulty should be 1/2**31
        # binary => decimal => binary math is why we do this check
        assert abs(difficulty * 2**31 - 1) < 0.0001

    def _test_getnetworkhashps(self):
        self.log.info("Test getnetworkhashps")
        hashes_per_second = self.nodes[0].getnetworkhashps()
        # This should be 2 hashes every 10 minutes or 1/300
        assert abs(hashes_per_second * 300 - 1) < 0.0001

    def _test_stopatheight(self):
        self.log.info("Test stopping at height")
        assert_equal(self.nodes[0].getblockcount(), HEIGHT)
        self.nodes[0].generatetoaddress(6, ADDRESS_BCRT1_P2WSH_OP_TRUE)
        assert_equal(self.nodes[0].getblockcount(), HEIGHT + 6)
        self.log.debug('Node should not stop at this height')
        assert_raises(subprocess.TimeoutExpired, lambda: self.nodes[0].process.wait(timeout=3))
        try:
            self.nodes[0].generatetoaddress(1, ADDRESS_BCRT1_P2WSH_OP_TRUE)
        except (ConnectionError, http.client.BadStatusLine):
            pass  # The node already shut down before response
        self.log.debug('Node should stop at this height...')
        self.nodes[0].wait_until_stopped()
        self.start_node(0)
        assert_equal(self.nodes[0].getblockcount(), HEIGHT + 7)

    def _test_waitforblockheight(self):
        self.log.info("Test waitforblockheight")
        node = self.nodes[0]
        peer = node.add_p2p_connection(P2PInterface())

        current_height = node.getblock(node.getbestblockhash())['height']

        # Create a fork somewhere below our current height, invalidate the tip
        # of that fork, and then ensure that waitforblockheight still
        # works as expected.
        #
        # (Previously this was broken based on setting
        # `rpc/blockchain.cpp:latestblock` incorrectly.)
        #
        b20hash = node.getblockhash(20)
        b20 = node.getblock(b20hash)

        def solve_and_send_block(prevhash, height, time):
            b = create_block(prevhash, create_coinbase(height), time)
            b.solve()
            peer.send_and_ping(msg_block(b))
            return b

        b21f = solve_and_send_block(int(b20hash, 16), 21, b20['time'] + 1)
        b22f = solve_and_send_block(b21f.sha256, 22, b21f.nTime + 1)

        node.invalidateblock(b22f.hash)

        def assert_waitforheight(height, timeout=2):
            assert_equal(
                node.waitforblockheight(height=height, timeout=timeout)['height'],
                current_height)

        assert_waitforheight(0)
        assert_waitforheight(current_height - 1)
        assert_waitforheight(current_height)
        assert_waitforheight(current_height + 1)

    def _test_getblock(self):
        node = self.nodes[0]

        miniwallet = MiniWallet(node)
        miniwallet.scan_blocks(num=5)

        fee_per_byte = Decimal('0.00000010')
        fee_per_kb = 1000 * fee_per_byte

        miniwallet.send_self_transfer(fee_rate=fee_per_kb, from_node=node)
        blockhash = node.generate(1)[0]

        self.log.info("Test getblock with verbosity 1 doesn't include fee")
        block = node.getblock(blockhash, 1)
        assert 'fee' not in block['tx'][1]

        self.log.info('Test getblock with verbosity 2 includes expected fee')
        block = node.getblock(blockhash, 2)
        tx = block['tx'][1]
        assert 'fee' in tx
        assert_equal(tx['fee'], tx['vsize'] * fee_per_byte)

        self.log.info("Test getblock with verbosity 2 still works with pruned Undo data")
        datadir = get_datadir_path(self.options.tmpdir, 0)

        self.log.info("Test getblock with invalid verbosity type returns proper error message")
        assert_raises_rpc_error(-1, "JSON value is not an integer as expected", node.getblock, blockhash, "2")

        def move_block_file(old, new):
            old_path = os.path.join(datadir, self.chain, 'blocks', old)
            new_path = os.path.join(datadir, self.chain, 'blocks', new)
            os.rename(old_path, new_path)

        # Move instead of deleting so we can restore chain state afterwards
        move_block_file('rev00000.dat', 'rev_wrong')

        block = node.getblock(blockhash, 2)
        assert 'fee' not in block['tx'][1]

        # Restore chain state
        move_block_file('rev_wrong', 'rev00000.dat')

        assert 'previousblockhash' not in node.getblock(node.getblockhash(0))
        assert 'nextblockhash' not in node.getblock(node.getbestblockhash())


if __name__ == '__main__':
    BlockchainTest().main()<|MERGE_RESOLUTION|>--- conflicted
+++ resolved
@@ -206,17 +206,10 @@
         node = self.nodes[0]
         res = node.gettxoutsetinfo()
 
-<<<<<<< HEAD
         assert_equal(res['amount']['total'], Decimal('8725.00000000'))
-        assert_equal(res['transactions'], 200)
-        assert_equal(res['height'], 200)
-        assert_equal(res['txouts'], 200)
-=======
-        assert_equal(res['total_amount'], Decimal('8725.00000000'))
         assert_equal(res['transactions'], HEIGHT)
         assert_equal(res['height'], HEIGHT)
         assert_equal(res['txouts'], HEIGHT)
->>>>>>> ace6c1e7
         assert_equal(res['bogosize'], 16800),
         assert_equal(res['bestblock'], node.getblockhash(HEIGHT))
         size = res['disk_size']
