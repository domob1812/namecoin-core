#!/usr/bin/env python3
# Copyright (c) 2015-2021 The Bitcoin Core developers
# Distributed under the MIT software license, see the accompanying
# file COPYING or http://www.opensource.org/licenses/mit-license.php.
"""Test node responses to invalid network messages."""

import random
import struct
import time

from test_framework.messages import (
    CBlockHeader,
    CInv,
    MAX_HEADERS_RESULTS,
    MAX_INV_SIZE,
    MAX_PROTOCOL_MESSAGE_LENGTH,
    MSG_TX,
    from_hex,
    msg_getdata,
    msg_headers,
    msg_inv,
    msg_ping,
    msg_version,
    ser_string,
)
from test_framework.p2p import (
    P2PDataStore,
    P2PInterface,
)
from test_framework.test_framework import BitcoinTestFramework
from test_framework.util import (
    assert_equal,
)

VALID_DATA_LIMIT = MAX_PROTOCOL_MESSAGE_LENGTH - 5  # Account for the 5-byte length prefix


class msg_unrecognized:
    """Nonsensical message. Modeled after similar types in test_framework.messages."""

    msgtype = b'badmsg\x01'

    def __init__(self, *, str_data):
        self.str_data = str_data.encode() if not isinstance(str_data, bytes) else str_data

    def serialize(self):
        return ser_string(self.str_data)

    def __repr__(self):
        return "{}(data={})".format(self.msgtype, self.str_data)


class SenderOfAddrV2(P2PInterface):
    def wait_for_sendaddrv2(self):
        self.wait_until(lambda: 'sendaddrv2' in self.last_message)


class InvalidMessagesTest(BitcoinTestFramework):
    def set_test_params(self):
        self.num_nodes = 1
        self.setup_clean_chain = True
        self.extra_args = [["-whitelist=addr@127.0.0.1"]]

    def run_test(self):
        self.test_buffer()
        self.test_duplicate_version_msg()
        self.test_magic_bytes()
        self.test_checksum()
        self.test_size()
        self.test_msgtype()
        self.test_addrv2_empty()
        self.test_addrv2_no_addresses()
        self.test_addrv2_too_long_address()
        self.test_addrv2_unrecognized_network()
        self.test_oversized_inv_msg()
        self.test_oversized_getdata_msg()
        self.test_oversized_headers_msg()
        self.test_invalid_pow_headers_msg()
        self.test_noncontinuous_headers_msg()
        self.test_resource_exhaustion()

    def test_buffer(self):
        self.log.info("Test message with header split across two buffers is received")
        conn = self.nodes[0].add_p2p_connection(P2PDataStore())
        # After add_p2p_connection both sides have the verack processed.
        # However the pong from conn in reply to the ping from the node has not
        # been processed and recorded in totalbytesrecv.
        # Flush the pong from conn by sending a ping from conn.
        conn.sync_with_ping(timeout=1)
        # Create valid message
        msg = conn.build_message(msg_ping(nonce=12345))
        cut_pos = 12  # Chosen at an arbitrary position within the header
        # Send message in two pieces
        before = self.nodes[0].getnettotals()['totalbytesrecv']
        conn.send_raw_message(msg[:cut_pos])
        # Wait until node has processed the first half of the message
        self.wait_until(lambda: self.nodes[0].getnettotals()['totalbytesrecv'] != before)
        middle = self.nodes[0].getnettotals()['totalbytesrecv']
        assert_equal(middle, before + cut_pos)
        conn.send_raw_message(msg[cut_pos:])
        conn.sync_with_ping(timeout=1)
        self.nodes[0].disconnect_p2ps()

    def test_duplicate_version_msg(self):
        self.log.info("Test duplicate version message is ignored")
        conn = self.nodes[0].add_p2p_connection(P2PDataStore())
        with self.nodes[0].assert_debug_log(['redundant version message from peer']):
            conn.send_and_ping(msg_version())
        self.nodes[0].disconnect_p2ps()

    def test_magic_bytes(self):
        # Skip with v2, magic bytes are v1-specific
        if self.options.v2transport:
            return
        self.log.info("Test message with invalid magic bytes disconnects peer")
        conn = self.nodes[0].add_p2p_connection(P2PDataStore())
        with self.nodes[0].assert_debug_log(['Header error: Wrong MessageStart ffffffff received']):
            msg = conn.build_message(msg_unrecognized(str_data="d"))
            # modify magic bytes
            msg = b'\xff' * 4 + msg[4:]
            conn.send_raw_message(msg)
            conn.wait_for_disconnect(timeout=1)
        self.nodes[0].disconnect_p2ps()

    def test_checksum(self):
        # Skip with v2, the checksum is v1-specific
        if self.options.v2transport:
            return
        self.log.info("Test message with invalid checksum logs an error")
        conn = self.nodes[0].add_p2p_connection(P2PDataStore())
        with self.nodes[0].assert_debug_log(['Header error: Wrong checksum (badmsg, 2 bytes), expected 78df0a04 was ffffffff']):
            msg = conn.build_message(msg_unrecognized(str_data="d"))
            # Checksum is after start bytes (4B), message type (12B), len (4B)
            cut_len = 4 + 12 + 4
            # modify checksum
            msg = msg[:cut_len] + b'\xff' * 4 + msg[cut_len + 4:]
            conn.send_raw_message(msg)
            conn.sync_with_ping(timeout=1)
        # Check that traffic is accounted for (24 bytes header + 2 bytes payload)
        assert_equal(self.nodes[0].getpeerinfo()[0]['bytesrecv_per_msg']['*other*'], 26)
        self.nodes[0].disconnect_p2ps()

    def test_size(self):
        self.log.info("Test message with oversized payload disconnects peer")
        conn = self.nodes[0].add_p2p_connection(P2PDataStore())
<<<<<<< HEAD
        with self.nodes[0].assert_debug_log(['Header error: Size too large (badmsg, 33554433 bytes)']):
=======
        error_msg = (
            ['V2 transport error: packet too large (4000014 bytes)'] if self.options.v2transport
            else ['Header error: Size too large (badmsg, 4000001 bytes)']
        )
        with self.nodes[0].assert_debug_log(error_msg):
>>>>>>> e60804f1
            msg = msg_unrecognized(str_data="d" * (VALID_DATA_LIMIT + 1))
            msg = conn.build_message(msg)
            conn.send_raw_message(msg)
            conn.wait_for_disconnect(timeout=1)
        self.nodes[0].disconnect_p2ps()

    def test_msgtype(self):
        self.log.info("Test message with invalid message type logs an error")
        conn = self.nodes[0].add_p2p_connection(P2PDataStore())
        if self.options.v2transport:
            msgtype = 99 # not defined
            msg = msg_unrecognized(str_data="d")
            contents = msgtype.to_bytes(1, 'big') + msg.serialize()
            tmsg = conn.v2_state.v2_enc_packet(contents, ignore=False)
            with self.nodes[0].assert_debug_log(['V2 transport error: invalid message type']):
                conn.send_raw_message(tmsg)
                conn.sync_with_ping(timeout=1)
            # Check that traffic is accounted for (20 bytes plus 3 bytes contents)
            assert_equal(self.nodes[0].getpeerinfo()[0]['bytesrecv_per_msg']['*other*'], 23)
        else:
            with self.nodes[0].assert_debug_log(['Header error: Invalid message type']):
                msg = msg_unrecognized(str_data="d")
                msg = conn.build_message(msg)
                # Modify msgtype
                msg = msg[:7] + b'\x00' + msg[7 + 1:]
                conn.send_raw_message(msg)
                conn.sync_with_ping(timeout=1)
                # Check that traffic is accounted for (24 bytes header + 2 bytes payload)
                assert_equal(self.nodes[0].getpeerinfo()[0]['bytesrecv_per_msg']['*other*'], 26)
        self.nodes[0].disconnect_p2ps()

    def test_addrv2(self, label, required_log_messages, raw_addrv2):
        node = self.nodes[0]
        conn = node.add_p2p_connection(SenderOfAddrV2())

        # Make sure bitcoind signals support for ADDRv2, otherwise this test
        # will bombard an old node with messages it does not recognize which
        # will produce unexpected results.
        conn.wait_for_sendaddrv2()

        self.log.info('Test addrv2: ' + label)

        msg = msg_unrecognized(str_data=b'')
        msg.msgtype = b'addrv2'
        with node.assert_debug_log(required_log_messages):
            # override serialize() which would include the length of the data
            msg.serialize = lambda: raw_addrv2
            conn.send_raw_message(conn.build_message(msg))
            conn.sync_with_ping()

        node.disconnect_p2ps()

    def test_addrv2_empty(self):
        self.test_addrv2('empty',
            [
                'received: addrv2 (0 bytes)',
                'ProcessMessages(addrv2, 0 bytes): Exception',
                'end of data',
            ],
            b'')

    def test_addrv2_no_addresses(self):
        self.test_addrv2('no addresses',
            [
                'received: addrv2 (1 bytes)',
            ],
            bytes.fromhex('00'))

    def test_addrv2_too_long_address(self):
        self.test_addrv2('too long address',
            [
                'received: addrv2 (525 bytes)',
                'ProcessMessages(addrv2, 525 bytes): Exception',
                'Address too long: 513 > 512',
            ],
            bytes.fromhex(
                '01' +       # number of entries
                '61bc6649' + # time, Fri Jan  9 02:54:25 UTC 2009
                '00' +       # service flags, COMPACTSIZE(NODE_NONE)
                '01' +       # network type (IPv4)
                'fd0102' +   # address length (COMPACTSIZE(513))
                'ab' * 513 + # address
                '208d'))     # port

    def test_addrv2_unrecognized_network(self):
        now_hex = struct.pack('<I', int(time.time())).hex()
        self.test_addrv2('unrecognized network',
            [
                'received: addrv2 (25 bytes)',
                '9.9.9.9:8333',
                'Added 1 addresses',
            ],
            bytes.fromhex(
                '02' +     # number of entries
                # this should be ignored without impeding acceptance of subsequent ones
                now_hex +  # time
                '01' +     # service flags, COMPACTSIZE(NODE_NETWORK)
                '99' +     # network type (unrecognized)
                '02' +     # address length (COMPACTSIZE(2))
                'ab' * 2 + # address
                '208d' +   # port
                # this should be added:
                now_hex +  # time
                '01' +     # service flags, COMPACTSIZE(NODE_NETWORK)
                '01' +     # network type (IPv4)
                '04' +     # address length (COMPACTSIZE(4))
                '09' * 4 + # address
                '208d'))   # port

    def test_oversized_msg(self, msg, size):
        msg_type = msg.msgtype.decode('ascii')
        self.log.info("Test {} message of size {} is logged as misbehaving".format(msg_type, size))
        with self.nodes[0].assert_debug_log(['Misbehaving', '{} message size = {}'.format(msg_type, size)]):
            self.nodes[0].add_p2p_connection(P2PInterface()).send_and_ping(msg)
        self.nodes[0].disconnect_p2ps()

    def test_oversized_inv_msg(self):
        size = MAX_INV_SIZE + 1
        self.test_oversized_msg(msg_inv([CInv(MSG_TX, 1)] * size), size)

    def test_oversized_getdata_msg(self):
        size = MAX_INV_SIZE + 1
        self.test_oversized_msg(msg_getdata([CInv(MSG_TX, 1)] * size), size)

    def test_oversized_headers_msg(self):
        size = MAX_HEADERS_RESULTS + 1
        self.test_oversized_msg(msg_headers([CBlockHeader()] * size), size)

    def test_invalid_pow_headers_msg(self):
        self.log.info("Test headers message with invalid proof-of-work is logged as misbehaving and disconnects peer")
        blockheader_tip_hash = self.nodes[0].getbestblockhash()
        blockheader_tip = from_hex(CBlockHeader(), self.nodes[0].getblockheader(blockheader_tip_hash, False))

        # send valid headers message first
        assert_equal(self.nodes[0].getblockchaininfo()['headers'], 0)
        blockheader = CBlockHeader()
        blockheader.hashPrevBlock = int(blockheader_tip_hash, 16)
        blockheader.nTime = int(time.time())
        blockheader.nBits = blockheader_tip.nBits
        blockheader.rehash()
        while not blockheader.hash.startswith('0'):
            blockheader.nNonce += 1
            blockheader.rehash()
        peer = self.nodes[0].add_p2p_connection(P2PInterface())
        peer.send_and_ping(msg_headers([blockheader]))
        assert_equal(self.nodes[0].getblockchaininfo()['headers'], 1)
        chaintips = self.nodes[0].getchaintips()
        assert_equal(chaintips[0]['status'], 'headers-only')
        assert_equal(chaintips[0]['hash'], blockheader.hash)

        # invalidate PoW
        while not blockheader.hash.startswith('f'):
            blockheader.nNonce += 1
            blockheader.rehash()
        with self.nodes[0].assert_debug_log(['Misbehaving', 'header with invalid proof of work']):
            peer.send_message(msg_headers([blockheader]))
            peer.wait_for_disconnect()

    def test_noncontinuous_headers_msg(self):
        self.log.info("Test headers message with non-continuous headers sequence is logged as misbehaving")
        block_hashes = self.generate(self.nodes[0], 10)
        block_headers = []
        for block_hash in block_hashes:
            block_headers.append(from_hex(CBlockHeader(), self.nodes[0].getblockheader(block_hash, False)))

        # continuous headers sequence should be fine
        MISBEHAVING_NONCONTINUOUS_HEADERS_MSGS = ['Misbehaving', 'non-continuous headers sequence']
        peer = self.nodes[0].add_p2p_connection(P2PInterface())
        with self.nodes[0].assert_debug_log([], unexpected_msgs=MISBEHAVING_NONCONTINUOUS_HEADERS_MSGS):
            peer.send_and_ping(msg_headers(block_headers))

        # delete arbitrary block header somewhere in the middle to break link
        del block_headers[random.randrange(1, len(block_headers)-1)]
        with self.nodes[0].assert_debug_log(expected_msgs=MISBEHAVING_NONCONTINUOUS_HEADERS_MSGS):
            peer.send_and_ping(msg_headers(block_headers))
        self.nodes[0].disconnect_p2ps()

    def test_resource_exhaustion(self):
        self.log.info("Test node stays up despite many large junk messages")
        # Don't use v2 here - the non-optimised encryption would take too long to encrypt
        # the large messages
        conn = self.nodes[0].add_p2p_connection(P2PDataStore(), supports_v2_p2p=False)
        conn2 = self.nodes[0].add_p2p_connection(P2PDataStore(), supports_v2_p2p=False)
        msg_at_size = msg_unrecognized(str_data="b" * VALID_DATA_LIMIT)
        assert len(msg_at_size.serialize()) == MAX_PROTOCOL_MESSAGE_LENGTH

        self.log.info("(a) Send 80 messages, each of maximum valid data size (4MB)")
        for _ in range(80):
            conn.send_message(msg_at_size)

        # Check that, even though the node is being hammered by nonsense from one
        # connection, it can still service other peers in a timely way.
        self.log.info("(b) Check node still services peers in a timely way")
        for _ in range(20):
            conn2.sync_with_ping(timeout=2)

        self.log.info("(c) Wait for node to drop junk messages, while remaining connected")
        conn.sync_with_ping(timeout=400)

        # Despite being served up a bunch of nonsense, the peers should still be connected.
        assert conn.is_connected
        assert conn2.is_connected
        self.nodes[0].disconnect_p2ps()


if __name__ == '__main__':
    InvalidMessagesTest().main()<|MERGE_RESOLUTION|>--- conflicted
+++ resolved
@@ -143,15 +143,13 @@
     def test_size(self):
         self.log.info("Test message with oversized payload disconnects peer")
         conn = self.nodes[0].add_p2p_connection(P2PDataStore())
-<<<<<<< HEAD
-        with self.nodes[0].assert_debug_log(['Header error: Size too large (badmsg, 33554433 bytes)']):
-=======
         error_msg = (
+            # FIXME: V2transport does not support so large messages, so this
+            # wouldn't work anyway if enabled for this test.
             ['V2 transport error: packet too large (4000014 bytes)'] if self.options.v2transport
-            else ['Header error: Size too large (badmsg, 4000001 bytes)']
+            else ['Header error: Size too large (badmsg, 33554433 bytes)']
         )
         with self.nodes[0].assert_debug_log(error_msg):
->>>>>>> e60804f1
             msg = msg_unrecognized(str_data="d" * (VALID_DATA_LIMIT + 1))
             msg = conn.build_message(msg)
             conn.send_raw_message(msg)
