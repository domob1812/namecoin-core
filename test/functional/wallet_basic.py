#!/usr/bin/env python3
# Copyright (c) 2014-2019 The Bitcoin Core developers
# Distributed under the MIT software license, see the accompanying
# file COPYING or http://www.opensource.org/licenses/mit-license.php.
"""Test the wallet."""
from decimal import Decimal
import time

from test_framework.test_framework import BitcoinTestFramework
from test_framework.util import (
    assert_array_result,
    assert_equal,
    assert_fee_amount,
    assert_raises_rpc_error,
    connect_nodes,
    wait_until,
)
from test_framework.wallet_util import test_address


class WalletTest(BitcoinTestFramework):
    def set_test_params(self):
        self.num_nodes = 4
        self.extra_args = [[
            "-acceptnonstdtxn=1",
        ]] * self.num_nodes
        self.setup_clean_chain = True
        self.supports_cli = False

    def skip_test_if_missing_module(self):
        self.skip_if_no_wallet()

    def setup_network(self):
        self.setup_nodes()
        # Only need nodes 0-2 running at start of test
        self.stop_node(3)
        connect_nodes(self.nodes[0], 1)
        connect_nodes(self.nodes[1], 2)
        connect_nodes(self.nodes[0], 2)
        self.sync_all(self.nodes[0:3])

    def check_fee_amount(self, curr_balance, balance_with_fee, fee_per_byte, tx_size):
        """Return curr_balance after asserting the fee was in range"""
        fee = balance_with_fee - curr_balance
        assert_fee_amount(fee, tx_size, fee_per_byte * 1000)
        return curr_balance

    def get_vsize(self, txn):
        return self.nodes[0].decoderawtransaction(txn)['vsize']

    def run_test(self):

        # Check that there's no UTXO on none of the nodes
        assert_equal(len(self.nodes[0].listunspent()), 0)
        assert_equal(len(self.nodes[1].listunspent()), 0)
        assert_equal(len(self.nodes[2].listunspent()), 0)

        self.log.info("Mining blocks...")

        self.nodes[0].generate(1)

        walletinfo = self.nodes[0].getwalletinfo()
        assert_equal(walletinfo['immature_balance'], 50)
        assert_equal(walletinfo['balance'], 0)

        self.sync_all(self.nodes[0:3])
        self.nodes[1].generate(101)
        self.sync_all(self.nodes[0:3])

        assert_equal(self.nodes[0].getbalance(), 50)
        assert_equal(self.nodes[1].getbalance(), 50)
        assert_equal(self.nodes[2].getbalance(), 0)

        # Check that only first and second nodes have UTXOs
        utxos = self.nodes[0].listunspent()
        assert_equal(len(utxos), 1)
        assert_equal(len(self.nodes[1].listunspent()), 1)
        assert_equal(len(self.nodes[2].listunspent()), 0)

        self.log.info("test gettxout")
        confirmed_txid, confirmed_index = utxos[0]["txid"], utxos[0]["vout"]
        # First, outputs that are unspent both in the chain and in the
        # mempool should appear with or without include_mempool
        txout = self.nodes[0].gettxout(txid=confirmed_txid, n=confirmed_index, include_mempool=False)
        assert_equal(txout['value'], 50)
        txout = self.nodes[0].gettxout(txid=confirmed_txid, n=confirmed_index, include_mempool=True)
        assert_equal(txout['value'], 50)

        # Send 21 BTC from 0 to 2 using sendtoaddress call.
        self.nodes[0].sendtoaddress(self.nodes[2].getnewaddress(), 11)
        mempool_txid = self.nodes[0].sendtoaddress(self.nodes[2].getnewaddress(), 10)

        self.log.info("test gettxout (second part)")
        # utxo spent in mempool should be visible if you exclude mempool
        # but invisible if you include mempool
        txout = self.nodes[0].gettxout(confirmed_txid, confirmed_index, False)
        assert_equal(txout['value'], 50)
        txout = self.nodes[0].gettxout(confirmed_txid, confirmed_index, True)
        assert txout is None
        # new utxo from mempool should be invisible if you exclude mempool
        # but visible if you include mempool
        txout = self.nodes[0].gettxout(mempool_txid, 0, False)
        assert txout is None
        txout1 = self.nodes[0].gettxout(mempool_txid, 0, True)
        txout2 = self.nodes[0].gettxout(mempool_txid, 1, True)
        # note the mempool tx will have randomly assigned indices
        # but 10 will go to node2 and the rest will go to node0
        balance = self.nodes[0].getbalance()
        assert_equal(set([txout1['value'], txout2['value']]), set([10, balance]))
        walletinfo = self.nodes[0].getwalletinfo()
        assert_equal(walletinfo['immature_balance'], 0)

        # Have node0 mine a block, thus it will collect its own fee.
        self.nodes[0].generate(1)
        self.sync_all(self.nodes[0:3])

        # Exercise locking of unspent outputs
        unspent_0 = self.nodes[2].listunspent()[0]
        unspent_0 = {"txid": unspent_0["txid"], "vout": unspent_0["vout"]}
        assert_raises_rpc_error(-8, "Invalid parameter, expected locked output", self.nodes[2].lockunspent, True, [unspent_0])
        self.nodes[2].lockunspent(False, [unspent_0])
        assert_raises_rpc_error(-8, "Invalid parameter, output already locked", self.nodes[2].lockunspent, False, [unspent_0])
        assert_raises_rpc_error(-4, "Insufficient funds", self.nodes[2].sendtoaddress, self.nodes[2].getnewaddress(), 20)
        assert_equal([unspent_0], self.nodes[2].listlockunspent())
        self.nodes[2].lockunspent(True, [unspent_0])
        assert_equal(len(self.nodes[2].listlockunspent()), 0)
        assert_raises_rpc_error(-8, "txid must be of length 64 (not 34, for '0000000000000000000000000000000000')",
                                self.nodes[2].lockunspent, False,
                                [{"txid": "0000000000000000000000000000000000", "vout": 0}])
        assert_raises_rpc_error(-8, "txid must be hexadecimal string (not 'ZZZ0000000000000000000000000000000000000000000000000000000000000')",
                                self.nodes[2].lockunspent, False,
                                [{"txid": "ZZZ0000000000000000000000000000000000000000000000000000000000000", "vout": 0}])
        assert_raises_rpc_error(-8, "Invalid parameter, unknown transaction",
                                self.nodes[2].lockunspent, False,
                                [{"txid": "0000000000000000000000000000000000000000000000000000000000000000", "vout": 0}])
        assert_raises_rpc_error(-8, "Invalid parameter, vout index out of bounds",
                                self.nodes[2].lockunspent, False,
                                [{"txid": unspent_0["txid"], "vout": 999}])

        # An output should be unlocked when spent
        unspent_0 = self.nodes[1].listunspent()[0]
        self.nodes[1].lockunspent(False, [unspent_0])
        tx = self.nodes[1].createrawtransaction([unspent_0], { self.nodes[1].getnewaddress() : 1 })
        tx = self.nodes[1].fundrawtransaction(tx)['hex']
        tx = self.nodes[1].signrawtransactionwithwallet(tx)["hex"]
        self.nodes[1].sendrawtransaction(tx)
        assert_equal(len(self.nodes[1].listlockunspent()), 0)

        # Have node1 generate 100 blocks (so node0 can recover the fee)
        self.nodes[1].generate(100)
        self.sync_all(self.nodes[0:3])

        # node0 should end up with 100 btc in block rewards plus fees, but
        # minus the 21 plus fees sent to node2
        assert_equal(self.nodes[0].getbalance(), 100 - 21)
        assert_equal(self.nodes[2].getbalance(), 21)

        # Node0 should have two unspent outputs.
        # Create a couple of transactions to send them to node2, submit them through
        # node1, and make sure both node0 and node2 pick them up properly:
        node0utxos = self.nodes[0].listunspent(1)
        assert_equal(len(node0utxos), 2)

        # create both transactions
        txns_to_send = []
        for utxo in node0utxos:
            inputs = []
            outputs = {}
            inputs.append({"txid": utxo["txid"], "vout": utxo["vout"]})
            outputs[self.nodes[2].getnewaddress()] = utxo["amount"] - 3
            raw_tx = self.nodes[0].createrawtransaction(inputs, outputs)
            txns_to_send.append(self.nodes[0].signrawtransactionwithwallet(raw_tx))

        # Have node 1 (miner) send the transactions
        self.nodes[1].sendrawtransaction(hexstring=txns_to_send[0]["hex"], maxfeerate=0)
        self.nodes[1].sendrawtransaction(hexstring=txns_to_send[1]["hex"], maxfeerate=0)

        # Have node1 mine a block to confirm transactions:
        self.nodes[1].generate(1)
        self.sync_all(self.nodes[0:3])

        assert_equal(self.nodes[0].getbalance(), 0)
        assert_equal(self.nodes[2].getbalance(), 94)

        # Verify that a spent output cannot be locked anymore
        spent_0 = {"txid": node0utxos[0]["txid"], "vout": node0utxos[0]["vout"]}
        assert_raises_rpc_error(-8, "Invalid parameter, expected unspent output", self.nodes[0].lockunspent, False, [spent_0])

        # Send 10 BTC normal
        address = self.nodes[0].getnewaddress("test")
        fee_per_byte = Decimal('0.001') / 1000
        self.nodes[2].settxfee(fee_per_byte * 1000)
        txid = self.nodes[2].sendtoaddress(address, 10, "", "", False)
        self.nodes[2].generate(1)
        self.sync_all(self.nodes[0:3])
        node_2_bal = self.check_fee_amount(self.nodes[2].getbalance(), Decimal('84'), fee_per_byte, self.get_vsize(self.nodes[2].gettransaction(txid)['hex']))
        assert_equal(self.nodes[0].getbalance(), Decimal('10'))

        # Send 10 BTC with subtract fee from amount
        txid = self.nodes[2].sendtoaddress(address, 10, "", "", True)
        self.nodes[2].generate(1)
        self.sync_all(self.nodes[0:3])
        node_2_bal -= Decimal('10')
        assert_equal(self.nodes[2].getbalance(), node_2_bal)
        node_0_bal = self.check_fee_amount(self.nodes[0].getbalance(), Decimal('20'), fee_per_byte, self.get_vsize(self.nodes[2].gettransaction(txid)['hex']))

        # Sendmany 10 BTC
        txid = self.nodes[2].sendmany('', {address: 10}, 0, "", [])
        self.nodes[2].generate(1)
        self.sync_all(self.nodes[0:3])
        node_0_bal += Decimal('10')
        node_2_bal = self.check_fee_amount(self.nodes[2].getbalance(), node_2_bal - Decimal('10'), fee_per_byte, self.get_vsize(self.nodes[2].gettransaction(txid)['hex']))
        assert_equal(self.nodes[0].getbalance(), node_0_bal)

        # Sendmany 10 BTC with subtract fee from amount
        txid = self.nodes[2].sendmany('', {address: 10}, 0, "", [address])
        self.nodes[2].generate(1)
        self.sync_all(self.nodes[0:3])
        node_2_bal -= Decimal('10')
        assert_equal(self.nodes[2].getbalance(), node_2_bal)
        node_0_bal = self.check_fee_amount(self.nodes[0].getbalance(), node_0_bal + Decimal('10'), fee_per_byte, self.get_vsize(self.nodes[2].gettransaction(txid)['hex']))

        self.start_node(3, self.nodes[3].extra_args)
        connect_nodes(self.nodes[0], 3)
        self.sync_all()

        # check if we can list zero value tx as available coins
        # 1. create raw_tx
        # 2. hex-changed one output to 0.0
        # 3. sign and send
        # 4. check if recipient (node0) can list the zero value tx
        usp = self.nodes[1].listunspent(query_options={'minimumAmount': '49.998'})[0]
        inputs = [{"txid": usp['txid'], "vout": usp['vout']}]
        outputs = {self.nodes[1].getnewaddress(): 49.998, self.nodes[0].getnewaddress(): 11.11}

        raw_tx = self.nodes[1].createrawtransaction(inputs, outputs).replace("c0833842", "00000000")  # replace 11.11 with 0.0 (int32)
        signed_raw_tx = self.nodes[1].signrawtransactionwithwallet(raw_tx)
        decoded_raw_tx = self.nodes[1].decoderawtransaction(signed_raw_tx['hex'])
        zero_value_txid = decoded_raw_tx['txid']
        self.nodes[1].sendrawtransaction(signed_raw_tx['hex'])

        self.sync_all()
        self.nodes[1].generate(1)  # mine a block
        self.sync_all()

        unspent_txs = self.nodes[0].listunspent()  # zero value tx must be in listunspents output
        found = False
        for uTx in unspent_txs:
            if uTx['txid'] == zero_value_txid:
                found = True
                assert_equal(uTx['amount'], Decimal('0'))
        assert found

        # do some -walletbroadcast tests
        self.stop_nodes()
        self.start_node(0, ["-walletbroadcast=0"])
        self.start_node(1, ["-walletbroadcast=0"])
        self.start_node(2, ["-walletbroadcast=0"])
        connect_nodes(self.nodes[0], 1)
        connect_nodes(self.nodes[1], 2)
        connect_nodes(self.nodes[0], 2)
        self.sync_all(self.nodes[0:3])

        txid_not_broadcast = self.nodes[0].sendtoaddress(self.nodes[2].getnewaddress(), 2)
        tx_obj_not_broadcast = self.nodes[0].gettransaction(txid_not_broadcast)
        self.nodes[1].generate(1)  # mine a block, tx should not be in there
        self.sync_all(self.nodes[0:3])
        assert_equal(self.nodes[2].getbalance(), node_2_bal)  # should not be changed because tx was not broadcasted

        # now broadcast from another node, mine a block, sync, and check the balance
        self.nodes[1].sendrawtransaction(tx_obj_not_broadcast['hex'])
        self.nodes[1].generate(1)
        self.sync_all(self.nodes[0:3])
        node_2_bal += 2
        tx_obj_not_broadcast = self.nodes[0].gettransaction(txid_not_broadcast)
        assert_equal(self.nodes[2].getbalance(), node_2_bal)

        # create another tx
        self.nodes[0].sendtoaddress(self.nodes[2].getnewaddress(), 2)

        # restart the nodes with -walletbroadcast=1
        self.stop_nodes()
        self.start_node(0)
        self.start_node(1)
        self.start_node(2)
        connect_nodes(self.nodes[0], 1)
        connect_nodes(self.nodes[1], 2)
        connect_nodes(self.nodes[0], 2)
        self.sync_blocks(self.nodes[0:3])

        self.nodes[0].generate(1)
        self.sync_blocks(self.nodes[0:3])
        node_2_bal += 2

        # tx should be added to balance because after restarting the nodes tx should be broadcast
        assert_equal(self.nodes[2].getbalance(), node_2_bal)

        # send a tx with value in a string (PR#6380 +)
        txid = self.nodes[0].sendtoaddress(self.nodes[2].getnewaddress(), "2")
        tx_obj = self.nodes[0].gettransaction(txid)
        assert_equal(tx_obj['amount'], Decimal('-2'))

        txid = self.nodes[0].sendtoaddress(self.nodes[2].getnewaddress(), "0.0001")
        tx_obj = self.nodes[0].gettransaction(txid)
        assert_equal(tx_obj['amount'], Decimal('-0.0001'))

        # check if JSON parser can handle scientific notation in strings
        txid = self.nodes[0].sendtoaddress(self.nodes[2].getnewaddress(), "1e-4")
        tx_obj = self.nodes[0].gettransaction(txid)
        assert_equal(tx_obj['amount'], Decimal('-0.0001'))

        # General checks for errors from incorrect inputs
        # This will raise an exception because the amount type is wrong
        assert_raises_rpc_error(-3, "Invalid amount", self.nodes[0].sendtoaddress, self.nodes[2].getnewaddress(), "1f-4")

        # This will raise an exception since generate does not accept a string
        assert_raises_rpc_error(-1, "not an integer", self.nodes[0].generate, "2")

        if not self.options.descriptors:

<<<<<<< HEAD
        # This will raise an exception for importing an address with the PS2H flag
        temp_address = self.nodes[1].getnewaddress("")
        assert_raises_rpc_error(-5, "Cannot use the p2sh flag with an address - use a script instead", self.nodes[0].importaddress, temp_address, "label", False, True)

        # This will raise an exception for attempting to dump the private key of an address you do not own
        assert_raises_rpc_error(-4, "Private key for address", self.nodes[0].dumpprivkey, temp_address)
=======
            # This will raise an exception for the invalid private key format
            assert_raises_rpc_error(-5, "Invalid private key encoding", self.nodes[0].importprivkey, "invalid")

            # This will raise an exception for importing an address with the PS2H flag
            temp_address = self.nodes[1].getnewaddress("", "p2sh-segwit")
            assert_raises_rpc_error(-5, "Cannot use the p2sh flag with an address - use a script instead", self.nodes[0].importaddress, temp_address, "label", False, True)
>>>>>>> eef90c14

            # This will raise an exception for attempting to dump the private key of an address you do not own
            assert_raises_rpc_error(-3, "Address does not refer to a key", self.nodes[0].dumpprivkey, temp_address)

            # This will raise an exception for attempting to get the private key of an invalid Bitcoin address
            assert_raises_rpc_error(-5, "Invalid Bitcoin address", self.nodes[0].dumpprivkey, "invalid")

            # This will raise an exception for attempting to set a label for an invalid Bitcoin address
            assert_raises_rpc_error(-5, "Invalid Bitcoin address", self.nodes[0].setlabel, "invalid address", "label")

            # This will raise an exception for importing an invalid address
            assert_raises_rpc_error(-5, "Invalid Bitcoin address or script", self.nodes[0].importaddress, "invalid")

            # This will raise an exception for attempting to import a pubkey that isn't in hex
            assert_raises_rpc_error(-5, "Pubkey must be a hex string", self.nodes[0].importpubkey, "not hex")

            # This will raise an exception for importing an invalid pubkey
            assert_raises_rpc_error(-5, "Pubkey is not a valid public key", self.nodes[0].importpubkey, "5361746f736869204e616b616d6f746f")

            # Import address and private key to check correct behavior of spendable unspents
            # 1. Send some coins to generate new UTXO
            address_to_import = self.nodes[2].getnewaddress()
            txid = self.nodes[0].sendtoaddress(address_to_import, 1)
            self.nodes[0].generate(1)
            self.sync_all(self.nodes[0:3])

            # 2. Import address from node2 to node1
            self.nodes[1].importaddress(address_to_import)

            # 3. Validate that the imported address is watch-only on node1
            assert self.nodes[1].getaddressinfo(address_to_import)["iswatchonly"]

            # 4. Check that the unspents after import are not spendable
            assert_array_result(self.nodes[1].listunspent(),
                                {"address": address_to_import},
                                {"spendable": False})

            # 5. Import private key of the previously imported address on node1
            priv_key = self.nodes[2].dumpprivkey(address_to_import)
            self.nodes[1].importprivkey(priv_key)

            # 6. Check that the unspents are now spendable on node1
            assert_array_result(self.nodes[1].listunspent(),
                                {"address": address_to_import},
                                {"spendable": True})

        # Mine a block from node0 to an address from node1
        coinbase_addr = self.nodes[1].getnewaddress()
        block_hash = self.nodes[0].generatetoaddress(1, coinbase_addr)[0]
        coinbase_txid = self.nodes[0].getblock(block_hash)['tx'][0]
        self.sync_all(self.nodes[0:3])

        # Check that the txid and balance is found by node1
        self.nodes[1].gettransaction(coinbase_txid)

        # check if wallet or blockchain maintenance changes the balance
        self.sync_all(self.nodes[0:3])
        blocks = self.nodes[0].generate(2)
        self.sync_all(self.nodes[0:3])
        balance_nodes = [self.nodes[i].getbalance() for i in range(3)]
        block_count = self.nodes[0].getblockcount()

        # Check modes:
        #   - True: unicode escaped as \u....
        #   - False: unicode directly as UTF-8
        for mode in [True, False]:
            self.nodes[0].rpc.ensure_ascii = mode
            # unicode check: Basic Multilingual Plane, Supplementary Plane respectively
            for label in [u'рыба', u'𝅘𝅥𝅯']:
                addr = self.nodes[0].getnewaddress()
                self.nodes[0].setlabel(addr, label)
                test_address(self.nodes[0], addr, labels=[label])
                assert label in self.nodes[0].listlabels()
        self.nodes[0].rpc.ensure_ascii = True  # restore to default

        # maintenance tests
        maintenance = [
            '-rescan',
            '-reindex',
            '-zapwallettxes=1',
            '-zapwallettxes=2',
            # disabled until issue is fixed: https://github.com/bitcoin/bitcoin/issues/7463
            # '-salvagewallet',
        ]
        chainlimit = 6
        for m in maintenance:
            self.log.info("check " + m)
            self.stop_nodes()
            # set lower ancestor limit for later
            self.start_node(0, [m, "-limitancestorcount=" + str(chainlimit)])
            self.start_node(1, [m, "-limitancestorcount=" + str(chainlimit)])
            self.start_node(2, [m, "-limitancestorcount=" + str(chainlimit)])
            if m == '-reindex':
                # reindex will leave rpc warm up "early"; Wait for it to finish
                wait_until(lambda: [block_count] * 3 == [self.nodes[i].getblockcount() for i in range(3)])
            assert_equal(balance_nodes, [self.nodes[i].getbalance() for i in range(3)])

        # Exercise listsinceblock with the last two blocks
        coinbase_tx_1 = self.nodes[0].listsinceblock(blocks[0])
        assert_equal(coinbase_tx_1["lastblock"], blocks[1])
        assert_equal(len(coinbase_tx_1["transactions"]), 1)
        assert_equal(coinbase_tx_1["transactions"][0]["blockhash"], blocks[1])
        assert_equal(len(self.nodes[0].listsinceblock(blocks[1])["transactions"]), 0)

        # ==Check that wallet prefers to use coins that don't exceed mempool limits =====

        # Get all non-zero utxos together
        chain_addrs = [self.nodes[0].getnewaddress(), self.nodes[0].getnewaddress()]
        singletxid = self.nodes[0].sendtoaddress(chain_addrs[0], self.nodes[0].getbalance(), "", "", True)
        self.nodes[0].generate(1)
        node0_balance = self.nodes[0].getbalance()
        # Split into two chains
        rawtx = self.nodes[0].createrawtransaction([{"txid": singletxid, "vout": 0}], {chain_addrs[0]: node0_balance / 2 - Decimal('0.01'), chain_addrs[1]: node0_balance / 2 - Decimal('0.01')})
        signedtx = self.nodes[0].signrawtransactionwithwallet(rawtx)
        singletxid = self.nodes[0].sendrawtransaction(hexstring=signedtx["hex"], maxfeerate=0)
        self.nodes[0].generate(1)

        # Make a long chain of unconfirmed payments without hitting mempool limit
        # Each tx we make leaves only one output of change on a chain 1 longer
        # Since the amount to send is always much less than the outputs, we only ever need one output
        # So we should be able to generate exactly chainlimit txs for each original output
        sending_addr = self.nodes[1].getnewaddress()
        txid_list = []
        for i in range(chainlimit * 2):
            txid_list.append(self.nodes[0].sendtoaddress(sending_addr, Decimal('0.0001')))
        assert_equal(self.nodes[0].getmempoolinfo()['size'], chainlimit * 2)
        assert_equal(len(txid_list), chainlimit * 2)

        # Without walletrejectlongchains, we will still generate a txid
        # The tx will be stored in the wallet but not accepted to the mempool
        extra_txid = self.nodes[0].sendtoaddress(sending_addr, Decimal('0.0001'))
        assert extra_txid not in self.nodes[0].getrawmempool()
        assert extra_txid in [tx["txid"] for tx in self.nodes[0].listtransactions()]
        self.nodes[0].abandontransaction(extra_txid)
        total_txs = len(self.nodes[0].listtransactions("*", 99999))

        # Try with walletrejectlongchains
        # Double chain limit but require combining inputs, so we pass SelectCoinsMinConf
        self.stop_node(0)
        extra_args = ["-walletrejectlongchains", "-limitancestorcount=" + str(2 * chainlimit)]
        self.start_node(0, extra_args=extra_args)

        # wait for loadmempool
        timeout = 10
        while (timeout > 0 and len(self.nodes[0].getrawmempool()) < chainlimit * 2):
            time.sleep(0.5)
            timeout -= 0.5
        assert_equal(len(self.nodes[0].getrawmempool()), chainlimit * 2)

        node0_balance = self.nodes[0].getbalance()
        # With walletrejectlongchains we will not create the tx and store it in our wallet.
        assert_raises_rpc_error(-4, "Transaction has too long of a mempool chain", self.nodes[0].sendtoaddress, sending_addr, node0_balance - Decimal('0.01'))

        # Verify nothing new in wallet
        assert_equal(total_txs, len(self.nodes[0].listtransactions("*", 99999)))

        # Test getaddressinfo on external address. Note that these addresses are taken from disablewallet.py
        assert_raises_rpc_error(-5, "Invalid address", self.nodes[0].getaddressinfo, "3J98t1WpEZ73CNmQviecrnyiWrnqRhWNLy")
        address_info = self.nodes[0].getaddressinfo("mneYUmWYsuk7kySiURxCi3AGxrAqZxLgPZ")
        assert_equal(address_info['address'], "mneYUmWYsuk7kySiURxCi3AGxrAqZxLgPZ")
        assert_equal(address_info["scriptPubKey"], "76a9144e3854046c7bd1594ac904e4793b6a45b36dea0988ac")
        assert not address_info["ismine"]
        assert not address_info["iswatchonly"]
        assert not address_info["isscript"]
        assert not address_info["ischange"]

        # Test getaddressinfo 'ischange' field on change address.
        self.nodes[0].generate(1)
        destination = self.nodes[1].getnewaddress()
        txid = self.nodes[0].sendtoaddress(destination, 0.123)
        tx = self.nodes[0].decoderawtransaction(self.nodes[0].gettransaction(txid)['hex'])
        output_addresses = [vout['scriptPubKey']['addresses'][0] for vout in tx["vout"]]
        assert len(output_addresses) > 1
        for address in output_addresses:
            ischange = self.nodes[0].getaddressinfo(address)['ischange']
            assert_equal(ischange, address != destination)
            if ischange:
                change = address
        self.nodes[0].setlabel(change, 'foobar')
        assert_equal(self.nodes[0].getaddressinfo(change)['ischange'], False)

        # Test gettransaction response with different arguments.
        self.log.info("Testing gettransaction response with different arguments...")
        self.nodes[0].setlabel(change, 'baz')
        baz = self.nodes[0].listtransactions(label="baz", count=1)[0]
        expected_receive_vout = {"label":    "baz",
                                 "address":  baz["address"],
                                 "amount":   baz["amount"],
                                 "category": baz["category"],
                                 "vout":     baz["vout"]}
        expected_fields = frozenset({'amount', 'bip125-replaceable', 'confirmations', 'details', 'fee',
                                     'hex', 'time', 'timereceived', 'trusted', 'txid', 'walletconflicts'})
        verbose_field = "decoded"
        expected_verbose_fields = expected_fields | {verbose_field}

        self.log.debug("Testing gettransaction response without verbose")
        tx = self.nodes[0].gettransaction(txid=txid)
        assert_equal(set([*tx]), expected_fields)
        assert_array_result(tx["details"], {"category": "receive"}, expected_receive_vout)

        self.log.debug("Testing gettransaction response with verbose set to False")
        tx = self.nodes[0].gettransaction(txid=txid, verbose=False)
        assert_equal(set([*tx]), expected_fields)
        assert_array_result(tx["details"], {"category": "receive"}, expected_receive_vout)

        self.log.debug("Testing gettransaction response with verbose set to True")
        tx = self.nodes[0].gettransaction(txid=txid, verbose=True)
        assert_equal(set([*tx]), expected_verbose_fields)
        assert_array_result(tx["details"], {"category": "receive"}, expected_receive_vout)
        assert_equal(tx[verbose_field], self.nodes[0].decoderawtransaction(tx["hex"]))


if __name__ == '__main__':
    WalletTest().main()<|MERGE_RESOLUTION|>--- conflicted
+++ resolved
@@ -318,21 +318,12 @@
 
         if not self.options.descriptors:
 
-<<<<<<< HEAD
-        # This will raise an exception for importing an address with the PS2H flag
-        temp_address = self.nodes[1].getnewaddress("")
-        assert_raises_rpc_error(-5, "Cannot use the p2sh flag with an address - use a script instead", self.nodes[0].importaddress, temp_address, "label", False, True)
-
-        # This will raise an exception for attempting to dump the private key of an address you do not own
-        assert_raises_rpc_error(-4, "Private key for address", self.nodes[0].dumpprivkey, temp_address)
-=======
             # This will raise an exception for the invalid private key format
             assert_raises_rpc_error(-5, "Invalid private key encoding", self.nodes[0].importprivkey, "invalid")
 
             # This will raise an exception for importing an address with the PS2H flag
             temp_address = self.nodes[1].getnewaddress("", "p2sh-segwit")
             assert_raises_rpc_error(-5, "Cannot use the p2sh flag with an address - use a script instead", self.nodes[0].importaddress, temp_address, "label", False, True)
->>>>>>> eef90c14
 
             # This will raise an exception for attempting to dump the private key of an address you do not own
             assert_raises_rpc_error(-3, "Address does not refer to a key", self.nodes[0].dumpprivkey, temp_address)
