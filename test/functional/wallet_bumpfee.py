#!/usr/bin/env python3
# Copyright (c) 2016-2022 The Bitcoin Core developers
# Distributed under the MIT software license, see the accompanying
# file COPYING or http://www.opensource.org/licenses/mit-license.php.
"""Test the bumpfee RPC.

Verifies that the bumpfee RPC creates replacement transactions successfully when
its preconditions are met, and returns appropriate errors in other cases.

This module consists of around a dozen individual test cases implemented in the
top-level functions named as test_<test_case_description>. The test functions
can be disabled or reordered if needed for debugging. If new test cases are
added in the future, they should try to follow the same convention and not
make assumptions about execution order.
"""
from decimal import Decimal

from test_framework.blocktools import (
    COINBASE_MATURITY,
)
from test_framework.messages import (
    MAX_BIP125_RBF_SEQUENCE,
)
from test_framework.test_framework import BitcoinTestFramework
from test_framework.util import (
    assert_equal,
    assert_fee_amount,
    assert_greater_than,
    assert_raises_rpc_error,
    get_fee,
    find_vout_for_address,
)
from test_framework.wallet import MiniWallet


WALLET_PASSPHRASE = "test"
WALLET_PASSPHRASE_TIMEOUT = 3600

# Fee rates (sat/vB)
INSUFFICIENT =      1
ECONOMICAL   =    150
NORMAL       =    250
HIGH         =    500
TOO_HIGH     = 100000

def get_change_address(tx, node):
    tx_details = node.getrawtransaction(tx, 1)
    txout_addresses = [txout['scriptPubKey']['address'] for txout in tx_details["vout"]]
    return [address for address in txout_addresses if node.getaddressinfo(address)["ischange"]]

class BumpFeeTest(BitcoinTestFramework):
    def add_options(self, parser):
        self.add_wallet_options(parser)

    def set_test_params(self):
        self.num_nodes = 2
        self.setup_clean_chain = True
        self.extra_args = [[
            "-walletrbf={}".format(i),
            "-mintxfee=0.00002",
            "-addresstype=bech32",
            "-whitelist=noban@127.0.0.1",
        ] for i in range(self.num_nodes)]

    def skip_test_if_missing_module(self):
        self.skip_if_no_wallet()

    def clear_mempool(self):
        # Clear mempool between subtests. The subtests may only depend on chainstate (utxos)
        self.generate(self.nodes[1], 1)

    def run_test(self):
        # Encrypt wallet for test_locked_wallet_fails test
        self.nodes[1].encryptwallet(WALLET_PASSPHRASE)
        self.nodes[1].walletpassphrase(WALLET_PASSPHRASE, WALLET_PASSPHRASE_TIMEOUT)

        peer_node, rbf_node = self.nodes
        rbf_node_address = rbf_node.getnewaddress()

        # fund rbf node with 10 coins of 0.001 btc (100,000 satoshis)
        self.log.info("Mining blocks...")
        self.generate(peer_node, 110)
        for _ in range(25):
            peer_node.sendtoaddress(rbf_node_address, 0.001)
        self.sync_all()
        self.generate(peer_node, 1)
        assert_equal(rbf_node.getbalance(), Decimal("0.025"))

        self.log.info("Running tests")
        dest_address = peer_node.getnewaddress()
        for mode in ["default", "fee_rate", "new_outputs"]:
            test_simple_bumpfee_succeeds(self, mode, rbf_node, peer_node, dest_address)
        self.test_invalid_parameters(rbf_node, peer_node, dest_address)
        test_segwit_bumpfee_succeeds(self, rbf_node, dest_address)
        test_nonrbf_bumpfee_fails(self, peer_node, dest_address)
        test_notmine_bumpfee(self, rbf_node, peer_node, dest_address)
        test_bumpfee_with_descendant_fails(self, rbf_node, rbf_node_address, dest_address)
        test_bumpfee_with_abandoned_descendant_succeeds(self, rbf_node, rbf_node_address, dest_address)
        test_dust_to_fee(self, rbf_node, dest_address)
        test_watchonly_psbt(self, peer_node, rbf_node, dest_address)
        test_rebumping(self, rbf_node, dest_address)
        test_rebumping_not_replaceable(self, rbf_node, dest_address)
        test_bumpfee_already_spent(self, rbf_node, dest_address)
        test_unconfirmed_not_spendable(self, rbf_node, rbf_node_address)
        test_bumpfee_metadata(self, rbf_node, dest_address)
        test_locked_wallet_fails(self, rbf_node, dest_address)
        test_change_script_match(self, rbf_node, dest_address)
        test_settxfee(self, rbf_node, dest_address)
        test_maxtxfee_fails(self, rbf_node, dest_address)
        # These tests wipe out a number of utxos that are expected in other tests
        test_small_output_with_feerate_succeeds(self, rbf_node, dest_address)
        test_no_more_inputs_fails(self, rbf_node, dest_address)
        self.test_bump_back_to_yourself()
        self.test_provided_change_pos(rbf_node)
        self.test_single_output()

        # Context independent tests
        test_feerate_checks_replaced_outputs(self, rbf_node, peer_node)

    def test_invalid_parameters(self, rbf_node, peer_node, dest_address):
        self.log.info('Test invalid parameters')
        rbfid = spend_one_input(rbf_node, dest_address)
        self.sync_mempools((rbf_node, peer_node))
        assert rbfid in rbf_node.getrawmempool() and rbfid in peer_node.getrawmempool()

        for key in ["totalFee", "feeRate"]:
            assert_raises_rpc_error(-3, "Unexpected key {}".format(key), rbf_node.bumpfee, rbfid, {key: NORMAL})

        # Bumping to just above minrelay should fail to increase the total fee enough.
        assert_raises_rpc_error(-8, "Insufficient total fee 0.00000141", rbf_node.bumpfee, rbfid, fee_rate=INSUFFICIENT)

        self.log.info("Test invalid fee rate settings")
        assert_raises_rpc_error(-4, "Specified or calculated fee 0.141 is too high (cannot be higher than -maxtxfee 0.10",
            rbf_node.bumpfee, rbfid, fee_rate=TOO_HIGH)
        # Test fee_rate with zero values.
        msg = "Insufficient total fee 0.00"
        for zero_value in [0, 0.000, 0.00000000, "0", "0.000", "0.00000000"]:
            assert_raises_rpc_error(-8, msg, rbf_node.bumpfee, rbfid, fee_rate=zero_value)
        msg = "Invalid amount"
        # Test fee_rate values that don't pass fixed-point parsing checks.
        for invalid_value in ["", 0.000000001, 1e-09, 1.111111111, 1111111111111111, "31.999999999999999999999"]:
            assert_raises_rpc_error(-3, msg, rbf_node.bumpfee, rbfid, fee_rate=invalid_value)
        # Test fee_rate values that cannot be represented in sat/vB.
        for invalid_value in [0.0001, 0.00000001, 0.00099999, 31.99999999]:
            assert_raises_rpc_error(-3, msg, rbf_node.bumpfee, rbfid, fee_rate=invalid_value)
        # Test fee_rate out of range (negative number).
        assert_raises_rpc_error(-3, "Amount out of range", rbf_node.bumpfee, rbfid, fee_rate=-1)
        # Test type error.
        for value in [{"foo": "bar"}, True]:
            assert_raises_rpc_error(-3, "Amount is not a number or string", rbf_node.bumpfee, rbfid, fee_rate=value)

        self.log.info("Test explicit fee rate raises RPC error if both fee_rate and conf_target are passed")
        assert_raises_rpc_error(-8, "Cannot specify both conf_target and fee_rate. Please provide either a confirmation "
            "target in blocks for automatic fee estimation, or an explicit fee rate.",
            rbf_node.bumpfee, rbfid, conf_target=NORMAL, fee_rate=NORMAL)

        self.log.info("Test explicit fee rate raises RPC error if both fee_rate and estimate_mode are passed")
        assert_raises_rpc_error(-8, "Cannot specify both estimate_mode and fee_rate",
            rbf_node.bumpfee, rbfid, estimate_mode="economical", fee_rate=NORMAL)

        self.log.info("Test invalid conf_target settings")
        assert_raises_rpc_error(-8, "confTarget and conf_target options should not both be set",
            rbf_node.bumpfee, rbfid, {"confTarget": 123, "conf_target": 456})

        self.log.info("Test invalid estimate_mode settings")
        for k, v in {"number": 42, "object": {"foo": "bar"}}.items():
            assert_raises_rpc_error(-3, f"JSON value of type {k} for field estimate_mode is not of expected type string",
                rbf_node.bumpfee, rbfid, estimate_mode=v)
        for mode in ["foo", Decimal("3.1415"), "sat/B", "NMC/kB"]:
            assert_raises_rpc_error(-8, 'Invalid estimate_mode parameter, must be one of: "unset", "economical", "conservative"',
                rbf_node.bumpfee, rbfid, estimate_mode=mode)

        self.log.info("Test invalid outputs values")
        assert_raises_rpc_error(-8, "Invalid parameter, output argument cannot be an empty array",
                rbf_node.bumpfee, rbfid, {"outputs": []})
        assert_raises_rpc_error(-8, "Invalid parameter, duplicated address: " + dest_address,
                rbf_node.bumpfee, rbfid, {"outputs": [{dest_address: 0.1}, {dest_address: 0.2}]})
        assert_raises_rpc_error(-8, "Invalid parameter, duplicate key: data",
                rbf_node.bumpfee, rbfid, {"outputs": [{"data": "deadbeef"}, {"data": "deadbeef"}]})

        self.log.info("Test original_change_index option")
        assert_raises_rpc_error(-1, "JSON integer out of range", rbf_node.bumpfee, rbfid, {"original_change_index": -1})
        assert_raises_rpc_error(-8, "Change position is out of range", rbf_node.bumpfee, rbfid, {"original_change_index": 2})

        self.log.info("Test outputs and original_change_index cannot both be provided")
        assert_raises_rpc_error(-8, "The options 'outputs' and 'original_change_index' are incompatible. You can only either specify a new set of outputs, or designate a change output to be recycled.", rbf_node.bumpfee, rbfid, {"original_change_index": 2, "outputs": [{dest_address: 0.1}]})

        self.clear_mempool()

    def test_bump_back_to_yourself(self):
        self.log.info("Test that bumpfee can send coins back to yourself")
        node = self.nodes[1]

        node.createwallet("back_to_yourself")
        wallet = node.get_wallet_rpc("back_to_yourself")

        # Make 3 UTXOs
        addr = wallet.getnewaddress()
        for _ in range(3):
            self.nodes[0].sendtoaddress(addr, 5)
        self.generate(self.nodes[0], 1)

        # Create a tx with two outputs. recipient and change.
        tx = wallet.send(outputs={wallet.getnewaddress(): 9}, fee_rate=2)
        tx_info = wallet.gettransaction(txid=tx["txid"], verbose=True)
        assert_equal(len(tx_info["decoded"]["vout"]), 2)
        assert_equal(len(tx_info["decoded"]["vin"]), 2)

        # Bump tx, send coins back to change address.
        change_addr = get_change_address(tx["txid"], wallet)[0]
        out_amount = 10
        bumped = wallet.bumpfee(txid=tx["txid"], options={"fee_rate": 200, "outputs": [{change_addr: out_amount}]})
        bumped_tx = wallet.gettransaction(txid=bumped["txid"], verbose=True)
        assert_equal(len(bumped_tx["decoded"]["vout"]), 1)
        assert_equal(len(bumped_tx["decoded"]["vin"]), 2)
        assert_equal(bumped_tx["decoded"]["vout"][0]["value"] + bumped["fee"], out_amount)

        # Bump tx again, now test send fewer coins back to change address.
        out_amount = 6
        bumped = wallet.bumpfee(txid=bumped["txid"], options={"fee_rate": 400, "outputs": [{change_addr: out_amount}]})
        bumped_tx = wallet.gettransaction(txid=bumped["txid"], verbose=True)
        assert_equal(len(bumped_tx["decoded"]["vout"]), 2)
        assert_equal(len(bumped_tx["decoded"]["vin"]), 2)
        assert any(txout['value'] == out_amount - bumped["fee"] and txout['scriptPubKey']['address'] == change_addr for txout in bumped_tx['decoded']['vout'])
        # Check that total out amount is still equal to the previously bumped tx
        assert_equal(bumped_tx["decoded"]["vout"][0]["value"] + bumped_tx["decoded"]["vout"][1]["value"] + bumped["fee"], 10)

        # Bump tx again, send more coins back to change address. The process will add another input to cover the target.
        out_amount = 12
        bumped = wallet.bumpfee(txid=bumped["txid"], options={"fee_rate": 800, "outputs": [{change_addr: out_amount}]})
        bumped_tx = wallet.gettransaction(txid=bumped["txid"], verbose=True)
        assert_equal(len(bumped_tx["decoded"]["vout"]), 2)
        assert_equal(len(bumped_tx["decoded"]["vin"]), 3)
        assert any(txout['value'] == out_amount - bumped["fee"] and txout['scriptPubKey']['address'] == change_addr for txout in bumped_tx['decoded']['vout'])
        assert_equal(bumped_tx["decoded"]["vout"][0]["value"] + bumped_tx["decoded"]["vout"][1]["value"] + bumped["fee"], 15)

        node.unloadwallet("back_to_yourself")

    def test_provided_change_pos(self, rbf_node):
        self.log.info("Test the original_change_index option")

        change_addr = rbf_node.getnewaddress()
        dest_addr = rbf_node.getnewaddress()
        assert_equal(rbf_node.getaddressinfo(change_addr)["ischange"], False)
        assert_equal(rbf_node.getaddressinfo(dest_addr)["ischange"], False)

        send_res = rbf_node.send(outputs=[{dest_addr: 1}], options={"change_address": change_addr})
        assert send_res["complete"]
        txid = send_res["txid"]

        tx = rbf_node.gettransaction(txid=txid, verbose=True)
        assert_equal(len(tx["decoded"]["vout"]), 2)

        change_pos = find_vout_for_address(rbf_node, txid, change_addr)
        change_value = tx["decoded"]["vout"][change_pos]["value"]

        bumped = rbf_node.bumpfee(txid, {"original_change_index": change_pos})
        new_txid = bumped["txid"]

        new_tx = rbf_node.gettransaction(txid=new_txid, verbose=True)
        assert_equal(len(new_tx["decoded"]["vout"]), 2)
        new_change_pos = find_vout_for_address(rbf_node, new_txid, change_addr)
        new_change_value = new_tx["decoded"]["vout"][new_change_pos]["value"]

        assert_greater_than(change_value, new_change_value)


    def test_single_output(self):
        self.log.info("Test that single output txs can be bumped")
        node = self.nodes[1]

        node.createwallet("single_out_rbf")
        wallet = node.get_wallet_rpc("single_out_rbf")

        addr = wallet.getnewaddress()
        amount = Decimal("0.001")
        # Make 2 UTXOs
        self.nodes[0].sendtoaddress(addr, amount)
        self.nodes[0].sendtoaddress(addr, amount)
        self.generate(self.nodes[0], 1)
        utxos = wallet.listunspent()

        tx = wallet.sendall(recipients=[wallet.getnewaddress()], fee_rate=2, options={"inputs": [utxos[0]]})

        # Set the only output with a crazy high feerate as change, should fail as the output would be dust
        assert_raises_rpc_error(-4, "The transaction amount is too small to pay the fee", wallet.bumpfee, txid=tx["txid"], options={"fee_rate": 1100, "original_change_index": 0})

<<<<<<< HEAD
        # Reduce the only output successfully
        bumped = wallet.bumpfee(txid=tx["txid"], options={"fee_rate": 150, "reduce_output": 0})
=======
        # Specify single output as change successfully
        bumped = wallet.bumpfee(txid=tx["txid"], options={"fee_rate": 10, "original_change_index": 0})
>>>>>>> 4f963360
        bumped_tx = wallet.gettransaction(txid=bumped["txid"], verbose=True)
        assert_equal(len(bumped_tx["decoded"]["vout"]), 1)
        assert_equal(len(bumped_tx["decoded"]["vin"]), 1)
        assert_equal(bumped_tx["decoded"]["vout"][0]["value"] + bumped["fee"], amount)
        assert_fee_amount(bumped["fee"], bumped_tx["decoded"]["vsize"], Decimal(150) / Decimal(1e8) * 1000)

<<<<<<< HEAD
        # Bumping without reducing adds a new input and output
        bumped = wallet.bumpfee(txid=bumped["txid"], options={"fee_rate": 300})
=======
        # Bumping without specifying change adds a new input and output
        bumped = wallet.bumpfee(txid=bumped["txid"], options={"fee_rate": 20})
>>>>>>> 4f963360
        bumped_tx = wallet.gettransaction(txid=bumped["txid"], verbose=True)
        assert_equal(len(bumped_tx["decoded"]["vout"]), 2)
        assert_equal(len(bumped_tx["decoded"]["vin"]), 2)
        assert_fee_amount(bumped["fee"], bumped_tx["decoded"]["vsize"], Decimal(300) / Decimal(1e8) * 1000)

        wallet.unloadwallet()

def test_simple_bumpfee_succeeds(self, mode, rbf_node, peer_node, dest_address):
    self.log.info('Test simple bumpfee: {}'.format(mode))
    rbfid = spend_one_input(rbf_node, dest_address)
    rbftx = rbf_node.gettransaction(rbfid)
    self.sync_mempools((rbf_node, peer_node))
    assert rbfid in rbf_node.getrawmempool() and rbfid in peer_node.getrawmempool()
    if mode == "fee_rate":
        bumped_psbt = rbf_node.psbtbumpfee(rbfid, fee_rate=str(NORMAL))
        bumped_tx = rbf_node.bumpfee(rbfid, fee_rate=NORMAL)
    elif mode == "new_outputs":
        new_address = peer_node.getnewaddress()
        bumped_psbt = rbf_node.psbtbumpfee(rbfid, outputs={new_address: 0.0003})
        bumped_tx = rbf_node.bumpfee(rbfid, outputs={new_address: 0.0003})
    else:
        bumped_psbt = rbf_node.psbtbumpfee(rbfid)
        bumped_tx = rbf_node.bumpfee(rbfid)
    assert_equal(bumped_tx["errors"], [])
    assert bumped_tx["fee"] > -rbftx["fee"]
    assert_equal(bumped_tx["origfee"], -rbftx["fee"])
    assert "psbt" not in bumped_tx
    assert_equal(bumped_psbt["errors"], [])
    assert bumped_psbt["fee"] > -rbftx["fee"]
    assert_equal(bumped_psbt["origfee"], -rbftx["fee"])
    assert "psbt" in bumped_psbt
    # check that bumped_tx propagates, original tx was evicted and has a wallet conflict
    self.sync_mempools((rbf_node, peer_node))
    assert bumped_tx["txid"] in rbf_node.getrawmempool()
    assert bumped_tx["txid"] in peer_node.getrawmempool()
    assert rbfid not in rbf_node.getrawmempool()
    assert rbfid not in peer_node.getrawmempool()
    oldwtx = rbf_node.gettransaction(rbfid)
    assert len(oldwtx["walletconflicts"]) > 0
    # check wallet transaction replaces and replaced_by values
    bumpedwtx = rbf_node.gettransaction(bumped_tx["txid"])
    assert_equal(oldwtx["replaced_by_txid"], bumped_tx["txid"])
    assert_equal(bumpedwtx["replaces_txid"], rbfid)
    # if this is a new_outputs test, check that outputs were indeed replaced
    if mode == "new_outputs":
        assert len(bumpedwtx["details"]) == 1
        assert bumpedwtx["details"][0]["address"] == new_address
    self.clear_mempool()


def test_segwit_bumpfee_succeeds(self, rbf_node, dest_address):
    self.log.info('Test that segwit-sourcing bumpfee works')
    # Create a transaction with segwit output, then create an RBF transaction
    # which spends it, and make sure bumpfee can be called on it.

    segwit_out = rbf_node.getnewaddress(address_type='bech32')
    segwitid = rbf_node.send({segwit_out: "0.0009"}, options={"change_position": 1})["txid"]

    rbfraw = rbf_node.createrawtransaction([{
        'txid': segwitid,
        'vout': 0,
        "sequence": MAX_BIP125_RBF_SEQUENCE
    }], {dest_address: Decimal("0.0005"),
         rbf_node.getrawchangeaddress(): Decimal("0.0003")})
    rbfsigned = rbf_node.signrawtransactionwithwallet(rbfraw)
    rbfid = rbf_node.sendrawtransaction(rbfsigned["hex"])
    assert rbfid in rbf_node.getrawmempool()

    bumped_tx = rbf_node.bumpfee(rbfid)
    assert bumped_tx["txid"] in rbf_node.getrawmempool()
    assert rbfid not in rbf_node.getrawmempool()
    self.clear_mempool()


def test_nonrbf_bumpfee_fails(self, peer_node, dest_address):
    self.log.info('Test that we cannot replace a non RBF transaction')
    not_rbfid = peer_node.sendtoaddress(dest_address, Decimal("0.00090000"))
    assert_raises_rpc_error(-4, "Transaction is not BIP 125 replaceable", peer_node.bumpfee, not_rbfid)
    self.clear_mempool()


def test_notmine_bumpfee(self, rbf_node, peer_node, dest_address):
    self.log.info('Test that it cannot bump fee if non-owned inputs are included')
    # here, the rbftx has a peer_node coin and then adds a rbf_node input
    # Note that this test depends upon the RPC code checking input ownership prior to change outputs
    # (since it can't use fundrawtransaction, it lacks a proper change output)
    fee = Decimal("0.001")
    utxos = [node.listunspent(minimumAmount=fee)[-1] for node in (rbf_node, peer_node)]
    inputs = [{
        "txid": utxo["txid"],
        "vout": utxo["vout"],
        "address": utxo["address"],
        "sequence": MAX_BIP125_RBF_SEQUENCE
    } for utxo in utxos]
    output_val = sum(utxo["amount"] for utxo in utxos) - fee
    rawtx = rbf_node.createrawtransaction(inputs, {dest_address: output_val})
    signedtx = rbf_node.signrawtransactionwithwallet(rawtx)
    signedtx = peer_node.signrawtransactionwithwallet(signedtx["hex"])
    rbfid = rbf_node.sendrawtransaction(signedtx["hex"])
    entry = rbf_node.getmempoolentry(rbfid)
    old_fee = entry["fees"]["base"]
    old_feerate = int(old_fee / entry["vsize"] * Decimal(1e8))
    assert_raises_rpc_error(-4, "Transaction contains inputs that don't belong to this wallet",
                            rbf_node.bumpfee, rbfid)

    def finish_psbtbumpfee(psbt):
        psbt = rbf_node.walletprocesspsbt(psbt)
        psbt = peer_node.walletprocesspsbt(psbt["psbt"])
        res = rbf_node.testmempoolaccept([psbt["hex"]])
        assert res[0]["allowed"]
        assert_greater_than(res[0]["fees"]["base"], old_fee)

    self.log.info("Test that psbtbumpfee works for non-owned inputs")
    psbt = rbf_node.psbtbumpfee(txid=rbfid)
    finish_psbtbumpfee(psbt["psbt"])

    psbt = rbf_node.psbtbumpfee(txid=rbfid, fee_rate=old_feerate + 200)
    finish_psbtbumpfee(psbt["psbt"])

    self.clear_mempool()


def test_bumpfee_with_descendant_fails(self, rbf_node, rbf_node_address, dest_address):
    self.log.info('Test that fee cannot be bumped when it has descendant')
    # parent is send-to-self, so we don't have to check which output is change when creating the child tx
    parent_id = spend_one_input(rbf_node, rbf_node_address)
    tx = rbf_node.createrawtransaction([{"txid": parent_id, "vout": 0}], {dest_address: 0.00020000})
    tx = rbf_node.signrawtransactionwithwallet(tx)
    rbf_node.sendrawtransaction(tx["hex"])
    assert_raises_rpc_error(-8, "Transaction has descendants in the wallet", rbf_node.bumpfee, parent_id)

    # create tx with descendant in the mempool by using MiniWallet
    miniwallet = MiniWallet(rbf_node)
    parent_id = spend_one_input(rbf_node, miniwallet.get_address())
    tx = rbf_node.gettransaction(txid=parent_id, verbose=True)['decoded']
    miniwallet.scan_tx(tx)
    miniwallet.send_self_transfer(from_node=rbf_node)
    assert_raises_rpc_error(-8, "Transaction has descendants in the mempool", rbf_node.bumpfee, parent_id)
    self.clear_mempool()


def test_bumpfee_with_abandoned_descendant_succeeds(self, rbf_node, rbf_node_address, dest_address):
    self.log.info('Test that fee can be bumped when it has abandoned descendant')
    # parent is send-to-self, so we don't have to check which output is change when creating the child tx
    parent_id = spend_one_input(rbf_node, rbf_node_address)
    # Submit child transaction with low fee
    child_id = rbf_node.send(outputs={dest_address: 0.00020000},
                             options={"inputs": [{"txid": parent_id, "vout": 0}], "fee_rate": 2})["txid"]
    assert child_id in rbf_node.getrawmempool()

    # Restart the node with higher min relay fee so the descendant tx is no longer in mempool so that we can abandon it
    self.restart_node(1, ['-minrelaytxfee=0.00005'] + self.extra_args[1])
    rbf_node.walletpassphrase(WALLET_PASSPHRASE, WALLET_PASSPHRASE_TIMEOUT)
    self.connect_nodes(1, 0)
    assert parent_id in rbf_node.getrawmempool()
    assert child_id not in rbf_node.getrawmempool()
    # Should still raise an error even if not in mempool
    assert_raises_rpc_error(-8, "Transaction has descendants in the wallet", rbf_node.bumpfee, parent_id)
    # Now abandon the child transaction and bump the original
    rbf_node.abandontransaction(child_id)
    bumped_result = rbf_node.bumpfee(parent_id, {"fee_rate": HIGH})
    assert bumped_result['txid'] in rbf_node.getrawmempool()
    assert parent_id not in rbf_node.getrawmempool()
    # Cleanup
    self.restart_node(1, self.extra_args[1])
    rbf_node.walletpassphrase(WALLET_PASSPHRASE, WALLET_PASSPHRASE_TIMEOUT)
    self.connect_nodes(1, 0)
    self.clear_mempool()


def test_small_output_with_feerate_succeeds(self, rbf_node, dest_address):
    self.log.info('Testing small output with feerate bump succeeds')

    # Make sure additional inputs exist
    self.generatetoaddress(rbf_node, COINBASE_MATURITY + 1, rbf_node.getnewaddress())
    rbfid = spend_one_input(rbf_node, dest_address)
    input_list = rbf_node.getrawtransaction(rbfid, 1)["vin"]
    assert_equal(len(input_list), 1)
    original_txin = input_list[0]
    self.log.info('Keep bumping until transaction fee out-spends non-destination value')
    tx_fee = 0
    while True:
        input_list = rbf_node.getrawtransaction(rbfid, 1)["vin"]
        new_item = list(input_list)[0]
        assert_equal(len(input_list), 1)
        assert_equal(original_txin["txid"], new_item["txid"])
        assert_equal(original_txin["vout"], new_item["vout"])
        rbfid_new_details = rbf_node.bumpfee(rbfid)
        rbfid_new = rbfid_new_details["txid"]
        raw_pool = rbf_node.getrawmempool()
        assert rbfid not in raw_pool
        assert rbfid_new in raw_pool
        rbfid = rbfid_new
        tx_fee = rbfid_new_details["fee"]

        # Total value from input not going to destination
        if tx_fee > Decimal('0.00050000'):
            break

    # input(s) have been added
    final_input_list = rbf_node.getrawtransaction(rbfid, 1)["vin"]
    assert_greater_than(len(final_input_list), 1)
    # Original input is in final set
    assert [txin for txin in final_input_list
            if txin["txid"] == original_txin["txid"]
            and txin["vout"] == original_txin["vout"]]

    self.generatetoaddress(rbf_node, 1, rbf_node.getnewaddress())
    assert_equal(rbf_node.gettransaction(rbfid)["confirmations"], 1)
    self.clear_mempool()


def test_dust_to_fee(self, rbf_node, dest_address):
    self.log.info('Test that bumped output that is dust is dropped to fee')
    rbfid = spend_one_input(rbf_node, dest_address)
    fulltx = rbf_node.getrawtransaction(rbfid, 1)
    # The DER formatting used by Bitcoin to serialize ECDSA signatures means that signatures can have a
    # variable size of 70-72 bytes (or possibly even less), with most being 71 or 72 bytes. The signature
    # in the witness is divided by 4 for the vsize, so this variance can take the weight across a 4-byte
    # boundary. Thus expected transaction size (p2wpkh, 1 input, 2 outputs) is 140-141 vbytes, usually 141.
    if not 140 <= fulltx["vsize"] <= 141:
        raise AssertionError("Invalid tx vsize of {} (140-141 expected), full tx: {}".format(fulltx["vsize"], fulltx))
    # Bump with fee_rate of 350.25 sat/vB vbytes to create dust.
    # Expected fee is 141 vbytes * fee_rate 0.00350250 BTC / 1000 vbytes = 0.00049385 BTC.
    # or occasionally 140 vbytes * fee_rate 0.00350250 BTC / 1000 vbytes = 0.00049035 BTC.
    # Dust should be dropped to the fee, so actual bump fee is 0.00050000 BTC.
    bumped_tx = rbf_node.bumpfee(rbfid, fee_rate=350.25)
    full_bumped_tx = rbf_node.getrawtransaction(bumped_tx["txid"], 1)
    assert_equal(bumped_tx["fee"], Decimal("0.00050000"))
    assert_equal(len(fulltx["vout"]), 2)
    assert_equal(len(full_bumped_tx["vout"]), 1)  # change output is eliminated
    assert_equal(full_bumped_tx["vout"][0]['value'], Decimal("0.00050000"))
    self.clear_mempool()


def test_settxfee(self, rbf_node, dest_address):
    self.log.info('Test settxfee')
    assert_raises_rpc_error(-8, "txfee cannot be less than min relay tx fee", rbf_node.settxfee, Decimal('0.000005'))
    assert_raises_rpc_error(-8, "txfee cannot be less than wallet min fee", rbf_node.settxfee, Decimal('0.000015'))
    # check that bumpfee reacts correctly to the use of settxfee (paytxfee)
    rbfid = spend_one_input(rbf_node, dest_address)
    requested_feerate = Decimal("0.00250000")
    rbf_node.settxfee(requested_feerate)
    bumped_tx = rbf_node.bumpfee(rbfid)
    actual_feerate = bumped_tx["fee"] * 1000 / rbf_node.getrawtransaction(bumped_tx["txid"], True)["vsize"]
    # Assert that the difference between the requested feerate and the actual
    # feerate of the bumped transaction is small.
    assert_greater_than(Decimal("0.00001000"), abs(requested_feerate - actual_feerate))
    rbf_node.settxfee(Decimal("0.00000000"))  # unset paytxfee

    # check that settxfee respects -maxtxfee
    self.restart_node(1, ['-maxtxfee=0.000025'] + self.extra_args[1])
    assert_raises_rpc_error(-8, "txfee cannot be more than wallet max tx fee", rbf_node.settxfee, Decimal('0.00003'))
    self.restart_node(1, self.extra_args[1])
    rbf_node.walletpassphrase(WALLET_PASSPHRASE, WALLET_PASSPHRASE_TIMEOUT)
    self.connect_nodes(1, 0)
    self.clear_mempool()


def test_maxtxfee_fails(self, rbf_node, dest_address):
    self.log.info('Test that bumpfee fails when it hits -maxtxfee')
    # size of bumped transaction (p2wpkh, 1 input, 2 outputs): 141 vbytes
    # expected bump fee of 141 vbytes * 0.00200000 BTC / 1000 vbytes = 0.00002820 BTC
    # which exceeds maxtxfee and is expected to raise
    self.restart_node(1, ['-maxtxfee=0.000025'] + self.extra_args[1])
    rbf_node.walletpassphrase(WALLET_PASSPHRASE, WALLET_PASSPHRASE_TIMEOUT)
    rbfid = spend_one_input(rbf_node, dest_address)
    assert_raises_rpc_error(-4, "Unable to create transaction. Fee exceeds maximum configured by user (e.g. -maxtxfee, maxfeerate)", rbf_node.bumpfee, rbfid)
    self.restart_node(1, self.extra_args[1])
    rbf_node.walletpassphrase(WALLET_PASSPHRASE, WALLET_PASSPHRASE_TIMEOUT)
    self.connect_nodes(1, 0)
    self.clear_mempool()


def test_watchonly_psbt(self, peer_node, rbf_node, dest_address):
    self.log.info('Test that PSBT is returned for bumpfee in watchonly wallets')
    priv_rec_desc = "wpkh([00000001/84'/1'/0']tprv8ZgxMBicQKsPd7Uf69XL1XwhmjHopUGep8GuEiJDZmbQz6o58LninorQAfcKZWARbtRtfnLcJ5MQ2AtHcQJCCRUcMRvmDUjyEmNUWwx8UbK/0/*)#rweraev0"
    pub_rec_desc = rbf_node.getdescriptorinfo(priv_rec_desc)["descriptor"]
    priv_change_desc = "wpkh([00000001/84'/1'/0']tprv8ZgxMBicQKsPd7Uf69XL1XwhmjHopUGep8GuEiJDZmbQz6o58LninorQAfcKZWARbtRtfnLcJ5MQ2AtHcQJCCRUcMRvmDUjyEmNUWwx8UbK/1/*)#j6uzqvuh"
    pub_change_desc = rbf_node.getdescriptorinfo(priv_change_desc)["descriptor"]
    # Create a wallet with private keys that can sign PSBTs
    rbf_node.createwallet(wallet_name="signer", disable_private_keys=False, blank=True)
    signer = rbf_node.get_wallet_rpc("signer")
    assert signer.getwalletinfo()['private_keys_enabled']
    reqs = [{
        "desc": priv_rec_desc,
        "timestamp": 0,
        "range": [0,1],
        "internal": False,
        "keypool": False # Keys can only be imported to the keypool when private keys are disabled
    },
    {
        "desc": priv_change_desc,
        "timestamp": 0,
        "range": [0, 0],
        "internal": True,
        "keypool": False
    }]
    if self.options.descriptors:
        result = signer.importdescriptors(reqs)
    else:
        result = signer.importmulti(reqs)
    assert_equal(result, [{'success': True}, {'success': True}])

    # Create another wallet with just the public keys, which creates PSBTs
    rbf_node.createwallet(wallet_name="watcher", disable_private_keys=True, blank=True)
    watcher = rbf_node.get_wallet_rpc("watcher")
    assert not watcher.getwalletinfo()['private_keys_enabled']

    reqs = [{
        "desc": pub_rec_desc,
        "timestamp": 0,
        "range": [0, 10],
        "internal": False,
        "keypool": True,
        "watchonly": True,
        "active": True,
    }, {
        "desc": pub_change_desc,
        "timestamp": 0,
        "range": [0, 10],
        "internal": True,
        "keypool": True,
        "watchonly": True,
        "active": True,
    }]
    if self.options.descriptors:
        result = watcher.importdescriptors(reqs)
    else:
        result = watcher.importmulti(reqs)
    assert_equal(result, [{'success': True}, {'success': True}])

    funding_address1 = watcher.getnewaddress(address_type='bech32')
    funding_address2 = watcher.getnewaddress(address_type='bech32')
    peer_node.sendmany("", {funding_address1: 0.001, funding_address2: 0.001})
    self.generate(peer_node, 1)

    # Create single-input PSBT for transaction to be bumped
    # Ensure the payment amount + change can be fully funded using one of the 0.001BTC inputs.
    psbt = watcher.walletcreatefundedpsbt([watcher.listunspent()[0]], {dest_address: 0.0005}, 0,
            {"fee_rate": 1, "add_inputs": False}, True)['psbt']
    psbt_signed = signer.walletprocesspsbt(psbt=psbt, sign=True, sighashtype="ALL", bip32derivs=True)
    original_txid = watcher.sendrawtransaction(psbt_signed["hex"])
    assert_equal(len(watcher.decodepsbt(psbt)["tx"]["vin"]), 1)

    # bumpfee can't be used on watchonly wallets
    assert_raises_rpc_error(-4, "bumpfee is not available with wallets that have private keys disabled. Use psbtbumpfee instead.", watcher.bumpfee, original_txid)

    # Bump fee, obnoxiously high to add additional watchonly input
    bumped_psbt = watcher.psbtbumpfee(original_txid, fee_rate=HIGH)
    assert_greater_than(len(watcher.decodepsbt(bumped_psbt['psbt'])["tx"]["vin"]), 1)
    assert "txid" not in bumped_psbt
    assert_equal(bumped_psbt["origfee"], -watcher.gettransaction(original_txid)["fee"])
    assert not watcher.finalizepsbt(bumped_psbt["psbt"])["complete"]

    # Sign bumped transaction
    bumped_psbt_signed = signer.walletprocesspsbt(psbt=bumped_psbt["psbt"], sign=True, sighashtype="ALL", bip32derivs=True)
    assert bumped_psbt_signed["complete"]

    # Broadcast bumped transaction
    bumped_txid = watcher.sendrawtransaction(bumped_psbt_signed["hex"])
    assert bumped_txid in rbf_node.getrawmempool()
    assert original_txid not in rbf_node.getrawmempool()

    rbf_node.unloadwallet("watcher")
    rbf_node.unloadwallet("signer")
    self.clear_mempool()


def test_rebumping(self, rbf_node, dest_address):
    self.log.info('Test that re-bumping the original tx fails, but bumping successor works')
    rbfid = spend_one_input(rbf_node, dest_address)
    bumped = rbf_node.bumpfee(rbfid, fee_rate=ECONOMICAL)
    assert_raises_rpc_error(-4, f"Cannot bump transaction {rbfid} which was already bumped by transaction {bumped['txid']}",
                            rbf_node.bumpfee, rbfid, fee_rate=NORMAL)
    rbf_node.bumpfee(bumped["txid"], fee_rate=NORMAL)
    self.clear_mempool()


def test_rebumping_not_replaceable(self, rbf_node, dest_address):
    self.log.info('Test that re-bumping non-replaceable fails')
    rbfid = spend_one_input(rbf_node, dest_address)
    bumped = rbf_node.bumpfee(rbfid, fee_rate=ECONOMICAL, replaceable=False)
    assert_raises_rpc_error(-4, "Transaction is not BIP 125 replaceable", rbf_node.bumpfee, bumped["txid"],
                            {"fee_rate": NORMAL})
    self.clear_mempool()


def test_bumpfee_already_spent(self, rbf_node, dest_address):
    self.log.info('Test that bumping tx with already spent coin fails')
    txid = spend_one_input(rbf_node, dest_address)
    self.generate(rbf_node, 1)  # spend coin simply by mining block with tx
    spent_input = rbf_node.gettransaction(txid=txid, verbose=True)['decoded']['vin'][0]
    assert_raises_rpc_error(-1, f"{spent_input['txid']}:{spent_input['vout']} is already spent",
                            rbf_node.bumpfee, txid, fee_rate=NORMAL)


def test_unconfirmed_not_spendable(self, rbf_node, rbf_node_address):
    self.log.info('Test that unconfirmed outputs from bumped txns are not spendable')
    rbfid = spend_one_input(rbf_node, rbf_node_address)
    rbftx = rbf_node.gettransaction(rbfid)["hex"]
    assert rbfid in rbf_node.getrawmempool()
    bumpid = rbf_node.bumpfee(rbfid)["txid"]
    assert bumpid in rbf_node.getrawmempool()
    assert rbfid not in rbf_node.getrawmempool()

    # check that outputs from the bump transaction are not spendable
    # due to the replaces_txid check in CWallet::AvailableCoins
    assert_equal([t for t in rbf_node.listunspent(minconf=0, include_unsafe=False) if t["txid"] == bumpid], [])

    # submit a block with the rbf tx to clear the bump tx out of the mempool,
    # then invalidate the block so the rbf tx will be put back in the mempool.
    # This makes it possible to check whether the rbf tx outputs are
    # spendable before the rbf tx is confirmed.
    block = self.generateblock(rbf_node, output="raw(51)", transactions=[rbftx])
    # Can not abandon conflicted tx
    assert_raises_rpc_error(-5, 'Transaction not eligible for abandonment', lambda: rbf_node.abandontransaction(txid=bumpid))
    rbf_node.invalidateblock(block["hash"])
    # Call abandon to make sure the wallet doesn't attempt to resubmit
    # the bump tx and hope the wallet does not rebroadcast before we call.
    rbf_node.abandontransaction(bumpid)

    tx_bump_abandoned = rbf_node.gettransaction(bumpid)
    for tx in tx_bump_abandoned['details']:
        assert_equal(tx['abandoned'], True)

    assert bumpid not in rbf_node.getrawmempool()
    assert rbfid in rbf_node.getrawmempool()

    # check that outputs from the rbf tx are not spendable before the
    # transaction is confirmed, due to the replaced_by_txid check in
    # CWallet::AvailableCoins
    assert_equal([t for t in rbf_node.listunspent(minconf=0, include_unsafe=False) if t["txid"] == rbfid], [])

    # check that the main output from the rbf tx is spendable after confirmed
    self.generate(rbf_node, 1, sync_fun=self.no_op)
    assert_equal(
        sum(1 for t in rbf_node.listunspent(minconf=0, include_unsafe=False)
            if t["txid"] == rbfid and t["address"] == rbf_node_address and t["spendable"]), 1)
    self.clear_mempool()


def test_bumpfee_metadata(self, rbf_node, dest_address):
    self.log.info('Test that bumped txn metadata persists to new txn record')
    assert rbf_node.getbalance() < 49
    self.generatetoaddress(rbf_node, 101, rbf_node.getnewaddress())
    rbfid = rbf_node.sendtoaddress(dest_address, 49, "comment value", "to value")
    bumped_tx = rbf_node.bumpfee(rbfid)
    bumped_wtx = rbf_node.gettransaction(bumped_tx["txid"])
    assert_equal(bumped_wtx["comment"], "comment value")
    assert_equal(bumped_wtx["to"], "to value")
    self.clear_mempool()


def test_locked_wallet_fails(self, rbf_node, dest_address):
    self.log.info('Test that locked wallet cannot bump txn')
    rbfid = spend_one_input(rbf_node, dest_address)
    rbf_node.walletlock()
    assert_raises_rpc_error(-13, "Please enter the wallet passphrase with walletpassphrase first.",
                            rbf_node.bumpfee, rbfid)
    rbf_node.walletpassphrase(WALLET_PASSPHRASE, WALLET_PASSPHRASE_TIMEOUT)
    self.clear_mempool()


def test_change_script_match(self, rbf_node, dest_address):
    self.log.info('Test that the same change addresses is used for the replacement transaction when possible')

    # Check that there is only one change output
    rbfid = spend_one_input(rbf_node, dest_address)
    change_addresses = get_change_address(rbfid, rbf_node)
    assert_equal(len(change_addresses), 1)

    # Now find that address in each subsequent tx, and no other change
    bumped_total_tx = rbf_node.bumpfee(rbfid, fee_rate=ECONOMICAL)
    assert_equal(change_addresses, get_change_address(bumped_total_tx['txid'], rbf_node))
    bumped_rate_tx = rbf_node.bumpfee(bumped_total_tx["txid"])
    assert_equal(change_addresses, get_change_address(bumped_rate_tx['txid'], rbf_node))
    self.clear_mempool()


def spend_one_input(node, dest_address, change_size=Decimal("0.00049000"), data=None):
    tx_input = dict(
        sequence=MAX_BIP125_RBF_SEQUENCE, **next(u for u in node.listunspent() if u["amount"] == Decimal("0.00100000")))
    destinations = {dest_address: Decimal("0.00050000")}
    if change_size > 0:
        destinations[node.getrawchangeaddress()] = change_size
    if data:
        destinations['data'] = data
    rawtx = node.createrawtransaction([tx_input], destinations)
    signedtx = node.signrawtransactionwithwallet(rawtx)
    txid = node.sendrawtransaction(signedtx["hex"])
    return txid


def test_no_more_inputs_fails(self, rbf_node, dest_address):
    self.log.info('Test that bumpfee fails when there are no available confirmed outputs')
    # feerate rbf requires confirmed outputs when change output doesn't exist or is insufficient
    self.generatetoaddress(rbf_node, 1, dest_address)
    # spend all funds, no change output
    rbfid = rbf_node.sendall(recipients=[rbf_node.getnewaddress()])['txid']
    assert_raises_rpc_error(-4, "Unable to create transaction. Insufficient funds", rbf_node.bumpfee, rbfid)
    self.clear_mempool()


def test_feerate_checks_replaced_outputs(self, rbf_node, peer_node):
    # Make sure there is enough balance
    peer_node.sendtoaddress(rbf_node.getnewaddress(), 60)
    self.generate(peer_node, 1)

    self.log.info("Test that feerate checks use replaced outputs")
    outputs = []
    for i in range(50):
        outputs.append({rbf_node.getnewaddress(address_type="bech32"): 1})
    tx_res = rbf_node.send(outputs=outputs, fee_rate=5)
    tx_details = rbf_node.gettransaction(txid=tx_res["txid"], verbose=True)

    # Calculate the minimum feerate required for the bump to work.
    # Since the bumped tx will replace all of the outputs with a single output, we can estimate that its size will 31 * (len(outputs) - 1) bytes smaller
    tx_size = tx_details["decoded"]["vsize"]
    est_bumped_size = tx_size - (len(tx_details["decoded"]["vout"]) - 1) * 31
    inc_fee_rate = max(rbf_node.getmempoolinfo()["incrementalrelayfee"], Decimal(0.00100000))
    # RPC gives us fee as negative
    min_fee = (-tx_details["fee"] + get_fee(est_bumped_size, inc_fee_rate)) * Decimal(1e8)
    min_fee_rate = (min_fee / est_bumped_size).quantize(Decimal("1.000"))

    # Attempt to bumpfee and replace all outputs with a single one using a feerate slightly less than the minimum
    new_outputs = [{rbf_node.getnewaddress(address_type="bech32"): 49}]
    assert_raises_rpc_error(-8, "Insufficient total fee", rbf_node.bumpfee, tx_res["txid"], {"fee_rate": min_fee_rate - 1, "outputs": new_outputs})

    # Bumpfee and replace all outputs with a single one using the minimum feerate
    rbf_node.bumpfee(tx_res["txid"], {"fee_rate": min_fee_rate, "outputs": new_outputs})
    self.clear_mempool()


if __name__ == "__main__":
    BumpFeeTest().main()<|MERGE_RESOLUTION|>--- conflicted
+++ resolved
@@ -285,26 +285,16 @@
         # Set the only output with a crazy high feerate as change, should fail as the output would be dust
         assert_raises_rpc_error(-4, "The transaction amount is too small to pay the fee", wallet.bumpfee, txid=tx["txid"], options={"fee_rate": 1100, "original_change_index": 0})
 
-<<<<<<< HEAD
-        # Reduce the only output successfully
-        bumped = wallet.bumpfee(txid=tx["txid"], options={"fee_rate": 150, "reduce_output": 0})
-=======
         # Specify single output as change successfully
-        bumped = wallet.bumpfee(txid=tx["txid"], options={"fee_rate": 10, "original_change_index": 0})
->>>>>>> 4f963360
+        bumped = wallet.bumpfee(txid=tx["txid"], options={"fee_rate": 150, "original_change_index": 0})
         bumped_tx = wallet.gettransaction(txid=bumped["txid"], verbose=True)
         assert_equal(len(bumped_tx["decoded"]["vout"]), 1)
         assert_equal(len(bumped_tx["decoded"]["vin"]), 1)
         assert_equal(bumped_tx["decoded"]["vout"][0]["value"] + bumped["fee"], amount)
         assert_fee_amount(bumped["fee"], bumped_tx["decoded"]["vsize"], Decimal(150) / Decimal(1e8) * 1000)
 
-<<<<<<< HEAD
-        # Bumping without reducing adds a new input and output
+        # Bumping without specifying change adds a new input and output
         bumped = wallet.bumpfee(txid=bumped["txid"], options={"fee_rate": 300})
-=======
-        # Bumping without specifying change adds a new input and output
-        bumped = wallet.bumpfee(txid=bumped["txid"], options={"fee_rate": 20})
->>>>>>> 4f963360
         bumped_tx = wallet.gettransaction(txid=bumped["txid"], verbose=True)
         assert_equal(len(bumped_tx["decoded"]["vout"]), 2)
         assert_equal(len(bumped_tx["decoded"]["vin"]), 2)
