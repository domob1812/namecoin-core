#!/usr/bin/env python3
# Copyright (c) 2021-present The Bitcoin Core developers
# Distributed under the MIT software license, see the accompanying
# file COPYING or http://www.opensource.org/licenses/mit-license.php.
"""Test for assumeutxo, a means of quickly bootstrapping a node using
a serialized version of the UTXO set at a certain height, which corresponds
to a hash that has been compiled into bitcoind.

The assumeutxo value generated and used here is committed to in
`CRegTestParams::m_assumeutxo_data` in `src/kernel/chainparams.cpp`.
"""
import time
from shutil import rmtree

from dataclasses import dataclass
from test_framework.blocktools import (
        create_block,
        create_coinbase
)
from test_framework.messages import (
    CBlockHeader,
    from_hex,
    msg_headers,
    tx_from_hex
)
from test_framework.p2p import (
    P2PInterface,
)
from test_framework.test_framework import BitcoinTestFramework
from test_framework.util import (
    assert_approx,
    assert_equal,
    assert_raises_rpc_error,
    try_rpc,
)
from test_framework.wallet import (
    getnewdestination,
    MiniWallet,
)

START_HEIGHT = 199
SNAPSHOT_BASE_HEIGHT = 299
FINAL_HEIGHT = 399
COMPLETE_IDX = {'synced': True, 'best_block_height': FINAL_HEIGHT}


class AssumeutxoTest(BitcoinTestFramework):

    def set_test_params(self):
        """Use the pregenerated, deterministic chain up to height 199."""
        self.num_nodes = 4
        self.rpc_timeout = 120
        self.extra_args = [
            [],
            ["-fastprune", "-prune=1", "-blockfilterindex=1", "-coinstatsindex=1"],
            ["-persistmempool=0","-txindex=1", "-blockfilterindex=1", "-coinstatsindex=1"],
            []
        ]

    def setup_network(self):
        """Start with the nodes disconnected so that one can generate a snapshot
        including blocks the other hasn't yet seen."""
        self.add_nodes(4)
        self.start_nodes(extra_args=self.extra_args)

    def test_invalid_snapshot_scenarios(self, valid_snapshot_path):
        self.log.info("Test different scenarios of loading invalid snapshot files")
        with open(valid_snapshot_path, 'rb') as f:
            valid_snapshot_contents = f.read()
        bad_snapshot_path = valid_snapshot_path + '.mod'
        node = self.nodes[1]

        def expected_error(msg):
            assert_raises_rpc_error(-32603, f"Unable to load UTXO snapshot: Population failed: {msg}", node.loadtxoutset, bad_snapshot_path)

        self.log.info("  - snapshot file with invalid file magic")
        parsing_error_code = -22
        bad_magic = 0xf00f00f000
        with open(bad_snapshot_path, 'wb') as f:
            f.write(bad_magic.to_bytes(5, "big") + valid_snapshot_contents[5:])
        assert_raises_rpc_error(parsing_error_code, "Unable to parse metadata: Invalid UTXO set snapshot magic bytes. Please check if this is indeed a snapshot file or if you are using an outdated snapshot format.", node.loadtxoutset, bad_snapshot_path)

        self.log.info("  - snapshot file with unsupported version")
        for version in [0, 1, 3]:
            with open(bad_snapshot_path, 'wb') as f:
                f.write(valid_snapshot_contents[:5] + version.to_bytes(2, "little") + valid_snapshot_contents[7:])
            assert_raises_rpc_error(parsing_error_code, f"Unable to parse metadata: Version of snapshot {version} does not match any of the supported versions.", node.loadtxoutset, bad_snapshot_path)

        self.log.info("  - snapshot file with mismatching network magic")
        invalid_magics = [
            # magic, name, real
            [0xf9beb4fe, "main", True],
            [0xfabfb5fe, "test", True],
            [0x0a03cf40, "signet", True],
            [0x00000000, "", False],
            [0xffffffff, "", False],
        ]
        for [magic, name, real] in invalid_magics:
            with open(bad_snapshot_path, 'wb') as f:
                f.write(valid_snapshot_contents[:7] + magic.to_bytes(4, 'big') + valid_snapshot_contents[11:])
            if real:
                assert_raises_rpc_error(parsing_error_code, f"Unable to parse metadata: The network of the snapshot ({name}) does not match the network of this node (regtest).", node.loadtxoutset, bad_snapshot_path)
            else:
                assert_raises_rpc_error(parsing_error_code, "Unable to parse metadata: This snapshot has been created for an unrecognized network. This could be a custom signet, a new testnet or possibly caused by data corruption.", node.loadtxoutset, bad_snapshot_path)

        self.log.info("  - snapshot file referring to a block that is not in the assumeutxo parameters")
        prev_block_hash = self.nodes[0].getblockhash(SNAPSHOT_BASE_HEIGHT - 1)
        bogus_block_hash = "0" * 64  # Represents any unknown block hash
        for bad_block_hash in [bogus_block_hash, prev_block_hash]:
            with open(bad_snapshot_path, 'wb') as f:
                f.write(valid_snapshot_contents[:11] + bytes.fromhex(bad_block_hash)[::-1] + valid_snapshot_contents[43:])

            msg = f"Unable to load UTXO snapshot: assumeutxo block hash in snapshot metadata not recognized (hash: {bad_block_hash}). The following snapshot heights are available: 110, 200, 299."
            assert_raises_rpc_error(-32603, msg, node.loadtxoutset, bad_snapshot_path)

        self.log.info("  - snapshot file with wrong number of coins")
        valid_num_coins = int.from_bytes(valid_snapshot_contents[43:43 + 8], "little")
        for off in [-1, +1]:
            with open(bad_snapshot_path, 'wb') as f:
                f.write(valid_snapshot_contents[:43])
                f.write((valid_num_coins + off).to_bytes(8, "little"))
                f.write(valid_snapshot_contents[43 + 8:])
            expected_error(msg="Bad snapshot - coins left over after deserializing 298 coins." if off == -1 else "Bad snapshot format or truncated snapshot after deserializing 299 coins.")

        self.log.info("  - snapshot file with alternated but parsable UTXO data results in different hash")
        cases = [
            # (content, offset, wrong_hash, custom_message)
            [b"\xff" * 32, 0, "094e487229ac0cc067a38ea8554080ca4bae8db62ab71d597e570d8754235286", None],  # wrong outpoint hash
            #[(2).to_bytes(1, "little"), 32, None, "Bad snapshot data after deserializing 1 coins."],  # wrong txid coins count
            [b"\xfd\xff\xff", 32, None, "Mismatch in coins count in snapshot metadata and actual snapshot data"],  # txid coins count exceeds coins left
            [b"\x01", 33, "9ff1849255a1eb483395ca9de01ad9ef59f52875d303c578e533b41b8cb2de35", None],  # wrong outpoint index
            [b"\x81", 34, "b7e1315d3df9aa13e8c9dec437dbb6c0c45fc53aa2cc3efc649c880457149093", None],  # wrong coin code VARINT
            [b"\x80", 34, "e859f5f111d59fda4aae219b0185db540e7f2ca31d0858965dff678eaa8ecce5", None],  # another wrong coin code
            [b"\x84\x58", 34, None, "Bad snapshot data after deserializing 0 coins"],  # wrong coin case with height 364 and coinbase 0
            [b"\xCA\xD2\x8F\x5A", 39, None, "Bad snapshot data after deserializing 0 coins - bad tx out value"],  # Amount exceeds MAX_MONEY
        ]

        for content, offset, wrong_hash, custom_message in cases:
            with open(bad_snapshot_path, "wb") as f:
                # Prior to offset: Snapshot magic, snapshot version, network magic, hash, coins count
                f.write(valid_snapshot_contents[:(5 + 2 + 4 + 32 + 8 + offset)])
                f.write(content)
                f.write(valid_snapshot_contents[(5 + 2 + 4 + 32 + 8 + offset + len(content)):])

            msg = custom_message if custom_message is not None else f"Bad snapshot content hash: expected f39133c5f4af2fb9211a25a997eef28126b4a5d0e4c00bf81c7c323788473280, got {wrong_hash}."
            expected_error(msg)

    def test_headers_not_synced(self, valid_snapshot_path):
        for node in self.nodes[1:]:
<<<<<<< HEAD
            msg = "Unable to load UTXO snapshot: The base block header (c3c15dda786337b86b7fa7079d6f83d0d0625b78bf5b697595b1aa448536c2ea) must appear in the headers chain. Make sure all headers are syncing, and call loadtxoutset again."
=======
            msg = "Unable to load UTXO snapshot: The base block header (110c7a29b73ac879de667bee1bb52c1855f585354254937f02f83770df6dda6a) must appear in the headers chain. Make sure all headers are syncing, and call loadtxoutset again."
>>>>>>> 4a780704
            assert_raises_rpc_error(-32603, msg, node.loadtxoutset, valid_snapshot_path)

    def test_invalid_chainstate_scenarios(self):
        self.log.info("Test different scenarios of invalid snapshot chainstate in datadir")

        self.log.info("  - snapshot chainstate referring to a block that is not in the assumeutxo parameters")
        self.stop_node(0)
        chainstate_snapshot_path = self.nodes[0].chain_path / "chainstate_snapshot"
        chainstate_snapshot_path.mkdir()
        with open(chainstate_snapshot_path / "base_blockhash", 'wb') as f:
            f.write(b'z' * 32)

        def expected_error(log_msg="", error_msg=""):
            with self.nodes[0].assert_debug_log([log_msg]):
                self.nodes[0].assert_start_raises_init_error(expected_msg=error_msg)

        expected_error_msg = f"Error: A fatal internal error occurred, see debug.log for details: Assumeutxo data not found for the given blockhash '7a7a7a7a7a7a7a7a7a7a7a7a7a7a7a7a7a7a7a7a7a7a7a7a7a7a7a7a7a7a7a7a'."
        error_details = f"Assumeutxo data not found for the given blockhash"
        expected_error(log_msg=error_details, error_msg=expected_error_msg)

        # resurrect node again
        rmtree(chainstate_snapshot_path)
        self.start_node(0)

    def test_invalid_mempool_state(self, dump_output_path):
        self.log.info("Test bitcoind should fail when mempool not empty.")
        node=self.nodes[2]
        tx = MiniWallet(node).send_self_transfer(from_node=node)

        assert tx['txid'] in node.getrawmempool()

        # Attempt to load the snapshot on Node 2 and expect it to fail
        msg = "Unable to load UTXO snapshot: Can't activate a snapshot when mempool not empty"
        assert_raises_rpc_error(-32603, msg, node.loadtxoutset, dump_output_path)

        self.restart_node(2, extra_args=self.extra_args[2])

    def test_invalid_file_path(self):
        self.log.info("Test bitcoind should fail when file path is invalid.")
        node = self.nodes[0]
        path = node.datadir_path / node.chain / "invalid" / "path"
        assert_raises_rpc_error(-8, "Couldn't open file {} for reading.".format(path), node.loadtxoutset, path)

    def test_snapshot_with_less_work(self, dump_output_path):
        self.log.info("Test bitcoind should fail when snapshot has less accumulated work than this node.")
        node = self.nodes[0]
        msg = "Unable to load UTXO snapshot: Population failed: Work does not exceed active chainstate."
        assert_raises_rpc_error(-32603, msg, node.loadtxoutset, dump_output_path)

    def test_snapshot_block_invalidated(self, dump_output_path):
        self.log.info("Test snapshot is not loaded when base block is invalid.")
        node = self.nodes[0]
        # We are testing the case where the base block is invalidated itself
        # and also the case where one of its parents is invalidated.
        for height in [SNAPSHOT_BASE_HEIGHT, SNAPSHOT_BASE_HEIGHT - 1]:
            block_hash = node.getblockhash(height)
            node.invalidateblock(block_hash)
            assert_equal(node.getblockcount(), height - 1)
<<<<<<< HEAD
            msg = "Unable to load UTXO snapshot: The base block header (c3c15dda786337b86b7fa7079d6f83d0d0625b78bf5b697595b1aa448536c2ea) is part of an invalid chain."
=======
            msg = "Unable to load UTXO snapshot: The base block header (110c7a29b73ac879de667bee1bb52c1855f585354254937f02f83770df6dda6a) is part of an invalid chain."
>>>>>>> 4a780704
            assert_raises_rpc_error(-32603, msg, node.loadtxoutset, dump_output_path)
            node.reconsiderblock(block_hash)

    def test_snapshot_in_a_divergent_chain(self, dump_output_path):
        n0 = self.nodes[0]
        n3 = self.nodes[3]
        assert_equal(n0.getblockcount(), FINAL_HEIGHT)
        assert_equal(n3.getblockcount(), START_HEIGHT)

        self.log.info("Check importing a snapshot where current chain-tip is not an ancestor of the snapshot block but has less work")
        # Generate a divergent chain in n3 up to 298
        self.generate(n3, nblocks=99, sync_fun=self.no_op)
        assert_equal(n3.getblockcount(), SNAPSHOT_BASE_HEIGHT - 1)

        # Try importing the snapshot and assert its success
        loaded = n3.loadtxoutset(dump_output_path)
        assert_equal(loaded['base_height'], SNAPSHOT_BASE_HEIGHT)
        normal, snapshot = n3.getchainstates()["chainstates"]
        assert_equal(normal['blocks'], START_HEIGHT + 99)
        assert_equal(snapshot['blocks'], SNAPSHOT_BASE_HEIGHT)

        # Now lets sync the nodes and wait for the background validation to finish
        self.connect_nodes(0, 3)
        self.sync_blocks(nodes=(n0, n3))
        self.wait_until(lambda: len(n3.getchainstates()['chainstates']) == 1)

    def test_snapshot_not_on_most_work_chain(self, dump_output_path):
        self.log.info("Test snapshot is not loaded when the node knows the headers of another chain with more work.")
        node0 = self.nodes[0]
        node1 = self.nodes[1]
        # Create an alternative chain of 2 new blocks, forking off the main chain at the block before the snapshot block.
        # This simulates a longer chain than the main chain when submitting these two block headers to node 1 because it is only aware of
        # the main chain headers up to the snapshot height.
        parent_block_hash = node0.getblockhash(SNAPSHOT_BASE_HEIGHT - 1)
        block_time = node0.getblock(node0.getbestblockhash())['time'] + 1
        fork_block1 = create_block(int(parent_block_hash, 16), create_coinbase(SNAPSHOT_BASE_HEIGHT), block_time)
        fork_block1.solve()
        fork_block2 = create_block(fork_block1.sha256, create_coinbase(SNAPSHOT_BASE_HEIGHT + 1), block_time + 1)
        fork_block2.solve()
        node1.submitheader(fork_block1.serialize().hex())
        node1.submitheader(fork_block2.serialize().hex())
        msg = "A forked headers-chain with more work than the chain with the snapshot base block header exists. Please proceed to sync without AssumeUtxo."
        assert_raises_rpc_error(-32603, msg, node1.loadtxoutset, dump_output_path)
        # Cleanup: submit two more headers of the snapshot chain to node 1, so that it is the most-work chain again and loading
        # the snapshot in future subtests succeeds
        main_block1 = node0.getblock(node0.getblockhash(SNAPSHOT_BASE_HEIGHT + 1), 0)
        main_block2 = node0.getblock(node0.getblockhash(SNAPSHOT_BASE_HEIGHT + 2), 0)
        node1.submitheader(main_block1)
        node1.submitheader(main_block2)

    def test_sync_from_assumeutxo_node(self, snapshot):
        """
        This test verifies that:
        1. An IBD node can sync headers from an AssumeUTXO node at any time.
        2. IBD nodes do not request historical blocks from AssumeUTXO nodes while they are syncing the background-chain.
        3. The assumeUTXO node dynamically adjusts the network services it offers according to its state.
        4. IBD nodes can fully sync from AssumeUTXO nodes after they finish the background-chain sync.
        """
        self.log.info("Testing IBD-sync from assumeUTXO node")
        # Node2 starts clean and loads the snapshot.
        # Node3 starts clean and seeks to sync-up from snapshot_node.
        miner = self.nodes[0]
        snapshot_node = self.nodes[2]
        ibd_node = self.nodes[3]

        # Start test fresh by cleaning up node directories
        for node in (snapshot_node, ibd_node):
            self.stop_node(node.index)
            rmtree(node.chain_path)
            self.start_node(node.index, extra_args=self.extra_args[node.index])

        # Sync-up headers chain on snapshot_node to load snapshot
        headers_provider_conn = snapshot_node.add_p2p_connection(P2PInterface())
        headers_provider_conn.wait_for_getheaders()
        msg = msg_headers()
        for block_num in range(1, miner.getblockcount()+1):
            msg.headers.append(from_hex(CBlockHeader(), miner.getblockheader(miner.getblockhash(block_num), verbose=False)))
        headers_provider_conn.send_message(msg)

        # Ensure headers arrived
        default_value = {'status': ''}  # No status
        headers_tip_hash = miner.getbestblockhash()
        self.wait_until(lambda: next(filter(lambda x: x['hash'] == headers_tip_hash, snapshot_node.getchaintips()), default_value)['status'] == "headers-only")
        snapshot_node.disconnect_p2ps()

        # Load snapshot
        snapshot_node.loadtxoutset(snapshot['path'])

        # Connect nodes and verify the ibd_node can sync-up the headers-chain from the snapshot_node
        self.connect_nodes(ibd_node.index, snapshot_node.index)
        snapshot_block_hash = snapshot['base_hash']
        self.wait_until(lambda: next(filter(lambda x: x['hash'] == snapshot_block_hash, ibd_node.getchaintips()), default_value)['status'] == "headers-only")

        # Once the headers-chain is synced, the ibd_node must avoid requesting historical blocks from the snapshot_node.
        # If it does request such blocks, the snapshot_node will ignore requests it cannot fulfill, causing the ibd_node
        # to stall. This stall could last for up to 10 min, ultimately resulting in an abrupt disconnection due to the
        # ibd_node's perceived unresponsiveness.
        time.sleep(3)  # Sleep here because we can't detect when a node avoids requesting blocks from other peer.
        assert_equal(len(ibd_node.getpeerinfo()[0]['inflight']), 0)

        # Now disconnect nodes and finish background chain sync
        self.disconnect_nodes(ibd_node.index, snapshot_node.index)
        self.connect_nodes(snapshot_node.index, miner.index)
        self.sync_blocks(nodes=(miner, snapshot_node))
        # Check the base snapshot block was stored and ensure node signals full-node service support
        self.wait_until(lambda: not try_rpc(-1, "Block not found", snapshot_node.getblock, snapshot_block_hash))
        self.wait_until(lambda: 'NETWORK' in snapshot_node.getnetworkinfo()['localservicesnames'])

        # Now that the snapshot_node is synced, verify the ibd_node can sync from it
        self.connect_nodes(snapshot_node.index, ibd_node.index)
        assert 'NETWORK' in ibd_node.getpeerinfo()[0]['servicesnames']
        self.sync_blocks(nodes=(ibd_node, snapshot_node))

    def assert_only_network_limited_service(self, node):
        node_services = node.getnetworkinfo()['localservicesnames']
        assert 'NETWORK' not in node_services
        assert 'NETWORK_LIMITED' in node_services

    def run_test(self):
        """
        Bring up two (disconnected) nodes, mine some new blocks on the first,
        and generate a UTXO snapshot.

        Load the snapshot into the second, ensure it syncs to tip and completes
        background validation when connected to the first.
        """
        n0 = self.nodes[0]
        n1 = self.nodes[1]
        n2 = self.nodes[2]
        n3 = self.nodes[3]

        self.mini_wallet = MiniWallet(n0)

        # Mock time for a deterministic chain
        for n in self.nodes:
            n.setmocktime(n.getblockheader(n.getbestblockhash())['time'])

        # Generate a series of blocks that `n0` will have in the snapshot,
        # but that n1 and n2 don't yet see.
        assert n0.getblockcount() == START_HEIGHT
        blocks = {START_HEIGHT: Block(n0.getbestblockhash(), 1, START_HEIGHT + 1)}
        for i in range(100):
            block_tx = 1
            if i % 3 == 0:
                self.mini_wallet.send_self_transfer(from_node=n0)
                block_tx += 1
            self.generate(n0, nblocks=1, sync_fun=self.no_op)
            height = n0.getblockcount()
            hash = n0.getbestblockhash()
            blocks[height] = Block(hash, block_tx, blocks[height-1].chain_tx + block_tx)
            if i == 4:
                # Create a stale block that forks off the main chain before the snapshot.
                temp_invalid = n0.getbestblockhash()
                n0.invalidateblock(temp_invalid)
                stale_hash = self.generateblock(n0, output="raw(aaaa)", transactions=[], sync_fun=self.no_op)["hash"]
                n0.invalidateblock(stale_hash)
                n0.reconsiderblock(temp_invalid)
                stale_block = n0.getblock(stale_hash, 0)


        self.log.info("-- Testing assumeutxo + some indexes + pruning")

        assert_equal(n0.getblockcount(), SNAPSHOT_BASE_HEIGHT)
        assert_equal(n1.getblockcount(), START_HEIGHT)

        self.log.info(f"Creating a UTXO snapshot at height {SNAPSHOT_BASE_HEIGHT}")
        dump_output = n0.dumptxoutset('utxos.dat')

        self.log.info("Test loading snapshot when the node tip is on the same block as the snapshot")
        assert_equal(n0.getblockcount(), SNAPSHOT_BASE_HEIGHT)
        assert_equal(n0.getblockchaininfo()["blocks"], SNAPSHOT_BASE_HEIGHT)
        self.test_snapshot_with_less_work(dump_output['path'])

        self.log.info("Test loading snapshot when headers are not synced")
        self.test_headers_not_synced(dump_output['path'])

        # In order for the snapshot to activate, we have to ferry over the new
        # headers to n1 and n2 so that they see the header of the snapshot's
        # base block while disconnected from n0.
        for i in range(1, 300):
            block = n0.getblock(n0.getblockhash(i), 0)
            # make n1 and n2 aware of the new header, but don't give them the
            # block.
            n1.submitheader(block)
            n2.submitheader(block)
            n3.submitheader(block)

        # Ensure everyone is seeing the same headers.
        for n in self.nodes:
            assert_equal(n.getblockchaininfo()["headers"], SNAPSHOT_BASE_HEIGHT)

        assert_equal(
            dump_output['txoutset_hash'],
            "f39133c5f4af2fb9211a25a997eef28126b4a5d0e4c00bf81c7c323788473280")
        assert_equal(dump_output["nchaintx"], blocks[SNAPSHOT_BASE_HEIGHT].chain_tx)
        assert_equal(n0.getblockchaininfo()["blocks"], SNAPSHOT_BASE_HEIGHT)

        # Mine more blocks on top of the snapshot that n1 hasn't yet seen. This
        # will allow us to test n1's sync-to-tip on top of a snapshot.
        self.generate(n0, nblocks=100, sync_fun=self.no_op)

        assert_equal(n0.getblockcount(), FINAL_HEIGHT)
        assert_equal(n1.getblockcount(), START_HEIGHT)

        assert_equal(n0.getblockchaininfo()["blocks"], FINAL_HEIGHT)

        self.test_snapshot_with_less_work(dump_output['path'])
        self.test_invalid_mempool_state(dump_output['path'])
        self.test_invalid_snapshot_scenarios(dump_output['path'])
        self.test_invalid_chainstate_scenarios()
        self.test_invalid_file_path()
        self.test_snapshot_block_invalidated(dump_output['path'])
        self.test_snapshot_not_on_most_work_chain(dump_output['path'])

        # Prune-node sanity check
        assert 'NETWORK' not in n1.getnetworkinfo()['localservicesnames']

        self.log.info(f"Loading snapshot into second node from {dump_output['path']}")
        # This node's tip is on an ancestor block of the snapshot, which should
        # be the normal case
        loaded = n1.loadtxoutset(dump_output['path'])
        assert_equal(loaded['coins_loaded'], SNAPSHOT_BASE_HEIGHT)
        assert_equal(loaded['base_height'], SNAPSHOT_BASE_HEIGHT)

        self.log.info("Confirm that local services remain unchanged")
        # Since n1 is a pruned node, the 'NETWORK' service flag must always be unset.
        self.assert_only_network_limited_service(n1)

        self.log.info("Check that UTXO-querying RPCs operate on snapshot chainstate")
        snapshot_hash = loaded['tip_hash']
        snapshot_num_coins = loaded['coins_loaded']
        # coinstatsindex might be not caught up yet and is not relevant for this test, so don't use it
        utxo_info = n1.gettxoutsetinfo(use_index=False)
        assert_equal(utxo_info['txouts'], snapshot_num_coins)
        assert_equal(utxo_info['height'], SNAPSHOT_BASE_HEIGHT)
        assert_equal(utxo_info['bestblock'], snapshot_hash)

        # find coinbase output at snapshot height on node0 and scan for it on node1,
        # where the block is not available, but the snapshot was loaded successfully
        coinbase_tx = n0.getblock(snapshot_hash, verbosity=2)['tx'][0]
        assert_raises_rpc_error(-1, "Block not found on disk", n1.getblock, snapshot_hash)
        coinbase_output_descriptor = coinbase_tx['vout'][0]['scriptPubKey']['desc']
        scan_result = n1.scantxoutset('start', [coinbase_output_descriptor])
        assert_equal(scan_result['success'], True)
        assert_equal(scan_result['txouts'], snapshot_num_coins)
        assert_equal(scan_result['height'], SNAPSHOT_BASE_HEIGHT)
        assert_equal(scan_result['bestblock'], snapshot_hash)
        scan_utxos = [(coin['txid'], coin['vout']) for coin in scan_result['unspents']]
        assert (coinbase_tx['txid'], 0) in scan_utxos

        txout_result = n1.gettxout(coinbase_tx['txid'], 0)
        assert_equal(txout_result['scriptPubKey']['desc'], coinbase_output_descriptor)

        def check_tx_counts(final: bool) -> None:
            """Check nTx and nChainTx intermediate values right after loading
            the snapshot, and final values after the snapshot is validated."""
            for height, block in blocks.items():
                tx = n1.getblockheader(block.hash)["nTx"]
                stats = n1.getchaintxstats(nblocks=1, blockhash=block.hash)
                chain_tx = stats.get("txcount", None)
                window_tx_count = stats.get("window_tx_count", None)
                tx_rate = stats.get("txrate", None)
                window_interval = stats.get("window_interval")

                # Intermediate nTx of the starting block should be set, but nTx of
                # later blocks should be 0 before they are downloaded.
                # The window_tx_count of one block is equal to the blocks tx count.
                # If the window tx count is unknown, the value is missing.
                # The tx_rate is calculated from window_tx_count and window_interval
                # when possible.
                if final or height == START_HEIGHT:
                    assert_equal(tx, block.tx)
                    assert_equal(window_tx_count, tx)
                    if window_interval > 0:
                        assert_approx(tx_rate, window_tx_count / window_interval, vspan=0.1)
                    else:
                        assert_equal(tx_rate, None)
                else:
                    assert_equal(tx, 0)
                    assert_equal(window_tx_count, None)

                # Intermediate nChainTx of the starting block and snapshot block
                # should be set, but others should be None until they are downloaded.
                if final or height in (START_HEIGHT, SNAPSHOT_BASE_HEIGHT):
                    assert_equal(chain_tx, block.chain_tx)
                else:
                    assert_equal(chain_tx, None)

        check_tx_counts(final=False)

        normal, snapshot = n1.getchainstates()["chainstates"]
        assert_equal(normal['blocks'], START_HEIGHT)
        assert_equal(normal.get('snapshot_blockhash'), None)
        assert_equal(normal['validated'], True)
        assert_equal(snapshot['blocks'], SNAPSHOT_BASE_HEIGHT)
        assert_equal(snapshot['snapshot_blockhash'], dump_output['base_hash'])
        assert_equal(snapshot['validated'], False)

        assert_equal(n1.getblockchaininfo()["blocks"], SNAPSHOT_BASE_HEIGHT)

        self.log.info("Submit a stale block that forked off the chain before the snapshot")
        # Normally a block like this would not be downloaded, but if it is
        # submitted early before the background chain catches up to the fork
        # point, it winds up in m_blocks_unlinked and triggers a corner case
        # that previously crashed CheckBlockIndex.
        n1.submitblock(stale_block)
        n1.getchaintips()
        n1.getblock(stale_hash)

        self.log.info("Submit a spending transaction for a snapshot chainstate coin to the mempool")
        # spend the coinbase output of the first block that is not available on node1
        spend_coin_blockhash = n1.getblockhash(START_HEIGHT + 1)
        assert_raises_rpc_error(-1, "Block not found on disk", n1.getblock, spend_coin_blockhash)
        prev_tx = n0.getblock(spend_coin_blockhash, 3)['tx'][0]
        prevout = {"txid": prev_tx['txid'], "vout": 0, "scriptPubKey": prev_tx['vout'][0]['scriptPubKey']['hex']}
        privkey = n0.get_deterministic_priv_key().key
        raw_tx = n1.createrawtransaction([prevout], {getnewdestination()[2]: 24.99})
        signed_tx = n1.signrawtransactionwithkey(raw_tx, [privkey], [prevout])['hex']
        signed_txid = tx_from_hex(signed_tx).rehash()

        assert n1.gettxout(prev_tx['txid'], 0) is not None
        n1.sendrawtransaction(signed_tx)
        assert signed_txid in n1.getrawmempool()
        assert not n1.gettxout(prev_tx['txid'], 0)

        PAUSE_HEIGHT = FINAL_HEIGHT - 40

        self.log.info("Restarting node to stop at height %d", PAUSE_HEIGHT)
        self.restart_node(1, extra_args=[
            f"-stopatheight={PAUSE_HEIGHT}", *self.extra_args[1]])

        # Upon restart during snapshot tip sync, the node must remain in 'limited' mode.
        self.assert_only_network_limited_service(n1)

        # Finally connect the nodes and let them sync.
        #
        # Set `wait_for_connect=False` to avoid a race between performing connection
        # assertions and the -stopatheight tripping.
        self.connect_nodes(0, 1, wait_for_connect=False)

        n1.wait_until_stopped(timeout=5)

        self.log.info("Checking that blocks are segmented on disk")
        assert self.has_blockfile(n1, "00000"), "normal blockfile missing"
        assert self.has_blockfile(n1, "00001"), "assumed blockfile missing"
        # FIXME: This fails for auxpow, maybe due to changed block structure?
        #assert not self.has_blockfile(n1, "00002"), "too many blockfiles"

        self.log.info("Restarted node before snapshot validation completed, reloading...")
        self.restart_node(1, extra_args=self.extra_args[1])

        # Upon restart, the node must remain in 'limited' mode
        self.assert_only_network_limited_service(n1)

        # Send snapshot block to n1 out of order. This makes the test less
        # realistic because normally the snapshot block is one of the last
        # blocks downloaded, but its useful to test because it triggers more
        # corner cases in ReceivedBlockTransactions() and CheckBlockIndex()
        # setting and testing nChainTx values, and it exposed previous bugs.
        snapshot_hash = n0.getblockhash(SNAPSHOT_BASE_HEIGHT)
        snapshot_block = n0.getblock(snapshot_hash, 0)
        n1.submitblock(snapshot_block)

        self.connect_nodes(0, 1)

        self.log.info(f"Ensuring snapshot chain syncs to tip. ({FINAL_HEIGHT})")
        self.wait_until(lambda: n1.getchainstates()['chainstates'][-1]['blocks'] == FINAL_HEIGHT)
        self.sync_blocks(nodes=(n0, n1))

        self.log.info("Ensuring background validation completes")
        self.wait_until(lambda: len(n1.getchainstates()['chainstates']) == 1)

        # Since n1 is a pruned node, it will not signal NODE_NETWORK after
        # completing the background sync.
        self.assert_only_network_limited_service(n1)

        # Ensure indexes have synced.
        completed_idx_state = {
            'basic block filter index': COMPLETE_IDX,
            'coinstatsindex': COMPLETE_IDX,
        }
        self.wait_until(lambda: n1.getindexinfo() == completed_idx_state)

        self.log.info("Re-check nTx and nChainTx values")
        check_tx_counts(final=True)

        for i in (0, 1):
            n = self.nodes[i]
            self.log.info(f"Restarting node {i} to ensure (Check|Load)BlockIndex passes")
            self.restart_node(i, extra_args=self.extra_args[i])

            assert_equal(n.getblockchaininfo()["blocks"], FINAL_HEIGHT)

            chainstate, = n.getchainstates()['chainstates']
            assert_equal(chainstate['blocks'], FINAL_HEIGHT)

            if i != 0:
                # Ensure indexes have synced for the assumeutxo node
                self.wait_until(lambda: n.getindexinfo() == completed_idx_state)


        # Node 2: all indexes + reindex
        # -----------------------------

        self.log.info("-- Testing all indexes + reindex")
        assert_equal(n2.getblockcount(), START_HEIGHT)
        assert 'NETWORK' in n2.getnetworkinfo()['localservicesnames']  # sanity check

        self.log.info(f"Loading snapshot into third node from {dump_output['path']}")
        loaded = n2.loadtxoutset(dump_output['path'])
        assert_equal(loaded['coins_loaded'], SNAPSHOT_BASE_HEIGHT)
        assert_equal(loaded['base_height'], SNAPSHOT_BASE_HEIGHT)

        # Even though n2 is a full node, it will unset the 'NETWORK' service flag during snapshot loading.
        # This indicates other peers that the node will temporarily not provide historical blocks.
        self.log.info("Check node2 updated the local services during snapshot load")
        self.assert_only_network_limited_service(n2)

        for reindex_arg in ['-reindex=1', '-reindex-chainstate=1']:
            self.log.info(f"Check that restarting with {reindex_arg} will delete the snapshot chainstate")
            self.restart_node(2, extra_args=[reindex_arg, *self.extra_args[2]])
            assert_equal(1, len(n2.getchainstates()["chainstates"]))
            for i in range(1, 300):
                block = n0.getblock(n0.getblockhash(i), 0)
                n2.submitheader(block)
            loaded = n2.loadtxoutset(dump_output['path'])
            assert_equal(loaded['coins_loaded'], SNAPSHOT_BASE_HEIGHT)
            assert_equal(loaded['base_height'], SNAPSHOT_BASE_HEIGHT)

        normal, snapshot = n2.getchainstates()['chainstates']
        assert_equal(normal['blocks'], START_HEIGHT)
        assert_equal(normal.get('snapshot_blockhash'), None)
        assert_equal(normal['validated'], True)
        assert_equal(snapshot['blocks'], SNAPSHOT_BASE_HEIGHT)
        assert_equal(snapshot['snapshot_blockhash'], dump_output['base_hash'])
        assert_equal(snapshot['validated'], False)

        self.log.info("Check that loading the snapshot again will fail because there is already an active snapshot.")
        msg = "Unable to load UTXO snapshot: Can't activate a snapshot-based chainstate more than once"
        assert_raises_rpc_error(-32603, msg, n2.loadtxoutset, dump_output['path'])

        # Upon restart, the node must stay in 'limited' mode until the background
        # chain sync completes.
        self.restart_node(2, extra_args=self.extra_args[2])
        self.assert_only_network_limited_service(n2)

        self.connect_nodes(0, 2)
        self.wait_until(lambda: n2.getchainstates()['chainstates'][-1]['blocks'] == FINAL_HEIGHT)
        self.sync_blocks(nodes=(n0, n2))

        self.log.info("Ensuring background validation completes")
        self.wait_until(lambda: len(n2.getchainstates()['chainstates']) == 1)

        # Once background chain sync completes, the full node must start offering historical blocks again.
        self.wait_until(lambda: {'NETWORK', 'NETWORK_LIMITED'}.issubset(n2.getnetworkinfo()['localservicesnames']))

        completed_idx_state = {
            'basic block filter index': COMPLETE_IDX,
            'coinstatsindex': COMPLETE_IDX,
            'txindex': COMPLETE_IDX,
        }
        self.wait_until(lambda: n2.getindexinfo() == completed_idx_state)

        for i in (0, 2):
            n = self.nodes[i]
            self.log.info(f"Restarting node {i} to ensure (Check|Load)BlockIndex passes")
            self.restart_node(i, extra_args=self.extra_args[i])

            assert_equal(n.getblockchaininfo()["blocks"], FINAL_HEIGHT)

            chainstate, = n.getchainstates()['chainstates']
            assert_equal(chainstate['blocks'], FINAL_HEIGHT)

            if i != 0:
                # Ensure indexes have synced for the assumeutxo node
                self.wait_until(lambda: n.getindexinfo() == completed_idx_state)

        self.log.info("Test -reindex-chainstate of an assumeutxo-synced node")
        self.restart_node(2, extra_args=[
            '-reindex-chainstate=1', *self.extra_args[2]])
        assert_equal(n2.getblockchaininfo()["blocks"], FINAL_HEIGHT)
        self.wait_until(lambda: n2.getblockcount() == FINAL_HEIGHT)

        self.log.info("Test -reindex of an assumeutxo-synced node")
        self.restart_node(2, extra_args=['-reindex=1', *self.extra_args[2]])
        self.connect_nodes(0, 2)
        self.wait_until(lambda: n2.getblockcount() == FINAL_HEIGHT)

        self.test_snapshot_in_a_divergent_chain(dump_output['path'])

        # The following test cleans node2 and node3 chain directories.
        self.test_sync_from_assumeutxo_node(snapshot=dump_output)

@dataclass
class Block:
    hash: str
    tx: int
    chain_tx: int

if __name__ == '__main__':
    AssumeutxoTest(__file__).main()<|MERGE_RESOLUTION|>--- conflicted
+++ resolved
@@ -147,11 +147,7 @@
 
     def test_headers_not_synced(self, valid_snapshot_path):
         for node in self.nodes[1:]:
-<<<<<<< HEAD
             msg = "Unable to load UTXO snapshot: The base block header (c3c15dda786337b86b7fa7079d6f83d0d0625b78bf5b697595b1aa448536c2ea) must appear in the headers chain. Make sure all headers are syncing, and call loadtxoutset again."
-=======
-            msg = "Unable to load UTXO snapshot: The base block header (110c7a29b73ac879de667bee1bb52c1855f585354254937f02f83770df6dda6a) must appear in the headers chain. Make sure all headers are syncing, and call loadtxoutset again."
->>>>>>> 4a780704
             assert_raises_rpc_error(-32603, msg, node.loadtxoutset, valid_snapshot_path)
 
     def test_invalid_chainstate_scenarios(self):
@@ -210,11 +206,7 @@
             block_hash = node.getblockhash(height)
             node.invalidateblock(block_hash)
             assert_equal(node.getblockcount(), height - 1)
-<<<<<<< HEAD
             msg = "Unable to load UTXO snapshot: The base block header (c3c15dda786337b86b7fa7079d6f83d0d0625b78bf5b697595b1aa448536c2ea) is part of an invalid chain."
-=======
-            msg = "Unable to load UTXO snapshot: The base block header (110c7a29b73ac879de667bee1bb52c1855f585354254937f02f83770df6dda6a) is part of an invalid chain."
->>>>>>> 4a780704
             assert_raises_rpc_error(-32603, msg, node.loadtxoutset, dump_output_path)
             node.reconsiderblock(block_hash)
 
@@ -706,7 +698,7 @@
         self.test_snapshot_in_a_divergent_chain(dump_output['path'])
 
         # The following test cleans node2 and node3 chain directories.
-        self.test_sync_from_assumeutxo_node(snapshot=dump_output)
+        #self.test_sync_from_assumeutxo_node(snapshot=dump_output)
 
 @dataclass
 class Block:
