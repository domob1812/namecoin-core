--- conflicted
+++ resolved
@@ -154,14 +154,8 @@
 
     def test_headers_not_synced(self, valid_snapshot_path):
         for node in self.nodes[1:]:
-<<<<<<< HEAD
-            assert_raises_rpc_error(-32603, "The base block header (c3c15dda786337b86b7fa7079d6f83d0d0625b78bf5b697595b1aa448536c2ea) must appear in the headers chain. Make sure all headers are syncing, and call this RPC again.",
-                                    node.loadtxoutset,
-                                    valid_snapshot_path)
-=======
-            msg = "Unable to load UTXO snapshot: The base block header (110c7a29b73ac879de667bee1bb52c1855f585354254937f02f83770df6dda6a) must appear in the headers chain. Make sure all headers are syncing, and call loadtxoutset again."
+            msg = "Unable to load UTXO snapshot: The base block header (c3c15dda786337b86b7fa7079d6f83d0d0625b78bf5b697595b1aa448536c2ea) must appear in the headers chain. Make sure all headers are syncing, and call loadtxoutset again."
             assert_raises_rpc_error(-32603, msg, node.loadtxoutset, valid_snapshot_path)
->>>>>>> ab024fe1
 
     def test_invalid_chainstate_scenarios(self):
         self.log.info("Test different scenarios of invalid snapshot chainstate in datadir")
@@ -220,7 +214,7 @@
             block_hash = node.getblockhash(height)
             node.invalidateblock(block_hash)
             assert_equal(node.getblockcount(), height - 1)
-            msg = "Unable to load UTXO snapshot: The base block header (110c7a29b73ac879de667bee1bb52c1855f585354254937f02f83770df6dda6a) is part of an invalid chain."
+            msg = "Unable to load UTXO snapshot: The base block header (c3c15dda786337b86b7fa7079d6f83d0d0625b78bf5b697595b1aa448536c2ea) is part of an invalid chain."
             assert_raises_rpc_error(-32603, msg, node.loadtxoutset, dump_output_path)
             node.reconsiderblock(block_hash)
 
