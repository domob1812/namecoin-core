--- conflicted
+++ resolved
@@ -100,18 +100,10 @@
 
         self.log.info("  - snapshot file with alternated UTXO data")
         cases = [
-<<<<<<< HEAD
-            [b"\xff" * 32, 0, "58921914860015c5004d35d6f9d4456a0439c74a29cb19c6b55ed097aad607d9"], # wrong outpoint hash
-            [(1).to_bytes(4, "little"), 32, "30c28409b6e8e0e914c16b4567c92a3450dc2ac6f1f921c3d51ebb8f5b97720b"], # wrong outpoint index
-            # FIXME: These below are broken for Namecoin
-            #[b"\x81", 36, "f03939a195531f96d5dff983e294a1af62af86049fa7a19a7627246f237c03f1"], # wrong coin code VARINT((coinbase ? 1 : 0) | (height << 1))
-            #[b"\x83", 36, "e4577da84590fb288c0f7967e89575e1b0aa46624669640f6f5dfef028d39930"], # another wrong coin code
-=======
-            [b"\xff" * 32, 0, "7d52155c9a9fdc4525b637ef6170568e5dad6fabd0b1fdbb9432010b8453095b"],  # wrong outpoint hash
-            [(1).to_bytes(4, "little"), 32, "9f4d897031ab8547665b4153317ae2fdbf0130c7840b66427ebc48b881cb80ad"],  # wrong outpoint index
-            [b"\x81", 36, "3da966ba9826fb6d2604260e01607b55ba44e1a5de298606b08704bc62570ea8"],  # wrong coin code VARINT((coinbase ? 1 : 0) | (height << 1))
-            [b"\x80", 36, "091e893b3ccb4334378709578025356c8bcb0a623f37c7c4e493133c988648e5"],  # another wrong coin code
->>>>>>> e2571275
+            [b"\xff" * 32, 0, "094e487229ac0cc067a38ea8554080ca4bae8db62ab71d597e570d8754235286"],  # wrong outpoint hash
+            [(1).to_bytes(4, "little"), 32, "9ff1849255a1eb483395ca9de01ad9ef59f52875d303c578e533b41b8cb2de35"],  # wrong outpoint index
+            [b"\x81", 36, "b7e1315d3df9aa13e8c9dec437dbb6c0c45fc53aa2cc3efc649c880457149093"],  # wrong coin code VARINT((coinbase ? 1 : 0) | (height << 1))
+            [b"\x80", 36, "e859f5f111d59fda4aae219b0185db540e7f2ca31d0858965dff678eaa8ecce5"],  # another wrong coin code
         ]
 
         for content, offset, wrong_hash in cases:
@@ -119,11 +111,7 @@
                 f.write(valid_snapshot_contents[:(32 + 8 + offset)])
                 f.write(content)
                 f.write(valid_snapshot_contents[(32 + 8 + offset + len(content)):])
-<<<<<<< HEAD
-            expected_error(log_msg=f"[snapshot] bad snapshot content hash: expected 9e2bbbd267ad7d799b43f604aac9818d87c44a0c16f34835b503196b08f8cc72, got {wrong_hash}")
-=======
-            expected_error(log_msg=f"[snapshot] bad snapshot content hash: expected a4bf3407ccb2cc0145c49ebba8fa91199f8a3903daf0883875941497d2493c27, got {wrong_hash}")
->>>>>>> e2571275
+            expected_error(log_msg=f"[snapshot] bad snapshot content hash: expected f39133c5f4af2fb9211a25a997eef28126b4a5d0e4c00bf81c7c323788473280, got {wrong_hash}")
 
     def test_invalid_chainstate_scenarios(self):
         self.log.info("Test different scenarios of invalid snapshot chainstate in datadir")
@@ -196,13 +184,8 @@
 
         assert_equal(
             dump_output['txoutset_hash'],
-<<<<<<< HEAD
-            '9e2bbbd267ad7d799b43f604aac9818d87c44a0c16f34835b503196b08f8cc72')
-        assert_equal(dump_output['nchaintx'], 300)
-=======
-            "a4bf3407ccb2cc0145c49ebba8fa91199f8a3903daf0883875941497d2493c27")
+            "f39133c5f4af2fb9211a25a997eef28126b4a5d0e4c00bf81c7c323788473280")
         assert_equal(dump_output["nchaintx"], 334)
->>>>>>> e2571275
         assert_equal(n0.getblockchaininfo()["blocks"], SNAPSHOT_BASE_HEIGHT)
 
         # Mine more blocks on top of the snapshot that n1 hasn't yet seen. This
