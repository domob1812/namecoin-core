#!/usr/bin/env python3
# Copyright (c) 2018-2022 The Bitcoin Core developers
# Distributed under the MIT software license, see the accompanying
# file COPYING or http://www.opensource.org/licenses/mit-license.php.
"""Test the wallet balance RPC methods."""
from decimal import Decimal
import time

from test_framework.address import ADDRESS_BCRT1_UNSPENDABLE as ADDRESS_WATCHONLY
from test_framework.blocktools import COINBASE_MATURITY
from test_framework.descriptors import descsum_create
from test_framework.test_framework import BitcoinTestFramework
from test_framework.util import (
    assert_equal,
    assert_is_hash_string,
    assert_raises_rpc_error,
)
from test_framework.wallet_util import get_generate_key


def create_transactions(node, address, amt, fees):
    # Create and sign raw transactions from node to address for amt.
    # Creates a transaction for each fee and returns an array
    # of the raw transactions.
    utxos = [u for u in node.listunspent(0) if u['spendable']]

    # Create transactions
    inputs = []
    ins_total = 0
    for utxo in utxos:
        inputs.append({"txid": utxo["txid"], "vout": utxo["vout"]})
        ins_total += utxo['amount']
        if ins_total >= amt + max(fees):
            break
    # make sure there was enough utxos
    assert ins_total >= amt + max(fees)

    txs = []
    for fee in fees:
        outputs = {address: amt}
        # prevent 0 change output
        if ins_total > amt + fee:
            outputs[node.getrawchangeaddress()] = ins_total - amt - fee
        raw_tx = node.createrawtransaction(inputs, outputs, 0, True)
        raw_tx = node.signrawtransactionwithwallet(raw_tx)
        assert_equal(raw_tx['complete'], True)
        txs.append(raw_tx)

    return txs

class WalletTest(BitcoinTestFramework):
    def set_test_params(self):
        self.num_nodes = 2
        self.setup_clean_chain = True
        # whitelist peers to speed up tx relay / mempool sync
        self.noban_tx_relay = True
        self.extra_args = [
            # Limit mempool clusters as a hack to have wallet txs rejected from the mempool.
            # Set walletrejectlongchains=0 so the wallet still creates the transactions.
<<<<<<< HEAD
            ['-addresstype=bech32', '-limitdescendantcount=3', '-walletrejectlongchains=0'],
=======
            ['-limitclustercount=3', '-walletrejectlongchains=0'],
>>>>>>> f6acbef1
            [],
        ]

    def skip_test_if_missing_module(self):
        self.skip_if_no_wallet()

    def run_test(self):
        self.log.info("Mining blocks ...")
        self.generate(self.nodes[0], 1)
        self.generate(self.nodes[1], 1)

        # Verify listunspent returns immature coinbase if 'include_immature_coinbase' is set
        assert_equal(len(self.nodes[0].listunspent(query_options={'include_immature_coinbase': True})), 1)
        assert_equal(len(self.nodes[0].listunspent(query_options={'include_immature_coinbase': False})), 0)

        self.generatetoaddress(self.nodes[1], COINBASE_MATURITY + 1, ADDRESS_WATCHONLY)

        # Verify listunspent returns all immature coinbases if 'include_immature_coinbase' is set
        assert_equal(len(self.nodes[0].listunspent(query_options={'include_immature_coinbase': False})), 1)
        assert_equal(len(self.nodes[0].listunspent(query_options={'include_immature_coinbase': True})), 1)

        self.log.info("Test getbalance with different arguments")
        assert_equal(self.nodes[0].getbalance("*"), 50)
        assert_equal(self.nodes[0].getbalance("*", 1), 50)
        assert_equal(self.nodes[0].getbalance(minconf=1), 50)
        assert_equal(self.nodes[0].getbalance(minconf=0), 50)
        assert_equal(self.nodes[0].getbalance("*", 1, True), 50)
        assert_equal(self.nodes[1].getbalance(minconf=0), 50)

        # Send 40 BTC from 0 to 1 and 60 BTC from 1 to 0.
        txs = create_transactions(self.nodes[0], self.nodes[1].getnewaddress(), 40, [Decimal('0.01')])
        self.nodes[0].sendrawtransaction(txs[0]['hex'])
        self.nodes[1].sendrawtransaction(txs[0]['hex'])  # sending on both nodes is faster than waiting for propagation

        self.sync_all()
        txs = create_transactions(self.nodes[1], self.nodes[0].getnewaddress(), 60, [Decimal('0.01'), Decimal('0.02')])
        self.nodes[1].sendrawtransaction(txs[0]['hex'])
        self.nodes[0].sendrawtransaction(txs[0]['hex'])  # sending on both nodes is faster than waiting for propagation
        self.sync_all()

        # First argument of getbalance must be set to "*"
        assert_raises_rpc_error(-32, "dummy first argument must be excluded or set to \"*\"", self.nodes[1].getbalance, "")

        self.log.info("Test balances with unconfirmed inputs")

        # Before `test_balance()`, we have had two nodes with a balance of 50
        # each and then we:
        #
        # 1) Sent 40 from node A to node B with fee 0.01
        # 2) Sent 60 from node B to node A with fee 0.01
        #
        # Then we check the balances:
        #
        # 1) As is
        # 2) With transaction 2 from above with 2x the fee
        #
        # Prior to #16766, in this situation, the node would immediately report
        # a balance of 30 on node B as unconfirmed and trusted.
        #
        # After #16766, we show that balance as unconfirmed.
        #
        # The balance is indeed "trusted" and "confirmed" insofar as removing
        # the mempool transactions would return at least that much money. But
        # the algorithm after #16766 marks it as unconfirmed because the 'taint'
        # tracking of transaction trust for summing balances doesn't consider
        # which inputs belong to a user. In this case, the change output in
        # question could be "destroyed" by replace the 1st transaction above.
        #
        # The post #16766 behavior is correct; we shouldn't be treating those
        # funds as confirmed. If you want to rely on that specific UTXO existing
        # which has given you that balance, you cannot, as a third party
        # spending the other input would destroy that unconfirmed.
        #
        # For example, if the test transactions were:
        #
        # 1) Sent 40 from node A to node B with fee 0.01
        # 2) Sent 10 from node B to node A with fee 0.01
        #
        # Then our node would report a confirmed balance of 40 + 50 - 10 = 80
        # BTC, which is more than would be available if transaction 1 were
        # replaced.


        def test_balances(*, fee_node_1=0):
            # getbalances
            expected_balances_0 = {'mine':      {'immature':          Decimal('0E-8'),
                                                 'trusted':           Decimal('9.99'),  # change from node 0's send
                                                 'untrusted_pending': Decimal('60.0')}}
            expected_balances_1 = {'mine':      {'immature':          Decimal('0E-8'),
                                                 'trusted':           Decimal('0E-8'),  # node 1's send had an unsafe input
                                                 'untrusted_pending': Decimal('30.0') - fee_node_1}}  # Doesn't include output of node 0's send since it was spent
            balances_0 = self.nodes[0].getbalances()
            balances_1 = self.nodes[1].getbalances()
            # remove lastprocessedblock keys (they will be tested later)
            del balances_0['lastprocessedblock']
            del balances_1['lastprocessedblock']
            assert_equal(balances_0, expected_balances_0)
            assert_equal(balances_1, expected_balances_1)
            # getbalance without any arguments includes unconfirmed transactions, but not untrusted transactions
            assert_equal(self.nodes[0].getbalance(), Decimal('9.99'))  # change from node 0's send
            assert_equal(self.nodes[1].getbalance(), Decimal('0'))  # node 1's send had an unsafe input
            # Same with minconf=0
            assert_equal(self.nodes[0].getbalance(minconf=0), Decimal('9.99'))
            assert_equal(self.nodes[1].getbalance(minconf=0), Decimal('0'))
            # getbalance with a minconf incorrectly excludes coins that have been spent more recently than the minconf blocks ago
            # TODO: fix getbalance tracking of coin spentness depth
            assert_equal(self.nodes[0].getbalance(minconf=1), Decimal('0'))
            assert_equal(self.nodes[1].getbalance(minconf=1), Decimal('0'))

        test_balances(fee_node_1=Decimal('0.01'))

        # Node 1 bumps the transaction fee and resends
        self.nodes[1].sendrawtransaction(txs[1]['hex'])
        self.nodes[0].sendrawtransaction(txs[1]['hex'])  # sending on both nodes is faster than waiting for propagation
        self.sync_all()

        self.log.info("Test getbalance and getbalances.mine.untrusted_pending with conflicted unconfirmed inputs")
        test_balances(fee_node_1=Decimal('0.02'))

        self.generatetoaddress(self.nodes[1], 1, ADDRESS_WATCHONLY)

        # balances are correct after the transactions are confirmed
        balance_node0 = Decimal('69.99')  # node 1's send plus change from node 0's send
        balance_node1 = Decimal('29.98')  # change from node 0's send
        assert_equal(self.nodes[0].getbalances()['mine']['trusted'], balance_node0)
        assert_equal(self.nodes[1].getbalances()['mine']['trusted'], balance_node1)
        assert_equal(self.nodes[0].getbalance(), balance_node0)
        assert_equal(self.nodes[1].getbalance(), balance_node1)

        # Send total balance away from node 1
        txs = create_transactions(self.nodes[1], self.nodes[0].getnewaddress(), Decimal('29.97'), [Decimal('0.01')])
        self.nodes[1].sendrawtransaction(txs[0]['hex'])
        self.generatetoaddress(self.nodes[1], 2, ADDRESS_WATCHONLY)

        # getbalance with a minconf incorrectly excludes coins that have been spent more recently than the minconf blocks ago
        # TODO: fix getbalance tracking of coin spentness depth
        # getbalance with minconf=3 should still show the old balance
        assert_equal(self.nodes[1].getbalance(minconf=3), Decimal('0'))

        # getbalance with minconf=2 will show the new balance.
        assert_equal(self.nodes[1].getbalance(minconf=2), Decimal('0'))

        # check mempool transactions count for wallet unconfirmed balance after
        # dynamically loading the wallet.
        before = self.nodes[1].getbalances()['mine']['untrusted_pending']
        dst = self.nodes[1].getnewaddress()
        self.nodes[1].unloadwallet(self.default_wallet_name)
        self.nodes[0].sendtoaddress(dst, 0.1)
        self.sync_all()
        self.nodes[1].loadwallet(self.default_wallet_name)
        after = self.nodes[1].getbalances()['mine']['untrusted_pending']
        assert_equal(before + Decimal('0.1'), after)

        # Create 3 more wallet txs, where the last is not accepted to the
        # mempool because it is the third descendant of the tx above
        for _ in range(3):
            # Set amount high enough such that all coins are spent by each tx
            txid = self.nodes[0].sendtoaddress(self.nodes[0].getnewaddress(), 99)

        self.log.info('Check that wallet txs not in the mempool are untrusted')
        assert txid not in self.nodes[0].getrawmempool()
        assert_equal(self.nodes[0].gettransaction(txid)['trusted'], False)
        assert_equal(self.nodes[0].getbalance(minconf=0), 0)

        self.log.info("Test replacement and reorg of non-mempool tx")
        tx_orig = self.nodes[0].gettransaction(txid)['hex']
        # Increase fee by 1 coin
        tx_replace = tx_orig.replace(
            (99 * 10**8).to_bytes(8, "little", signed=True).hex(),
            (98 * 10**8).to_bytes(8, "little", signed=True).hex(),
        )
        tx_replace = self.nodes[0].signrawtransactionwithwallet(tx_replace)['hex']
        # Total balance is given by the sum of outputs of the tx
        total_amount = sum([o['value'] for o in self.nodes[0].decoderawtransaction(tx_replace)['vout']])
        self.sync_all()
        self.nodes[1].sendrawtransaction(hexstring=tx_replace, maxfeerate=0)

        # Now confirm tx_replace
        block_reorg = self.generatetoaddress(self.nodes[1], 1, ADDRESS_WATCHONLY)[0]
        assert_equal(self.nodes[0].getbalance(minconf=0), total_amount)

        self.log.info('Put txs back into mempool of node 1 (not node 0)')
        self.nodes[0].invalidateblock(block_reorg)
        self.nodes[1].invalidateblock(block_reorg)
        assert_equal(self.nodes[0].getbalance(minconf=0), 0)  # wallet txs not in the mempool are untrusted
        self.generatetoaddress(self.nodes[0], 1, ADDRESS_WATCHONLY, sync_fun=self.no_op)

        # Now confirm tx_orig
        self.restart_node(1, ['-persistmempool=0'])
        self.connect_nodes(0, 1)
        self.sync_blocks()
        self.nodes[1].sendrawtransaction(tx_orig)
        self.generatetoaddress(self.nodes[1], 1, ADDRESS_WATCHONLY)
        assert_equal(self.nodes[0].getbalance(minconf=0), total_amount + 1)  # The reorg recovered our fee of 1 coin

        # Tests the lastprocessedblock JSON object in getbalances, getwalletinfo
        # and gettransaction by checking for valid hex strings and by comparing
        # the hashes & heights between generated blocks.
        self.log.info("Test getbalances returns expected lastprocessedblock json object")
        prev_hash = self.nodes[0].getbestblockhash()
        prev_height = self.nodes[0].getblock(prev_hash)['height']
        self.generatetoaddress(self.nodes[0], 5, self.nodes[0].get_deterministic_priv_key().address)
        lastblock = self.nodes[0].getbalances()['lastprocessedblock']
        assert_is_hash_string(lastblock['hash'])
        assert_equal((prev_hash == lastblock['hash']), False)
        assert_equal(lastblock['height'], prev_height + 5)

        prev_hash = self.nodes[0].getbestblockhash()
        prev_height = self.nodes[0].getblock(prev_hash)['height']
        self.log.info("Test getwalletinfo returns expected lastprocessedblock json object")
        walletinfo = self.nodes[0].getwalletinfo()
        assert_equal(walletinfo['lastprocessedblock']['height'], prev_height)
        assert_equal(walletinfo['lastprocessedblock']['hash'], prev_hash)

        self.log.info("Test gettransaction returns expected lastprocessedblock json object")
        txid = self.nodes[1].sendtoaddress(self.nodes[1].getnewaddress(), 0.01)
        tx_info = self.nodes[1].gettransaction(txid)
        assert_equal(tx_info['lastprocessedblock']['height'], prev_height)
        assert_equal(tx_info['lastprocessedblock']['hash'], prev_hash)

        self.log.info("Test that the balance is updated by an import that makes an untracked output in an existing tx \"mine\"")
        default = self.nodes[0].get_wallet_rpc(self.default_wallet_name)
        self.nodes[0].createwallet("importupdate")
        wallet = self.nodes[0].get_wallet_rpc("importupdate")

        import_key1 = get_generate_key()
        import_key2 = get_generate_key()
        wallet.importdescriptors([{"desc": descsum_create(f"wpkh({import_key1.privkey})"), "timestamp": "now"}])

        amount = 15
        default.send([{import_key1.p2wpkh_addr: amount},{import_key2.p2wpkh_addr: amount}])
        self.generate(self.nodes[0], 1)
        # Mock the time forward by 1 day so that "now" will exclude the block we just mined
        self.nodes[0].setmocktime(int(time.time()) + 86400)
        # Mine 11 blocks to move the MTP past the block we just mined
        self.generate(self.nodes[0], 11, sync_fun=self.no_op)

        balances = wallet.getbalances()
        assert_equal(balances["mine"]["trusted"], amount)

        # Don't rescan to make sure that the import updates the wallet txos
        wallet.importdescriptors([{"desc": descsum_create(f"wpkh({import_key2.privkey})"), "timestamp": "now"}])
        balances = wallet.getbalances()
        assert_equal(balances["mine"]["trusted"], amount * 2)

if __name__ == '__main__':
    WalletTest(__file__).main()<|MERGE_RESOLUTION|>--- conflicted
+++ resolved
@@ -57,11 +57,7 @@
         self.extra_args = [
             # Limit mempool clusters as a hack to have wallet txs rejected from the mempool.
             # Set walletrejectlongchains=0 so the wallet still creates the transactions.
-<<<<<<< HEAD
-            ['-addresstype=bech32', '-limitdescendantcount=3', '-walletrejectlongchains=0'],
-=======
-            ['-limitclustercount=3', '-walletrejectlongchains=0'],
->>>>>>> f6acbef1
+            ['-addresstype=bech32', '-limitclustercount=3', '-walletrejectlongchains=0'],
             [],
         ]
 
