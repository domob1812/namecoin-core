#!/usr/bin/env python3
# Copyright (c) 2014-2019 The Bitcoin Core developers
# Distributed under the MIT software license, see the accompanying
# file COPYING or http://www.opensource.org/licenses/mit-license.php.
"""Run regression test suite.

This module calls down into individual test cases via subprocess. It will
forward all unrecognized arguments onto the individual test scripts.

For a description of arguments recognized by test scripts, see
`test/functional/test_framework/test_framework.py:BitcoinTestFramework.main`.

"""

import argparse
from collections import deque
import configparser
import datetime
import os
import time
import shutil
import signal
import sys
import subprocess
import tempfile
import re
import logging

# Formatting. Default colors to empty strings.
BOLD, GREEN, RED, GREY = ("", ""), ("", ""), ("", ""), ("", "")
try:
    # Make sure python thinks it can write unicode to its stdout
    "\u2713".encode("utf_8").decode(sys.stdout.encoding)
    TICK = "✓ "
    CROSS = "✖ "
    CIRCLE = "○ "
except UnicodeDecodeError:
    TICK = "P "
    CROSS = "x "
    CIRCLE = "o "

if os.name != 'nt' or sys.getwindowsversion() >= (10, 0, 14393):
    if os.name == 'nt':
        import ctypes
        kernel32 = ctypes.windll.kernel32
        ENABLE_VIRTUAL_TERMINAL_PROCESSING = 4
        STD_OUTPUT_HANDLE = -11
        STD_ERROR_HANDLE = -12
        # Enable ascii color control to stdout
        stdout = kernel32.GetStdHandle(STD_OUTPUT_HANDLE)
        stdout_mode = ctypes.c_int32()
        kernel32.GetConsoleMode(stdout, ctypes.byref(stdout_mode))
        kernel32.SetConsoleMode(stdout, stdout_mode.value | ENABLE_VIRTUAL_TERMINAL_PROCESSING)
        # Enable ascii color control to stderr
        stderr = kernel32.GetStdHandle(STD_ERROR_HANDLE)
        stderr_mode = ctypes.c_int32()
        kernel32.GetConsoleMode(stderr, ctypes.byref(stderr_mode))
        kernel32.SetConsoleMode(stderr, stderr_mode.value | ENABLE_VIRTUAL_TERMINAL_PROCESSING)
    # primitive formatting on supported
    # terminal via ANSI escape sequences:
    BOLD = ('\033[0m', '\033[1m')
    GREEN = ('\033[0m', '\033[0;32m')
    RED = ('\033[0m', '\033[0;31m')
    GREY = ('\033[0m', '\033[1;30m')

TEST_EXIT_PASSED = 0
TEST_EXIT_SKIPPED = 77

BASE_SCRIPTS = [
    # Scripts that are run by the travis build process.
    # Longest test should go first, to favor running tests in parallel
    'feature_fee_estimation.py',
    'wallet_hd.py',
    'wallet_backup.py',
    # vv Tests less than 5m vv
    'mining_getblocktemplate_longpoll.py',
    'feature_maxuploadtarget.py',
    # Does not satisfy Namecoin's BDB limit.
    #'feature_block.py',
    'rpc_fundrawtransaction.py',
    # FIXME: Reenable when it supports always-segit.
    #'p2p_compactblocks.py',
    'feature_segwit.py',
    # vv Tests less than 2m vv
    'wallet_basic.py',
    'wallet_labels.py',
    'p2p_segwit.py',
    'p2p_timeouts.py',
    'wallet_dump.py',
    'wallet_listtransactions.py',
    # vv Tests less than 60s vv
    'p2p_sendheaders.py',
    'wallet_zapwallettxes.py',
    'wallet_importmulti.py',
    'mempool_limit.py',
    'rpc_txoutproof.py',
    'wallet_listreceivedby.py',
    'wallet_abandonconflict.py',
    # FIXME: Enable once we activate BIP9.
    #'feature_csv_activation.py',
    'rpc_rawtransaction.py',
    'wallet_address_types.py',
    'feature_bip68_sequence.py',
    'p2p_feefilter.py',
    'feature_reindex.py',
    # vv Tests less than 30s vv
    'wallet_keypool_topup.py',
    'interface_zmq.py',
    'interface_bitcoin_cli.py',
    'mempool_resurrect.py',
    'wallet_txn_doublespend.py --mineblock',
    'tool_wallet.py',
    'wallet_txn_clone.py',
    # FIXME: Debug and re-enable.
    #'wallet_txn_clone.py --segwit',
    'rpc_getchaintips.py',
    'rpc_misc.py',
    'interface_rest.py',
    'mempool_spend_coinbase.py',
    'mempool_reorg.py',
    'mempool_persist.py',
    'wallet_multiwallet.py',
    'wallet_multiwallet.py --usecli',
    'wallet_createwallet.py',
    'wallet_createwallet.py --usecli',
    'interface_http.py',
    'interface_rpc.py',
    'rpc_psbt.py',
    'rpc_users.py',
    'feature_proxy.py',
    'rpc_signrawtransaction.py',
    'wallet_groups.py',
    'p2p_disconnect_ban.py',
    'rpc_decodescript.py',
    'rpc_blockchain.py',
    'rpc_deprecated.py',
    'wallet_disable.py',
    'rpc_net.py',
    'wallet_keypool.py',
    'p2p_mempool.py',
    'mining_prioritisetransaction.py',
    'p2p_invalid_locator.py',
    'p2p_invalid_block.py',
    'p2p_invalid_messages.py',
    'p2p_invalid_tx.py',
    'feature_assumevalid.py',
    'example_test.py',
    'wallet_txn_doublespend.py',
    'wallet_txn_clone.py --mineblock',
    'feature_notifications.py',
    'rpc_invalidateblock.py',
    'feature_rbf.py',
    'mempool_packages.py',
    'rpc_createmultisig.py',
    # FIXME: Reenable and possibly fix once the BIP9 mining is activated.
    #'feature_versionbits_warning.py',
    'rpc_preciousblock.py',
    'wallet_importprunedfunds.py',
    'p2p_leak_tx.py',
    'rpc_signmessage.py',
    'wallet_balance.py',
    'feature_nulldummy.py',
    'mempool_accept.py',
    'wallet_import_rescan.py',
    'wallet_import_with_label.py',
    'rpc_bind.py --ipv4',
    'rpc_bind.py --ipv6',
    'rpc_bind.py --nonloopback',
    'mining_basic.py',
    'wallet_bumpfee.py',
    'rpc_named_arguments.py',
    'wallet_listsinceblock.py',
    'p2p_leak.py',
    'wallet_encryption.py',
    'feature_dersig.py',
    'feature_cltv.py',
    'rpc_uptime.py',
    'wallet_resendwallettransactions.py',
    'wallet_fallbackfee.py',
    'feature_minchainwork.py',
    'rpc_getblockstats.py',
    'wallet_create_tx.py',
    'p2p_fingerprint.py',
    'feature_uacomment.py',
    'wallet_coinbase_category.py',
    'feature_filelock.py',
    'p2p_unrequested_blocks.py',
    'feature_includeconf.py',
    'rpc_deriveaddresses.py',
    'rpc_deriveaddresses.py --usecli',
    'rpc_scantxoutset.py',
    'feature_logging.py',
    'p2p_node_network_limited.py',
    'feature_blocksdir.py',
    'feature_config_args.py',
    'rpc_help.py',
    'feature_help.py',
    'feature_shutdown.py',
    # Don't append tests at the end to avoid merge conflicts
    # Put them in a random line within the section that fits their approximate run-time

    # auxpow tests
    'auxpow_mining.py',
    'auxpow_mining.py --segwit',
<<<<<<< HEAD

    # name tests
    'name_encodings.py',
    'name_expiration.py',
    'name_immature_inputs.py',
    'name_ismine.py',
    'name_list.py',
    'name_listunspent.py',
    'name_multisig.py',
    'name_multisig.py --bip16-active',
    'name_pending.py',
    'name_rawtx.py',
    'name_registration.py',
    'name_reorg.py',
    'name_scanning.py',
    'name_segwit.py',
    'name_sendcoins.py',
    'name_utxo.py',
    'name_wallet.py',
=======
    'auxpow_invalidpow.py',
>>>>>>> 11013676
]

EXTENDED_SCRIPTS = [
    # These tests are not run by the travis build process.
    # Longest test should go first, to favor running tests in parallel
    'feature_pruning.py',
    'feature_dbcrash.py',
]

# Tests that are currently being skipped (e. g., because of BIP9).
SKIPPED = [
    'feature_block.py',
    'feature_csv_activation.py',
    'feature_versionbits_warning.py',
    'p2p_compactblocks.py',
]

# Place EXTENDED_SCRIPTS first since it has the 3 longest running tests
ALL_SCRIPTS = EXTENDED_SCRIPTS + BASE_SCRIPTS

NON_SCRIPTS = [
    # These are python files that live in the functional tests directory, but are not test scripts.
    "combine_logs.py",
    "create_cache.py",
    "test_runner.py",
]

def main():
    # Parse arguments and pass through unrecognised args
    parser = argparse.ArgumentParser(add_help=False,
                                     usage='%(prog)s [test_runner.py options] [script options] [scripts]',
                                     description=__doc__,
                                     epilog='''
    Help text and arguments for individual test script:''',
                                     formatter_class=argparse.RawTextHelpFormatter)
    parser.add_argument('--combinedlogslen', '-c', type=int, default=0, metavar='n', help='On failure, print a log (of length n lines) to the console, combined from the test framework and all test nodes.')
    parser.add_argument('--coverage', action='store_true', help='generate a basic coverage report for the RPC interface')
    parser.add_argument('--ci', action='store_true', help='Run checks and code that are usually only enabled in a continuous integration environment')
    parser.add_argument('--exclude', '-x', help='specify a comma-separated-list of scripts to exclude.')
    parser.add_argument('--extended', action='store_true', help='run the extended test suite in addition to the basic tests')
    parser.add_argument('--help', '-h', '-?', action='store_true', help='print help text and exit')
    parser.add_argument('--jobs', '-j', type=int, default=4, help='how many test scripts to run in parallel. Default=4.')
    parser.add_argument('--keepcache', '-k', action='store_true', help='the default behavior is to flush the cache directory on startup. --keepcache retains the cache from the previous testrun.')
    parser.add_argument('--quiet', '-q', action='store_true', help='only print dots, results summary and failure logs')
    parser.add_argument('--tmpdirprefix', '-t', default=tempfile.gettempdir(), help="Root directory for datadirs")
    parser.add_argument('--failfast', action='store_true', help='stop execution after the first test failure')
    args, unknown_args = parser.parse_known_args()

    # args to be passed on always start with two dashes; tests are the remaining unknown args
    tests = [arg for arg in unknown_args if arg[:2] != "--"]
    passon_args = [arg for arg in unknown_args if arg[:2] == "--"]

    # Read config generated by configure.
    config = configparser.ConfigParser()
    configfile = os.path.abspath(os.path.dirname(__file__)) + "/../config.ini"
    config.read_file(open(configfile, encoding="utf8"))

    passon_args.append("--configfile=%s" % configfile)

    # Set up logging
    logging_level = logging.INFO if args.quiet else logging.DEBUG
    logging.basicConfig(format='%(message)s', level=logging_level)

    # Create base test directory
    tmpdir = "%s/test_runner_₿_🏃_%s" % (args.tmpdirprefix, datetime.datetime.now().strftime("%Y%m%d_%H%M%S"))

    os.makedirs(tmpdir)

    logging.debug("Temporary test directory at %s" % tmpdir)

    enable_bitcoind = config["components"].getboolean("ENABLE_BITCOIND")

    if not enable_bitcoind:
        print("No functional tests to run.")
        print("Rerun ./configure with --with-daemon and then make")
        sys.exit(0)

    # Build list of tests
    test_list = []
    if tests:
        # Individual tests have been specified. Run specified tests that exist
        # in the ALL_SCRIPTS list. Accept the name with or without .py extension.
        tests = [test + ".py" if ".py" not in test else test for test in tests]
        for test in tests:
            if test in ALL_SCRIPTS:
                test_list.append(test)
            else:
                print("{}WARNING!{} Test '{}' not found in full test list.".format(BOLD[1], BOLD[0], test))
    elif args.extended:
        # Include extended tests
        test_list += ALL_SCRIPTS
    else:
        # Run base tests only
        test_list += BASE_SCRIPTS

    # Remove the test cases that the user has explicitly asked to exclude.
    if args.exclude:
        exclude_tests = [test.split('.py')[0] for test in args.exclude.split(',')]
        for exclude_test in exclude_tests:
            # Remove <test_name>.py and <test_name>.py --arg from the test list
            exclude_list = [test for test in test_list if test.split('.py')[0] == exclude_test]
            for exclude_item in exclude_list:
                test_list.remove(exclude_item)
            if not exclude_list:
                print("{}WARNING!{} Test '{}' not found in current test list.".format(BOLD[1], BOLD[0], exclude_test))

    if not test_list:
        print("No valid test scripts specified. Check that your test is in one "
              "of the test lists in test_runner.py, or run test_runner.py with no arguments to run all tests")
        sys.exit(0)

    if args.help:
        # Print help for test_runner.py, then print help of the first script (with args removed) and exit.
        parser.print_help()
        subprocess.check_call([sys.executable, os.path.join(config["environment"]["SRCDIR"], 'test', 'functional', test_list[0].split()[0]), '-h'])
        sys.exit(0)

    check_script_list(src_dir=config["environment"]["SRCDIR"], fail_on_warn=args.ci)
    check_script_prefixes()

    if not args.keepcache:
        shutil.rmtree("%s/test/cache" % config["environment"]["BUILDDIR"], ignore_errors=True)

    run_tests(
        test_list=test_list,
        src_dir=config["environment"]["SRCDIR"],
        build_dir=config["environment"]["BUILDDIR"],
        tmpdir=tmpdir,
        jobs=args.jobs,
        enable_coverage=args.coverage,
        args=passon_args,
        combined_logs_len=args.combinedlogslen,
        failfast=args.failfast,
        runs_ci=args.ci,
    )

def run_tests(*, test_list, src_dir, build_dir, tmpdir, jobs=1, enable_coverage=False, args=None, combined_logs_len=0, failfast=False, runs_ci):
    args = args or []

    # Warn if bitcoind is already running (unix only)
    try:
        if subprocess.check_output(["pidof", "namecoind"]) is not None:
            print("%sWARNING!%s There is already a namecoind process running on this system. Tests may fail unexpectedly due to resource contention!" % (BOLD[1], BOLD[0]))
    except (OSError, subprocess.SubprocessError):
        pass

    # Warn if there is a cache directory
    cache_dir = "%s/test/cache" % build_dir
    if os.path.isdir(cache_dir):
        print("%sWARNING!%s There is a cache directory here: %s. If tests fail unexpectedly, try deleting the cache directory." % (BOLD[1], BOLD[0], cache_dir))

    tests_dir = src_dir + '/test/functional/'

    flags = ['--cachedir={}'.format(cache_dir)] + args

    if enable_coverage:
        coverage = RPCCoverage()
        flags.append(coverage.flag)
        logging.debug("Initializing coverage directory at %s" % coverage.dir)
    else:
        coverage = None

    if len(test_list) > 1 and jobs > 1:
        # Populate cache
        try:
            subprocess.check_output([sys.executable, tests_dir + 'create_cache.py'] + flags + ["--tmpdir=%s/cache" % tmpdir])
        except subprocess.CalledProcessError as e:
            sys.stdout.buffer.write(e.output)
            raise

    #Run Tests
    job_queue = TestHandler(
        num_tests_parallel=jobs,
        tests_dir=tests_dir,
        tmpdir=tmpdir,
        test_list=test_list,
        flags=flags,
        timeout_duration=40 * 60 if runs_ci else float('inf'),  # in seconds
    )
    start_time = time.time()
    test_results = []

    max_len_name = len(max(test_list, key=len))
    test_count = len(test_list)
    for i in range(test_count):
        test_result, testdir, stdout, stderr = job_queue.get_next()
        test_results.append(test_result)
        done_str = "{}/{} - {}{}{}".format(i + 1, test_count, BOLD[1], test_result.name, BOLD[0])
        if test_result.status == "Passed":
            logging.debug("%s passed, Duration: %s s" % (done_str, test_result.time))
        elif test_result.status == "Skipped":
            logging.debug("%s skipped" % (done_str))
        else:
            print("%s failed, Duration: %s s\n" % (done_str, test_result.time))
            print(BOLD[1] + 'stdout:\n' + BOLD[0] + stdout + '\n')
            print(BOLD[1] + 'stderr:\n' + BOLD[0] + stderr + '\n')
            if combined_logs_len and os.path.isdir(testdir):
                # Print the final `combinedlogslen` lines of the combined logs
                print('{}Combine the logs and print the last {} lines ...{}'.format(BOLD[1], combined_logs_len, BOLD[0]))
                print('\n============')
                print('{}Combined log for {}:{}'.format(BOLD[1], testdir, BOLD[0]))
                print('============\n')
                combined_logs_args = [sys.executable, os.path.join(tests_dir, 'combine_logs.py'), testdir]
                if BOLD[0]:
                    combined_logs_args += ['--color']
                combined_logs, _ = subprocess.Popen(combined_logs_args, universal_newlines=True, stdout=subprocess.PIPE).communicate()
                print("\n".join(deque(combined_logs.splitlines(), combined_logs_len)))

            if failfast:
                logging.debug("Early exiting after test failure")
                break

    print_results(test_results, max_len_name, (int(time.time() - start_time)))

    if coverage:
        coverage.report_rpc_coverage()

        logging.debug("Cleaning up coverage data")
        coverage.cleanup()

    # Clear up the temp directory if all subdirectories are gone
    if not os.listdir(tmpdir):
        os.rmdir(tmpdir)

    all_passed = all(map(lambda test_result: test_result.was_successful, test_results))

    # This will be a no-op unless failfast is True in which case there may be dangling
    # processes which need to be killed.
    job_queue.kill_and_join()

    sys.exit(not all_passed)

def print_results(test_results, max_len_name, runtime):
    results = "\n" + BOLD[1] + "%s | %s | %s\n\n" % ("TEST".ljust(max_len_name), "STATUS   ", "DURATION") + BOLD[0]

    test_results.sort(key=TestResult.sort_key)
    all_passed = True
    time_sum = 0

    for test_result in test_results:
        all_passed = all_passed and test_result.was_successful
        time_sum += test_result.time
        test_result.padding = max_len_name
        results += str(test_result)

    status = TICK + "Passed" if all_passed else CROSS + "Failed"
    if not all_passed:
        results += RED[1]
    results += BOLD[1] + "\n%s | %s | %s s (accumulated) \n" % ("ALL".ljust(max_len_name), status.ljust(9), time_sum) + BOLD[0]
    if not all_passed:
        results += RED[0]
    results += "Runtime: %s s\n" % (runtime)
    print(results)

class TestHandler:
    """
    Trigger the test scripts passed in via the list.
    """

    def __init__(self, *, num_tests_parallel, tests_dir, tmpdir, test_list, flags, timeout_duration):
        assert num_tests_parallel >= 1
        self.num_jobs = num_tests_parallel
        self.tests_dir = tests_dir
        self.tmpdir = tmpdir
        self.timeout_duration = timeout_duration
        self.test_list = test_list
        self.flags = flags
        self.num_running = 0
        self.jobs = []

    def get_next(self):
        while self.num_running < self.num_jobs and self.test_list:
            # Add tests
            self.num_running += 1
            test = self.test_list.pop(0)
            portseed = len(self.test_list)
            portseed_arg = ["--portseed={}".format(portseed)]
            log_stdout = tempfile.SpooledTemporaryFile(max_size=2**16)
            log_stderr = tempfile.SpooledTemporaryFile(max_size=2**16)
            test_argv = test.split()
            testdir = "{}/{}_{}".format(self.tmpdir, re.sub(".py$", "", test_argv[0]), portseed)
            tmpdir_arg = ["--tmpdir={}".format(testdir)]
            self.jobs.append((test,
                              time.time(),
                              subprocess.Popen([sys.executable, self.tests_dir + test_argv[0]] + test_argv[1:] + self.flags + portseed_arg + tmpdir_arg,
                                               universal_newlines=True,
                                               stdout=log_stdout,
                                               stderr=log_stderr),
                              testdir,
                              log_stdout,
                              log_stderr))
        if not self.jobs:
            raise IndexError('pop from empty list')

        # Print remaining running jobs when all jobs have been started.
        if not self.test_list:
            print("Remaining jobs: [{}]".format(", ".join(j[0] for j in self.jobs)))

        dot_count = 0
        while True:
            # Return first proc that finishes
            time.sleep(.5)
            for job in self.jobs:
                (name, start_time, proc, testdir, log_out, log_err) = job
                if int(time.time() - start_time) > self.timeout_duration:
                    # In travis, timeout individual tests (to stop tests hanging and not providing useful output).
                    proc.send_signal(signal.SIGINT)
                if proc.poll() is not None:
                    log_out.seek(0), log_err.seek(0)
                    [stdout, stderr] = [log_file.read().decode('utf-8') for log_file in (log_out, log_err)]
                    log_out.close(), log_err.close()
                    if proc.returncode == TEST_EXIT_PASSED and stderr == "":
                        status = "Passed"
                    elif proc.returncode == TEST_EXIT_SKIPPED:
                        status = "Skipped"
                    else:
                        status = "Failed"
                    self.num_running -= 1
                    self.jobs.remove(job)
                    clearline = '\r' + (' ' * dot_count) + '\r'
                    print(clearline, end='', flush=True)
                    dot_count = 0
                    return TestResult(name, status, int(time.time() - start_time)), testdir, stdout, stderr
            print('.', end='', flush=True)
            dot_count += 1

    def kill_and_join(self):
        """Send SIGKILL to all jobs and block until all have ended."""
        procs = [i[2] for i in self.jobs]

        for proc in procs:
            proc.kill()

        for proc in procs:
            proc.wait()


class TestResult():
    def __init__(self, name, status, time):
        self.name = name
        self.status = status
        self.time = time
        self.padding = 0

    def sort_key(self):
        if self.status == "Passed":
            return 0, self.name.lower()
        elif self.status == "Failed":
            return 2, self.name.lower()
        elif self.status == "Skipped":
            return 1, self.name.lower()

    def __repr__(self):
        if self.status == "Passed":
            color = GREEN
            glyph = TICK
        elif self.status == "Failed":
            color = RED
            glyph = CROSS
        elif self.status == "Skipped":
            color = GREY
            glyph = CIRCLE

        return color[1] + "%s | %s%s | %s s\n" % (self.name.ljust(self.padding), glyph, self.status.ljust(7), self.time) + color[0]

    @property
    def was_successful(self):
        return self.status != "Failed"


def check_script_prefixes():
    """Check that test scripts start with one of the allowed name prefixes."""

    good_prefixes_re = re.compile("(example|feature|interface|mempool|mining|p2p|rpc|wallet|tool|auxpow|name)_")
    bad_script_names = [script for script in ALL_SCRIPTS if good_prefixes_re.match(script) is None]

    if bad_script_names:
        print("%sERROR:%s %d tests not meeting naming conventions:" % (BOLD[1], BOLD[0], len(bad_script_names)))
        print("  %s" % ("\n  ".join(sorted(bad_script_names))))
        raise AssertionError("Some tests are not following naming convention!")


def check_script_list(*, src_dir, fail_on_warn):
    """Check scripts directory.

    Check that there are no scripts in the functional tests directory which are
    not being run by pull-tester.py."""
    script_dir = src_dir + '/test/functional/'
    python_files = set([test_file for test_file in os.listdir(script_dir) if test_file.endswith(".py")])
    missed_tests = list(python_files - set(map(lambda x: x.split()[0], ALL_SCRIPTS + NON_SCRIPTS + SKIPPED)))
    if len(missed_tests) != 0:
        print("%sWARNING!%s The following scripts are not being run: %s. Check the test lists in test_runner.py." % (BOLD[1], BOLD[0], str(missed_tests)))
        if fail_on_warn:
            # On travis this warning is an error to prevent merging incomplete commits into master
            sys.exit(1)


class RPCCoverage():
    """
    Coverage reporting utilities for test_runner.

    Coverage calculation works by having each test script subprocess write
    coverage files into a particular directory. These files contain the RPC
    commands invoked during testing, as well as a complete listing of RPC
    commands per `bitcoin-cli help` (`rpc_interface.txt`).

    After all tests complete, the commands run are combined and diff'd against
    the complete list to calculate uncovered RPC commands.

    See also: test/functional/test_framework/coverage.py

    """
    def __init__(self):
        self.dir = tempfile.mkdtemp(prefix="coverage")
        self.flag = '--coveragedir=%s' % self.dir

    def report_rpc_coverage(self):
        """
        Print out RPC commands that were unexercised by tests.

        """
        uncovered = self._get_uncovered_rpc_commands()

        if uncovered:
            print("Uncovered RPC commands:")
            print("".join(("  - %s\n" % command) for command in sorted(uncovered)))
        else:
            print("All RPC commands covered.")

    def cleanup(self):
        return shutil.rmtree(self.dir)

    def _get_uncovered_rpc_commands(self):
        """
        Return a set of currently untested RPC commands.

        """
        # This is shared from `test/functional/test-framework/coverage.py`
        reference_filename = 'rpc_interface.txt'
        coverage_file_prefix = 'coverage.'

        coverage_ref_filename = os.path.join(self.dir, reference_filename)
        coverage_filenames = set()
        all_cmds = set()
        covered_cmds = set()

        if not os.path.isfile(coverage_ref_filename):
            raise RuntimeError("No coverage reference found")

        with open(coverage_ref_filename, 'r', encoding="utf8") as coverage_ref_file:
            all_cmds.update([line.strip() for line in coverage_ref_file.readlines()])

        for root, _, files in os.walk(self.dir):
            for filename in files:
                if filename.startswith(coverage_file_prefix):
                    coverage_filenames.add(os.path.join(root, filename))

        for filename in coverage_filenames:
            with open(filename, 'r', encoding="utf8") as coverage_file:
                covered_cmds.update([line.strip() for line in coverage_file.readlines()])

        return all_cmds - covered_cmds


if __name__ == '__main__':
    main()<|MERGE_RESOLUTION|>--- conflicted
+++ resolved
@@ -202,7 +202,7 @@
     # auxpow tests
     'auxpow_mining.py',
     'auxpow_mining.py --segwit',
-<<<<<<< HEAD
+    'auxpow_invalidpow.py',
 
     # name tests
     'name_encodings.py',
@@ -222,9 +222,6 @@
     'name_sendcoins.py',
     'name_utxo.py',
     'name_wallet.py',
-=======
-    'auxpow_invalidpow.py',
->>>>>>> 11013676
 ]
 
 EXTENDED_SCRIPTS = [
