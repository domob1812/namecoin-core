#!/usr/bin/env python3
# Copyright (c) 2014-2020 The Bitcoin Core developers
# Distributed under the MIT software license, see the accompanying
# file COPYING or http://www.opensource.org/licenses/mit-license.php.
"""Run regression test suite.

This module calls down into individual test cases via subprocess. It will
forward all unrecognized arguments onto the individual test scripts.

For a description of arguments recognized by test scripts, see
`test/functional/test_framework/test_framework.py:BitcoinTestFramework.main`.

"""

import argparse
from collections import deque
import configparser
import datetime
import os
import time
import shutil
import subprocess
import sys
import tempfile
import re
import logging
import unittest

# Formatting. Default colors to empty strings.
BOLD, GREEN, RED, GREY = ("", ""), ("", ""), ("", ""), ("", "")
try:
    # Make sure python thinks it can write unicode to its stdout
    "\u2713".encode("utf_8").decode(sys.stdout.encoding)
    TICK = "✓ "
    CROSS = "✖ "
    CIRCLE = "○ "
except UnicodeDecodeError:
    TICK = "P "
    CROSS = "x "
    CIRCLE = "o "

if os.name != 'nt' or sys.getwindowsversion() >= (10, 0, 14393):
    if os.name == 'nt':
        import ctypes
        kernel32 = ctypes.windll.kernel32  # type: ignore
        ENABLE_VIRTUAL_TERMINAL_PROCESSING = 4
        STD_OUTPUT_HANDLE = -11
        STD_ERROR_HANDLE = -12
        # Enable ascii color control to stdout
        stdout = kernel32.GetStdHandle(STD_OUTPUT_HANDLE)
        stdout_mode = ctypes.c_int32()
        kernel32.GetConsoleMode(stdout, ctypes.byref(stdout_mode))
        kernel32.SetConsoleMode(stdout, stdout_mode.value | ENABLE_VIRTUAL_TERMINAL_PROCESSING)
        # Enable ascii color control to stderr
        stderr = kernel32.GetStdHandle(STD_ERROR_HANDLE)
        stderr_mode = ctypes.c_int32()
        kernel32.GetConsoleMode(stderr, ctypes.byref(stderr_mode))
        kernel32.SetConsoleMode(stderr, stderr_mode.value | ENABLE_VIRTUAL_TERMINAL_PROCESSING)
    # primitive formatting on supported
    # terminal via ANSI escape sequences:
    BOLD = ('\033[0m', '\033[1m')
    GREEN = ('\033[0m', '\033[0;32m')
    RED = ('\033[0m', '\033[0;31m')
    GREY = ('\033[0m', '\033[1;30m')

TEST_EXIT_PASSED = 0
TEST_EXIT_SKIPPED = 77

TEST_FRAMEWORK_MODULES = [
    "address",
    "blocktools",
    "script",
]

EXTENDED_SCRIPTS = [
    # These tests are not run by default.
    # Longest test should go first, to favor running tests in parallel
    'feature_pruning.py',
    'feature_dbcrash.py',
]

BASE_SCRIPTS = [
    # Scripts that are run by default.
    # Longest test should go first, to favor running tests in parallel
    'wallet_hd.py',
    'wallet_hd.py --descriptors',
    'wallet_backup.py',
    # vv Tests less than 5m vv
    'mining_getblocktemplate_longpoll.py',
    'feature_maxuploadtarget.py',
    'feature_block.py',
    'rpc_fundrawtransaction.py',
    'p2p_compactblocks.py',
    'feature_segwit.py',
    # vv Tests less than 2m vv
    'wallet_basic.py',
    'wallet_basic.py --descriptors',
    'wallet_labels.py',
    'wallet_labels.py --descriptors',
    'p2p_segwit.py',
    'p2p_timeouts.py',
    'p2p_tx_download.py',
    'mempool_updatefromblock.py',
    'wallet_dump.py',
    'wallet_listtransactions.py',
    # vv Tests less than 60s vv
    'p2p_sendheaders.py',
    'wallet_zapwallettxes.py',
    'wallet_importmulti.py',
    'mempool_limit.py',
    'rpc_txoutproof.py',
    'wallet_listreceivedby.py',
    'wallet_abandonconflict.py',
    'feature_csv_activation.py',
    'rpc_rawtransaction.py',
    'wallet_address_types.py',
    'feature_bip68_sequence.py',
    'p2p_feefilter.py',
    'feature_reindex.py',
    'feature_abortnode.py',
    # vv Tests less than 30s vv
    'wallet_keypool_topup.py',
    'wallet_keypool_topup.py --descriptors',
    'feature_fee_estimation.py',
    'interface_zmq.py',
    'interface_bitcoin_cli.py',
    'mempool_resurrect.py',
    'wallet_txn_doublespend.py --mineblock',
    'tool_wallet.py',
    'wallet_txn_clone.py',
    'wallet_txn_clone.py --segwit',
    'rpc_getchaintips.py',
    'rpc_misc.py',
    'interface_rest.py',
    'mempool_spend_coinbase.py',
    'wallet_avoidreuse.py',
    'wallet_avoidreuse.py --descriptors',
    'mempool_reorg.py',
    'mempool_persist.py',
    'wallet_multiwallet.py',
    'wallet_multiwallet.py --usecli',
    'wallet_createwallet.py',
    'wallet_createwallet.py --usecli',
    'wallet_watchonly.py',
    'wallet_watchonly.py --usecli',
    'wallet_reorgsrestore.py',
    'interface_http.py',
    'interface_rpc.py',
    'rpc_psbt.py',
    'rpc_psbt.py --descriptors',
    'rpc_users.py',
    'rpc_whitelist.py',
    'feature_proxy.py',
    'rpc_signrawtransaction.py',
    'wallet_groups.py',
    'p2p_disconnect_ban.py',
    'rpc_decodescript.py',
    'rpc_blockchain.py',
    'rpc_deprecated.py',
    'wallet_disable.py',
    'p2p_addr_relay.py',
    'p2p_getdata.py',
    'rpc_net.py',
    'wallet_keypool.py',
    'wallet_keypool.py --descriptors',
    'wallet_descriptor.py',
    'p2p_nobloomfilter_messages.py',
    'p2p_filter.py',
    'rpc_setban.py',
    'p2p_blocksonly.py',
    'mining_prioritisetransaction.py',
    'p2p_invalid_locator.py',
    'p2p_invalid_block.py',
    'p2p_invalid_messages.py',
    'p2p_invalid_tx.py',
    'feature_assumevalid.py',
    'example_test.py',
    'wallet_txn_doublespend.py',
    'feature_backwards_compatibility.py',
    'wallet_txn_clone.py --mineblock',
    'feature_notifications.py',
    'rpc_getblockfilter.py',
    'rpc_invalidateblock.py',
    'feature_rbf.py',
    'mempool_packages.py',
    'mempool_package_onemore.py',
    'rpc_createmultisig.py',
    'rpc_createmultisig.py --descriptors',
    # FIXME: Reenable and possibly fix once the BIP9 mining is activated.
    #'feature_versionbits_warning.py',
    'rpc_preciousblock.py',
    'wallet_importprunedfunds.py',
    'p2p_leak_tx.py',
    'p2p_eviction.py',
    'rpc_signmessage.py',
    'rpc_generateblock.py',
    'wallet_balance.py',
    'feature_nulldummy.py',
    'mempool_accept.py',
    'mempool_expiry.py',
    'wallet_import_rescan.py',
    'wallet_import_with_label.py',
    'wallet_importdescriptors.py',
    'wallet_upgradewallet.py',
    'rpc_bind.py --ipv4',
    'rpc_bind.py --ipv6',
    'rpc_bind.py --nonloopback',
    'mining_basic.py',
    'wallet_bumpfee.py',
    'wallet_implicitsegwit.py',
    'rpc_named_arguments.py',
    'wallet_listsinceblock.py',
    'p2p_leak.py',
    'wallet_encryption.py',
    'wallet_encryption.py --descriptors',
    'feature_dersig.py',
    'feature_cltv.py',
    'rpc_uptime.py',
    'wallet_resendwallettransactions.py',
    'wallet_fallbackfee.py',
    'rpc_dumptxoutset.py',
    'feature_minchainwork.py',
    'rpc_estimatefee.py',
    'rpc_getblockstats.py',
    'wallet_create_tx.py',
    'p2p_fingerprint.py',
    'feature_uacomment.py',
    'wallet_coinbase_category.py',
    'feature_filelock.py',
    'feature_loadblock.py',
    # FIXME: Reenable with data created for Namecoin.
    #'p2p_dos_header_tree.py',
    'p2p_unrequested_blocks.py',
    'p2p_blockfilters.py',
    'feature_includeconf.py',
    'feature_asmap.py',
    'mempool_unbroadcast.py',
    'mempool_compatibility.py',
    'rpc_deriveaddresses.py',
    'rpc_deriveaddresses.py --usecli',
    'rpc_scantxoutset.py',
    'feature_logging.py',
    'p2p_node_network_limited.py',
    'p2p_permissions.py',
    'feature_blocksdir.py',
    'feature_config_args.py',
    'rpc_getdescriptorinfo.py',
    'rpc_help.py',
    'feature_help.py',
    'feature_shutdown.py',
    # Don't append tests at the end to avoid merge conflicts
    # Put them in a random line within the section that fits their approximate run-time

    # auxpow tests
    'auxpow_mining.py',
    'auxpow_mining.py --segwit',
    'auxpow_invalidpow.py',
    'auxpow_zerohash.py',

    # name tests
    'name_ant_workflow.py',
    'name_byhash.py',
    'name_encodings.py',
    'name_expiration.py',
    'name_immature_inputs.py',
    'name_ismine.py',
    'name_list.py',
    'name_listunspent.py',
    'name_multisig.py',
    'name_multisig.py --bip16-active',
    'name_multiupdate.py',
    'name_pending.py',
    'name_rawtx.py',
    'name_registration.py',
    'name_reorg.py',
    'name_scanning.py',
    'name_segwit.py',
    'name_sendcoins.py',
    'name_utxo.py',
    'name_wallet.py',
]

# Tests that are currently being skipped (e. g., because of BIP9).
SKIPPED = [
    'feature_versionbits_warning.py',
    'p2p_dos_header_tree.py',
]

# Place EXTENDED_SCRIPTS first since it has the 3 longest running tests
ALL_SCRIPTS = EXTENDED_SCRIPTS + BASE_SCRIPTS

NON_SCRIPTS = [
    # These are python files that live in the functional tests directory, but are not test scripts.
    "combine_logs.py",
    "create_cache.py",
    "test_runner.py",
]

def main():
    # Parse arguments and pass through unrecognised args
    parser = argparse.ArgumentParser(add_help=False,
                                     usage='%(prog)s [test_runner.py options] [script options] [scripts]',
                                     description=__doc__,
                                     epilog='''
    Help text and arguments for individual test script:''',
                                     formatter_class=argparse.RawTextHelpFormatter)
    parser.add_argument('--ansi', action='store_true', default=sys.stdout.isatty(), help="Use ANSI colors and dots in output (enabled by default when standard output is a TTY)")
    parser.add_argument('--combinedlogslen', '-c', type=int, default=0, metavar='n', help='On failure, print a log (of length n lines) to the console, combined from the test framework and all test nodes.')
    parser.add_argument('--coverage', action='store_true', help='generate a basic coverage report for the RPC interface')
    parser.add_argument('--ci', action='store_true', help='Run checks and code that are usually only enabled in a continuous integration environment')
    parser.add_argument('--exclude', '-x', help='specify a comma-separated-list of scripts to exclude.')
    parser.add_argument('--extended', action='store_true', help='run the extended test suite in addition to the basic tests')
    parser.add_argument('--help', '-h', '-?', action='store_true', help='print help text and exit')
    parser.add_argument('--jobs', '-j', type=int, default=4, help='how many test scripts to run in parallel. Default=4.')
    parser.add_argument('--keepcache', '-k', action='store_true', help='the default behavior is to flush the cache directory on startup. --keepcache retains the cache from the previous testrun.')
    parser.add_argument('--quiet', '-q', action='store_true', help='only print dots, results summary and failure logs')
    parser.add_argument('--tmpdirprefix', '-t', default=tempfile.gettempdir(), help="Root directory for datadirs")
    parser.add_argument('--failfast', action='store_true', help='stop execution after the first test failure')
    parser.add_argument('--filter', help='filter scripts to run by regular expression')

    args, unknown_args = parser.parse_known_args()
    if not args.ansi:
        global BOLD, GREEN, RED, GREY
        BOLD = ("", "")
        GREEN = ("", "")
        RED = ("", "")
        GREY = ("", "")

    # args to be passed on always start with two dashes; tests are the remaining unknown args
    tests = [arg for arg in unknown_args if arg[:2] != "--"]
    passon_args = [arg for arg in unknown_args if arg[:2] == "--"]

    # Read config generated by configure.
    config = configparser.ConfigParser()
    configfile = os.path.abspath(os.path.dirname(__file__)) + "/../config.ini"
    config.read_file(open(configfile, encoding="utf8"))

    passon_args.append("--configfile=%s" % configfile)

    # Set up logging
    logging_level = logging.INFO if args.quiet else logging.DEBUG
    logging.basicConfig(format='%(message)s', level=logging_level)

    # Create base test directory
    tmpdir = "%s/test_runner_₿_🏃_%s" % (args.tmpdirprefix, datetime.datetime.now().strftime("%Y%m%d_%H%M%S"))

    os.makedirs(tmpdir)

    logging.debug("Temporary test directory at %s" % tmpdir)

    enable_bitcoind = config["components"].getboolean("ENABLE_BITCOIND")

    if not enable_bitcoind:
        print("No functional tests to run.")
        print("Rerun ./configure with --with-daemon and then make")
        sys.exit(0)

    # Build list of tests
    test_list = []
    if tests:
        # Individual tests have been specified. Run specified tests that exist
        # in the ALL_SCRIPTS list. Accept names with or without a .py extension.
        # Specified tests can contain wildcards, but in that case the supplied
        # paths should be coherent, e.g. the same path as that provided to call
        # test_runner.py. Examples:
        #   `test/functional/test_runner.py test/functional/wallet*`
        #   `test/functional/test_runner.py ./test/functional/wallet*`
        #   `test_runner.py wallet*`
        #   but not:
        #   `test/functional/test_runner.py wallet*`
        # Multiple wildcards can be passed:
        #   `test_runner.py tool* mempool*`
        for test in tests:
            script = test.split("/")[-1]
            script = script + ".py" if ".py" not in script else script
            if script in ALL_SCRIPTS:
                test_list.append(script)
            else:
                print("{}WARNING!{} Test '{}' not found in full test list.".format(BOLD[1], BOLD[0], test))
    elif args.extended:
        # Include extended tests
        test_list += ALL_SCRIPTS
    else:
        # Run base tests only
        test_list += BASE_SCRIPTS

    # Remove the test cases that the user has explicitly asked to exclude.
    if args.exclude:
        exclude_tests = [test.split('.py')[0] for test in args.exclude.split(',')]
        for exclude_test in exclude_tests:
            # Remove <test_name>.py and <test_name>.py --arg from the test list
            exclude_list = [test for test in test_list if test.split('.py')[0] == exclude_test]
            for exclude_item in exclude_list:
                test_list.remove(exclude_item)
            if not exclude_list:
                print("{}WARNING!{} Test '{}' not found in current test list.".format(BOLD[1], BOLD[0], exclude_test))

    if args.filter:
        test_list = list(filter(re.compile(args.filter).search, test_list))

    if not test_list:
        print("No valid test scripts specified. Check that your test is in one "
              "of the test lists in test_runner.py, or run test_runner.py with no arguments to run all tests")
        sys.exit(0)

    if args.help:
        # Print help for test_runner.py, then print help of the first script (with args removed) and exit.
        parser.print_help()
        subprocess.check_call([sys.executable, os.path.join(config["environment"]["SRCDIR"], 'test', 'functional', test_list[0].split()[0]), '-h'])
        sys.exit(0)

    check_script_list(src_dir=config["environment"]["SRCDIR"], fail_on_warn=args.ci)
    check_script_prefixes()

    if not args.keepcache:
        shutil.rmtree("%s/test/cache" % config["environment"]["BUILDDIR"], ignore_errors=True)

    run_tests(
        test_list=test_list,
        src_dir=config["environment"]["SRCDIR"],
        build_dir=config["environment"]["BUILDDIR"],
        tmpdir=tmpdir,
        jobs=args.jobs,
        enable_coverage=args.coverage,
        args=passon_args,
        combined_logs_len=args.combinedlogslen,
        failfast=args.failfast,
        use_term_control=args.ansi,
    )

def run_tests(*, test_list, src_dir, build_dir, tmpdir, jobs=1, enable_coverage=False, args=None, combined_logs_len=0, failfast=False, use_term_control):
    args = args or []

    # Warn if bitcoind is already running
    try:
<<<<<<< HEAD
        if subprocess.check_output(["pidof", "namecoind"]) not in [b'']:
            print("%sWARNING!%s There is already a namecoind process running on this system. Tests may fail unexpectedly due to resource contention!" % (BOLD[1], BOLD[0]))
    except (OSError, subprocess.SubprocessError):
=======
        # pgrep exits with code zero when one or more matching processes found
        if subprocess.run(["pgrep", "-x", "bitcoind"], stdout=subprocess.DEVNULL).returncode == 0:
            print("%sWARNING!%s There is already a bitcoind process running on this system. Tests may fail unexpectedly due to resource contention!" % (BOLD[1], BOLD[0]))
    except OSError:
        # pgrep not supported
>>>>>>> 03ab1e6a
        pass

    # Warn if there is a cache directory
    cache_dir = "%s/test/cache" % build_dir
    if os.path.isdir(cache_dir):
        print("%sWARNING!%s There is a cache directory here: %s. If tests fail unexpectedly, try deleting the cache directory." % (BOLD[1], BOLD[0], cache_dir))

    # Test Framework Tests
    print("Running Unit Tests for Test Framework Modules")
    test_framework_tests = unittest.TestSuite()
    for module in TEST_FRAMEWORK_MODULES:
        test_framework_tests.addTest(unittest.TestLoader().loadTestsFromName("test_framework.{}".format(module)))
    result = unittest.TextTestRunner(verbosity=1, failfast=True).run(test_framework_tests)
    if not result.wasSuccessful():
        logging.debug("Early exiting after failure in TestFramework unit tests")
        sys.exit(False)

    tests_dir = src_dir + '/test/functional/'

    flags = ['--cachedir={}'.format(cache_dir)] + args

    if enable_coverage:
        coverage = RPCCoverage()
        flags.append(coverage.flag)
        logging.debug("Initializing coverage directory at %s" % coverage.dir)
    else:
        coverage = None

    if len(test_list) > 1 and jobs > 1:
        # Populate cache
        try:
            subprocess.check_output([sys.executable, tests_dir + 'create_cache.py'] + flags + ["--tmpdir=%s/cache" % tmpdir])
        except subprocess.CalledProcessError as e:
            sys.stdout.buffer.write(e.output)
            raise

    #Run Tests
    job_queue = TestHandler(
        num_tests_parallel=jobs,
        tests_dir=tests_dir,
        tmpdir=tmpdir,
        test_list=test_list,
        flags=flags,
        use_term_control=use_term_control,
    )
    start_time = time.time()
    test_results = []

    max_len_name = len(max(test_list, key=len))
    test_count = len(test_list)
    for i in range(test_count):
        test_result, testdir, stdout, stderr = job_queue.get_next()
        test_results.append(test_result)
        done_str = "{}/{} - {}{}{}".format(i + 1, test_count, BOLD[1], test_result.name, BOLD[0])
        if test_result.status == "Passed":
            logging.debug("%s passed, Duration: %s s" % (done_str, test_result.time))
        elif test_result.status == "Skipped":
            logging.debug("%s skipped" % (done_str))
        else:
            print("%s failed, Duration: %s s\n" % (done_str, test_result.time))
            print(BOLD[1] + 'stdout:\n' + BOLD[0] + stdout + '\n')
            print(BOLD[1] + 'stderr:\n' + BOLD[0] + stderr + '\n')
            if combined_logs_len and os.path.isdir(testdir):
                # Print the final `combinedlogslen` lines of the combined logs
                print('{}Combine the logs and print the last {} lines ...{}'.format(BOLD[1], combined_logs_len, BOLD[0]))
                print('\n============')
                print('{}Combined log for {}:{}'.format(BOLD[1], testdir, BOLD[0]))
                print('============\n')
                combined_logs_args = [sys.executable, os.path.join(tests_dir, 'combine_logs.py'), testdir]
                if BOLD[0]:
                    combined_logs_args += ['--color']
                combined_logs, _ = subprocess.Popen(combined_logs_args, universal_newlines=True, stdout=subprocess.PIPE).communicate()
                print("\n".join(deque(combined_logs.splitlines(), combined_logs_len)))

            if failfast:
                logging.debug("Early exiting after test failure")
                break

    print_results(test_results, max_len_name, (int(time.time() - start_time)))

    if coverage:
        coverage_passed = coverage.report_rpc_coverage()

        logging.debug("Cleaning up coverage data")
        coverage.cleanup()
    else:
        coverage_passed = True

    # Clear up the temp directory if all subdirectories are gone
    if not os.listdir(tmpdir):
        os.rmdir(tmpdir)

    all_passed = all(map(lambda test_result: test_result.was_successful, test_results)) and coverage_passed

    # This will be a no-op unless failfast is True in which case there may be dangling
    # processes which need to be killed.
    job_queue.kill_and_join()

    sys.exit(not all_passed)

def print_results(test_results, max_len_name, runtime):
    results = "\n" + BOLD[1] + "%s | %s | %s\n\n" % ("TEST".ljust(max_len_name), "STATUS   ", "DURATION") + BOLD[0]

    test_results.sort(key=TestResult.sort_key)
    all_passed = True
    time_sum = 0

    for test_result in test_results:
        all_passed = all_passed and test_result.was_successful
        time_sum += test_result.time
        test_result.padding = max_len_name
        results += str(test_result)

    status = TICK + "Passed" if all_passed else CROSS + "Failed"
    if not all_passed:
        results += RED[1]
    results += BOLD[1] + "\n%s | %s | %s s (accumulated) \n" % ("ALL".ljust(max_len_name), status.ljust(9), time_sum) + BOLD[0]
    if not all_passed:
        results += RED[0]
    results += "Runtime: %s s\n" % (runtime)
    print(results)

class TestHandler:
    """
    Trigger the test scripts passed in via the list.
    """

    def __init__(self, *, num_tests_parallel, tests_dir, tmpdir, test_list, flags, use_term_control):
        assert num_tests_parallel >= 1
        self.num_jobs = num_tests_parallel
        self.tests_dir = tests_dir
        self.tmpdir = tmpdir
        self.test_list = test_list
        self.flags = flags
        self.num_running = 0
        self.jobs = []
        self.use_term_control = use_term_control

    def get_next(self):
        while self.num_running < self.num_jobs and self.test_list:
            # Add tests
            self.num_running += 1
            test = self.test_list.pop(0)
            portseed = len(self.test_list)
            portseed_arg = ["--portseed={}".format(portseed)]
            log_stdout = tempfile.SpooledTemporaryFile(max_size=2**16)
            log_stderr = tempfile.SpooledTemporaryFile(max_size=2**16)
            test_argv = test.split()
            testdir = "{}/{}_{}".format(self.tmpdir, re.sub(".py$", "", test_argv[0]), portseed)
            tmpdir_arg = ["--tmpdir={}".format(testdir)]
            self.jobs.append((test,
                              time.time(),
                              subprocess.Popen([sys.executable, self.tests_dir + test_argv[0]] + test_argv[1:] + self.flags + portseed_arg + tmpdir_arg,
                                               universal_newlines=True,
                                               stdout=log_stdout,
                                               stderr=log_stderr),
                              testdir,
                              log_stdout,
                              log_stderr))
        if not self.jobs:
            raise IndexError('pop from empty list')

        # Print remaining running jobs when all jobs have been started.
        if not self.test_list:
            print("Remaining jobs: [{}]".format(", ".join(j[0] for j in self.jobs)))

        dot_count = 0
        while True:
            # Return first proc that finishes
            time.sleep(.5)
            for job in self.jobs:
                (name, start_time, proc, testdir, log_out, log_err) = job
                if proc.poll() is not None:
                    log_out.seek(0), log_err.seek(0)
                    [stdout, stderr] = [log_file.read().decode('utf-8') for log_file in (log_out, log_err)]
                    log_out.close(), log_err.close()
                    if proc.returncode == TEST_EXIT_PASSED and stderr == "":
                        status = "Passed"
                    elif proc.returncode == TEST_EXIT_SKIPPED:
                        status = "Skipped"
                    else:
                        status = "Failed"
                    self.num_running -= 1
                    self.jobs.remove(job)
                    if self.use_term_control:
                        clearline = '\r' + (' ' * dot_count) + '\r'
                        print(clearline, end='', flush=True)
                    dot_count = 0
                    return TestResult(name, status, int(time.time() - start_time)), testdir, stdout, stderr
            if self.use_term_control:
                print('.', end='', flush=True)
            dot_count += 1

    def kill_and_join(self):
        """Send SIGKILL to all jobs and block until all have ended."""
        procs = [i[2] for i in self.jobs]

        for proc in procs:
            proc.kill()

        for proc in procs:
            proc.wait()


class TestResult():
    def __init__(self, name, status, time):
        self.name = name
        self.status = status
        self.time = time
        self.padding = 0

    def sort_key(self):
        if self.status == "Passed":
            return 0, self.name.lower()
        elif self.status == "Failed":
            return 2, self.name.lower()
        elif self.status == "Skipped":
            return 1, self.name.lower()

    def __repr__(self):
        if self.status == "Passed":
            color = GREEN
            glyph = TICK
        elif self.status == "Failed":
            color = RED
            glyph = CROSS
        elif self.status == "Skipped":
            color = GREY
            glyph = CIRCLE

        return color[1] + "%s | %s%s | %s s\n" % (self.name.ljust(self.padding), glyph, self.status.ljust(7), self.time) + color[0]

    @property
    def was_successful(self):
        return self.status != "Failed"


def check_script_prefixes():
    """Check that test scripts start with one of the allowed name prefixes."""

    good_prefixes_re = re.compile("^(example|feature|interface|mempool|mining|p2p|rpc|wallet|tool|auxpow|name)_")
    bad_script_names = [script for script in ALL_SCRIPTS if good_prefixes_re.match(script) is None]

    if bad_script_names:
        print("%sERROR:%s %d tests not meeting naming conventions:" % (BOLD[1], BOLD[0], len(bad_script_names)))
        print("  %s" % ("\n  ".join(sorted(bad_script_names))))
        raise AssertionError("Some tests are not following naming convention!")


def check_script_list(*, src_dir, fail_on_warn):
    """Check scripts directory.

    Check that there are no scripts in the functional tests directory which are
    not being run by pull-tester.py."""
    script_dir = src_dir + '/test/functional/'
    python_files = set([test_file for test_file in os.listdir(script_dir) if test_file.endswith(".py")])
    missed_tests = list(python_files - set(map(lambda x: x.split()[0], ALL_SCRIPTS + NON_SCRIPTS + SKIPPED)))
    if len(missed_tests) != 0:
        print("%sWARNING!%s The following scripts are not being run: %s. Check the test lists in test_runner.py." % (BOLD[1], BOLD[0], str(missed_tests)))
        if fail_on_warn:
            # On CI this warning is an error to prevent merging incomplete commits into master
            sys.exit(1)


class RPCCoverage():
    """
    Coverage reporting utilities for test_runner.

    Coverage calculation works by having each test script subprocess write
    coverage files into a particular directory. These files contain the RPC
    commands invoked during testing, as well as a complete listing of RPC
    commands per `bitcoin-cli help` (`rpc_interface.txt`).

    After all tests complete, the commands run are combined and diff'd against
    the complete list to calculate uncovered RPC commands.

    See also: test/functional/test_framework/coverage.py

    """
    def __init__(self):
        self.dir = tempfile.mkdtemp(prefix="coverage")
        self.flag = '--coveragedir=%s' % self.dir

    def report_rpc_coverage(self):
        """
        Print out RPC commands that were unexercised by tests.

        """
        uncovered = self._get_uncovered_rpc_commands()

        if uncovered:
            print("Uncovered RPC commands:")
            print("".join(("  - %s\n" % command) for command in sorted(uncovered)))
            return False
        else:
            print("All RPC commands covered.")
            return True

    def cleanup(self):
        return shutil.rmtree(self.dir)

    def _get_uncovered_rpc_commands(self):
        """
        Return a set of currently untested RPC commands.

        """
        # This is shared from `test/functional/test-framework/coverage.py`
        reference_filename = 'rpc_interface.txt'
        coverage_file_prefix = 'coverage.'

        coverage_ref_filename = os.path.join(self.dir, reference_filename)
        coverage_filenames = set()
        all_cmds = set()
        covered_cmds = set()

        if not os.path.isfile(coverage_ref_filename):
            raise RuntimeError("No coverage reference found")

        with open(coverage_ref_filename, 'r', encoding="utf8") as coverage_ref_file:
            all_cmds.update([line.strip() for line in coverage_ref_file.readlines()])

        for root, _, files in os.walk(self.dir):
            for filename in files:
                if filename.startswith(coverage_file_prefix):
                    coverage_filenames.add(os.path.join(root, filename))

        for filename in coverage_filenames:
            with open(filename, 'r', encoding="utf8") as coverage_file:
                covered_cmds.update([line.strip() for line in coverage_file.readlines()])

        return all_cmds - covered_cmds


if __name__ == '__main__':
    main()<|MERGE_RESOLUTION|>--- conflicted
+++ resolved
@@ -433,17 +433,11 @@
 
     # Warn if bitcoind is already running
     try:
-<<<<<<< HEAD
-        if subprocess.check_output(["pidof", "namecoind"]) not in [b'']:
+        # pgrep exits with code zero when one or more matching processes found
+        if subprocess.run(["pgrep", "-x", "namecoind"], stdout=subprocess.DEVNULL).returncode == 0:
             print("%sWARNING!%s There is already a namecoind process running on this system. Tests may fail unexpectedly due to resource contention!" % (BOLD[1], BOLD[0]))
-    except (OSError, subprocess.SubprocessError):
-=======
-        # pgrep exits with code zero when one or more matching processes found
-        if subprocess.run(["pgrep", "-x", "bitcoind"], stdout=subprocess.DEVNULL).returncode == 0:
-            print("%sWARNING!%s There is already a bitcoind process running on this system. Tests may fail unexpectedly due to resource contention!" % (BOLD[1], BOLD[0]))
     except OSError:
         # pgrep not supported
->>>>>>> 03ab1e6a
         pass
 
     # Warn if there is a cache directory
