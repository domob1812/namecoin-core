--- conflicted
+++ resolved
@@ -48,13 +48,8 @@
         except subprocess.TimeoutExpired as e:
             print("Unexpected child process timeout!\n"
                   "WARNING: Timeouts like this halt execution of TestNode logic, "
-<<<<<<< HEAD
                   "meaning dangling namecoind processes are to be expected.\n"
-                  f"<CHILD OUTPUT BEGIN>\n{e.output.decode('utf-8')}\n<CHILD OUTPUT END>",
-=======
-                  "meaning dangling bitcoind processes are to be expected.\n"
                   f"<CHILD OUTPUT BEGIN>\n{e.output}\n<CHILD OUTPUT END>",
->>>>>>> 1d37ca88
                   file=sys.stderr)
             raise
 
