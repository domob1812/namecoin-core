#!/usr/bin/env python3
# Copyright (c) 2014-2019 The Bitcoin Core developers
# Distributed under the MIT software license, see the accompanying
# file COPYING or http://www.opensource.org/licenses/mit-license.php.
"""Test the wallet keypool and interaction with wallet encryption/locking."""

import time
from decimal import Decimal

from test_framework.test_framework import BitcoinTestFramework
from test_framework.util import assert_equal, assert_raises_rpc_error

from test_framework.auxpow import reverseHex
from test_framework.auxpow_testing import computeAuxpow

class KeyPoolTest(BitcoinTestFramework):
    def set_test_params(self):
        self.num_nodes = 1

    def skip_test_if_missing_module(self):
        self.skip_if_no_wallet()

    def run_test(self):
        nodes = self.nodes
        addr_before_encrypting = nodes[0].getnewaddress()
        addr_before_encrypting_data = nodes[0].getaddressinfo(addr_before_encrypting)
        wallet_info_old = nodes[0].getwalletinfo()
        assert addr_before_encrypting_data['hdseedid'] == wallet_info_old['hdseedid']

        # Encrypt wallet and wait to terminate
        nodes[0].encryptwallet('test')
        # Keep creating keys
        addr = nodes[0].getnewaddress()
        addr_data = nodes[0].getaddressinfo(addr)
        wallet_info = nodes[0].getwalletinfo()
        assert addr_before_encrypting_data['hdseedid'] != wallet_info['hdseedid']
        assert addr_data['hdseedid'] == wallet_info['hdseedid']
        assert_raises_rpc_error(-12, "Error: Keypool ran out, please call keypoolrefill first", nodes[0].getnewaddress)

        # put six (plus 2) new keys in the keypool (100% external-, +100% internal-keys, 1 in min)
        nodes[0].walletpassphrase('test', 12000)
        nodes[0].keypoolrefill(6)
        nodes[0].walletlock()
        wi = nodes[0].getwalletinfo()
        assert_equal(wi['keypoolsize_hd_internal'], 6)
        assert_equal(wi['keypoolsize'], 6)

        # drain the internal keys
        nodes[0].getrawchangeaddress()
        nodes[0].getrawchangeaddress()
        nodes[0].getrawchangeaddress()
        nodes[0].getrawchangeaddress()
        nodes[0].getrawchangeaddress()
        nodes[0].getrawchangeaddress()
        addr = set()
        # the next one should fail
        assert_raises_rpc_error(-12, "Keypool ran out", nodes[0].getrawchangeaddress)

        # drain the external keys
        addr.add(nodes[0].getnewaddress(address_type="bech32"))
        addr.add(nodes[0].getnewaddress(address_type="bech32"))
        addr.add(nodes[0].getnewaddress(address_type="bech32"))
        addr.add(nodes[0].getnewaddress(address_type="bech32"))
        addr.add(nodes[0].getnewaddress(address_type="bech32"))
        addr.add(nodes[0].getnewaddress(address_type="bech32"))
        assert len(addr) == 6
        # the next one should fail
        assert_raises_rpc_error(-12, "Error: Keypool ran out, please call keypoolrefill first", nodes[0].getnewaddress)

        # refill keypool with three new addresses
        nodes[0].walletpassphrase('test', 1)
        nodes[0].keypoolrefill(3)

        # test walletpassphrase timeout
        time.sleep(1.1)
        assert_equal(nodes[0].getwalletinfo()["unlocked_until"], 0)

        # drain the keypool
        for _ in range(3):
            nodes[0].getnewaddress()
        assert_raises_rpc_error(-12, "Keypool ran out", nodes[0].getnewaddress)

        # test draining with getauxblock
        test_auxpow(nodes)

        nodes[0].walletpassphrase('test', 100)
        nodes[0].keypoolrefill(100)
        wi = nodes[0].getwalletinfo()
        assert_equal(wi['keypoolsize_hd_internal'], 100)
        assert_equal(wi['keypoolsize'], 100)

<<<<<<< HEAD
def test_auxpow(nodes):
    """
    Test behaviour of getauxpow.  Calling getauxpow should reserve
    a key from the pool, but it should be released again if the
    created block is not actually used.  On the other hand, if the
    auxpow is submitted and turned into a block, the keypool should
    be drained.
    """

    nodes[0].walletpassphrase('test', 12000)
    nodes[0].keypoolrefill(1)
    nodes[0].walletlock()
    assert_equal (nodes[0].getwalletinfo()['keypoolsize'], 1)

    nodes[0].getauxblock()
    assert_equal (nodes[0].getwalletinfo()['keypoolsize'], 0)
    nodes[0].generate(1)
    assert_equal (nodes[0].getwalletinfo()['keypoolsize'], 0)
    auxblock = nodes[0].getauxblock()
    assert_equal (nodes[0].getwalletinfo()['keypoolsize'], 0)

    target = reverseHex(auxblock['_target'])
    solved = computeAuxpow(auxblock['hash'], target, True)
    res = nodes[0].getauxblock(auxblock['hash'], solved)
    assert res
    assert_equal(nodes[0].getwalletinfo()['keypoolsize'], 0)

    assert_raises_rpc_error(-12, 'Keypool ran out', nodes[0].getauxblock)
=======
        # create a blank wallet
        nodes[0].createwallet(wallet_name='w2', blank=True)
        w2 = nodes[0].get_wallet_rpc('w2')

        # refer to initial wallet as w1
        w1 = nodes[0].get_wallet_rpc('')

        # import private key and fund it
        address = addr.pop()
        privkey = w1.dumpprivkey(address)
        res = w2.importmulti([{'scriptPubKey': {'address': address}, 'keys': [privkey], 'timestamp': 'now'}])
        assert_equal(res[0]['success'], True)
        w1.walletpassphrase('test', 100)

        res = w1.sendtoaddress(address=address, amount=0.00010000)
        nodes[0].generate(1)
        destination = addr.pop()

        # Using a fee rate (10 sat / byte) well above the minimum relay rate
        # creating a 5,000 sat transaction with change should not be possible
        assert_raises_rpc_error(-4, "Transaction needs a change address, but we can't generate it. Please call keypoolrefill first.", w2.walletcreatefundedpsbt, inputs=[], outputs=[{addr.pop(): 0.00005000}], options={"subtractFeeFromOutputs": [0], "feeRate": 0.00010})

        # creating a 10,000 sat transaction without change, with a manual input, should still be possible
        res = w2.walletcreatefundedpsbt(inputs=w2.listunspent(), outputs=[{destination: 0.00010000}], options={"subtractFeeFromOutputs": [0], "feeRate": 0.00010})
        assert_equal("psbt" in res, True)

        # creating a 10,000 sat transaction without change should still be possible
        res = w2.walletcreatefundedpsbt(inputs=[], outputs=[{destination: 0.00010000}], options={"subtractFeeFromOutputs": [0], "feeRate": 0.00010})
        assert_equal("psbt" in res, True)
        # should work without subtractFeeFromOutputs if the exact fee is subtracted from the amount
        res = w2.walletcreatefundedpsbt(inputs=[], outputs=[{destination: 0.00008900}], options={"feeRate": 0.00010})
        assert_equal("psbt" in res, True)

        # dust change should be removed
        res = w2.walletcreatefundedpsbt(inputs=[], outputs=[{destination: 0.00008800}], options={"feeRate": 0.00010})
        assert_equal("psbt" in res, True)

        # create a transaction without change at the maximum fee rate, such that the output is still spendable:
        res = w2.walletcreatefundedpsbt(inputs=[], outputs=[{destination: 0.00010000}], options={"subtractFeeFromOutputs": [0], "feeRate": 0.0008824})
        assert_equal("psbt" in res, True)
        assert_equal(res["fee"], Decimal("0.00009706"))

        # creating a 10,000 sat transaction with a manual change address should be possible
        res = w2.walletcreatefundedpsbt(inputs=[], outputs=[{destination: 0.00010000}], options={"subtractFeeFromOutputs": [0], "feeRate": 0.00010, "changeAddress": addr.pop()})
        assert_equal("psbt" in res, True)

>>>>>>> f8102d90

if __name__ == '__main__':
    KeyPoolTest().main()<|MERGE_RESOLUTION|>--- conflicted
+++ resolved
@@ -89,36 +89,6 @@
         assert_equal(wi['keypoolsize_hd_internal'], 100)
         assert_equal(wi['keypoolsize'], 100)
 
-<<<<<<< HEAD
-def test_auxpow(nodes):
-    """
-    Test behaviour of getauxpow.  Calling getauxpow should reserve
-    a key from the pool, but it should be released again if the
-    created block is not actually used.  On the other hand, if the
-    auxpow is submitted and turned into a block, the keypool should
-    be drained.
-    """
-
-    nodes[0].walletpassphrase('test', 12000)
-    nodes[0].keypoolrefill(1)
-    nodes[0].walletlock()
-    assert_equal (nodes[0].getwalletinfo()['keypoolsize'], 1)
-
-    nodes[0].getauxblock()
-    assert_equal (nodes[0].getwalletinfo()['keypoolsize'], 0)
-    nodes[0].generate(1)
-    assert_equal (nodes[0].getwalletinfo()['keypoolsize'], 0)
-    auxblock = nodes[0].getauxblock()
-    assert_equal (nodes[0].getwalletinfo()['keypoolsize'], 0)
-
-    target = reverseHex(auxblock['_target'])
-    solved = computeAuxpow(auxblock['hash'], target, True)
-    res = nodes[0].getauxblock(auxblock['hash'], solved)
-    assert res
-    assert_equal(nodes[0].getwalletinfo()['keypoolsize'], 0)
-
-    assert_raises_rpc_error(-12, 'Keypool ran out', nodes[0].getauxblock)
-=======
         # create a blank wallet
         nodes[0].createwallet(wallet_name='w2', blank=True)
         w2 = nodes[0].get_wallet_rpc('w2')
@@ -165,7 +135,34 @@
         res = w2.walletcreatefundedpsbt(inputs=[], outputs=[{destination: 0.00010000}], options={"subtractFeeFromOutputs": [0], "feeRate": 0.00010, "changeAddress": addr.pop()})
         assert_equal("psbt" in res, True)
 
->>>>>>> f8102d90
+def test_auxpow(nodes):
+    """
+    Test behaviour of getauxpow.  Calling getauxpow should reserve
+    a key from the pool, but it should be released again if the
+    created block is not actually used.  On the other hand, if the
+    auxpow is submitted and turned into a block, the keypool should
+    be drained.
+    """
+
+    nodes[0].walletpassphrase('test', 12000)
+    nodes[0].keypoolrefill(1)
+    nodes[0].walletlock()
+    assert_equal (nodes[0].getwalletinfo()['keypoolsize'], 1)
+
+    nodes[0].getauxblock()
+    assert_equal (nodes[0].getwalletinfo()['keypoolsize'], 0)
+    nodes[0].generate(1)
+    assert_equal (nodes[0].getwalletinfo()['keypoolsize'], 0)
+    auxblock = nodes[0].getauxblock()
+    assert_equal (nodes[0].getwalletinfo()['keypoolsize'], 0)
+
+    target = reverseHex(auxblock['_target'])
+    solved = computeAuxpow(auxblock['hash'], target, True)
+    res = nodes[0].getauxblock(auxblock['hash'], solved)
+    assert res
+    assert_equal(nodes[0].getwalletinfo()['keypoolsize'], 0)
+
+    assert_raises_rpc_error(-12, 'Keypool ran out', nodes[0].getauxblock)
 
 if __name__ == '__main__':
     KeyPoolTest().main()