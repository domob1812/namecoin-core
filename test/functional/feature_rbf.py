--- conflicted
+++ resolved
@@ -107,11 +107,7 @@
 
         # This will raise an exception due to insufficient fee
         reject_reason = "insufficient fee"
-<<<<<<< HEAD
-        reject_details = f"{reject_reason}, rejecting replacement {tx.txid_hex}; new feerate 0.03000000 NMC/kvB <= old feerate 0.03000000 NMC/kvB"
-=======
         reject_details = f"{reject_reason}, rejecting replacement {tx.txid_hex}, not enough additional fees to relay; 0.00 < 0.00000011"
->>>>>>> 41624497
         res = self.nodes[0].testmempoolaccept(rawtxs=[tx_hex])[0]
         assert_equal(res["reject-reason"], reject_reason)
         assert_equal(res["reject-details"], reject_details)
@@ -337,7 +333,7 @@
     def test_new_unconfirmed_input_with_low_feerate(self):
         """Replacements that add new unconfirmed inputs are allowed, but must pass the feerate diagram check"""
         confirmed_utxos = [self.make_utxo(self.nodes[0], int(1.1 * COIN)) for _ in range(3)]
-        large_low_feerate = self.wallet.create_self_transfer(utxo_to_spend=confirmed_utxos[0], target_vsize=10000, fee=Decimal("0.00001000"))
+        large_low_feerate = self.wallet.create_self_transfer(utxo_to_spend=confirmed_utxos[0], target_vsize=10000, fee=Decimal("0.00010000"))
         self.nodes[0].sendrawtransaction(large_low_feerate['hex'])
         unconfirmed_utxo = large_low_feerate['new_utxo']
 
