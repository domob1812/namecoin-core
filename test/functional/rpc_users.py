--- conflicted
+++ resolved
@@ -62,19 +62,11 @@
         rpcauth3 = lines[1]
         self.password = lines[3]
 
-<<<<<<< HEAD
-        with open(self.nodes[0].datadir_path / config_file, "a", encoding="utf8") as f:
+        with open(self.nodes[0].datadir_path / config_file, "a") as f:
             f.write(rpcauth + "\n")
             f.write(rpcauth2 + "\n")
             f.write(rpcauth3 + "\n")
-        with open(self.nodes[1].datadir_path / config_file, "a", encoding="utf8") as f:
-=======
-        with open(self.nodes[0].datadir_path / "bitcoin.conf", "a") as f:
-            f.write(rpcauth + "\n")
-            f.write(rpcauth2 + "\n")
-            f.write(rpcauth3 + "\n")
-        with open(self.nodes[1].datadir_path / "bitcoin.conf", "a") as f:
->>>>>>> 1d37ca88
+        with open(self.nodes[1].datadir_path / config_file, "a") as f:
             f.write("rpcuser={}\n".format(self.rpcuser))
             f.write("rpcpassword={}\n".format(self.rpcpassword))
         self.restart_node(0)
