#!/usr/bin/env python3
# Copyright (c) 2014-2022 The Bitcoin Core developers
# Distributed under the MIT software license, see the accompanying
# file COPYING or http://www.opensource.org/licenses/mit-license.php.
"""Test the fundrawtransaction RPC."""


from decimal import Decimal
from itertools import product
from math import ceil
from test_framework.address import address_to_scriptpubkey

from test_framework.descriptors import descsum_create
from test_framework.messages import (
    COIN,
    CTransaction,
    CTxOut,
)
from test_framework.test_framework import BitcoinTestFramework
from test_framework.util import (
    assert_approx,
    assert_equal,
    assert_fee_amount,
    assert_greater_than,
    assert_greater_than_or_equal,
    assert_raises_rpc_error,
    count_bytes,
    get_fee,
)
from test_framework.wallet_util import generate_keypair, WalletUnlock

ERR_NOT_ENOUGH_PRESET_INPUTS = "The preselected coins total amount does not cover the transaction target. " \
                               "Please allow other inputs to be automatically selected or include more coins manually"

def get_unspent(listunspent, amount):
    for utx in listunspent:
        if utx['amount'] == amount:
            return utx
    raise AssertionError('Could not find unspent with amount={}'.format(amount))

class RawTransactionsTest(BitcoinTestFramework):
    def add_options(self, parser):
        self.add_wallet_options(parser)

    def set_test_params(self):
        self.num_nodes = 4
        self.setup_clean_chain = True
<<<<<<< HEAD
        # This test isn't testing tx relay. Set whitelist on the peers for
        # instant tx relay.
        self.extra_args = [['-whitelist=noban@127.0.0.1', '-addresstype=bech32']] * self.num_nodes
=======
        # whitelist peers to speed up tx relay / mempool sync
        self.noban_tx_relay = True
>>>>>>> 015ac13d
        self.rpc_timeout = 90  # to prevent timeouts in `test_transaction_too_large`

    def skip_test_if_missing_module(self):
        self.skip_if_no_wallet()

    def setup_network(self):
        self.setup_nodes()

        self.connect_nodes(0, 1)
        self.connect_nodes(1, 2)
        self.connect_nodes(0, 2)
        self.connect_nodes(0, 3)

    def lock_outputs_type(self, wallet, outputtype):
        """
        Only allow UTXOs of the given type
        """
        if outputtype in ["legacy", "p2pkh", "pkh"]:
            prefixes = ["pkh(", "sh(multi("]
        elif outputtype in ["p2sh-segwit", "sh_wpkh"]:
            prefixes = ["sh(wpkh(", "sh(wsh("]
        elif outputtype in ["bech32", "wpkh"]:
            prefixes = ["wpkh(", "wsh("]
        else:
            assert False, f"Unknown output type {outputtype}"

        to_lock = []
        for utxo in wallet.listunspent():
            if "desc" in utxo:
                for prefix in prefixes:
                    if utxo["desc"].startswith(prefix):
                        to_lock.append({"txid": utxo["txid"], "vout": utxo["vout"]})
        wallet.lockunspent(False, to_lock)

    def unlock_utxos(self, wallet):
        """
        Unlock all UTXOs except the watchonly one
        """
        to_keep = []
        if self.watchonly_utxo is not None:
            to_keep.append(self.watchonly_utxo)
        wallet.lockunspent(True)
        wallet.lockunspent(False, to_keep)

    def run_test(self):
        self.watchonly_utxo = None
        self.log.info("Connect nodes, set fees, generate blocks, and sync")
        self.min_relay_tx_fee = self.nodes[0].getnetworkinfo()['relayfee']
        # This test is not meant to test fee estimation and we'd like
        # to be sure all txs are sent at a consistent desired feerate
        for node in self.nodes:
            node.settxfee(self.min_relay_tx_fee)

        # if the fee's positive delta is higher than this value tests will fail,
        # neg. delta always fail the tests.
        # The size of the signature of every input may be at most 2 bytes larger
        # than a minimum sized signature.

        #            = 2 bytes * minRelayTxFeePerByte
        self.fee_tolerance = 2 * self.min_relay_tx_fee / 1000

        self.generate(self.nodes[2], 1)
        self.generate(self.nodes[0], 121)

        self.test_add_inputs_default_value()
        self.test_preset_inputs_selection()
        self.test_weight_calculation()
        self.test_change_position()
        self.test_simple()
        self.test_simple_two_coins()
        self.test_simple_two_outputs()
        self.test_change()
        self.test_no_change()
        self.test_invalid_option()
        self.test_invalid_change_address()
        self.test_valid_change_address()
        self.test_change_type()
        self.test_coin_selection()
        self.test_two_vin()
        self.test_two_vin_two_vout()
        self.test_invalid_input()
        self.test_fee_p2pkh()
        self.test_fee_p2pkh_multi_out()
        self.test_fee_p2sh()
        self.test_fee_4of5()
        self.test_spend_2of2()
        self.test_locked_wallet()
        self.test_many_inputs_fee()
        self.test_many_inputs_send()
        self.test_op_return()
        self.test_watchonly()
        self.test_all_watched_funds()
        self.test_option_feerate()
        self.test_address_reuse()
        self.test_option_subtract_fee_from_outputs()
        self.test_subtract_fee_with_presets()
        self.test_transaction_too_large()
        self.test_include_unsafe()
        self.test_external_inputs()
        self.test_22670()
        self.test_feerate_rounding()
        self.test_input_confs_control()
        self.test_duplicate_outputs()

    def test_duplicate_outputs(self):
        self.log.info("Test deserializing and funding a transaction with duplicate outputs")
        self.nodes[1].createwallet("fundtx_duplicate_outputs")
        w = self.nodes[1].get_wallet_rpc("fundtx_duplicate_outputs")

        addr = w.getnewaddress(address_type="bech32")
        self.nodes[0].sendtoaddress(addr, 5)
        self.generate(self.nodes[0], 1)

        address = self.nodes[0].getnewaddress("bech32")
        tx = CTransaction()
        tx.vin = []
        tx.vout = [CTxOut(1 * COIN, bytearray(address_to_scriptpubkey(address)))] * 2
        tx.nLockTime = 0
        tx_hex = tx.serialize().hex()
        res = w.fundrawtransaction(tx_hex, add_inputs=True)
        signed_res = w.signrawtransactionwithwallet(res["hex"])
        txid = w.sendrawtransaction(signed_res["hex"])
        assert self.nodes[1].getrawtransaction(txid)

        self.log.info("Test SFFO with duplicate outputs")

        res_sffo = w.fundrawtransaction(tx_hex, add_inputs=True, subtractFeeFromOutputs=[0,1])
        signed_res_sffo = w.signrawtransactionwithwallet(res_sffo["hex"])
        txid_sffo = w.sendrawtransaction(signed_res_sffo["hex"])
        assert self.nodes[1].getrawtransaction(txid_sffo)

    def test_change_position(self):
        """Ensure setting changePosition in fundraw with an exact match is handled properly."""
        self.log.info("Test fundrawtxn changePosition option")
        rawmatch = self.nodes[2].createrawtransaction([], {self.nodes[2].getnewaddress():50})
        rawmatch = self.nodes[2].fundrawtransaction(rawmatch, changePosition=1, subtractFeeFromOutputs=[0])
        assert_equal(rawmatch["changepos"], -1)

        self.nodes[3].createwallet(wallet_name="wwatch", disable_private_keys=True)
        wwatch = self.nodes[3].get_wallet_rpc('wwatch')
        watchonly_address = self.nodes[0].getnewaddress()
        watchonly_pubkey = self.nodes[0].getaddressinfo(watchonly_address)["pubkey"]
        self.watchonly_amount = Decimal(200)
        wwatch.importpubkey(watchonly_pubkey, "", True)
        self.watchonly_utxo = self.create_outpoints(self.nodes[0], outputs=[{watchonly_address: self.watchonly_amount}])[0]

        # Lock UTXO so nodes[0] doesn't accidentally spend it
        self.nodes[0].lockunspent(False, [self.watchonly_utxo])

        self.nodes[0].sendtoaddress(self.nodes[3].get_wallet_rpc(self.default_wallet_name).getnewaddress(), self.watchonly_amount / 10)

        self.nodes[0].sendtoaddress(self.nodes[2].getnewaddress(), 1.5)
        self.nodes[0].sendtoaddress(self.nodes[2].getnewaddress(), 1.0)
        self.nodes[0].sendtoaddress(self.nodes[2].getnewaddress(), 5.0)

        self.generate(self.nodes[0], 1)

        wwatch.unloadwallet()

    def test_simple(self):
        self.log.info("Test fundrawtxn")
        inputs  = [ ]
        outputs = { self.nodes[0].getnewaddress() : 1.0 }
        rawtx   = self.nodes[2].createrawtransaction(inputs, outputs)
        rawtxfund = self.nodes[2].fundrawtransaction(rawtx)
        dec_tx  = self.nodes[2].decoderawtransaction(rawtxfund['hex'])
        assert len(dec_tx['vin']) > 0  #test that we have enough inputs

    def test_simple_two_coins(self):
        self.log.info("Test fundrawtxn with 2 coins")
        inputs  = [ ]
        outputs = { self.nodes[0].getnewaddress() : 2.2 }
        rawtx   = self.nodes[2].createrawtransaction(inputs, outputs)
        rawtxfund = self.nodes[2].fundrawtransaction(rawtx)
        dec_tx  = self.nodes[2].decoderawtransaction(rawtxfund['hex'])
        assert len(dec_tx['vin']) > 0  #test if we have enough inputs
        assert_equal(dec_tx['vin'][0]['scriptSig']['hex'], '')

    def test_simple_two_outputs(self):
        self.log.info("Test fundrawtxn with 2 outputs")

        inputs  = [ ]
        outputs = { self.nodes[0].getnewaddress() : 2.6, self.nodes[1].getnewaddress() : 2.5 }
        rawtx   = self.nodes[2].createrawtransaction(inputs, outputs)

        rawtxfund = self.nodes[2].fundrawtransaction(rawtx)
        dec_tx  = self.nodes[2].decoderawtransaction(rawtxfund['hex'])

        assert len(dec_tx['vin']) > 0
        assert_equal(dec_tx['vin'][0]['scriptSig']['hex'], '')

    def test_change(self):
        self.log.info("Test fundrawtxn with a vin > required amount")
        utx = get_unspent(self.nodes[2].listunspent(), 5)

        inputs  = [ {'txid' : utx['txid'], 'vout' : utx['vout']}]
        outputs = { self.nodes[0].getnewaddress() : 1.0 }
        rawtx   = self.nodes[2].createrawtransaction(inputs, outputs)
        dec_tx  = self.nodes[2].decoderawtransaction(rawtx)
        assert_equal(utx['txid'], dec_tx['vin'][0]['txid'])

        rawtxfund = self.nodes[2].fundrawtransaction(rawtx)
        fee = rawtxfund['fee']
        self.test_no_change_fee = fee  # Use the same fee for the next tx
        dec_tx  = self.nodes[2].decoderawtransaction(rawtxfund['hex'])
        totalOut = 0
        for out in dec_tx['vout']:
            totalOut += out['value']

        assert_equal(fee + totalOut, utx['amount']) #compare vin total and totalout+fee

    def test_no_change(self):
        self.log.info("Test fundrawtxn not having a change output")
        utx = get_unspent(self.nodes[2].listunspent(), 5)

        inputs  = [ {'txid' : utx['txid'], 'vout' : utx['vout']}]
        outputs = {self.nodes[0].getnewaddress(): Decimal(5.0) - self.test_no_change_fee - self.fee_tolerance}
        rawtx   = self.nodes[2].createrawtransaction(inputs, outputs)
        dec_tx  = self.nodes[2].decoderawtransaction(rawtx)
        assert_equal(utx['txid'], dec_tx['vin'][0]['txid'])

        rawtxfund = self.nodes[2].fundrawtransaction(rawtx)
        fee = rawtxfund['fee']
        dec_tx  = self.nodes[2].decoderawtransaction(rawtxfund['hex'])
        totalOut = 0
        for out in dec_tx['vout']:
            totalOut += out['value']

        assert_equal(rawtxfund['changepos'], -1)
        assert_equal(fee + totalOut, utx['amount']) #compare vin total and totalout+fee

    def test_invalid_option(self):
        self.log.info("Test fundrawtxn with an invalid option")
        utx = get_unspent(self.nodes[2].listunspent(), 5)

        inputs  = [ {'txid' : utx['txid'], 'vout' : utx['vout']} ]
        outputs = { self.nodes[0].getnewaddress() : Decimal(4.0) }
        rawtx   = self.nodes[2].createrawtransaction(inputs, outputs)
        dec_tx  = self.nodes[2].decoderawtransaction(rawtx)
        assert_equal(utx['txid'], dec_tx['vin'][0]['txid'])

        assert_raises_rpc_error(-8, "Unknown named parameter foo", self.nodes[2].fundrawtransaction, rawtx, foo='bar')

        # reserveChangeKey was deprecated and is now removed
        assert_raises_rpc_error(-8, "Unknown named parameter reserveChangeKey", lambda: self.nodes[2].fundrawtransaction(hexstring=rawtx, reserveChangeKey=True))

    def test_invalid_change_address(self):
        self.log.info("Test fundrawtxn with an invalid change address")
        utx = get_unspent(self.nodes[2].listunspent(), 5)

        inputs  = [ {'txid' : utx['txid'], 'vout' : utx['vout']} ]
        outputs = { self.nodes[0].getnewaddress() : Decimal(4.0) }
        rawtx   = self.nodes[2].createrawtransaction(inputs, outputs)
        dec_tx  = self.nodes[2].decoderawtransaction(rawtx)
        assert_equal(utx['txid'], dec_tx['vin'][0]['txid'])

        assert_raises_rpc_error(-5, "Change address must be a valid bitcoin address", self.nodes[2].fundrawtransaction, rawtx, changeAddress='foobar')

    def test_valid_change_address(self):
        self.log.info("Test fundrawtxn with a provided change address")
        utx = get_unspent(self.nodes[2].listunspent(), 5)

        inputs  = [ {'txid' : utx['txid'], 'vout' : utx['vout']} ]
        outputs = { self.nodes[0].getnewaddress() : Decimal(4.0) }
        rawtx   = self.nodes[2].createrawtransaction(inputs, outputs)
        dec_tx  = self.nodes[2].decoderawtransaction(rawtx)
        assert_equal(utx['txid'], dec_tx['vin'][0]['txid'])

        change = self.nodes[2].getnewaddress()
        assert_raises_rpc_error(-8, "changePosition out of bounds", self.nodes[2].fundrawtransaction, rawtx, changeAddress=change, changePosition=2)
        rawtxfund = self.nodes[2].fundrawtransaction(rawtx, changeAddress=change, changePosition=0)
        dec_tx  = self.nodes[2].decoderawtransaction(rawtxfund['hex'])
        out = dec_tx['vout'][0]
        assert_equal(change, out['scriptPubKey']['address'])

    def test_change_type(self):
        self.log.info("Test fundrawtxn with a provided change type")
        utx = get_unspent(self.nodes[2].listunspent(), 5)

        inputs  = [ {'txid' : utx['txid'], 'vout' : utx['vout']} ]
        outputs = { self.nodes[0].getnewaddress() : Decimal(4.0) }
        rawtx   = self.nodes[2].createrawtransaction(inputs, outputs)
        assert_raises_rpc_error(-3, "JSON value of type null is not of expected type string", self.nodes[2].fundrawtransaction, rawtx, change_type=None)
        assert_raises_rpc_error(-5, "Unknown change type ''", self.nodes[2].fundrawtransaction, rawtx, change_type='')
        rawtx = self.nodes[2].fundrawtransaction(rawtx, change_type='bech32')
        dec_tx = self.nodes[2].decoderawtransaction(rawtx['hex'])
        assert_equal('witness_v0_keyhash', dec_tx['vout'][rawtx['changepos']]['scriptPubKey']['type'])

    def test_coin_selection(self):
        self.log.info("Test fundrawtxn with a vin < required amount")
        utx = get_unspent(self.nodes[2].listunspent(), 1)

        inputs  = [ {'txid' : utx['txid'], 'vout' : utx['vout']}]
        outputs = { self.nodes[0].getnewaddress() : 1.0 }
        rawtx   = self.nodes[2].createrawtransaction(inputs, outputs)

        # 4-byte version + 1-byte vin count + 36-byte prevout then script_len
        rawtx = rawtx[:82] + "0100" + rawtx[84:]

        dec_tx  = self.nodes[2].decoderawtransaction(rawtx)
        assert_equal(utx['txid'], dec_tx['vin'][0]['txid'])
        assert_equal("00", dec_tx['vin'][0]['scriptSig']['hex'])

        # Should fail without add_inputs:
        assert_raises_rpc_error(-4, ERR_NOT_ENOUGH_PRESET_INPUTS, self.nodes[2].fundrawtransaction, rawtx, add_inputs=False)
        # add_inputs is enabled by default
        rawtxfund = self.nodes[2].fundrawtransaction(rawtx)

        dec_tx  = self.nodes[2].decoderawtransaction(rawtxfund['hex'])
        matchingOuts = 0
        for i, out in enumerate(dec_tx['vout']):
            if out['scriptPubKey']['address'] in outputs:
                matchingOuts+=1
            else:
                assert_equal(i, rawtxfund['changepos'])

        assert_equal(utx['txid'], dec_tx['vin'][0]['txid'])
        assert_equal("00", dec_tx['vin'][0]['scriptSig']['hex'])

        assert_equal(matchingOuts, 1)
        assert_equal(len(dec_tx['vout']), 2)

    def test_two_vin(self):
        self.log.info("Test fundrawtxn with 2 vins")
        utx = get_unspent(self.nodes[2].listunspent(), 1)
        utx2 = get_unspent(self.nodes[2].listunspent(), 5)

        inputs  = [ {'txid' : utx['txid'], 'vout' : utx['vout']},{'txid' : utx2['txid'], 'vout' : utx2['vout']} ]
        outputs = { self.nodes[0].getnewaddress() : 6.0 }
        rawtx   = self.nodes[2].createrawtransaction(inputs, outputs)
        dec_tx  = self.nodes[2].decoderawtransaction(rawtx)
        assert_equal(utx['txid'], dec_tx['vin'][0]['txid'])

        # Should fail without add_inputs:
        assert_raises_rpc_error(-4, ERR_NOT_ENOUGH_PRESET_INPUTS, self.nodes[2].fundrawtransaction, rawtx, add_inputs=False)
        rawtxfund = self.nodes[2].fundrawtransaction(rawtx, add_inputs=True)
        dec_tx  = self.nodes[2].decoderawtransaction(rawtxfund['hex'])
        matchingOuts = 0
        for out in dec_tx['vout']:
            if out['scriptPubKey']['address'] in outputs:
                matchingOuts+=1

        assert_equal(matchingOuts, 1)
        assert_equal(len(dec_tx['vout']), 2)

        matchingIns = 0
        for vinOut in dec_tx['vin']:
            for vinIn in inputs:
                if vinIn['txid'] == vinOut['txid']:
                    matchingIns+=1

        assert_equal(matchingIns, 2) #we now must see two vins identical to vins given as params

    def test_two_vin_two_vout(self):
        self.log.info("Test fundrawtxn with 2 vins and 2 vouts")
        utx = get_unspent(self.nodes[2].listunspent(), 1)
        utx2 = get_unspent(self.nodes[2].listunspent(), 5)

        inputs  = [ {'txid' : utx['txid'], 'vout' : utx['vout']},{'txid' : utx2['txid'], 'vout' : utx2['vout']} ]
        outputs = { self.nodes[0].getnewaddress() : 6.0, self.nodes[0].getnewaddress() : 1.0 }
        rawtx   = self.nodes[2].createrawtransaction(inputs, outputs)
        dec_tx  = self.nodes[2].decoderawtransaction(rawtx)
        assert_equal(utx['txid'], dec_tx['vin'][0]['txid'])

        # Should fail without add_inputs:
        assert_raises_rpc_error(-4, ERR_NOT_ENOUGH_PRESET_INPUTS, self.nodes[2].fundrawtransaction, rawtx, add_inputs=False)
        rawtxfund = self.nodes[2].fundrawtransaction(rawtx, add_inputs=True)

        dec_tx  = self.nodes[2].decoderawtransaction(rawtxfund['hex'])
        matchingOuts = 0
        for out in dec_tx['vout']:
            if out['scriptPubKey']['address'] in outputs:
                matchingOuts+=1

        assert_equal(matchingOuts, 2)
        assert_equal(len(dec_tx['vout']), 3)

    def test_invalid_input(self):
        self.log.info("Test fundrawtxn with an invalid vin")
        txid = "1c7f966dab21119bac53213a2bc7532bff1fa844c124fd750a7d0b1332440bd1"
        vout = 0
        inputs  = [ {'txid' : txid, 'vout' : vout} ] #invalid vin!
        outputs = { self.nodes[0].getnewaddress() : 1.0}
        rawtx   = self.nodes[2].createrawtransaction(inputs, outputs)
        assert_raises_rpc_error(-4, "Unable to find UTXO for external input", self.nodes[2].fundrawtransaction, rawtx)

    def test_fee_p2pkh(self):
        """Compare fee of a standard pubkeyhash transaction."""
        self.log.info("Test fundrawtxn p2pkh fee")
        self.lock_outputs_type(self.nodes[0], "p2pkh")
        inputs = []
        outputs = {self.nodes[1].getnewaddress():1.1}
        rawtx = self.nodes[0].createrawtransaction(inputs, outputs)
        fundedTx = self.nodes[0].fundrawtransaction(rawtx)

        # Create same transaction over sendtoaddress.
        txId = self.nodes[0].sendtoaddress(self.nodes[1].getnewaddress(), 1.1)
        signedFee = self.nodes[0].getmempoolentry(txId)['fees']['base']

        # Compare fee.
        feeDelta = Decimal(fundedTx['fee']) - Decimal(signedFee)
        assert feeDelta >= 0 and feeDelta <= self.fee_tolerance

        self.unlock_utxos(self.nodes[0])

    def test_fee_p2pkh_multi_out(self):
        """Compare fee of a standard pubkeyhash transaction with multiple outputs."""
        self.log.info("Test fundrawtxn p2pkh fee with multiple outputs")
        self.lock_outputs_type(self.nodes[0], "p2pkh")
        inputs = []
        outputs = {
            self.nodes[1].getnewaddress():1.1,
            self.nodes[1].getnewaddress():1.2,
            self.nodes[1].getnewaddress():0.1,
            self.nodes[1].getnewaddress():1.3,
            self.nodes[1].getnewaddress():0.2,
            self.nodes[1].getnewaddress():0.3,
        }
        rawtx = self.nodes[0].createrawtransaction(inputs, outputs)
        fundedTx = self.nodes[0].fundrawtransaction(rawtx)

        # Create same transaction over sendtoaddress.
        txId = self.nodes[0].sendmany("", outputs)
        signedFee = self.nodes[0].getmempoolentry(txId)['fees']['base']

        # Compare fee.
        feeDelta = Decimal(fundedTx['fee']) - Decimal(signedFee)
        assert feeDelta >= 0 and feeDelta <= self.fee_tolerance

        self.unlock_utxos(self.nodes[0])

    def test_fee_p2sh(self):
        """Compare fee of a 2-of-2 multisig p2sh transaction."""
        self.lock_outputs_type(self.nodes[0], "p2pkh")
        # Create 2-of-2 addr.
        addr1 = self.nodes[1].getnewaddress()
        addr2 = self.nodes[1].getnewaddress()

        addr1Obj = self.nodes[1].getaddressinfo(addr1)
        addr2Obj = self.nodes[1].getaddressinfo(addr2)

        mSigObj = self.nodes[3].createmultisig(2, [addr1Obj['pubkey'], addr2Obj['pubkey']])['address']

        inputs = []
        outputs = {mSigObj:1.1}
        rawtx = self.nodes[0].createrawtransaction(inputs, outputs)
        fundedTx = self.nodes[0].fundrawtransaction(rawtx)

        # Create same transaction over sendtoaddress.
        txId = self.nodes[0].sendtoaddress(mSigObj, 1.1)
        signedFee = self.nodes[0].getmempoolentry(txId)['fees']['base']

        # Compare fee.
        feeDelta = Decimal(fundedTx['fee']) - Decimal(signedFee)
        assert feeDelta >= 0 and feeDelta <= self.fee_tolerance

        self.unlock_utxos(self.nodes[0])

    def test_fee_4of5(self):
        """Compare fee of a standard pubkeyhash transaction."""
        self.log.info("Test fundrawtxn fee with 4-of-5 addresses")
        self.lock_outputs_type(self.nodes[0], "p2pkh")

        # Create 4-of-5 addr.
        addr1 = self.nodes[1].getnewaddress()
        addr2 = self.nodes[1].getnewaddress()
        addr3 = self.nodes[1].getnewaddress()
        addr4 = self.nodes[1].getnewaddress()
        addr5 = self.nodes[1].getnewaddress()

        addr1Obj = self.nodes[1].getaddressinfo(addr1)
        addr2Obj = self.nodes[1].getaddressinfo(addr2)
        addr3Obj = self.nodes[1].getaddressinfo(addr3)
        addr4Obj = self.nodes[1].getaddressinfo(addr4)
        addr5Obj = self.nodes[1].getaddressinfo(addr5)

        mSigObj = self.nodes[1].createmultisig(
            4,
            [
                addr1Obj['pubkey'],
                addr2Obj['pubkey'],
                addr3Obj['pubkey'],
                addr4Obj['pubkey'],
                addr5Obj['pubkey'],
            ]
        )['address']

        inputs = []
        outputs = {mSigObj:1.1}
        rawtx = self.nodes[0].createrawtransaction(inputs, outputs)
        fundedTx = self.nodes[0].fundrawtransaction(rawtx)

        # Create same transaction over sendtoaddress.
        txId = self.nodes[0].sendtoaddress(mSigObj, 1.1)
        signedFee = self.nodes[0].getmempoolentry(txId)['fees']['base']

        # Compare fee.
        feeDelta = Decimal(fundedTx['fee']) - Decimal(signedFee)
        assert feeDelta >= 0 and feeDelta <= self.fee_tolerance

        self.unlock_utxos(self.nodes[0])

    def test_spend_2of2(self):
        """Spend a 2-of-2 multisig transaction over fundraw."""
        self.log.info("Test fundpsbt spending 2-of-2 multisig")

        # Create 2-of-2 addr.
        addr1 = self.nodes[2].getnewaddress()
        addr2 = self.nodes[2].getnewaddress()

        addr1Obj = self.nodes[2].getaddressinfo(addr1)
        addr2Obj = self.nodes[2].getaddressinfo(addr2)

        self.nodes[2].createwallet(wallet_name='wmulti', disable_private_keys=True)
        wmulti = self.nodes[2].get_wallet_rpc('wmulti')
        w2 = self.nodes[2].get_wallet_rpc(self.default_wallet_name)
        mSigObj = wmulti.addmultisigaddress(
            2,
            [
                addr1Obj['pubkey'],
                addr2Obj['pubkey'],
            ]
        )['address']
        if not self.options.descriptors:
            wmulti.importaddress(mSigObj)

        # Send 1.2 BTC to msig addr.
        self.nodes[0].sendtoaddress(mSigObj, 1.2)
        self.generate(self.nodes[0], 1)

        oldBalance = self.nodes[1].getbalance()
        inputs = []
        outputs = {self.nodes[1].getnewaddress():1.1}
        funded_psbt = wmulti.walletcreatefundedpsbt(inputs=inputs, outputs=outputs, changeAddress=w2.getrawchangeaddress())['psbt']

        signed_psbt = w2.walletprocesspsbt(funded_psbt)
        self.nodes[2].sendrawtransaction(signed_psbt['hex'])
        self.generate(self.nodes[2], 1)

        # Make sure funds are received at node1.
        assert_equal(oldBalance+Decimal('1.10000000'), self.nodes[1].getbalance())

        wmulti.unloadwallet()

    def test_locked_wallet(self):
        self.log.info("Test fundrawtxn with locked wallet and hardened derivation")

        df_wallet = self.nodes[1].get_wallet_rpc(self.default_wallet_name)
        self.nodes[1].createwallet(wallet_name="locked_wallet", descriptors=self.options.descriptors)
        wallet = self.nodes[1].get_wallet_rpc("locked_wallet")
        # This test is not meant to exercise fee estimation. Making sure all txs are sent at a consistent fee rate.
        wallet.settxfee(self.min_relay_tx_fee)

        # Add some balance to the wallet (this will be reverted at the end of the test)
        df_wallet.sendall(recipients=[wallet.getnewaddress()])
        self.generate(self.nodes[1], 1)

        # Encrypt wallet and import descriptors
        wallet.encryptwallet("test")

        if self.options.descriptors:
            with WalletUnlock(wallet, "test"):
                wallet.importdescriptors([{
                    'desc': descsum_create('wpkh(tprv8ZgxMBicQKsPdYeeZbPSKd2KYLmeVKtcFA7kqCxDvDR13MQ6us8HopUR2wLcS2ZKPhLyKsqpDL2FtL73LMHcgoCL7DXsciA8eX8nbjCR2eG/0h/*h)'),
                    'timestamp': 'now',
                    'active': True
                },
                {
                    'desc': descsum_create('wpkh(tprv8ZgxMBicQKsPdYeeZbPSKd2KYLmeVKtcFA7kqCxDvDR13MQ6us8HopUR2wLcS2ZKPhLyKsqpDL2FtL73LMHcgoCL7DXsciA8eX8nbjCR2eG/1h/*h)'),
                    'timestamp': 'now',
                    'active': True,
                    'internal': True
                }])

        # Drain the keypool.
        wallet.getnewaddress()
        wallet.getrawchangeaddress()

        # Choose input
        inputs = wallet.listunspent()

        # Deduce exact fee to produce a changeless transaction
        tx_size = 110  # Total tx size: 110 vbytes, p2wpkh -> p2wpkh. Input 68 vbytes + rest of tx is 42 vbytes.
        value = inputs[0]["amount"] - get_fee(tx_size, self.min_relay_tx_fee)

        outputs = {self.nodes[0].getnewaddress():value}
        rawtx = wallet.createrawtransaction(inputs, outputs)
        # fund a transaction that does not require a new key for the change output
        funded_tx = wallet.fundrawtransaction(rawtx)
        assert_equal(funded_tx["changepos"], -1)

        # fund a transaction that requires a new key for the change output
        # creating the key must be impossible because the wallet is locked
        outputs = {self.nodes[0].getnewaddress():value - Decimal("0.1")}
        rawtx = wallet.createrawtransaction(inputs, outputs)
        assert_raises_rpc_error(-4, "Transaction needs a change address, but we can't generate it.", wallet.fundrawtransaction, rawtx)

        # Refill the keypool.
        with WalletUnlock(wallet, "test"):
            wallet.keypoolrefill(8) #need to refill the keypool to get an internal change address

        assert_raises_rpc_error(-13, "walletpassphrase", wallet.sendtoaddress, self.nodes[0].getnewaddress(), 1.2)

        oldBalance = self.nodes[0].getbalance()

        inputs = []
        outputs = {self.nodes[0].getnewaddress():1.1}
        rawtx = wallet.createrawtransaction(inputs, outputs)
        fundedTx = wallet.fundrawtransaction(rawtx)
        assert fundedTx["changepos"] != -1

        # Now we need to unlock.
        with WalletUnlock(wallet, "test"):
            signedTx = wallet.signrawtransactionwithwallet(fundedTx['hex'])
            wallet.sendrawtransaction(signedTx['hex'])
            self.generate(self.nodes[1], 1)

            # Make sure funds are received at node1.
            assert_equal(oldBalance+Decimal('51.10000000'), self.nodes[0].getbalance())

            # Restore pre-test wallet state
            wallet.sendall(recipients=[df_wallet.getnewaddress(), df_wallet.getnewaddress(), df_wallet.getnewaddress()])
        wallet.unloadwallet()
        self.generate(self.nodes[1], 1)

    def test_many_inputs_fee(self):
        """Multiple (~19) inputs tx test | Compare fee."""
        self.log.info("Test fundrawtxn fee with many inputs")

        # Empty node1, send some small coins from node0 to node1.
        self.nodes[1].sendall(recipients=[self.nodes[0].getnewaddress()])
        self.generate(self.nodes[1], 1)

        for _ in range(20):
            self.nodes[0].sendtoaddress(self.nodes[1].getnewaddress(), 0.01)
        self.generate(self.nodes[0], 1)

        # Fund a tx with ~20 small inputs.
        inputs = []
        outputs = {self.nodes[0].getnewaddress():0.15,self.nodes[0].getnewaddress():0.04}
        rawtx = self.nodes[1].createrawtransaction(inputs, outputs)
        fundedTx = self.nodes[1].fundrawtransaction(rawtx)

        # Create same transaction over sendtoaddress.
        txId = self.nodes[1].sendmany("", outputs)
        signedFee = self.nodes[1].getmempoolentry(txId)['fees']['base']

        # Compare fee.
        feeDelta = Decimal(fundedTx['fee']) - Decimal(signedFee)
        assert feeDelta >= 0 and feeDelta <= self.fee_tolerance * 19  #~19 inputs

    def test_many_inputs_send(self):
        """Multiple (~19) inputs tx test | sign/send."""
        self.log.info("Test fundrawtxn sign+send with many inputs")

        # Again, empty node1, send some small coins from node0 to node1.
        self.nodes[1].sendall(recipients=[self.nodes[0].getnewaddress()])
        self.generate(self.nodes[1], 1)

        for _ in range(20):
            self.nodes[0].sendtoaddress(self.nodes[1].getnewaddress(), 0.01)
        self.generate(self.nodes[0], 1)

        # Fund a tx with ~20 small inputs.
        oldBalance = self.nodes[0].getbalance()

        inputs = []
        outputs = {self.nodes[0].getnewaddress():0.15,self.nodes[0].getnewaddress():0.04}
        rawtx = self.nodes[1].createrawtransaction(inputs, outputs)
        fundedTx = self.nodes[1].fundrawtransaction(rawtx)
        fundedAndSignedTx = self.nodes[1].signrawtransactionwithwallet(fundedTx['hex'])
        self.nodes[1].sendrawtransaction(fundedAndSignedTx['hex'])
        self.generate(self.nodes[1], 1)
        assert_equal(oldBalance+Decimal('50.19000000'), self.nodes[0].getbalance()) #0.19+block reward

    def test_op_return(self):
        self.log.info("Test fundrawtxn with OP_RETURN and no vin")

        rawtx   = "0100000000010000000000000000066a047465737400000000"
        dec_tx  = self.nodes[2].decoderawtransaction(rawtx)

        assert_equal(len(dec_tx['vin']), 0)
        assert_equal(len(dec_tx['vout']), 1)

        rawtxfund = self.nodes[2].fundrawtransaction(rawtx)
        dec_tx  = self.nodes[2].decoderawtransaction(rawtxfund['hex'])

        assert_greater_than(len(dec_tx['vin']), 0) # at least one vin
        assert_equal(len(dec_tx['vout']), 2) # one change output added

    def test_watchonly(self):
        self.log.info("Test fundrawtxn using only watchonly")

        inputs = []
        outputs = {self.nodes[2].getnewaddress(): self.watchonly_amount / 2}
        rawtx = self.nodes[3].createrawtransaction(inputs, outputs)

        self.nodes[3].loadwallet('wwatch')
        wwatch = self.nodes[3].get_wallet_rpc('wwatch')
        # Setup change addresses for the watchonly wallet
        desc_import = [{
            "desc": descsum_create("wpkh(tpubD6NzVbkrYhZ4YNXVQbNhMK1WqguFsUXceaVJKbmno2aZ3B6QfbMeraaYvnBSGpV3vxLyTTK9DYT1yoEck4XUScMzXoQ2U2oSmE2JyMedq3H/1/*)"),
            "timestamp": "now",
            "internal": True,
            "active": True,
            "keypool": True,
            "range": [0, 100],
            "watchonly": True,
        }]
        if self.options.descriptors:
            wwatch.importdescriptors(desc_import)
        else:
            wwatch.importmulti(desc_import)

        # Backward compatibility test (2nd params is includeWatching)
        result = wwatch.fundrawtransaction(rawtx, True)
        res_dec = self.nodes[0].decoderawtransaction(result["hex"])
        assert_equal(len(res_dec["vin"]), 1)
        assert_equal(res_dec["vin"][0]["txid"], self.watchonly_utxo['txid'])

        assert "fee" in result.keys()
        assert_greater_than(result["changepos"], -1)

        wwatch.unloadwallet()

    def test_all_watched_funds(self):
        self.log.info("Test fundrawtxn using entirety of watched funds")

        inputs = []
        outputs = {self.nodes[2].getnewaddress(): self.watchonly_amount}
        rawtx = self.nodes[3].createrawtransaction(inputs, outputs)

        self.nodes[3].loadwallet('wwatch')
        wwatch = self.nodes[3].get_wallet_rpc('wwatch')
        w3 = self.nodes[3].get_wallet_rpc(self.default_wallet_name)
        result = wwatch.fundrawtransaction(rawtx, includeWatching=True, changeAddress=w3.getrawchangeaddress(), subtractFeeFromOutputs=[0])
        res_dec = self.nodes[0].decoderawtransaction(result["hex"])
        assert_equal(len(res_dec["vin"]), 1)
        assert res_dec["vin"][0]["txid"] == self.watchonly_utxo['txid']

        assert_greater_than(result["fee"], 0)
        assert_equal(result["changepos"], -1)
        assert_equal(result["fee"] + res_dec["vout"][0]["value"], self.watchonly_amount)

        signedtx = wwatch.signrawtransactionwithwallet(result["hex"])
        assert not signedtx["complete"]
        signedtx = self.nodes[0].signrawtransactionwithwallet(signedtx["hex"])
        assert signedtx["complete"]
        self.nodes[0].sendrawtransaction(signedtx["hex"])
        self.generate(self.nodes[0], 1)

        wwatch.unloadwallet()

    def test_option_feerate(self):
        self.log.info("Test fundrawtxn with explicit fee rates (fee_rate sat/vB and feeRate BTC/kvB)")
        node = self.nodes[3]
        # Make sure there is exactly one input so coin selection can't skew the result.
        assert_equal(len(self.nodes[3].listunspent(1)), 1)
        inputs = []
        outputs = {node.getnewaddress() : 1}
        rawtx = node.createrawtransaction(inputs, outputs)

        result = node.fundrawtransaction(rawtx)  # uses self.min_relay_tx_fee (set by settxfee)
        btc_kvb_to_sat_vb = 100000  # (1e5)
        result1 = node.fundrawtransaction(rawtx, fee_rate=str(2 * btc_kvb_to_sat_vb * self.min_relay_tx_fee))
        result2 = node.fundrawtransaction(rawtx, feeRate=2 * self.min_relay_tx_fee)
        result3 = node.fundrawtransaction(rawtx, fee_rate=10 * btc_kvb_to_sat_vb * self.min_relay_tx_fee)
        result4 = node.fundrawtransaction(rawtx, feeRate=str(10 * self.min_relay_tx_fee))

        result_fee_rate = result['fee'] * 1000 / count_bytes(result['hex'])
        assert_fee_amount(result1['fee'], count_bytes(result1['hex']), 2 * result_fee_rate)
        assert_fee_amount(result2['fee'], count_bytes(result2['hex']), 2 * result_fee_rate)
        assert_fee_amount(result3['fee'], count_bytes(result3['hex']), 10 * result_fee_rate)
        assert_fee_amount(result4['fee'], count_bytes(result4['hex']), 10 * result_fee_rate)

        # Test that funding non-standard "zero-fee" transactions is valid.
        for param, zero_value in product(["fee_rate", "feeRate"], [0, 0.000, 0.00000000, "0", "0.000", "0.00000000"]):
            assert_equal(self.nodes[3].fundrawtransaction(rawtx, {param: zero_value})["fee"], 0)

        # With no arguments passed, expect fee of 141 satoshis.
        assert_approx(node.fundrawtransaction(rawtx)["fee"], vexp=0.00000141, vspan=0.00000001)
        # Expect fee to be 10,000x higher when an explicit fee rate 10,000x greater is specified.
        result = node.fundrawtransaction(rawtx, fee_rate=10000)
        assert_approx(result["fee"], vexp=0.0141, vspan=0.0001)

        self.log.info("Test fundrawtxn with invalid estimate_mode settings")
        for k, v in {"number": 42, "object": {"foo": "bar"}}.items():
            assert_raises_rpc_error(-3, f"JSON value of type {k} for field estimate_mode is not of expected type string",
                node.fundrawtransaction, rawtx, estimate_mode=v, conf_target=0.1, add_inputs=True)
        for mode in ["", "foo", Decimal("3.141592")]:
            assert_raises_rpc_error(-8, 'Invalid estimate_mode parameter, must be one of: "unset", "economical", "conservative"',
                node.fundrawtransaction, rawtx, estimate_mode=mode, conf_target=0.1, add_inputs=True)

        self.log.info("Test fundrawtxn with invalid conf_target settings")
        for mode in ["unset", "economical", "conservative"]:
            self.log.debug("{}".format(mode))
            for k, v in {"string": "", "object": {"foo": "bar"}}.items():
                assert_raises_rpc_error(-3, f"JSON value of type {k} for field conf_target is not of expected type number",
                    node.fundrawtransaction, rawtx, estimate_mode=mode, conf_target=v, add_inputs=True)
            for n in [-1, 0, 1009]:
                assert_raises_rpc_error(-8, "Invalid conf_target, must be between 1 and 1008",  # max value of 1008 per src/policy/fees.h
                    node.fundrawtransaction, rawtx, estimate_mode=mode, conf_target=n, add_inputs=True)

        self.log.info("Test invalid fee rate settings")
        for param, value in {("fee_rate", 100000), ("feeRate", 1.000)}:
            assert_raises_rpc_error(-4, "Fee exceeds maximum configured by user (e.g. -maxtxfee, maxfeerate)",
                node.fundrawtransaction, rawtx, add_inputs=True, **{param: value})
            assert_raises_rpc_error(-3, "Amount out of range",
                node.fundrawtransaction, rawtx, add_inputs=True, **{param: -1})
            assert_raises_rpc_error(-3, "Amount is not a number or string",
                node.fundrawtransaction, rawtx, add_inputs=True, **{param: {"foo": "bar"}})
            # Test fee rate values that don't pass fixed-point parsing checks.
            for invalid_value in ["", 0.000000001, 1e-09, 1.111111111, 1111111111111111, "31.999999999999999999999"]:
                assert_raises_rpc_error(-3, "Invalid amount", node.fundrawtransaction, rawtx, add_inputs=True, **{param: invalid_value})
        # Test fee_rate values that cannot be represented in sat/vB.
        for invalid_value in [0.0001, 0.00000001, 0.00099999, 31.99999999]:
            assert_raises_rpc_error(-3, "Invalid amount",
                node.fundrawtransaction, rawtx, fee_rate=invalid_value, add_inputs=True)

        self.log.info("Test min fee rate checks are bypassed with fundrawtxn, e.g. a fee_rate under 1 sat/vB is allowed")
        node.fundrawtransaction(rawtx, fee_rate=0.999, add_inputs=True)
        node.fundrawtransaction(rawtx, feeRate=0.00000999, add_inputs=True)

        self.log.info("- raises RPC error if both feeRate and fee_rate are passed")
        assert_raises_rpc_error(-8, "Cannot specify both fee_rate (sat/vB) and feeRate (BTC/kvB)",
            node.fundrawtransaction, rawtx, fee_rate=0.1, feeRate=0.1, add_inputs=True)

        self.log.info("- raises RPC error if both feeRate and estimate_mode passed")
        assert_raises_rpc_error(-8, "Cannot specify both estimate_mode and feeRate",
            node.fundrawtransaction, rawtx, estimate_mode="economical", feeRate=0.1, add_inputs=True)

        for param in ["feeRate", "fee_rate"]:
            self.log.info("- raises RPC error if both {} and conf_target are passed".format(param))
            assert_raises_rpc_error(-8, "Cannot specify both conf_target and {}. Please provide either a confirmation "
                "target in blocks for automatic fee estimation, or an explicit fee rate.".format(param),
                node.fundrawtransaction, rawtx, {param: 1, "conf_target": 1, "add_inputs": True})

        self.log.info("- raises RPC error if both fee_rate and estimate_mode are passed")
        assert_raises_rpc_error(-8, "Cannot specify both estimate_mode and fee_rate",
            node.fundrawtransaction, rawtx, fee_rate=1, estimate_mode="economical", add_inputs=True)

    def test_address_reuse(self):
        """Test no address reuse occurs."""
        self.log.info("Test fundrawtxn does not reuse addresses")

        rawtx = self.nodes[3].createrawtransaction(inputs=[], outputs={self.nodes[3].getnewaddress(): 1})
        result3 = self.nodes[3].fundrawtransaction(rawtx)
        res_dec = self.nodes[0].decoderawtransaction(result3["hex"])
        changeaddress = ""
        for out in res_dec['vout']:
            if out['value'] > 1.0:
                changeaddress += out['scriptPubKey']['address']
        assert changeaddress != ""
        nextaddr = self.nodes[3].getnewaddress()
        # Now the change address key should be removed from the keypool.
        assert changeaddress != nextaddr

    def test_option_subtract_fee_from_outputs(self):
        self.log.info("Test fundrawtxn subtractFeeFromOutputs option")

        # Make sure there is exactly one input so coin selection can't skew the result.
        assert_equal(len(self.nodes[3].listunspent(1)), 1)

        inputs = []
        outputs = {self.nodes[2].getnewaddress(): 1}
        rawtx = self.nodes[3].createrawtransaction(inputs, outputs)

        # Test subtract fee from outputs with feeRate (BTC/kvB)
        result = [self.nodes[3].fundrawtransaction(rawtx),  # uses self.min_relay_tx_fee (set by settxfee)
            self.nodes[3].fundrawtransaction(rawtx, subtractFeeFromOutputs=[]),  # empty subtraction list
            self.nodes[3].fundrawtransaction(rawtx, subtractFeeFromOutputs=[0]),  # uses self.min_relay_tx_fee (set by settxfee)
            self.nodes[3].fundrawtransaction(rawtx, feeRate=2 * self.min_relay_tx_fee),
            self.nodes[3].fundrawtransaction(rawtx, feeRate=2 * self.min_relay_tx_fee, subtractFeeFromOutputs=[0]),]
        dec_tx = [self.nodes[3].decoderawtransaction(tx_['hex']) for tx_ in result]
        output = [d['vout'][1 - r['changepos']]['value'] for d, r in zip(dec_tx, result)]
        change = [d['vout'][r['changepos']]['value'] for d, r in zip(dec_tx, result)]

        assert_equal(result[0]['fee'], result[1]['fee'], result[2]['fee'])
        assert_equal(result[3]['fee'], result[4]['fee'])
        assert_equal(change[0], change[1])
        assert_equal(output[0], output[1])
        assert_equal(output[0], output[2] + result[2]['fee'])
        assert_equal(change[0] + result[0]['fee'], change[2])
        assert_equal(output[3], output[4] + result[4]['fee'])
        assert_equal(change[3] + result[3]['fee'], change[4])

        # Test subtract fee from outputs with fee_rate (sat/vB)
        btc_kvb_to_sat_vb = 100000  # (1e5)
        result = [self.nodes[3].fundrawtransaction(rawtx),  # uses self.min_relay_tx_fee (set by settxfee)
            self.nodes[3].fundrawtransaction(rawtx, subtractFeeFromOutputs=[]),  # empty subtraction list
            self.nodes[3].fundrawtransaction(rawtx, subtractFeeFromOutputs=[0]),  # uses self.min_relay_tx_fee (set by settxfee)
            self.nodes[3].fundrawtransaction(rawtx, fee_rate=2 * btc_kvb_to_sat_vb * self.min_relay_tx_fee),
            self.nodes[3].fundrawtransaction(rawtx, fee_rate=2 * btc_kvb_to_sat_vb * self.min_relay_tx_fee, subtractFeeFromOutputs=[0]),]
        dec_tx = [self.nodes[3].decoderawtransaction(tx_['hex']) for tx_ in result]
        output = [d['vout'][1 - r['changepos']]['value'] for d, r in zip(dec_tx, result)]
        change = [d['vout'][r['changepos']]['value'] for d, r in zip(dec_tx, result)]

        assert_equal(result[0]['fee'], result[1]['fee'], result[2]['fee'])
        assert_equal(result[3]['fee'], result[4]['fee'])
        assert_equal(change[0], change[1])
        assert_equal(output[0], output[1])
        assert_equal(output[0], output[2] + result[2]['fee'])
        assert_equal(change[0] + result[0]['fee'], change[2])
        assert_equal(output[3], output[4] + result[4]['fee'])
        assert_equal(change[3] + result[3]['fee'], change[4])

        inputs = []
        outputs = {self.nodes[2].getnewaddress(): value for value in (1.0, 1.1, 1.2, 1.3)}
        rawtx = self.nodes[3].createrawtransaction(inputs, outputs)

        result = [self.nodes[3].fundrawtransaction(rawtx),
                  # Split the fee between outputs 0, 2, and 3, but not output 1.
                  self.nodes[3].fundrawtransaction(rawtx, subtractFeeFromOutputs=[0, 2, 3])]

        dec_tx = [self.nodes[3].decoderawtransaction(result[0]['hex']),
                  self.nodes[3].decoderawtransaction(result[1]['hex'])]

        # Nested list of non-change output amounts for each transaction.
        output = [[out['value'] for i, out in enumerate(d['vout']) if i != r['changepos']]
                  for d, r in zip(dec_tx, result)]

        # List of differences in output amounts between normal and subtractFee transactions.
        share = [o0 - o1 for o0, o1 in zip(output[0], output[1])]

        # Output 1 is the same in both transactions.
        assert_equal(share[1], 0)

        # The other 3 outputs are smaller as a result of subtractFeeFromOutputs.
        assert_greater_than(share[0], 0)
        assert_greater_than(share[2], 0)
        assert_greater_than(share[3], 0)

        # Outputs 2 and 3 take the same share of the fee.
        assert_equal(share[2], share[3])

        # Output 0 takes at least as much share of the fee, and no more than 2
        # satoshis more, than outputs 2 and 3.
        assert_greater_than_or_equal(share[0], share[2])
        assert_greater_than_or_equal(share[2] + Decimal(2e-8), share[0])

        # The fee is the same in both transactions.
        assert_equal(result[0]['fee'], result[1]['fee'])

        # The total subtracted from the outputs is equal to the fee.
        assert_equal(share[0] + share[2] + share[3], result[0]['fee'])

    def test_subtract_fee_with_presets(self):
        self.log.info("Test fundrawtxn subtract fee from outputs with preset inputs that are sufficient")

        addr = self.nodes[0].getnewaddress()
        utxo = self.create_outpoints(self.nodes[0], outputs=[{addr: 10}])[0]

        rawtx = self.nodes[0].createrawtransaction([utxo], [{self.nodes[0].getnewaddress(): 5}])
        fundedtx = self.nodes[0].fundrawtransaction(rawtx, subtractFeeFromOutputs=[0])
        signedtx = self.nodes[0].signrawtransactionwithwallet(fundedtx['hex'])
        self.nodes[0].sendrawtransaction(signedtx['hex'])

    def test_transaction_too_large(self):
        self.log.info("Test fundrawtx where BnB solution would result in a too large transaction, but Knapsack would not")
        self.nodes[0].createwallet("large")
        wallet = self.nodes[0].get_wallet_rpc(self.default_wallet_name)
        recipient = self.nodes[0].get_wallet_rpc("large")
        outputs = {}
        rawtx = recipient.createrawtransaction([], {wallet.getnewaddress(): 147.99899260})

        # Make 1500 0.1 BTC outputs. The amount that we target for funding is in
        # the BnB range when these outputs are used.  However if these outputs
        # are selected, the transaction will end up being too large, so it
        # shouldn't use BnB and instead fall back to Knapsack but that behavior
        # is not implemented yet. For now we just check that we get an error.
        # First, force the wallet to bulk-generate the addresses we'll need.
        recipient.keypoolrefill(1500)
        for _ in range(1500):
            outputs[recipient.getnewaddress()] = 0.1
        wallet.sendmany("", outputs)
        self.generate(self.nodes[0], 10)
        assert_raises_rpc_error(-4, "The inputs size exceeds the maximum weight. "
                                    "Please try sending a smaller amount or manually consolidating your wallet's UTXOs",
                                recipient.fundrawtransaction, rawtx)
        self.nodes[0].unloadwallet("large")

    def test_external_inputs(self):
        self.log.info("Test funding with external inputs")
        privkey, _ = generate_keypair(wif=True)
        self.nodes[2].createwallet("extfund")
        wallet = self.nodes[2].get_wallet_rpc("extfund")

        # Make a weird but signable script. sh(pkh()) descriptor accomplishes this
        desc = descsum_create("sh(pkh({}))".format(privkey))
        if self.options.descriptors:
            res = self.nodes[0].importdescriptors([{"desc": desc, "timestamp": "now"}])
        else:
            res = self.nodes[0].importmulti([{"desc": desc, "timestamp": "now"}])
        assert res[0]["success"]
        addr = self.nodes[0].deriveaddresses(desc)[0]
        addr_info = self.nodes[0].getaddressinfo(addr)

        self.nodes[0].sendtoaddress(addr, 10)
        self.nodes[0].sendtoaddress(wallet.getnewaddress(), 10)
        self.generate(self.nodes[0], 6)
        ext_utxo = self.nodes[0].listunspent(addresses=[addr])[0]

        # An external input without solving data should result in an error
        raw_tx = wallet.createrawtransaction([ext_utxo], {self.nodes[0].getnewaddress(): ext_utxo["amount"] / 2})
        assert_raises_rpc_error(-4, "Not solvable pre-selected input COutPoint(%s, %s)" % (ext_utxo["txid"][0:10], ext_utxo["vout"]), wallet.fundrawtransaction, raw_tx)

        # Error conditions
        assert_raises_rpc_error(-5, "'not a pubkey' is not hex", wallet.fundrawtransaction, raw_tx, solving_data={"pubkeys":["not a pubkey"]})
        assert_raises_rpc_error(-5, "'01234567890a0b0c0d0e0f' is not a valid public key", wallet.fundrawtransaction, raw_tx, solving_data={"pubkeys":["01234567890a0b0c0d0e0f"]})
        assert_raises_rpc_error(-5, "'not a script' is not hex", wallet.fundrawtransaction, raw_tx, solving_data={"scripts":["not a script"]})
        assert_raises_rpc_error(-8, "Unable to parse descriptor 'not a descriptor'", wallet.fundrawtransaction, raw_tx, solving_data={"descriptors":["not a descriptor"]})
        assert_raises_rpc_error(-8, "Invalid parameter, missing vout key", wallet.fundrawtransaction, raw_tx, input_weights=[{"txid": ext_utxo["txid"]}])
        assert_raises_rpc_error(-8, "Invalid parameter, vout cannot be negative", wallet.fundrawtransaction, raw_tx, input_weights=[{"txid": ext_utxo["txid"], "vout": -1}])
        assert_raises_rpc_error(-8, "Invalid parameter, missing weight key", wallet.fundrawtransaction, raw_tx, input_weights=[{"txid": ext_utxo["txid"], "vout": ext_utxo["vout"]}])
        assert_raises_rpc_error(-8, "Invalid parameter, weight cannot be less than 165", wallet.fundrawtransaction, raw_tx, input_weights=[{"txid": ext_utxo["txid"], "vout": ext_utxo["vout"], "weight": 164}])
        assert_raises_rpc_error(-8, "Invalid parameter, weight cannot be less than 165", wallet.fundrawtransaction, raw_tx, input_weights=[{"txid": ext_utxo["txid"], "vout": ext_utxo["vout"], "weight": -1}])
        assert_raises_rpc_error(-8, "Invalid parameter, weight cannot be greater than", wallet.fundrawtransaction, raw_tx, input_weights=[{"txid": ext_utxo["txid"], "vout": ext_utxo["vout"], "weight": 400001}])

        # But funding should work when the solving data is provided
        funded_tx = wallet.fundrawtransaction(raw_tx, solving_data={"pubkeys": [addr_info['pubkey']], "scripts": [addr_info["embedded"]["scriptPubKey"]]})
        signed_tx = wallet.signrawtransactionwithwallet(funded_tx['hex'])
        assert not signed_tx['complete']
        signed_tx = self.nodes[0].signrawtransactionwithwallet(signed_tx['hex'])
        assert signed_tx['complete']

        funded_tx = wallet.fundrawtransaction(raw_tx, solving_data={"descriptors": [desc]})
        signed_tx1 = wallet.signrawtransactionwithwallet(funded_tx['hex'])
        assert not signed_tx1['complete']
        signed_tx2 = self.nodes[0].signrawtransactionwithwallet(signed_tx1['hex'])
        assert signed_tx2['complete']

        unsigned_weight = self.nodes[0].decoderawtransaction(signed_tx1["hex"])["weight"]
        signed_weight = self.nodes[0].decoderawtransaction(signed_tx2["hex"])["weight"]
        # Input's weight is difference between weight of signed and unsigned,
        # and the weight of stuff that didn't change (prevout, sequence, 1 byte of scriptSig)
        input_weight = signed_weight - unsigned_weight + (41 * 4)
        low_input_weight = input_weight // 2
        high_input_weight = input_weight * 2

        # Funding should also work if the input weight is provided
        funded_tx = wallet.fundrawtransaction(raw_tx, input_weights=[{"txid": ext_utxo["txid"], "vout": ext_utxo["vout"], "weight": input_weight}], fee_rate=2)
        signed_tx = wallet.signrawtransactionwithwallet(funded_tx["hex"])
        signed_tx = self.nodes[0].signrawtransactionwithwallet(signed_tx["hex"])
        assert_equal(self.nodes[0].testmempoolaccept([signed_tx["hex"]])[0]["allowed"], True)
        assert_equal(signed_tx["complete"], True)
        # Reducing the weight should have a lower fee
        funded_tx2 = wallet.fundrawtransaction(raw_tx, input_weights=[{"txid": ext_utxo["txid"], "vout": ext_utxo["vout"], "weight": low_input_weight}], fee_rate=2)
        assert_greater_than(funded_tx["fee"], funded_tx2["fee"])
        # Increasing the weight should have a higher fee
        funded_tx2 = wallet.fundrawtransaction(raw_tx, input_weights=[{"txid": ext_utxo["txid"], "vout": ext_utxo["vout"], "weight": high_input_weight}], fee_rate=2)
        assert_greater_than(funded_tx2["fee"], funded_tx["fee"])
        # The provided weight should override the calculated weight when solving data is provided
        funded_tx3 = wallet.fundrawtransaction(raw_tx, solving_data={"descriptors": [desc]}, input_weights=[{"txid": ext_utxo["txid"], "vout": ext_utxo["vout"], "weight": high_input_weight}], fee_rate=2)
        assert_equal(funded_tx2["fee"], funded_tx3["fee"])
        # The feerate should be met
        funded_tx4 = wallet.fundrawtransaction(raw_tx, input_weights=[{"txid": ext_utxo["txid"], "vout": ext_utxo["vout"], "weight": high_input_weight}], fee_rate=10)
        input_add_weight = high_input_weight - (41 * 4)
        tx4_weight = wallet.decoderawtransaction(funded_tx4["hex"])["weight"] + input_add_weight
        tx4_vsize = int(ceil(tx4_weight / 4))
        assert_fee_amount(funded_tx4["fee"], tx4_vsize, Decimal(0.0001))

        # Funding with weight at csuint boundaries should not cause problems
        funded_tx = wallet.fundrawtransaction(raw_tx, input_weights=[{"txid": ext_utxo["txid"], "vout": ext_utxo["vout"], "weight": 255}], fee_rate=2)
        funded_tx = wallet.fundrawtransaction(raw_tx, input_weights=[{"txid": ext_utxo["txid"], "vout": ext_utxo["vout"], "weight": 65539}], fee_rate=2)

        self.nodes[2].unloadwallet("extfund")

    def test_add_inputs_default_value(self):
        self.log.info("Test 'add_inputs' default value")

        # Create and fund the wallet with 5 BTC
        self.nodes[2].createwallet("test_preset_inputs")
        wallet = self.nodes[2].get_wallet_rpc("test_preset_inputs")
        addr1 = wallet.getnewaddress(address_type="bech32")
        self.nodes[0].sendtoaddress(addr1, 5)
        self.generate(self.nodes[0], 1)

        # Covered cases:
        # 1. Default add_inputs value with no preset inputs (add_inputs=true):
        #       Expect: automatically add coins from the wallet to the tx.
        # 2. Default add_inputs value with preset inputs (add_inputs=false):
        #       Expect: disallow automatic coin selection.
        # 3. Explicit add_inputs=true and preset inputs (with preset inputs not-covering the target amount).
        #       Expect: include inputs from the wallet.
        # 4. Explicit add_inputs=true and preset inputs (with preset inputs covering the target amount).
        #       Expect: only preset inputs are used.
        # 5. Explicit add_inputs=true, no preset inputs (same as (1) but with an explicit set):
        #       Expect: include inputs from the wallet.
        # 6. Explicit add_inputs=false, no preset inputs:
        #       Expect: failure as we did not provide inputs and the process cannot automatically select coins.

        # Case (1), 'send' command
        # 'add_inputs' value is true unless "inputs" are specified, in such case, add_inputs=false.
        # So, the wallet will automatically select coins and create the transaction if only the outputs are provided.
        tx = wallet.send(outputs=[{addr1: 3}])
        assert tx["complete"]

        # Case (2), 'send' command
        # Select an input manually, which doesn't cover the entire output amount and
        # verify that the dynamically set 'add_inputs=false' value works.

        # Fund wallet with 2 outputs, 5 BTC each.
        addr2 = wallet.getnewaddress(address_type="bech32")
        source_tx = self.nodes[0].send(outputs=[{addr1: 5}, {addr2: 5}], change_position=0)
        self.generate(self.nodes[0], 1)

        # Select only one input.
        options = {
            "inputs": [
                {
                    "txid": source_tx["txid"],
                    "vout": 1  # change position was hardcoded to index 0
                }
            ]
        }
        assert_raises_rpc_error(-4, ERR_NOT_ENOUGH_PRESET_INPUTS, wallet.send, outputs=[{addr1: 8}], **options)

        # Case (3), Explicit add_inputs=true and preset inputs (with preset inputs not-covering the target amount)
        options["add_inputs"] = True
        options["add_to_wallet"] = False
        tx = wallet.send(outputs=[{addr1: 8}], **options)
        assert tx["complete"]

        # Case (4), Explicit add_inputs=true and preset inputs (with preset inputs covering the target amount)
        options["inputs"].append({
            "txid": source_tx["txid"],
            "vout": 2  # change position was hardcoded to index 0
        })
        tx = wallet.send(outputs=[{addr1: 8}], **options)
        assert tx["complete"]
        # Check that only the preset inputs were added to the tx
        decoded_psbt_inputs = self.nodes[0].decodepsbt(tx["psbt"])['tx']['vin']
        assert_equal(len(decoded_psbt_inputs), 2)
        for input in decoded_psbt_inputs:
            assert_equal(input["txid"], source_tx["txid"])

        # Case (5), assert that inputs are added to the tx by explicitly setting add_inputs=true
        options = {"add_inputs": True, "add_to_wallet": True}
        tx = wallet.send(outputs=[{addr1: 8}], **options)
        assert tx["complete"]

        # 6. Explicit add_inputs=false, no preset inputs:
        options = {"add_inputs": False}
        assert_raises_rpc_error(-4, ERR_NOT_ENOUGH_PRESET_INPUTS, wallet.send, outputs=[{addr1: 3}], **options)

        ################################################

        # Case (1), 'walletcreatefundedpsbt' command
        # Default add_inputs value with no preset inputs (add_inputs=true)
        inputs = []
        outputs = {self.nodes[1].getnewaddress(): 8}
        assert "psbt" in wallet.walletcreatefundedpsbt(inputs=inputs, outputs=outputs)

        # Case (2), 'walletcreatefundedpsbt' command
        # Default add_inputs value with preset inputs (add_inputs=false).
        inputs = [{
            "txid": source_tx["txid"],
            "vout": 1  # change position was hardcoded to index 0
        }]
        outputs = {self.nodes[1].getnewaddress(): 8}
        assert_raises_rpc_error(-4, ERR_NOT_ENOUGH_PRESET_INPUTS, wallet.walletcreatefundedpsbt, inputs=inputs, outputs=outputs)

        # Case (3), Explicit add_inputs=true and preset inputs (with preset inputs not-covering the target amount)
        options["add_inputs"] = True
        assert "psbt" in wallet.walletcreatefundedpsbt(outputs=[{addr1: 8}], inputs=inputs, **options)

        # Case (4), Explicit add_inputs=true and preset inputs (with preset inputs covering the target amount)
        inputs.append({
            "txid": source_tx["txid"],
            "vout": 2  # change position was hardcoded to index 0
        })
        psbt_tx = wallet.walletcreatefundedpsbt(outputs=[{addr1: 8}], inputs=inputs, **options)
        # Check that only the preset inputs were added to the tx
        decoded_psbt_inputs = self.nodes[0].decodepsbt(psbt_tx["psbt"])['tx']['vin']
        assert_equal(len(decoded_psbt_inputs), 2)
        for input in decoded_psbt_inputs:
            assert_equal(input["txid"], source_tx["txid"])

        # Case (5), 'walletcreatefundedpsbt' command
        # Explicit add_inputs=true, no preset inputs
        options = {
            "add_inputs": True
        }
        assert "psbt" in wallet.walletcreatefundedpsbt(inputs=[], outputs=outputs, **options)

        # Case (6). Explicit add_inputs=false, no preset inputs:
        options = {"add_inputs": False}
        assert_raises_rpc_error(-4, ERR_NOT_ENOUGH_PRESET_INPUTS, wallet.walletcreatefundedpsbt, inputs=[], outputs=outputs, **options)

        self.nodes[2].unloadwallet("test_preset_inputs")

    def test_preset_inputs_selection(self):
        self.log.info('Test wallet preset inputs are not double-counted or reused in coin selection')

        # Create and fund the wallet with 4 UTXO of 5 BTC each (20 BTC total)
        self.nodes[2].createwallet("test_preset_inputs_selection")
        wallet = self.nodes[2].get_wallet_rpc("test_preset_inputs_selection")
        outputs = {}
        for _ in range(4):
            outputs[wallet.getnewaddress(address_type="bech32")] = 5
        self.nodes[0].sendmany("", outputs)
        self.generate(self.nodes[0], 1)

        # Select the preset inputs
        coins = wallet.listunspent()
        preset_inputs = [coins[0], coins[1], coins[2]]

        # Now let's create the tx creation options
        options = {
            "inputs": preset_inputs,
            "add_inputs": True,  # automatically add coins from the wallet to fulfill the target
            "subtract_fee_from_outputs": [0],  # deduct fee from first output
            "add_to_wallet": False
        }

        # Attempt to send 29 BTC from a wallet that only has 20 BTC. The wallet should exclude
        # the preset inputs from the pool of available coins, realize that there is not enough
        # money to fund the 29 BTC payment, and fail with "Insufficient funds".
        #
        # Even with SFFO, the wallet can only afford to send 20 BTC.
        # If the wallet does not properly exclude preset inputs from the pool of available coins
        # prior to coin selection, it may create a transaction that does not fund the full payment
        # amount or, through SFFO, incorrectly reduce the recipient's amount by the difference
        # between the original target and the wrongly counted inputs (in this case 9 BTC)
        # so that the recipient's amount is no longer equal to the user's selected target of 29 BTC.

        # First case, use 'subtract_fee_from_outputs = true'
        assert_raises_rpc_error(-4, "Insufficient funds", wallet.send, outputs=[{wallet.getnewaddress(address_type="bech32"): 29}], options=options)

        # Second case, don't use 'subtract_fee_from_outputs'
        del options["subtract_fee_from_outputs"]
        assert_raises_rpc_error(-4, "Insufficient funds", wallet.send, outputs=[{wallet.getnewaddress(address_type="bech32"): 29}], options=options)

        self.nodes[2].unloadwallet("test_preset_inputs_selection")

    def test_weight_calculation(self):
        self.log.info("Test weight calculation with external inputs")

        self.nodes[2].createwallet("test_weight_calculation")
        wallet = self.nodes[2].get_wallet_rpc("test_weight_calculation")

        addr = wallet.getnewaddress(address_type="bech32")
        ext_addr = self.nodes[0].getnewaddress(address_type="bech32")
        utxo, ext_utxo = self.create_outpoints(self.nodes[0], outputs=[{addr: 5}, {ext_addr: 5}])

        self.nodes[0].sendtoaddress(wallet.getnewaddress(address_type="bech32"), 5)
        self.generate(self.nodes[0], 1)

        rawtx = wallet.createrawtransaction([utxo], [{self.nodes[0].getnewaddress(address_type="bech32"): 8}])
        fundedtx = wallet.fundrawtransaction(rawtx, fee_rate=10, change_type="bech32")
        # with 71-byte signatures we should expect following tx size
        # tx overhead (10) + 2 inputs (41 each) + 2 p2wpkh (31 each) + (segwit marker and flag (2) + 2 p2wpkh 71 byte sig witnesses (107 each)) / witness scaling factor (4)
        tx_size = ceil(10 + 41*2 + 31*2 + (2 + 107*2)/4)
        assert_equal(fundedtx['fee'] * COIN, tx_size * 10)

        # Using the other output should have 72 byte sigs
        rawtx = wallet.createrawtransaction([ext_utxo], [{self.nodes[0].getnewaddress(): 13}])
        ext_desc = self.nodes[0].getaddressinfo(ext_addr)["desc"]
        fundedtx = wallet.fundrawtransaction(rawtx, fee_rate=10, change_type="bech32", solving_data={"descriptors": [ext_desc]})
        # tx overhead (10) + 3 inputs (41 each) + 2 p2wpkh(31 each) + (segwit marker and flag (2) + 2 p2wpkh 71 bytes sig witnesses (107 each) + p2wpkh 72 byte sig witness (108)) / witness scaling factor (4)
        tx_size = ceil(10 + 41*3 + 31*2 + (2 + 107*2 + 108)/4)
        assert_equal(fundedtx['fee'] * COIN, tx_size * 10)

        self.nodes[2].unloadwallet("test_weight_calculation")

    def test_include_unsafe(self):
        self.log.info("Test fundrawtxn with unsafe inputs")

        self.nodes[0].createwallet("unsafe")
        wallet = self.nodes[0].get_wallet_rpc("unsafe")

        # We receive unconfirmed funds from external keys (unsafe outputs).
        addr = wallet.getnewaddress()
        inputs = []
        for i in range(0, 2):
            utxo = self.create_outpoints(self.nodes[2], outputs=[{addr: 5}])[0]
            inputs.append((utxo['txid'], utxo['vout']))
        self.sync_mempools()

        # Unsafe inputs are ignored by default.
        rawtx = wallet.createrawtransaction([], [{self.nodes[2].getnewaddress(): 7.5}])
        assert_raises_rpc_error(-4, "Insufficient funds", wallet.fundrawtransaction, rawtx)

        # But we can opt-in to use them for funding.
        fundedtx = wallet.fundrawtransaction(rawtx, include_unsafe=True)
        tx_dec = wallet.decoderawtransaction(fundedtx['hex'])
        assert all((txin["txid"], txin["vout"]) in inputs for txin in tx_dec["vin"])
        signedtx = wallet.signrawtransactionwithwallet(fundedtx['hex'])
        assert wallet.testmempoolaccept([signedtx['hex']])[0]["allowed"]

        # And we can also use them once they're confirmed.
        self.generate(self.nodes[0], 1)
        fundedtx = wallet.fundrawtransaction(rawtx, include_unsafe=False)
        tx_dec = wallet.decoderawtransaction(fundedtx['hex'])
        assert all((txin["txid"], txin["vout"]) in inputs for txin in tx_dec["vin"])
        signedtx = wallet.signrawtransactionwithwallet(fundedtx['hex'])
        assert wallet.testmempoolaccept([signedtx['hex']])[0]["allowed"]
        self.nodes[0].unloadwallet("unsafe")

    def test_22670(self):
        # In issue #22670, it was observed that ApproximateBestSubset may
        # choose enough value to cover the target amount but not enough to cover the transaction fees.
        # This leads to a transaction whose actual transaction feerate is lower than expected.
        # However at normal feerates, the difference between the effective value and the real value
        # that this bug is not detected because the transaction fee must be at least 0.01 BTC (the minimum change value).
        # Otherwise the targeted minimum change value will be enough to cover the transaction fees that were not
        # being accounted for. So the minimum relay fee is set to 0.1 BTC/kvB in this test.
        self.log.info("Test issue 22670 ApproximateBestSubset bug")
        # Make sure the default wallet will not be loaded when restarted with a high minrelaytxfee
        self.nodes[0].unloadwallet(self.default_wallet_name, False)
        feerate = Decimal("0.1")
        self.restart_node(0, [f"-minrelaytxfee={feerate}", "-discardfee=0"]) # Set high minrelayfee, set discardfee to 0 for easier calculation

        self.nodes[0].loadwallet(self.default_wallet_name, True)
        funds = self.nodes[0].get_wallet_rpc(self.default_wallet_name)
        self.nodes[0].createwallet(wallet_name="tester")
        tester = self.nodes[0].get_wallet_rpc("tester")

        # Because this test is specifically for ApproximateBestSubset, the target value must be greater
        # than any single input available, and require more than 1 input. So we make 3 outputs
        for i in range(0, 3):
            funds.sendtoaddress(tester.getnewaddress(address_type="bech32"), 1)
        self.generate(self.nodes[0], 1, sync_fun=self.no_op)

        # Create transactions in order to calculate fees for the target bounds that can trigger this bug
        change_tx = tester.fundrawtransaction(tester.createrawtransaction([], [{funds.getnewaddress(): 1.5}]))
        tx = tester.createrawtransaction([], [{funds.getnewaddress(): 2}])
        no_change_tx = tester.fundrawtransaction(tx, subtractFeeFromOutputs=[0])

        overhead_fees = feerate * len(tx) / 2 / 1000
        cost_of_change = change_tx["fee"] - no_change_tx["fee"]
        fees = no_change_tx["fee"]
        assert_greater_than(fees, 0.01)

        def do_fund_send(target):
            create_tx = tester.createrawtransaction([], [{funds.getnewaddress(): target}])
            funded_tx = tester.fundrawtransaction(create_tx)
            signed_tx = tester.signrawtransactionwithwallet(funded_tx["hex"])
            assert signed_tx["complete"]
            decoded_tx = tester.decoderawtransaction(signed_tx["hex"])
            assert_equal(len(decoded_tx["vin"]), 3)
            assert tester.testmempoolaccept([signed_tx["hex"]])[0]["allowed"]

        # We want to choose more value than is available in 2 inputs when considering the fee,
        # but not enough to need 3 inputs when not considering the fee.
        # So the target value must be at least 2.00000001 - fee.
        lower_bound = Decimal("2.00000001") - fees
        # The target value must be at most 2 - cost_of_change - not_input_fees - min_change (these are all
        # included in the target before ApproximateBestSubset).
        upper_bound = Decimal("2.0") - cost_of_change - overhead_fees - Decimal("0.01")
        assert_greater_than_or_equal(upper_bound, lower_bound)
        do_fund_send(lower_bound)
        do_fund_send(upper_bound)

        self.restart_node(0)
        self.connect_nodes(0, 1)
        self.connect_nodes(0, 2)
        self.connect_nodes(0, 3)

    def test_feerate_rounding(self):
        self.log.info("Test that rounding of GetFee does not result in an assertion")

        self.nodes[1].createwallet("roundtest")
        w = self.nodes[1].get_wallet_rpc("roundtest")

        addr = w.getnewaddress(address_type="bech32")
        self.nodes[0].sendtoaddress(addr, 1)
        self.generate(self.nodes[0], 1)

        # A P2WPKH input costs 68 vbytes; With a single P2WPKH output, the rest of the tx is 42 vbytes for a total of 110 vbytes.
        # At a feerate of 1.85 sat/vb, the input will need a fee of 125.8 sats and the rest 77.7 sats
        # The entire tx fee should be 203.5 sats.
        # Coin selection rounds the fee individually instead of at the end (due to how CFeeRate::GetFee works).
        # If rounding down (which is the incorrect behavior), then the calculated fee will be 125 + 77 = 202.
        # If rounding up, then the calculated fee will be 126 + 78 = 204.
        # In the former case, the calculated needed fee is higher than the actual fee being paid, so an assertion is reached
        # To test this does not happen, we subtract 202 sats from the input value. If working correctly, this should
        # fail with insufficient funds rather than bitcoind asserting.
        rawtx = w.createrawtransaction(inputs=[], outputs=[{self.nodes[0].getnewaddress(address_type="bech32"): 1 - 0.00000202}])
        assert_raises_rpc_error(-4, "Insufficient funds", w.fundrawtransaction, rawtx, fee_rate=1.85)

    def test_input_confs_control(self):
        self.nodes[0].createwallet("minconf")
        wallet = self.nodes[0].get_wallet_rpc("minconf")

        # Fund the wallet with different chain heights
        for _ in range(2):
            self.nodes[2].sendmany("", {wallet.getnewaddress():1, wallet.getnewaddress():1})
            self.generate(self.nodes[2], 1)

        unconfirmed_txid = wallet.sendtoaddress(wallet.getnewaddress(), 0.5)

        self.log.info("Crafting TX using an unconfirmed input")
        target_address = self.nodes[2].getnewaddress()
        raw_tx1 = wallet.createrawtransaction([], {target_address: 0.1}, 0, True)
        funded_tx1 = wallet.fundrawtransaction(raw_tx1, {'fee_rate': 1, 'maxconf': 0})['hex']

        # Make sure we only had the one input
        tx1_inputs = self.nodes[0].decoderawtransaction(funded_tx1)['vin']
        assert_equal(len(tx1_inputs), 1)

        utxo1 = tx1_inputs[0]
        assert unconfirmed_txid == utxo1['txid']

        final_tx1 = wallet.signrawtransactionwithwallet(funded_tx1)['hex']
        txid1 = self.nodes[0].sendrawtransaction(final_tx1)

        mempool = self.nodes[0].getrawmempool()
        assert txid1 in mempool

        self.log.info("Fail to craft a new TX with minconf above highest one")
        # Create a replacement tx to 'final_tx1' that has 1 BTC target instead of 0.1.
        raw_tx2 = wallet.createrawtransaction([{'txid': utxo1['txid'], 'vout': utxo1['vout']}], {target_address: 1})
        assert_raises_rpc_error(-4, "Insufficient funds", wallet.fundrawtransaction, raw_tx2, {'add_inputs': True, 'minconf': 3, 'fee_rate': 10})

        self.log.info("Fail to broadcast a new TX with maxconf 0 due to BIP125 rules to verify it actually chose unconfirmed outputs")
        # Now fund 'raw_tx2' to fulfill the total target (1 BTC) by using all the wallet unconfirmed outputs.
        # As it was created with the first unconfirmed output, 'raw_tx2' only has 0.1 BTC covered (need to fund 0.9 BTC more).
        # So, the selection process, to cover the amount, will pick up the 'final_tx1' output as well, which is an output of the tx that this
        # new tx is replacing!. So, once we send it to the mempool, it will return a "bad-txns-spends-conflicting-tx"
        # because the input will no longer exist once the first tx gets replaced by this new one).
        funded_invalid = wallet.fundrawtransaction(raw_tx2, {'add_inputs': True, 'maxconf': 0, 'fee_rate': 10})['hex']
        final_invalid = wallet.signrawtransactionwithwallet(funded_invalid)['hex']
        assert_raises_rpc_error(-26, "bad-txns-spends-conflicting-tx", self.nodes[0].sendrawtransaction, final_invalid)

        self.log.info("Craft a replacement adding inputs with highest depth possible")
        funded_tx2 = wallet.fundrawtransaction(raw_tx2, {'add_inputs': True, 'minconf': 2, 'fee_rate': 10})['hex']
        tx2_inputs = self.nodes[0].decoderawtransaction(funded_tx2)['vin']
        assert_greater_than_or_equal(len(tx2_inputs), 2)
        for vin in tx2_inputs:
            if vin['txid'] != unconfirmed_txid:
                assert_greater_than_or_equal(self.nodes[0].gettxout(vin['txid'], vin['vout'])['confirmations'], 2)

        final_tx2 = wallet.signrawtransactionwithwallet(funded_tx2)['hex']
        txid2 = self.nodes[0].sendrawtransaction(final_tx2)

        mempool = self.nodes[0].getrawmempool()
        assert txid1 not in mempool
        assert txid2 in mempool

        wallet.unloadwallet()

if __name__ == '__main__':
    RawTransactionsTest().main()<|MERGE_RESOLUTION|>--- conflicted
+++ resolved
@@ -45,14 +45,11 @@
     def set_test_params(self):
         self.num_nodes = 4
         self.setup_clean_chain = True
-<<<<<<< HEAD
+        # whitelist peers to speed up tx relay / mempool sync
+        self.noban_tx_relay = True
         # This test isn't testing tx relay. Set whitelist on the peers for
         # instant tx relay.
         self.extra_args = [['-whitelist=noban@127.0.0.1', '-addresstype=bech32']] * self.num_nodes
-=======
-        # whitelist peers to speed up tx relay / mempool sync
-        self.noban_tx_relay = True
->>>>>>> 015ac13d
         self.rpc_timeout = 90  # to prevent timeouts in `test_transaction_too_large`
 
     def skip_test_if_missing_module(self):
