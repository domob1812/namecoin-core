--- conflicted
+++ resolved
@@ -1240,36 +1240,6 @@
         b89a = self.update_block("89a", [tx])
         self.send_blocks([b89a], success=False, reject_reason='bad-txns-inputs-missingorspent', reconnect=True)
 
-<<<<<<< HEAD
-        # Don't use v2transport for the large reorg, which is too slow with the unoptimized python ChaCha20 implementation
-        if self.options.v2transport:
-            self.nodes[0].disconnect_p2ps()
-            self.helper_peer = self.nodes[0].add_p2p_connection(P2PDataStore(), supports_v2_p2p=False)
-        self.log.info("Test a re-org of one week's worth of blocks (144 blocks)")
-
-        self.move_tip(88)
-        LARGE_REORG_SIZE = 144
-        blocks = []
-        spend = out[32]
-        for i in range(89, LARGE_REORG_SIZE + 89):
-            b = self.next_block(i, spend)
-            tx = CTransaction()
-            script_length = (MAX_BLOCK_WEIGHT - b.get_weight() - 276) // 4
-            script_output = CScript([b'\x00' * script_length])
-            tx.vout.append(CTxOut(0, script_output))
-            tx.vin.append(CTxIn(COutPoint(b.vtx[1].txid_int, 0)))
-            b = self.update_block(i, [tx])
-            assert_equal(b.get_weight(), MAX_BLOCK_WEIGHT)
-            blocks.append(b)
-            self.save_spendable_output()
-            spend = self.get_spendable_output()
-
-        self.send_blocks(blocks, True, timeout=2440)
-        chain1_tip = i
-
-        # now create alt chain of same length
-=======
->>>>>>> c66e9887
         self.move_tip(88)
         self.log.info("Reject a block with an invalid block header version")
         b_v1 = self.next_block('b_v1', version=1)
