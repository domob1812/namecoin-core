#!/usr/bin/env python3
# Copyright (c) 2016-2022 The Bitcoin Core developers
# Distributed under the MIT software license, see the accompanying
# file COPYING or http://www.opensource.org/licenses/mit-license.php.
"""Test Hierarchical Deterministic wallet function."""

import shutil

from test_framework.blocktools import COINBASE_MATURITY
from test_framework.test_framework import BitcoinTestFramework
from test_framework.util import (
    assert_equal,
    assert_raises_rpc_error,
)


class WalletHDTest(BitcoinTestFramework):
    def add_options(self, parser):
        self.add_wallet_options(parser)

    def set_test_params(self):
        self.setup_clean_chain = True
        self.num_nodes = 2
        self.extra_args = [[], ['-keypool=0']]
        # whitelist peers to speed up tx relay / mempool sync
<<<<<<< HEAD
        for args in self.extra_args:
            args.append("-addresstype=bech32")
            args.append("-whitelist=noban@127.0.0.1")
=======
        self.noban_tx_relay = True
>>>>>>> 015ac13d

        self.supports_cli = False

    def skip_test_if_missing_module(self):
        self.skip_if_no_wallet()

    def run_test(self):
        # Make sure we use hd, keep masterkeyid
        hd_fingerprint = self.nodes[1].getaddressinfo(self.nodes[1].getnewaddress())['hdmasterfingerprint']
        assert_equal(len(hd_fingerprint), 8)

        # create an internal key
        change_addr = self.nodes[1].getrawchangeaddress()
        change_addrV = self.nodes[1].getaddressinfo(change_addr)
        if self.options.descriptors:
            assert_equal(change_addrV["hdkeypath"], "m/84h/1h/0h/1/0")
        else:
            assert_equal(change_addrV["hdkeypath"], "m/0'/1'/0'")  #first internal child key

        # Import a non-HD private key in the HD wallet
        non_hd_add = 'bcrt1qmevj8zfx0wdvp05cqwkmr6mxkfx60yezwjksmt'
        non_hd_key = 'cS9umN9w6cDMuRVYdbkfE4c7YUFLJRoXMfhQ569uY4odiQbVN8Rt'
        self.nodes[1].importprivkey(non_hd_key)

        # This should be enough to keep the master key and the non-HD key
        self.nodes[1].backupwallet(self.nodes[1].datadir_path / "hd.bak")
        #self.nodes[1].dumpwallet(self.nodes[1].datadir_path / "hd.dump")

        # Derive some HD addresses and remember the last
        # Also send funds to each add
        self.generate(self.nodes[0], COINBASE_MATURITY + 1)
        hd_add = None
        NUM_HD_ADDS = 10
        for i in range(1, NUM_HD_ADDS + 1):
            hd_add = self.nodes[1].getnewaddress()
            hd_info = self.nodes[1].getaddressinfo(hd_add)
            if self.options.descriptors:
                assert_equal(hd_info["hdkeypath"], "m/84h/1h/0h/0/" + str(i))
            else:
                assert_equal(hd_info["hdkeypath"], "m/0'/0'/" + str(i) + "'")
            assert_equal(hd_info["hdmasterfingerprint"], hd_fingerprint)
            self.nodes[0].sendtoaddress(hd_add, 1)
            self.generate(self.nodes[0], 1)
        self.nodes[0].sendtoaddress(non_hd_add, 1)
        self.generate(self.nodes[0], 1)

        # create an internal key (again)
        change_addr = self.nodes[1].getrawchangeaddress()
        change_addrV = self.nodes[1].getaddressinfo(change_addr)
        if self.options.descriptors:
            assert_equal(change_addrV["hdkeypath"], "m/84h/1h/0h/1/1")
        else:
            assert_equal(change_addrV["hdkeypath"], "m/0'/1'/1'")  #second internal child key

        self.sync_all()
        assert_equal(self.nodes[1].getbalance(), NUM_HD_ADDS + 1)

        self.log.info("Restore backup ...")
        self.stop_node(1)
        # we need to delete the complete chain directory
        # otherwise node1 would auto-recover all funds in flag the keypool keys as used
        shutil.rmtree(self.nodes[1].blocks_path)
        shutil.rmtree(self.nodes[1].chain_path / "chainstate")
        shutil.copyfile(
            self.nodes[1].datadir_path / "hd.bak",
            self.nodes[1].wallets_path / self.default_wallet_name / self.wallet_data_filename
        )
        self.start_node(1)

        # Assert that derivation is deterministic
        hd_add_2 = None
        for i in range(1, NUM_HD_ADDS + 1):
            hd_add_2 = self.nodes[1].getnewaddress()
            hd_info_2 = self.nodes[1].getaddressinfo(hd_add_2)
            if self.options.descriptors:
                assert_equal(hd_info_2["hdkeypath"], "m/84h/1h/0h/0/" + str(i))
            else:
                assert_equal(hd_info_2["hdkeypath"], "m/0'/0'/" + str(i) + "'")
            assert_equal(hd_info_2["hdmasterfingerprint"], hd_fingerprint)
        assert_equal(hd_add, hd_add_2)
        self.connect_nodes(0, 1)
        self.sync_all()

        # Needs rescan
        self.nodes[1].rescanblockchain()
        assert_equal(self.nodes[1].getbalance(), NUM_HD_ADDS + 1)

        # Try a RPC based rescan
        self.stop_node(1)
        shutil.rmtree(self.nodes[1].blocks_path)
        shutil.rmtree(self.nodes[1].chain_path / "chainstate")
        shutil.copyfile(
            self.nodes[1].datadir_path / "hd.bak",
            self.nodes[1].wallets_path / self.default_wallet_name / self.wallet_data_filename
        )
        self.start_node(1, extra_args=self.extra_args[1])
        self.connect_nodes(0, 1)
        self.sync_all()
        # Wallet automatically scans blocks older than key on startup
        assert_equal(self.nodes[1].getbalance(), NUM_HD_ADDS + 1)
        out = self.nodes[1].rescanblockchain(0, 1)
        assert_equal(out['start_height'], 0)
        assert_equal(out['stop_height'], 1)
        out = self.nodes[1].rescanblockchain()
        assert_equal(out['start_height'], 0)
        assert_equal(out['stop_height'], self.nodes[1].getblockcount())
        assert_equal(self.nodes[1].getbalance(), NUM_HD_ADDS + 1)

        # send a tx and make sure its using the internal chain for the changeoutput
        txid = self.nodes[1].sendtoaddress(self.nodes[0].getnewaddress(), 1)
        outs = self.nodes[1].gettransaction(txid=txid, verbose=True)['decoded']['vout']
        keypath = ""
        for out in outs:
            if out['value'] != 1:
                keypath = self.nodes[1].getaddressinfo(out['scriptPubKey']['address'])['hdkeypath']

        if self.options.descriptors:
            assert_equal(keypath[0:14], "m/84h/1h/0h/1/")
        else:
            assert_equal(keypath[0:7], "m/0'/1'")

        if not self.options.descriptors:
            # Generate a new HD seed on node 1 and make sure it is set
            orig_masterkeyid = self.nodes[1].getwalletinfo()['hdseedid']
            self.nodes[1].sethdseed()
            new_masterkeyid = self.nodes[1].getwalletinfo()['hdseedid']
            assert orig_masterkeyid != new_masterkeyid
            addr = self.nodes[1].getnewaddress()
            # Make sure the new address is the first from the keypool
            assert_equal(self.nodes[1].getaddressinfo(addr)['hdkeypath'], 'm/0\'/0\'/0\'')
            self.nodes[1].keypoolrefill(1)  # Fill keypool with 1 key

            # Set a new HD seed on node 1 without flushing the keypool
            new_seed = self.nodes[0].dumpprivkey(self.nodes[0].getnewaddress())
            orig_masterkeyid = new_masterkeyid
            self.nodes[1].sethdseed(False, new_seed)
            new_masterkeyid = self.nodes[1].getwalletinfo()['hdseedid']
            assert orig_masterkeyid != new_masterkeyid
            addr = self.nodes[1].getnewaddress()
            assert_equal(orig_masterkeyid, self.nodes[1].getaddressinfo(addr)['hdseedid'])
            # Make sure the new address continues previous keypool
            assert_equal(self.nodes[1].getaddressinfo(addr)['hdkeypath'], 'm/0\'/0\'/1\'')

            # Check that the next address is from the new seed
            self.nodes[1].keypoolrefill(1)
            next_addr = self.nodes[1].getnewaddress()
            assert_equal(new_masterkeyid, self.nodes[1].getaddressinfo(next_addr)['hdseedid'])
            # Make sure the new address is not from previous keypool
            assert_equal(self.nodes[1].getaddressinfo(next_addr)['hdkeypath'], 'm/0\'/0\'/0\'')
            assert next_addr != addr

            # Sethdseed parameter validity
            assert_raises_rpc_error(-1, 'sethdseed', self.nodes[0].sethdseed, False, new_seed, 0)
            assert_raises_rpc_error(-5, "Invalid private key", self.nodes[1].sethdseed, False, "not_wif")
            assert_raises_rpc_error(-3, "JSON value of type string is not of expected type bool", self.nodes[1].sethdseed, "Not_bool")
            assert_raises_rpc_error(-3, "JSON value of type bool is not of expected type string", self.nodes[1].sethdseed, False, True)
            assert_raises_rpc_error(-5, "Already have this key", self.nodes[1].sethdseed, False, new_seed)
            assert_raises_rpc_error(-5, "Already have this key", self.nodes[1].sethdseed, False, self.nodes[1].dumpprivkey(self.nodes[1].getnewaddress()))

            self.log.info('Test sethdseed restoring with keys outside of the initial keypool')
            self.generate(self.nodes[0], 10)
            # Restart node 1 with keypool of 3 and a different wallet
            self.nodes[1].createwallet(wallet_name='origin', blank=True)
            self.restart_node(1, extra_args=['-keypool=3', '-wallet=origin'])
            self.connect_nodes(0, 1)

            # sethdseed restoring and seeing txs to addresses out of the keypool
            origin_rpc = self.nodes[1].get_wallet_rpc('origin')
            seed = self.nodes[0].dumpprivkey(self.nodes[0].getnewaddress())
            origin_rpc.sethdseed(True, seed)

            self.nodes[1].createwallet(wallet_name='restore', blank=True)
            restore_rpc = self.nodes[1].get_wallet_rpc('restore')
            restore_rpc.sethdseed(True, seed)  # Set to be the same seed as origin_rpc
            restore_rpc.sethdseed(True)  # Rotate to a new seed, making original `seed` inactive

            self.nodes[1].createwallet(wallet_name='restore2', blank=True)
            restore2_rpc = self.nodes[1].get_wallet_rpc('restore2')
            restore2_rpc.sethdseed(True, seed)  # Set to be the same seed as origin_rpc
            restore2_rpc.sethdseed(True)  # Rotate to a new seed, making original `seed` inactive

            # Check persistence of inactive seed by reloading restore. restore2 is still loaded to test the case where the wallet is not reloaded
            restore_rpc.unloadwallet()
            self.nodes[1].loadwallet('restore')
            restore_rpc = self.nodes[1].get_wallet_rpc('restore')

            # Empty origin keypool and get an address that is beyond the initial keypool
            origin_rpc.getnewaddress()
            origin_rpc.getnewaddress()
            last_addr = origin_rpc.getnewaddress()  # Last address of initial keypool
            addr = origin_rpc.getnewaddress()  # First address beyond initial keypool

            # Check that the restored seed has last_addr but does not have addr
            info = restore_rpc.getaddressinfo(last_addr)
            assert_equal(info['ismine'], True)
            info = restore_rpc.getaddressinfo(addr)
            assert_equal(info['ismine'], False)
            info = restore2_rpc.getaddressinfo(last_addr)
            assert_equal(info['ismine'], True)
            info = restore2_rpc.getaddressinfo(addr)
            assert_equal(info['ismine'], False)
            # Check that the origin seed has addr
            info = origin_rpc.getaddressinfo(addr)
            assert_equal(info['ismine'], True)

            # Send a transaction to addr, which is out of the initial keypool.
            # The wallet that has set a new seed (restore_rpc) should not detect this transaction.
            txid = self.nodes[0].sendtoaddress(addr, 1)
            origin_rpc.sendrawtransaction(self.nodes[0].gettransaction(txid)['hex'])
            self.generate(self.nodes[0], 1)
            origin_rpc.gettransaction(txid)
            assert_raises_rpc_error(-5, 'Invalid or non-wallet transaction id', restore_rpc.gettransaction, txid)
            out_of_kp_txid = txid

            # Send a transaction to last_addr, which is in the initial keypool.
            # The wallet that has set a new seed (restore_rpc) should detect this transaction and generate 3 new keys from the initial seed.
            # The previous transaction (out_of_kp_txid) should still not be detected as a rescan is required.
            txid = self.nodes[0].sendtoaddress(last_addr, 1)
            origin_rpc.sendrawtransaction(self.nodes[0].gettransaction(txid)['hex'])
            self.generate(self.nodes[0], 1)
            origin_rpc.gettransaction(txid)
            restore_rpc.gettransaction(txid)
            assert_raises_rpc_error(-5, 'Invalid or non-wallet transaction id', restore_rpc.gettransaction, out_of_kp_txid)
            restore2_rpc.gettransaction(txid)
            assert_raises_rpc_error(-5, 'Invalid or non-wallet transaction id', restore2_rpc.gettransaction, out_of_kp_txid)

            # After rescanning, restore_rpc should now see out_of_kp_txid and generate an additional key.
            # addr should now be part of restore_rpc and be ismine
            restore_rpc.rescanblockchain()
            restore_rpc.gettransaction(out_of_kp_txid)
            info = restore_rpc.getaddressinfo(addr)
            assert_equal(info['ismine'], True)
            restore2_rpc.rescanblockchain()
            restore2_rpc.gettransaction(out_of_kp_txid)
            info = restore2_rpc.getaddressinfo(addr)
            assert_equal(info['ismine'], True)

            # Check again that 3 keys were derived.
            # Empty keypool and get an address that is beyond the initial keypool
            origin_rpc.getnewaddress()
            origin_rpc.getnewaddress()
            last_addr = origin_rpc.getnewaddress()
            addr = origin_rpc.getnewaddress()

            # Check that the restored seed has last_addr but does not have addr
            info = restore_rpc.getaddressinfo(last_addr)
            assert_equal(info['ismine'], True)
            info = restore_rpc.getaddressinfo(addr)
            assert_equal(info['ismine'], False)
            info = restore2_rpc.getaddressinfo(last_addr)
            assert_equal(info['ismine'], True)
            info = restore2_rpc.getaddressinfo(addr)
            assert_equal(info['ismine'], False)


if __name__ == '__main__':
    WalletHDTest().main()<|MERGE_RESOLUTION|>--- conflicted
+++ resolved
@@ -23,13 +23,10 @@
         self.num_nodes = 2
         self.extra_args = [[], ['-keypool=0']]
         # whitelist peers to speed up tx relay / mempool sync
-<<<<<<< HEAD
+        self.noban_tx_relay = True
         for args in self.extra_args:
             args.append("-addresstype=bech32")
             args.append("-whitelist=noban@127.0.0.1")
-=======
-        self.noban_tx_relay = True
->>>>>>> 015ac13d
 
         self.supports_cli = False
 
