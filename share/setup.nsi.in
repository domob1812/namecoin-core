Name "@PACKAGE_NAME@ (64-bit)"

RequestExecutionLevel highest
SetCompressor /SOLID lzma
SetDateSave off
Unicode true

# Uncomment these lines when investigating reproducibility errors
#SetCompress off
#SetDatablockOptimize off

# General Symbol Definitions
!define REGKEY "SOFTWARE\$(^Name)"
!define COMPANY "@PACKAGE_NAME@ project"
!define URL @PACKAGE_URL@

# MUI Symbol Definitions
!define MUI_ICON "@abs_top_srcdir@/share/pixmaps/bitcoin.ico"
!define MUI_WELCOMEFINISHPAGE_BITMAP "@abs_top_srcdir@/share/pixmaps/nsis-wizard.bmp"
!define MUI_HEADERIMAGE
!define MUI_HEADERIMAGE_RIGHT
!define MUI_HEADERIMAGE_BITMAP "@abs_top_srcdir@/share/pixmaps/nsis-header.bmp"
!define MUI_FINISHPAGE_NOAUTOCLOSE
!define MUI_STARTMENUPAGE_REGISTRY_ROOT HKLM
!define MUI_STARTMENUPAGE_REGISTRY_KEY ${REGKEY}
!define MUI_STARTMENUPAGE_REGISTRY_VALUENAME StartMenuGroup
!define MUI_STARTMENUPAGE_DEFAULTFOLDER "@PACKAGE_NAME@"
!define MUI_FINISHPAGE_RUN "$WINDIR\explorer.exe"
!define MUI_FINISHPAGE_RUN_PARAMETERS $INSTDIR\@BITCOIN_GUI_NAME@@EXEEXT@
!define MUI_UNICON "${NSISDIR}\Contrib\Graphics\Icons\modern-uninstall.ico"
!define MUI_UNWELCOMEFINISHPAGE_BITMAP "@abs_top_srcdir@/share/pixmaps/nsis-wizard.bmp"
!define MUI_UNFINISHPAGE_NOAUTOCLOSE

# Included files
!include Sections.nsh
!include MUI2.nsh
!include x64.nsh

# Variables
Var StartMenuGroup

# Installer pages
!insertmacro MUI_PAGE_WELCOME
!insertmacro MUI_PAGE_DIRECTORY
!insertmacro MUI_PAGE_STARTMENU Application $StartMenuGroup
!insertmacro MUI_PAGE_INSTFILES
!insertmacro MUI_PAGE_FINISH
!insertmacro MUI_UNPAGE_CONFIRM
!insertmacro MUI_UNPAGE_INSTFILES

# Installer languages
!insertmacro MUI_LANGUAGE English

# Installer attributes
InstallDir $PROGRAMFILES64\Namecoin
CRCCheck force
XPStyle on
BrandingText " "
ShowInstDetails show
VIProductVersion @CLIENT_VERSION_MAJOR@.@CLIENT_VERSION_MINOR@.@CLIENT_VERSION_BUILD@.0
VIAddVersionKey ProductName "@PACKAGE_NAME@"
VIAddVersionKey ProductVersion "@PACKAGE_VERSION@"
VIAddVersionKey CompanyName "${COMPANY}"
VIAddVersionKey CompanyWebsite "${URL}"
VIAddVersionKey FileVersion "@PACKAGE_VERSION@"
VIAddVersionKey FileDescription "Installer for @PACKAGE_NAME@"
VIAddVersionKey LegalCopyright "Copyright (C) 2009-@COPYRIGHT_YEAR@ @COPYRIGHT_HOLDERS_FINAL@"
InstallDirRegKey HKCU "${REGKEY}" Path
ShowUninstDetails show

# Installer sections
Section -Main SEC0000
    SetOutPath $INSTDIR
    SetOverwrite on
    File @abs_top_builddir@/release/@BITCOIN_GUI_NAME@@EXEEXT@
    File /oname=COPYING.txt @abs_top_srcdir@/COPYING
    File /oname=readme.txt @abs_top_srcdir@/doc/README_windows.txt
    File @abs_top_srcdir@/share/examples/namecoin.conf
    SetOutPath $INSTDIR\share\rpcauth
    File @abs_top_srcdir@/share/rpcauth/*.*
    SetOutPath $INSTDIR\daemon
    File @abs_top_builddir@/release/@BITCOIN_DAEMON_NAME@@EXEEXT@
    File @abs_top_builddir@/release/@BITCOIN_CLI_NAME@@EXEEXT@
    File @abs_top_builddir@/release/@BITCOIN_TX_NAME@@EXEEXT@
    File @abs_top_builddir@/release/@BITCOIN_WALLET_TOOL_NAME@@EXEEXT@
    File @abs_top_builddir@/release/@BITCOIN_TEST_NAME@@EXEEXT@
    SetOutPath $INSTDIR
    WriteRegStr HKCU "${REGKEY}\Components" Main 1
SectionEnd

Section -post SEC0001
    WriteRegStr HKCU "${REGKEY}" Path $INSTDIR
    SetOutPath $INSTDIR
    WriteUninstaller $INSTDIR\uninstall.exe
    !insertmacro MUI_STARTMENU_WRITE_BEGIN Application
    CreateDirectory $SMPROGRAMS\$StartMenuGroup
    CreateShortcut "$SMPROGRAMS\$StartMenuGroup\$(^Name).lnk" $INSTDIR\@BITCOIN_GUI_NAME@@EXEEXT@
    CreateShortcut "$SMPROGRAMS\$StartMenuGroup\@PACKAGE_NAME@ (testnet).lnk" "$INSTDIR\@BITCOIN_GUI_NAME@@EXEEXT@" "-testnet" "$INSTDIR\@BITCOIN_GUI_NAME@@EXEEXT@" 1
    CreateShortcut "$SMPROGRAMS\$StartMenuGroup\@PACKAGE_NAME@ (test signet).lnk" "$INSTDIR\@BITCOIN_GUI_NAME@@EXEEXT@" "-signet" "$INSTDIR\@BITCOIN_GUI_NAME@@EXEEXT@" 2
    CreateShortcut "$SMPROGRAMS\$StartMenuGroup\@PACKAGE_NAME@ (testnet4).lnk" "$INSTDIR\@BITCOIN_GUI_NAME@@EXEEXT@" "-testnet4" "$INSTDIR\@BITCOIN_GUI_NAME@@EXEEXT@" 3
    CreateShortcut "$SMPROGRAMS\$StartMenuGroup\Uninstall $(^Name).lnk" $INSTDIR\uninstall.exe
    !insertmacro MUI_STARTMENU_WRITE_END
    WriteRegStr HKCU "SOFTWARE\Microsoft\Windows\CurrentVersion\Uninstall\$(^Name)" DisplayName "$(^Name)"
    WriteRegStr HKCU "SOFTWARE\Microsoft\Windows\CurrentVersion\Uninstall\$(^Name)" DisplayVersion "@PACKAGE_VERSION@"
    WriteRegStr HKCU "SOFTWARE\Microsoft\Windows\CurrentVersion\Uninstall\$(^Name)" Publisher "${COMPANY}"
    WriteRegStr HKCU "SOFTWARE\Microsoft\Windows\CurrentVersion\Uninstall\$(^Name)" URLInfoAbout "${URL}"
    WriteRegStr HKCU "SOFTWARE\Microsoft\Windows\CurrentVersion\Uninstall\$(^Name)" DisplayIcon $INSTDIR\namecoin-qt.exe
    WriteRegStr HKCU "SOFTWARE\Microsoft\Windows\CurrentVersion\Uninstall\$(^Name)" UninstallString $INSTDIR\uninstall.exe
    WriteRegDWORD HKCU "SOFTWARE\Microsoft\Windows\CurrentVersion\Uninstall\$(^Name)" NoModify 1
    WriteRegDWORD HKCU "SOFTWARE\Microsoft\Windows\CurrentVersion\Uninstall\$(^Name)" NoRepair 1
    WriteRegStr HKCR "@PACKAGE_TARNAME@" "URL Protocol" ""
    WriteRegStr HKCR "@PACKAGE_TARNAME@" "" "URL:Namecoin"
    WriteRegStr HKCR "@PACKAGE_TARNAME@\DefaultIcon" "" $INSTDIR\@BITCOIN_GUI_NAME@@EXEEXT@
    WriteRegStr HKCR "@PACKAGE_TARNAME@\shell\open\command" "" '"$INSTDIR\@BITCOIN_GUI_NAME@@EXEEXT@" "%1"'
SectionEnd

# Macro for selecting uninstaller sections
!macro SELECT_UNSECTION SECTION_NAME UNSECTION_ID
    Push $R0
    ReadRegStr $R0 HKCU "${REGKEY}\Components" "${SECTION_NAME}"
    StrCmp $R0 1 0 next${UNSECTION_ID}
    !insertmacro SelectSection "${UNSECTION_ID}"
    GoTo done${UNSECTION_ID}
next${UNSECTION_ID}:
    !insertmacro UnselectSection "${UNSECTION_ID}"
done${UNSECTION_ID}:
    Pop $R0
!macroend

# Uninstaller sections
Section /o -un.Main UNSEC0000
    Delete /REBOOTOK $INSTDIR\@BITCOIN_GUI_NAME@@EXEEXT@
    Delete /REBOOTOK $INSTDIR\COPYING.txt
    Delete /REBOOTOK $INSTDIR\readme.txt
    Delete /REBOOTOK $INSTDIR\namecoin.conf
    RMDir /r /REBOOTOK $INSTDIR\share
    RMDir /r /REBOOTOK $INSTDIR\daemon
    DeleteRegValue HKCU "${REGKEY}\Components" Main
SectionEnd

Section -un.post UNSEC0001
    DeleteRegKey HKCU "SOFTWARE\Microsoft\Windows\CurrentVersion\Uninstall\$(^Name)"
    Delete /REBOOTOK "$SMPROGRAMS\$StartMenuGroup\Uninstall $(^Name).lnk"
    Delete /REBOOTOK "$SMPROGRAMS\$StartMenuGroup\$(^Name).lnk"
<<<<<<< HEAD
    Delete /REBOOTOK "$SMPROGRAMS\$StartMenuGroup\@PACKAGE_NAME@ (testnet, 64-bit).lnk"
    Delete /REBOOTOK "$SMSTARTUP\Namecoin.lnk"
=======
    Delete /REBOOTOK "$SMPROGRAMS\$StartMenuGroup\@PACKAGE_NAME@ (testnet).lnk"
    Delete /REBOOTOK "$SMPROGRAMS\$StartMenuGroup\@PACKAGE_NAME@ (testnet4).lnk"
    Delete /REBOOTOK "$SMPROGRAMS\$StartMenuGroup\@PACKAGE_NAME@ (test signet).lnk"
    Delete /REBOOTOK "$SMSTARTUP\Bitcoin.lnk"
>>>>>>> b2955d8a
    Delete /REBOOTOK $INSTDIR\uninstall.exe
    Delete /REBOOTOK $INSTDIR\debug.log
    Delete /REBOOTOK $INSTDIR\db.log
    DeleteRegValue HKCU "${REGKEY}" StartMenuGroup
    DeleteRegValue HKCU "${REGKEY}" Path
    DeleteRegKey /IfEmpty HKCU "${REGKEY}\Components"
    DeleteRegKey /IfEmpty HKCU "${REGKEY}"
    DeleteRegKey HKCR "@PACKAGE_TARNAME@"
    RmDir /REBOOTOK $SMPROGRAMS\$StartMenuGroup
    RmDir /REBOOTOK $INSTDIR
    Push $R0
    StrCpy $R0 $StartMenuGroup 1
    StrCmp $R0 ">" no_smgroup
no_smgroup:
    Pop $R0
SectionEnd

# Installer functions
Function .onInit
    InitPluginsDir
    ${If} ${RunningX64}
      ; disable registry redirection (enable access to 64-bit portion of registry)
      SetRegView 64
    ${Else}
      MessageBox MB_OK|MB_ICONSTOP "Cannot install 64-bit version on a 32-bit system."
      Abort
    ${EndIf}
FunctionEnd

# Uninstaller functions
Function un.onInit
    ReadRegStr $INSTDIR HKCU "${REGKEY}" Path
    !insertmacro MUI_STARTMENU_GETFOLDER Application $StartMenuGroup
    !insertmacro SELECT_UNSECTION Main ${UNSEC0000}
FunctionEnd<|MERGE_RESOLUTION|>--- conflicted
+++ resolved
@@ -142,15 +142,8 @@
     DeleteRegKey HKCU "SOFTWARE\Microsoft\Windows\CurrentVersion\Uninstall\$(^Name)"
     Delete /REBOOTOK "$SMPROGRAMS\$StartMenuGroup\Uninstall $(^Name).lnk"
     Delete /REBOOTOK "$SMPROGRAMS\$StartMenuGroup\$(^Name).lnk"
-<<<<<<< HEAD
-    Delete /REBOOTOK "$SMPROGRAMS\$StartMenuGroup\@PACKAGE_NAME@ (testnet, 64-bit).lnk"
+    Delete /REBOOTOK "$SMPROGRAMS\$StartMenuGroup\@PACKAGE_NAME@ (testnet).lnk"
     Delete /REBOOTOK "$SMSTARTUP\Namecoin.lnk"
-=======
-    Delete /REBOOTOK "$SMPROGRAMS\$StartMenuGroup\@PACKAGE_NAME@ (testnet).lnk"
-    Delete /REBOOTOK "$SMPROGRAMS\$StartMenuGroup\@PACKAGE_NAME@ (testnet4).lnk"
-    Delete /REBOOTOK "$SMPROGRAMS\$StartMenuGroup\@PACKAGE_NAME@ (test signet).lnk"
-    Delete /REBOOTOK "$SMSTARTUP\Bitcoin.lnk"
->>>>>>> b2955d8a
     Delete /REBOOTOK $INSTDIR\uninstall.exe
     Delete /REBOOTOK $INSTDIR\debug.log
     Delete /REBOOTOK $INSTDIR\db.log
