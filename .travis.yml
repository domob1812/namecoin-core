sudo: required
dist: trusty
os: linux
<<<<<<< HEAD
language: generic
notifications:
  irc:
    channels:
      - "chat.freenode.net#namecoin-dev"
    on_success: never
=======
language: minimal
>>>>>>> d0eaae9e
cache:
  directories:
  - depends/built
  - depends/sdk-sources
  - $HOME/.ccache
env:
  global:
    - MAKEJOBS=-j3
    - RUN_TESTS=false
    - CHECK_DOC=0
    - BOOST_TEST_RANDOM=1$TRAVIS_BUILD_ID
    - CCACHE_SIZE=100M
    - CCACHE_TEMPDIR=/tmp/.ccache-temp
    - CCACHE_COMPRESS=1
    - BASE_OUTDIR=$TRAVIS_BUILD_DIR/out
    - SDK_URL=https://bitcoincore.org/depends-sources/sdks
    - PYTHON_DEBUG=1
    - WINEDEBUG=fixme-all
  matrix:
# ARM
    - HOST=arm-linux-gnueabihf PACKAGES="g++-arm-linux-gnueabihf" DEP_OPTS="NO_QT=1" CHECK_DOC=1 GOAL="install" BITCOIN_CONFIG="--enable-glibc-back-compat --enable-reduce-exports"
# Win32
    - HOST=i686-w64-mingw32 DPKG_ADD_ARCH="i386" DEP_OPTS="NO_QT=1" PACKAGES="python3 nsis g++-mingw-w64-i686 wine1.6 bc" RUN_TESTS=true GOAL="install" BITCOIN_CONFIG="--enable-reduce-exports"
# 32-bit + dash
    - HOST=i686-pc-linux-gnu PACKAGES="g++-multilib bc python3-zmq" DEP_OPTS="NO_QT=1" RUN_TESTS=true GOAL="install" BITCOIN_CONFIG="--enable-zmq --enable-glibc-back-compat --enable-reduce-exports LDFLAGS=-static-libstdc++" USE_SHELL="/bin/dash"
# Win64
    - HOST=x86_64-w64-mingw32 DPKG_ADD_ARCH="i386" DEP_OPTS="NO_QT=1" PACKAGES="python3 nsis g++-mingw-w64-x86-64 wine1.6 bc" RUN_TESTS=true GOAL="install" BITCOIN_CONFIG="--enable-reduce-exports"
# x86_64 Linux (uses qt5 dev package instead of depends Qt to speed up build and avoid timeout)
    - HOST=x86_64-unknown-linux-gnu PACKAGES="python3-zmq qtbase5-dev qttools5-dev-tools protobuf-compiler libdbus-1-dev libharfbuzz-dev" DEP_OPTS="NO_QT=1 NO_UPNP=1 DEBUG=1 ALLOW_HOST_PACKAGES=1" RUN_TESTS=true GOAL="install" BITCOIN_CONFIG="--enable-zmq --with-gui=qt5 --enable-glibc-back-compat --enable-reduce-exports CPPFLAGS=-DDEBUG_LOCKORDER"
# x86_64 Linux, No wallet
    - HOST=x86_64-unknown-linux-gnu PACKAGES="python3" DEP_OPTS="NO_WALLET=1" RUN_TESTS=true GOAL="install" BITCOIN_CONFIG="--enable-glibc-back-compat --enable-reduce-exports"
# Cross-Mac
    - HOST=x86_64-apple-darwin11 PACKAGES="cmake imagemagick libcap-dev librsvg2-bin libz-dev libbz2-dev libtiff-tools python-dev" BITCOIN_CONFIG="--enable-gui --enable-reduce-exports" OSX_SDK=10.11 GOAL="deploy"

before_install:
    - export PATH=$(echo $PATH | tr ':' "\n" | sed '/\/opt\/python/d' | tr "\n" ":" | sed "s|::|:|g")
install:
    - if [ -n "$DPKG_ADD_ARCH" ]; then sudo dpkg --add-architecture "$DPKG_ADD_ARCH" ; fi
    - if [ -n "$PACKAGES" ]; then travis_retry sudo apt-get update; fi
    - if [ -n "$PACKAGES" ]; then travis_retry sudo apt-get install --no-install-recommends --no-upgrade -qq $PACKAGES; fi
before_script:
    - if [ "$TRAVIS_EVENT_TYPE" = "pull_request" ]; then contrib/devtools/commit-script-check.sh $TRAVIS_COMMIT_RANGE; fi
    - unset CC; unset CXX
    - if [ "$CHECK_DOC" = 1 ]; then contrib/devtools/check-doc.py; fi
    - mkdir -p depends/SDKs depends/sdk-sources
    - if [ -n "$OSX_SDK" -a ! -f depends/sdk-sources/MacOSX${OSX_SDK}.sdk.tar.gz ]; then curl --location --fail $SDK_URL/MacOSX${OSX_SDK}.sdk.tar.gz -o depends/sdk-sources/MacOSX${OSX_SDK}.sdk.tar.gz; fi
    - if [ -n "$OSX_SDK" -a -f depends/sdk-sources/MacOSX${OSX_SDK}.sdk.tar.gz ]; then tar -C depends/SDKs -xf depends/sdk-sources/MacOSX${OSX_SDK}.sdk.tar.gz; fi
    - make $MAKEJOBS -C depends HOST=$HOST $DEP_OPTS
script:
    - if [ "$CHECK_DOC" = 1 -a "$TRAVIS_REPO_SLUG" = "namecoin/namecoin-core" -a "$TRAVIS_PULL_REQUEST" = "false" ]; then while read LINE; do travis_retry gpg --keyserver hkp://subset.pool.sks-keyservers.net --recv-keys $LINE; done < contrib/verify-commits/trusted-keys; fi
    - if [ "$CHECK_DOC" = 1 -a "$TRAVIS_REPO_SLUG" = "namecoin/namecoin-core" -a "$TRAVIS_PULL_REQUEST" = "false" ]; then git fetch --unshallow; fi
    - if [ "$CHECK_DOC" = 1 -a "$TRAVIS_REPO_SLUG" = "namecoin/namecoin-core" -a "$TRAVIS_PULL_REQUEST" = "false" ]; then contrib/verify-commits/verify-commits.sh; fi
    - export TRAVIS_COMMIT_LOG=`git log --format=fuller -1`
    - if [ -n "$USE_SHELL" ]; then export CONFIG_SHELL="$USE_SHELL"; fi
    - OUTDIR=$BASE_OUTDIR/$TRAVIS_PULL_REQUEST/$TRAVIS_JOB_NUMBER-$HOST
    - BITCOIN_CONFIG_ALL="--disable-dependency-tracking --prefix=$TRAVIS_BUILD_DIR/depends/$HOST --bindir=$OUTDIR/bin --libdir=$OUTDIR/lib --without-comparison-tool"
    - depends/$HOST/native/bin/ccache --max-size=$CCACHE_SIZE
    - test -n "$USE_SHELL" && eval '"$USE_SHELL" -c "./autogen.sh"' || ./autogen.sh
    - mkdir build && cd build
    - ../configure --cache-file=config.cache $BITCOIN_CONFIG_ALL $BITCOIN_CONFIG || ( cat config.log && false)
    - make distdir VERSION=$HOST
    - cd namecoin-$HOST
    - ./configure --cache-file=../config.cache $BITCOIN_CONFIG_ALL $BITCOIN_CONFIG || ( cat config.log && false)
    - make $MAKEJOBS $GOAL || ( echo "Build failure. Verbose build follows." && make $GOAL V=1 ; false )
    - export LD_LIBRARY_PATH=$TRAVIS_BUILD_DIR/depends/$HOST/lib
    - if [ "$RUN_TESTS" = "true" ]; then travis_wait 30 make $MAKEJOBS check VERBOSE=1; fi
    - if [ "$TRAVIS_EVENT_TYPE" = "cron" ]; then extended="--extended --exclude pruning,dbcrash"; fi
    - if [ "$RUN_TESTS" = "true" ]; then test/functional/test_runner.py --coverage --quiet ${extended}; fi
after_script:
    - echo $TRAVIS_COMMIT_RANGE
    - echo $TRAVIS_COMMIT_LOG<|MERGE_RESOLUTION|>--- conflicted
+++ resolved
@@ -1,16 +1,12 @@
 sudo: required
 dist: trusty
 os: linux
-<<<<<<< HEAD
-language: generic
+language: minimal
 notifications:
   irc:
     channels:
       - "chat.freenode.net#namecoin-dev"
     on_success: never
-=======
-language: minimal
->>>>>>> d0eaae9e
 cache:
   directories:
   - depends/built
