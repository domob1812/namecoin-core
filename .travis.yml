# The test build matrix (stage: test) is constructed to test a wide range of
# configurations, rather than a single pass/fail. This helps to catch build
# failures and logic errors that present on platforms other than the ones the
# author has tested.
#
# Some builders use the dependency-generator in `./depends`, rather than using
# apt-get to install build dependencies. This guarantees that the tester is
# using the same versions as Gitian, so the build results are nearly identical
# to what would be found in a final release.
#
# In order to avoid rebuilding all dependencies for each build, the binaries
# are cached and re-used when possible. Changes in the dependency-generator
# will trigger cache-invalidation and rebuilds as necessary.
#
# These caches can be manually removed if necessary. This is one of the very
# few manual operations that is possible with Travis, and it can be done by a
# Bitcoin Core GitHub member via the Travis web interface [0].
#
# Travis CI uploads the cache after the script phase of the build [1].
# However, the build is terminated without saving the cache if it takes over
# 50 minutes [2]. Thus, if we spent too much time in early build stages, fail
# with an error and save the cache.
#
# [0] https://travis-ci.org/bitcoin/bitcoin/caches
# [1] https://docs.travis-ci.com/user/caching/#build-phases
# [2] https://docs.travis-ci.com/user/customizing-the-build#build-timeouts

dist: xenial
os: linux
language: minimal
<<<<<<< HEAD
notifications:
  irc:
    channels:
      - "chat.freenode.net#namecoin-dev"
    on_success: never
=======
arch: amd64
>>>>>>> 7233eca7
cache:
  ccache: true
  directories:
    - $TRAVIS_BUILD_DIR/depends/built
    - $TRAVIS_BUILD_DIR/depends/sdk-sources
    - $TRAVIS_BUILD_DIR/ci/scratch/.ccache
    # macOS
    - $HOME/Library/Caches/Homebrew
    - /usr/local/Homebrew
before_cache:
  - if [ "${TRAVIS_OS_NAME}" = "osx" ]; then brew cleanup; fi
stages:
  - lint
  - test
  - extended-lint
env:
  global:
    - CI_RETRY_EXE="travis_retry"
    - CI_WAIT="while sleep 500; do echo .; done"
    - CACHE_ERR_MSG="Error! Initial build successful, but not enough time remains to run later build stages and tests. Please manually re-run this job by using the travis restart button or asking a bitcoin maintainer to restart. The next run should not time out because the build cache has been saved."
before_install:
  - set -o errexit; source ./ci/test/00_setup_env.sh
  - set -o errexit; source ./ci/test/03_before_install.sh
install:
  - set -o errexit; source ./ci/test/04_install.sh
before_script:
  - set -o errexit; source ./ci/test/05_before_script.sh
script:
  - export CONTINUE=1
  - if [ $SECONDS -gt 1200 ]; then export CONTINUE=0; fi  # Likely the depends build took very long
  - if [ $TRAVIS_REPO_SLUG = "bitcoin/bitcoin" ]; then export CONTINUE=1; fi  # Whitelisted repo (90 minutes build time)
  - if [ $CONTINUE = "1" ]; then set -o errexit; source ./ci/test/06_script_a.sh; else set +o errexit; echo "$CACHE_ERR_MSG"; false; fi
  - if [ $SECONDS -gt 2000 ]; then export CONTINUE=0; fi  # Likely the build took very long; The tests take about 1000s, so we should abort if we have less than 50*60-1000=2000s left
  - if [ $TRAVIS_REPO_SLUG = "bitcoin/bitcoin" ]; then export CONTINUE=1; fi  # Whitelisted repo (90 minutes build time)
  - if [ $CONTINUE = "1" ]; then set -o errexit; source ./ci/test/06_script_b.sh; else set +o errexit; echo "$CACHE_ERR_MSG"; false; fi
after_script:
  - echo $TRAVIS_COMMIT_RANGE
jobs:
  include:

    - stage: lint
      name: 'lint'
      env:
      cache: false
      language: python
      python: '3.5' # Oldest supported version according to doc/dependencies.md
      install:
        - set -o errexit; source ./ci/lint/04_install.sh
      before_script:
        - set -o errexit; source ./ci/lint/05_before_script.sh
      script:
        - set -o errexit; source ./ci/lint/06_script.sh

    - stage: extended-lint
      name: 'extended lint [runtime >= 60 seconds]'
      env:
      cache: false
      language: python
      python: '3.5'
      install:
        - set -o errexit; source ./ci/extended_lint/04_install.sh
      before_script:
        - set -o errexit; source ./ci/lint/05_before_script.sh
      script:
        - set -o errexit; source ./ci/extended_lint/06_script.sh

    - stage: test
      name: 'ARM  [GOAL: install]  [unit tests, functional tests]'
      arch: arm64
      env: >-
        FILE_ENV="./ci/test/00_setup_env_arm.sh"
        QEMU_USER_CMD=""  # Can run the tests natively without qemu

    - stage: test
      name: 'Win64  [GOAL: deploy]  [unit tests, no gui, no functional tests]'
      env: >-
        FILE_ENV="./ci/test/00_setup_env_win64.sh"

    - stage: test
      name: '32-bit + dash  [GOAL: install]  [gui]'
      env: >-
        FILE_ENV="./ci/test/00_setup_env_i686.sh"

    - stage: test
      name: 'x86_64 Linux  [GOAL: install]  [bionic]  [uses qt5 dev package instead of depends Qt to speed up build and avoid timeout] [unsigned char]'
      env: >-
        FILE_ENV="./ci/test/00_setup_env_native_qt5.sh"

    - stage: test
      name: 'x86_64 Linux  [GOAL: install]  [trusty]  [no functional tests, no depends, only system libs]'
      env: >-
        FILE_ENV="./ci/test/00_setup_env_native_trusty.sh"

    - stage: test
      name: 'x86_64 Linux  [GOAL: install]  [xenial]  [no depends, only system libs, sanitizers: thread (TSan), no wallet]'
      env: >-
        FILE_ENV="./ci/test/00_setup_env_native_tsan.sh"
        TEST_RUNNER_EXTRA="--exclude feature_block"  # Not enough memory on travis machines

    - stage: test
      name: 'x86_64 Linux  [GOAL: install]  [bionic]  [no depends, only system libs, sanitizers: address/leak (ASan + LSan) + undefined (UBSan) + integer]'
      env: >-
        FILE_ENV="./ci/test/00_setup_env_native_asan.sh"

    - stage: test
      name: 'x86_64 Linux  [GOAL: install]  [bionic]  [no depends, only system libs, sanitizers: fuzzer,address,undefined]'
      env: >-
        FILE_ENV="./ci/test/00_setup_env_native_fuzz.sh"

    - stage: test
      name: 'x86_64 Linux  [GOAL: install]  [bionic]  [no wallet]'
      env: >-
        FILE_ENV="./ci/test/00_setup_env_native_nowallet.sh"

    - stage: test
      name: 'macOS 10.10  [GOAL: deploy] [no functional tests]'
      env: >-
        FILE_ENV="./ci/test/00_setup_env_mac.sh"

    - stage: test
      name: 'macOS 10.14 native [GOAL: install] [GUI] [no depends]'
      os: osx
      # Use the most recent version:
      # Xcode 11, macOS 10.14, JDK 12.0.1
      # https://docs.travis-ci.com/user/reference/osx/#macos-version
      osx_image: xcode11
      env: >-
        FILE_ENV="./ci/test/00_setup_env_mac_host.sh"<|MERGE_RESOLUTION|>--- conflicted
+++ resolved
@@ -28,15 +28,7 @@
 dist: xenial
 os: linux
 language: minimal
-<<<<<<< HEAD
-notifications:
-  irc:
-    channels:
-      - "chat.freenode.net#namecoin-dev"
-    on_success: never
-=======
 arch: amd64
->>>>>>> 7233eca7
 cache:
   ccache: true
   directories:
