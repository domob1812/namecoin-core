--- conflicted
+++ resolved
@@ -141,11 +141,7 @@
 
 cmake_dependent_option(WITH_DBUS "Enable DBus support." ON "NOT CMAKE_SYSTEM_NAME MATCHES \"(Windows|Darwin)\" AND BUILD_GUI" OFF)
 
-<<<<<<< HEAD
-option(ENABLE_IPC "Build multiprocess namecoin-node and namecoin-gui executables in addition to monolithic namecoind and namecoin-qt executables. Requires libmultiprocess library. Experimental." OFF)
-=======
-cmake_dependent_option(ENABLE_IPC "Build multiprocess bitcoin-node and bitcoin-gui executables in addition to monolithic bitcoind and bitcoin-qt executables." ON "NOT WIN32" OFF)
->>>>>>> 71249f3b
+cmake_dependent_option(ENABLE_IPC "Build multiprocess namecoin-node and namecoin-gui executables in addition to monolithic namecoind and namecoin-qt executables." ON "NOT WIN32" OFF)
 cmake_dependent_option(WITH_EXTERNAL_LIBMULTIPROCESS "Build with external libmultiprocess library instead of with local git subtree when ENABLE_IPC is enabled. This is not normally recommended, but can be useful for developing libmultiprocess itself." OFF "ENABLE_IPC" OFF)
 if(ENABLE_IPC AND WITH_EXTERNAL_LIBMULTIPROCESS)
   find_package(Libmultiprocess REQUIRED COMPONENTS Lib)
