--- conflicted
+++ resolved
@@ -1,9 +1,5 @@
 ---
-<<<<<<< HEAD
-name: "namecoin-win-0.15"
-=======
-name: "bitcoin-win-0.16"
->>>>>>> ff25d353
+name: "namecoin-win-0.16"
 enable_cache: true
 suites:
 - "trusty"
