---
<<<<<<< HEAD
name: "namecoin-win-0.13"
=======
name: "bitcoin-win-0.14"
>>>>>>> b2844c56
enable_cache: true
suites:
- "trusty"
architectures:
- "amd64"
packages:
- "curl"
- "g++"
- "git-core"
- "pkg-config"
- "autoconf"
- "libtool"
- "automake"
- "faketime"
- "bsdmainutils"
- "mingw-w64"
- "g++-mingw-w64"
- "nsis"
- "zip"
- "ca-certificates"
- "python"
remotes:
- "url": "https://github.com/namecoin/namecoin-core.git"
  "dir": "namecoin"
files: []
script: |
  WRAP_DIR=$HOME/wrapped
  HOSTS="i686-w64-mingw32 x86_64-w64-mingw32"
  CONFIGFLAGS="--enable-reduce-exports --disable-bench --disable-gui-tests"
  FAKETIME_HOST_PROGS="g++ ar ranlib nm windres strip objcopy"
  FAKETIME_PROGS="date makensis zip"
  HOST_CFLAGS="-O2 -g"
  HOST_CXXFLAGS="-O2 -g"

  export QT_RCC_TEST=1
  export GZIP="-9n"
  export TAR_OPTIONS="--mtime="$REFERENCE_DATE\\\ $REFERENCE_TIME""
  export TZ="UTC"
  export BUILD_DIR=`pwd`
  mkdir -p ${WRAP_DIR}
  if test -n "$GBUILD_CACHE_ENABLED"; then
    export SOURCES_PATH=${GBUILD_COMMON_CACHE}
    export BASE_CACHE=${GBUILD_PACKAGE_CACHE}
    mkdir -p ${BASE_CACHE} ${SOURCES_PATH}
  fi

  function create_global_faketime_wrappers {
  for prog in ${FAKETIME_PROGS}; do
    echo '#!/bin/bash' > ${WRAP_DIR}/${prog}
    echo "REAL=\`which -a ${prog} | grep -v ${WRAP_DIR}/${prog} | head -1\`" >> ${WRAP_DIR}/${prog}
    echo 'export LD_PRELOAD=/usr/lib/x86_64-linux-gnu/faketime/libfaketime.so.1' >> ${WRAP_DIR}/${prog}
    echo "export FAKETIME=\"$1\"" >> ${WRAP_DIR}/${prog}
    echo "\$REAL \$@" >> $WRAP_DIR/${prog}
    chmod +x ${WRAP_DIR}/${prog}
  done
  }

  function create_per-host_faketime_wrappers {
  for i in $HOSTS; do
    for prog in ${FAKETIME_HOST_PROGS}; do
        echo '#!/bin/bash' > ${WRAP_DIR}/${i}-${prog}
        echo "REAL=\`which -a ${i}-${prog} | grep -v ${WRAP_DIR}/${i}-${prog} | head -1\`" >> ${WRAP_DIR}/${i}-${prog}
        echo 'export LD_PRELOAD=/usr/lib/x86_64-linux-gnu/faketime/libfaketime.so.1' >> ${WRAP_DIR}/${i}-${prog}
        echo "export FAKETIME=\"$1\"" >> ${WRAP_DIR}/${i}-${prog}
        echo "\$REAL \$@" >> $WRAP_DIR/${i}-${prog}
        chmod +x ${WRAP_DIR}/${i}-${prog}
    done
  done
  }

  function create_per-host_linker_wrapper {
  # This is only needed for trusty, as the mingw linker leaks a few bytes of
  # heap, causing non-determinism. See discussion in https://github.com/bitcoin/bitcoin/pull/6900
  for i in $HOSTS; do
    mkdir -p ${WRAP_DIR}/${i}
    for prog in collect2; do
        echo '#!/bin/bash' > ${WRAP_DIR}/${i}/${prog}
        REAL=$(${i}-gcc -print-prog-name=${prog})
        echo "export MALLOC_PERTURB_=255" >> ${WRAP_DIR}/${i}/${prog}
        echo "${REAL} \$@" >> $WRAP_DIR/${i}/${prog}
        chmod +x ${WRAP_DIR}/${i}/${prog}
    done
    for prog in gcc g++; do
        echo '#!/bin/bash' > ${WRAP_DIR}/${i}-${prog}
        echo "REAL=\`which -a ${i}-${prog} | grep -v ${WRAP_DIR}/${i}-${prog} | head -1\`" >> ${WRAP_DIR}/${i}-${prog}
        echo 'export LD_PRELOAD=/usr/lib/x86_64-linux-gnu/faketime/libfaketime.so.1' >> ${WRAP_DIR}/${i}-${prog}
        echo "export FAKETIME=\"$1\"" >> ${WRAP_DIR}/${i}-${prog}
        echo "export COMPILER_PATH=${WRAP_DIR}/${i}" >> ${WRAP_DIR}/${i}-${prog}
        echo "\$REAL \$@" >> $WRAP_DIR/${i}-${prog}
        chmod +x ${WRAP_DIR}/${i}-${prog}
    done
  done
  }

  # Faketime for depends so intermediate results are comparable
  export PATH_orig=${PATH}
  create_global_faketime_wrappers "2000-01-01 12:00:00"
  create_per-host_faketime_wrappers "2000-01-01 12:00:00"
  create_per-host_linker_wrapper "2000-01-01 12:00:00"
  export PATH=${WRAP_DIR}:${PATH}

  cd namecoin
  BASEPREFIX=`pwd`/depends
  # Build dependencies for each host
  for i in $HOSTS; do
    make ${MAKEOPTS} -C ${BASEPREFIX} HOST="${i}"
  done

  # Faketime for binaries
  export PATH=${PATH_orig}
  create_global_faketime_wrappers "${REFERENCE_DATETIME}"
  create_per-host_faketime_wrappers "${REFERENCE_DATETIME}"
  create_per-host_linker_wrapper "${REFERENCE_DATETIME}"
  export PATH=${WRAP_DIR}:${PATH}

  # Create the release tarball using (arbitrarily) the first host
  ./autogen.sh
  CONFIG_SITE=${BASEPREFIX}/`echo "${HOSTS}" | awk '{print $1;}'`/share/config.site ./configure --prefix=/
  make dist
  SOURCEDIST=`echo namecoin-*.tar.gz`
  DISTNAME=`echo ${SOURCEDIST} | sed 's/.tar.*//'`

  # Correct tar file order
  mkdir -p temp
  pushd temp
  tar xf ../$SOURCEDIST
  find namecoin-* | sort | tar --no-recursion --mode='u+rw,go+r-w,a+X' --owner=0 --group=0 -c -T - | gzip -9n > ../$SOURCEDIST
  mkdir -p $OUTDIR/src
  cp ../$SOURCEDIST $OUTDIR/src
  popd

  ORIGPATH="$PATH"
  # Extract the release tarball into a dir for each host and build
  for i in ${HOSTS}; do
    export PATH=${BASEPREFIX}/${i}/native/bin:${ORIGPATH}
    mkdir -p distsrc-${i}
    cd distsrc-${i}
    INSTALLPATH=`pwd`/installed/${DISTNAME}
    mkdir -p ${INSTALLPATH}
    tar --strip-components=1 -xf ../$SOURCEDIST

    CONFIG_SITE=${BASEPREFIX}/${i}/share/config.site ./configure --prefix=/ --disable-ccache --disable-maintainer-mode --disable-dependency-tracking ${CONFIGFLAGS} CFLAGS="${HOST_CFLAGS}" CXXFLAGS="${HOST_CXXFLAGS}"
    make ${MAKEOPTS}
    make ${MAKEOPTS} -C src check-security
    make deploy
    make install DESTDIR=${INSTALLPATH}
    cp -f namecoin-*setup*.exe $OUTDIR/
    cd installed
    mv ${DISTNAME}/bin/*.dll ${DISTNAME}/lib/
    find . -name "lib*.la" -delete
    find . -name "lib*.a" -delete
    rm -rf ${DISTNAME}/lib/pkgconfig
    find ${DISTNAME}/bin -type f -executable -exec ${i}-objcopy --only-keep-debug {} {}.dbg \; -exec ${i}-strip -s {} \; -exec ${i}-objcopy --add-gnu-debuglink={}.dbg {} \;
    find ${DISTNAME}/lib -type f -exec ${i}-objcopy --only-keep-debug {} {}.dbg \; -exec ${i}-strip -s {} \; -exec ${i}-objcopy --add-gnu-debuglink={}.dbg {} \;
    find ${DISTNAME} -not -name "*.dbg"  -type f | sort | zip -X@ ${OUTDIR}/${DISTNAME}-${i}.zip
    find ${DISTNAME} -name "*.dbg"  -type f | sort | zip -X@ ${OUTDIR}/${DISTNAME}-${i}-debug.zip
    cd ../../
    rm -rf distsrc-${i}
  done
  cd $OUTDIR
  rename 's/-setup\.exe$/-setup-unsigned.exe/' *-setup.exe
  find . -name "*-setup-unsigned.exe" | sort | tar --no-recursion --mode='u+rw,go+r-w,a+X' --owner=0 --group=0 -c -T - | gzip -9n > ${OUTDIR}/${DISTNAME}-win-unsigned.tar.gz
  mv ${OUTDIR}/${DISTNAME}-x86_64-*-debug.zip ${OUTDIR}/${DISTNAME}-win64-debug.zip
  mv ${OUTDIR}/${DISTNAME}-i686-*-debug.zip ${OUTDIR}/${DISTNAME}-win32-debug.zip
  mv ${OUTDIR}/${DISTNAME}-x86_64-*.zip ${OUTDIR}/${DISTNAME}-win64.zip
  mv ${OUTDIR}/${DISTNAME}-i686-*.zip ${OUTDIR}/${DISTNAME}-win32.zip<|MERGE_RESOLUTION|>--- conflicted
+++ resolved
@@ -1,9 +1,5 @@
 ---
-<<<<<<< HEAD
-name: "namecoin-win-0.13"
-=======
-name: "bitcoin-win-0.14"
->>>>>>> b2844c56
+name: "namecoin-win-0.14"
 enable_cache: true
 suites:
 - "trusty"
