--- conflicted
+++ resolved
@@ -1,9 +1,5 @@
 ---
-<<<<<<< HEAD
-name: "namecoin-osx-0.17"
-=======
-name: "bitcoin-osx-0.18"
->>>>>>> b9e258b5
+name: "namecoin-osx-0.18"
 enable_cache: true
 suites:
 - "bionic"
