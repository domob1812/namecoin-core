--- conflicted
+++ resolved
@@ -122,13 +122,8 @@
   chmod +x ${WRAP_DIR}/${prog}
   done
 
-<<<<<<< HEAD
   cd namecoin
-  BASEPREFIX=`pwd`/depends
-=======
-  cd bitcoin
   BASEPREFIX="${PWD}/depends"
->>>>>>> 278fcea6
   # Build dependencies for each host
   for i in $HOSTS; do
     EXTRA_INCLUDES="$EXTRA_INCLUDES_BASE/$i"
@@ -149,14 +144,9 @@
   ./autogen.sh
   CONFIG_SITE=${BASEPREFIX}/$(echo "${HOSTS}" | awk '{print $1;}')/share/config.site ./configure --prefix=/
   make dist
-<<<<<<< HEAD
-  SOURCEDIST=`echo namecoin-*.tar.gz`
-  DISTNAME=`echo ${SOURCEDIST} | sed 's/.tar.*//'`
-=======
-  SOURCEDIST=$(echo bitcoin-*.tar.gz)
+  SOURCEDIST=$(echo namecoin-*.tar.gz)
   DISTNAME=${SOURCEDIST/%.tar.gz}
 
->>>>>>> 278fcea6
   # Correct tar file order
   mkdir -p temp
   pushd temp
