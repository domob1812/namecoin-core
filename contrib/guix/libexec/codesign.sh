#!/usr/bin/env bash
# Copyright (c) 2021-2022 The Bitcoin Core developers
# Distributed under the MIT software license, see the accompanying
# file COPYING or http://www.opensource.org/licenses/mit-license.php.
export LC_ALL=C
set -e -o pipefail

# Environment variables for determinism
export TAR_OPTIONS="--owner=0 --group=0 --numeric-owner --mtime='@${SOURCE_DATE_EPOCH}' --sort=name"
export TZ=UTC

# Although Guix _does_ set umask when building its own packages (in our case,
# this is all packages in manifest.scm), it does not set it for `guix
# shell`. It does make sense for at least `guix shell --container`
# to set umask, so if that change gets merged upstream and we bump the
# time-machine to a commit which includes the aforementioned change, we can
# remove this line.
#
# This line should be placed before any commands which creates files.
umask 0022

if [ -n "$V" ]; then
    # Print both unexpanded (-v) and expanded (-x) forms of commands as they are
    # read from this file.
    set -vx
    # Set VERBOSE for CMake-based builds
    export VERBOSE="$V"
fi

# Check that required environment variables are set
cat << EOF
Required environment variables as seen inside the container:
    CODESIGNING_TARBALL: ${CODESIGNING_TARBALL:?not set}
    DETACHED_SIGS_REPO: ${DETACHED_SIGS_REPO:?not set}
    DIST_ARCHIVE_BASE: ${DIST_ARCHIVE_BASE:?not set}
    DISTNAME: ${DISTNAME:?not set}
    HOST: ${HOST:?not set}
    SOURCE_DATE_EPOCH: ${SOURCE_DATE_EPOCH:?not set}
    DISTSRC: ${DISTSRC:?not set}
    OUTDIR: ${OUTDIR:?not set}
EOF

ACTUAL_OUTDIR="${OUTDIR}"
OUTDIR="${DISTSRC}/output"

git_head_version() {
    local recent_tag
    if recent_tag="$(git -C "$1" describe --exact-match HEAD 2> /dev/null)"; then
        echo "${recent_tag#v}"
    else
        git -C "$1" rev-parse --short=12 HEAD
    fi
}

CODESIGNATURE_GIT_ARCHIVE="${DIST_ARCHIVE_BASE}/${DISTNAME}-codesignatures-$(git_head_version "$DETACHED_SIGS_REPO").tar.gz"

# Create the codesignature tarball if not already there
if [ ! -e "$CODESIGNATURE_GIT_ARCHIVE" ]; then
    mkdir -p "$(dirname "$CODESIGNATURE_GIT_ARCHIVE")"
    git -C "$DETACHED_SIGS_REPO" archive --output="$CODESIGNATURE_GIT_ARCHIVE" HEAD
fi

mkdir -p "$OUTDIR"

mkdir -p "$DISTSRC"
(
    cd "$DISTSRC"

    tar -xf "$CODESIGNING_TARBALL"

    mkdir -p codesignatures
    tar -C codesignatures -xf "$CODESIGNATURE_GIT_ARCHIVE"

    case "$HOST" in
        *mingw*)
            # Apply detached codesignatures
            WORKDIR=".tmp"
            mkdir -p ${WORKDIR}
            cp -r --target-directory="${WORKDIR}" "unsigned/${DISTNAME}"
            find "${WORKDIR}/${DISTNAME}" -name "*.exe" -type f -exec rm {} \;
            find unsigned/ -name "*.exe" -type f | while read -r bin
            do
                bin_base="$(realpath --relative-to=unsigned/ "${bin}")"
                mkdir -p "${WORKDIR}/$(dirname "${bin_base}")"
                osslsigncode attach-signature \
                                 -in "${bin}" \
                                 -out "${WORKDIR}/${bin_base/-unsigned}" \
                                 -CAfile "$GUIX_ENVIRONMENT/etc/ssl/certs/ca-certificates.crt" \
                                 -sigin codesignatures/win/"${bin_base}".pem
            done

            # Move installer to outdir
            cd "${WORKDIR}"
            find . -name "*setup.exe" -print0 \
                | xargs -0r mv --target-directory="${OUTDIR}"

            # Make .zip from binaries
            find "${DISTNAME}" -print0 \
                | xargs -0r touch --no-dereference --date="@${SOURCE_DATE_EPOCH}"
            find "${DISTNAME}" \
                | sort \
                | zip -X@ "${OUTDIR}/${DISTNAME}-${HOST//x86_64-w64-mingw32/win64}.zip" \
                || ( rm -f "${OUTDIR}/${DISTNAME}-${HOST//x86_64-w64-mingw32/win64}.zip" && exit 1 )
            ;;
        *darwin*)
<<<<<<< HEAD
            # Apply detached codesignatures to dist/ (in-place)
            signapple apply dist/Namecoin-Qt.app codesignatures/osx/dist
=======
            case "$HOST" in
                arm64*) ARCH="arm64" ;;
                x86_64*) ARCH="x86_64" ;;
            esac

            # Apply detached codesignatures (in-place)
            signapple apply dist/Bitcoin-Qt.app codesignatures/osx/"${HOST}"/dist/Bitcoin-Qt.app
            find "${DISTNAME}" -wholename "*/bin/*" -type f | while read -r bin
            do
                signapple apply "${bin}" "codesignatures/osx/${HOST}/${bin}.${ARCH}sign"
            done
>>>>>>> 8da12f12

            # Make a .zip from dist/
            cd dist/
            find . -print0 \
                | xargs -0r touch --no-dereference --date="@${SOURCE_DATE_EPOCH}"
            find . | sort \
                | zip -X@ "${OUTDIR}/${DISTNAME}-${HOST}.zip"
            cd ..

            # Make a .tar.gz from bins
            find "${DISTNAME}" -print0 \
                | sort --zero-terminated \
                | tar --create --no-recursion --mode='u+rw,go+r-w,a+X' --null --files-from=- \
                | gzip -9n > "${OUTDIR}/${DISTNAME}-${HOST}.tar.gz" \
                || ( rm -f "${OUTDIR}/${DISTNAME}-${HOST}.tar.gz" && exit 1 )
            ;;
        *)
            exit 1
            ;;
    esac
)  # $DISTSRC

rm -rf "$ACTUAL_OUTDIR"
mv --no-target-directory "$OUTDIR" "$ACTUAL_OUTDIR" \
    || ( rm -rf "$ACTUAL_OUTDIR" && exit 1 )

(
    cd /outdir-base
    {
        echo "$CODESIGNING_TARBALL"
        echo "$CODESIGNATURE_GIT_ARCHIVE"
        find "$ACTUAL_OUTDIR" -type f
    } | xargs realpath --relative-base="$PWD" \
        | xargs sha256sum \
        | sort -k2 \
        | sponge "$ACTUAL_OUTDIR"/SHA256SUMS.part
)<|MERGE_RESOLUTION|>--- conflicted
+++ resolved
@@ -103,22 +103,17 @@
                 || ( rm -f "${OUTDIR}/${DISTNAME}-${HOST//x86_64-w64-mingw32/win64}.zip" && exit 1 )
             ;;
         *darwin*)
-<<<<<<< HEAD
-            # Apply detached codesignatures to dist/ (in-place)
-            signapple apply dist/Namecoin-Qt.app codesignatures/osx/dist
-=======
             case "$HOST" in
                 arm64*) ARCH="arm64" ;;
                 x86_64*) ARCH="x86_64" ;;
             esac
 
             # Apply detached codesignatures (in-place)
-            signapple apply dist/Bitcoin-Qt.app codesignatures/osx/"${HOST}"/dist/Bitcoin-Qt.app
+            signapple apply dist/Namecoin-Qt.app codesignatures/osx/"${HOST}"/dist/Namecoin-Qt.app
             find "${DISTNAME}" -wholename "*/bin/*" -type f | while read -r bin
             do
                 signapple apply "${bin}" "codesignatures/osx/${HOST}/${bin}.${ARCH}sign"
             done
->>>>>>> 8da12f12
 
             # Make a .zip from dist/
             cd dist/
