--- conflicted
+++ resolved
@@ -59,16 +59,12 @@
 SQLite is required, but since macOS ships with a useable `sqlite` package, you don't need to
 install anything.
 
-<<<<<<< HEAD
-### 4. Clone Namecoin repository
-=======
 #### IPC Dependencies
 
 If you do not need IPC functionality (see [multiprocess.md](multiprocess.md))
 you can omit `capnp` and use `-DENABLE_IPC=OFF` in the `cmake -B` step below.
 
-### 4. Clone Bitcoin repository
->>>>>>> 71249f3b
+### 4. Clone Namecoin repository
 
 `git` should already be installed by default on your system.
 Now that all the required dependencies are installed, let's clone the Namecoin Core repository to a directory.
