--- conflicted
+++ resolved
@@ -140,13 +140,8 @@
 
 #### Deploy Dependencies
 
-<<<<<<< HEAD
 You can [deploy](#3-deploy-optional) a `.zip` containing the Namecoin Core application.
->>>>>>> auxpow
-=======
-You can [deploy](#3-deploy-optional) a `.zip` containing the Bitcoin Core application.
 It is required that you have `python` and `zip` installed.
->>>>>>> 5dbdd038
 
 ## Build Namecoin Core
 
