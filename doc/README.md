--- conflicted
+++ resolved
@@ -1,9 +1,4 @@
-<<<<<<< HEAD
-Namecoin Core 0.11.99
-=======
-Bitcoin Core 0.12.0
->>>>>>> 5f6995c2
-=====================
+Namecoin Core 0.12.0
 
 Setup
 ---------------------
